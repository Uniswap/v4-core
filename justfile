--- conflicted
+++ resolved
@@ -14,13 +14,8 @@
 build-hardhat: install-hardhat
     yarn build
 
-<<<<<<< HEAD
-snapshots-forge: install-forge
+snapshots-forge: install-forge test-forge
     FOUNDRY_FUZZ_SEED=0x4444 forge snapshot
-=======
-snapshots-forge: install-forge test-forge
-    forge snapshot
->>>>>>> 9b912322
 
 snapshots-hardhat: install-hardhat
     yarn snapshots
