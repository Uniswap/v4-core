--- conflicted
+++ resolved
@@ -1,10 +1,5 @@
-<<<<<<< HEAD
 // SPDX-License-Identifier: BUSL-1.1
-pragma solidity =0.8.19;
-=======
-// SPDX-License-Identifier: UNLICENSED
 pragma solidity ^0.8.19;
->>>>>>> 217bc94b
 
 /// @title Prevents delegatecall to a contract
 /// @notice Base contract that provides a modifier for preventing delegatecall to methods in a child contract
