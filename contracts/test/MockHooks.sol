// SPDX-License-Identifier: UNLICENSED
pragma solidity ^0.8.20;

import {Hooks} from "../libraries/Hooks.sol";
import {IHooks} from "../interfaces/IHooks.sol";
import {IPoolManager} from "../interfaces/IPoolManager.sol";
<<<<<<< HEAD
import {BalanceDelta, toBalanceDelta} from "../types/BalanceDelta.sol";
=======
import {PoolKey} from "../types/PoolKey.sol";
import {BalanceDelta} from "../types/BalanceDelta.sol";
>>>>>>> 0a06a5c7
import {IHookFeeManager} from "../interfaces/IHookFeeManager.sol";
import {PoolId, PoolIdLibrary} from "../types/PoolId.sol";

contract MockHooks is IHooks, IHookFeeManager {
    using PoolIdLibrary for PoolKey;
    using Hooks for IHooks;

    mapping(bytes4 => bytes4) public returnValues;

    mapping(PoolId => uint8) public swapFees;

    mapping(PoolId => uint8) public withdrawFees;

<<<<<<< HEAD
    function beforeInitialize(address, IPoolManager.PoolKey memory, uint160) external view override returns (bytes32) {
=======
    function beforeInitialize(address, PoolKey memory, uint160) external view override returns (bytes4) {
>>>>>>> 0a06a5c7
        bytes4 selector = MockHooks.beforeInitialize.selector;
        return returnValues[selector] == bytes4(0) ? selector : returnValues[selector];
    }

    function afterInitialize(address, PoolKey memory, uint160, int24) external view override returns (bytes4) {
        bytes4 selector = MockHooks.afterInitialize.selector;
        return returnValues[selector] == bytes4(0) ? selector : returnValues[selector];
    }

    function beforeModifyPosition(address, PoolKey calldata, IPoolManager.ModifyPositionParams calldata)
        external
        view
        override
        returns (bytes32)
    {
        bytes4 selector = MockHooks.beforeModifyPosition.selector;
        return returnValues[selector] == bytes4(0) ? selector : returnValues[selector];
    }

    function afterModifyPosition(address, PoolKey calldata, IPoolManager.ModifyPositionParams calldata, BalanceDelta)
        external
        view
        override
        returns (bytes4)
    {
        bytes4 selector = MockHooks.afterModifyPosition.selector;
        return returnValues[selector] == bytes4(0) ? selector : returnValues[selector];
    }

    function beforeSwap(address, PoolKey calldata, IPoolManager.SwapParams calldata)
        external
        view
        override
        returns (bytes32)
    {
        bytes4 selector = MockHooks.beforeSwap.selector;
        return returnValues[selector] == bytes4(0) ? (selector) : (returnValues[selector]);
    }

    function afterSwap(address, PoolKey calldata, IPoolManager.SwapParams calldata, BalanceDelta)
        external
        view
        override
        returns (bytes4)
    {
        bytes4 selector = MockHooks.afterSwap.selector;
        return returnValues[selector] == bytes4(0) ? selector : returnValues[selector];
    }

<<<<<<< HEAD
    function beforeDonate(address, IPoolManager.PoolKey calldata, uint256, uint256)
        external
        view
        override
        returns (bytes32)
    {
=======
    function beforeDonate(address, PoolKey calldata, uint256, uint256) external view override returns (bytes4) {
>>>>>>> 0a06a5c7
        bytes4 selector = MockHooks.beforeDonate.selector;
        return returnValues[selector] == bytes4(0) ? selector : returnValues[selector];
    }

    function afterDonate(address, PoolKey calldata, uint256, uint256) external view override returns (bytes4) {
        bytes4 selector = MockHooks.afterDonate.selector;
        return returnValues[selector] == bytes4(0) ? selector : returnValues[selector];
    }

    function getHookSwapFee(PoolKey calldata key) external view override returns (uint8) {
        return swapFees[key.toId()];
    }

    function getHookWithdrawFee(PoolKey calldata key) external view override returns (uint8) {
        return withdrawFees[key.toId()];
    }

    function setReturnValue(bytes4 key, bytes4 value) external {
        returnValues[key] = value;
    }

    function setSwapFee(PoolKey calldata key, uint8 value) external {
        swapFees[key.toId()] = value;
    }

    function setWithdrawFee(PoolKey calldata key, uint8 value) external {
        withdrawFees[key.toId()] = value;
    }
}<|MERGE_RESOLUTION|>--- conflicted
+++ resolved
@@ -4,12 +4,8 @@
 import {Hooks} from "../libraries/Hooks.sol";
 import {IHooks} from "../interfaces/IHooks.sol";
 import {IPoolManager} from "../interfaces/IPoolManager.sol";
-<<<<<<< HEAD
-import {BalanceDelta, toBalanceDelta} from "../types/BalanceDelta.sol";
-=======
 import {PoolKey} from "../types/PoolKey.sol";
 import {BalanceDelta} from "../types/BalanceDelta.sol";
->>>>>>> 0a06a5c7
 import {IHookFeeManager} from "../interfaces/IHookFeeManager.sol";
 import {PoolId, PoolIdLibrary} from "../types/PoolId.sol";
 
@@ -23,11 +19,7 @@
 
     mapping(PoolId => uint8) public withdrawFees;
 
-<<<<<<< HEAD
-    function beforeInitialize(address, IPoolManager.PoolKey memory, uint160) external view override returns (bytes32) {
-=======
-    function beforeInitialize(address, PoolKey memory, uint160) external view override returns (bytes4) {
->>>>>>> 0a06a5c7
+    function beforeInitialize(address, PoolKey memory, uint160) external view override returns (bytes32) {
         bytes4 selector = MockHooks.beforeInitialize.selector;
         return returnValues[selector] == bytes4(0) ? selector : returnValues[selector];
     }
@@ -77,16 +69,7 @@
         return returnValues[selector] == bytes4(0) ? selector : returnValues[selector];
     }
 
-<<<<<<< HEAD
-    function beforeDonate(address, IPoolManager.PoolKey calldata, uint256, uint256)
-        external
-        view
-        override
-        returns (bytes32)
-    {
-=======
-    function beforeDonate(address, PoolKey calldata, uint256, uint256) external view override returns (bytes4) {
->>>>>>> 0a06a5c7
+    function beforeDonate(address, PoolKey calldata, uint256, uint256) external view override returns (bytes32) {
         bytes4 selector = MockHooks.beforeDonate.selector;
         return returnValues[selector] == bytes4(0) ? selector : returnValues[selector];
     }
