--- conflicted
+++ resolved
@@ -44,13 +44,8 @@
 
         assert(poolManager.getNonzeroDeltaCount(id) == 0);
 
-<<<<<<< HEAD
-        (uint256 index, int248 delta) = poolManager.getTokenDelta(id, tokenToBorrow);
-        assert(index == 0 && delta == 0);
-=======
         int256 delta = poolManager.getCurrencyDelta(id, currencyToBorrow);
         assert(delta == 0);
->>>>>>> 00ccb8a9
 
         // take some
         poolManager.take(currencyToBorrow, address(this), 1);
