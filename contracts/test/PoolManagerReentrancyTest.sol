--- conflicted
+++ resolved
@@ -46,13 +46,8 @@
         // tokens touched length is 0 when we enter
         assert(poolManager.getTokensTouchedLength(id) == 0);
 
-<<<<<<< HEAD
-        (uint256 slot, int248 delta) = poolManager.getTokenDelta(id, tokenToBorrow);
-        assert(slot == 0 && delta == 0);
-=======
         (uint8 index, int248 delta) = poolManager.getTokenDelta(id, tokenToBorrow);
         assert(index == 0 && delta == 0);
->>>>>>> 6074fd59
 
         // take some
         poolManager.take(tokenToBorrow, address(this), 1);
