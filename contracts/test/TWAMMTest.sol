// SPDX-License-Identifier: UNLICENSED
pragma solidity =0.8.13;

import {TWAMM} from '../libraries/TWAMM/TWAMM.sol';
import {TwammMath} from '../libraries/TWAMM/TwammMath.sol';
import {OrderPool} from '../libraries/TWAMM/OrderPool.sol';
import {IPoolManager} from '../interfaces/IPoolManager.sol';
import {Tick} from '../libraries/Tick.sol';
import {TickBitmap} from '../libraries/TickBitmap.sol';
import {ABDKMathQuad} from 'abdk-libraries-solidity/ABDKMathQuad.sol';
import {FixedPoint96} from '../libraries/FixedPoint96.sol';

contract TWAMMTest {
    using TWAMM for TWAMM.State;
    using ABDKMathQuad for *;

<<<<<<< HEAD
    TWAMM.State private twamm;
=======
    uint256 public expirationInterval;
    TWAMM.State public twamm;
>>>>>>> fb3a71f5
    mapping(int24 => Tick.Info) mockTicks;
    mapping(int16 => uint256) mockTickBitmap;

    constructor(uint256 _expirationInterval) {
        expirationInterval = _expirationInterval;
    }

    function initialize(IPoolManager.PoolKey memory poolKey) external {
        twamm.initialize(poolKey);
    }

    function submitLongTermOrder(TWAMM.LongTermOrderParams calldata params) external returns (bytes32 orderId) {
        orderId = twamm.submitLongTermOrder(params, expirationInterval);
    }

    function modifyLongTermOrder(TWAMM.OrderKey calldata orderKey, int128 amountDelta)
        external
        returns (uint256 amountOut)
    {
        amountOut = twamm.modifyLongTermOrder(orderKey, amountDelta);
    }

    function claimEarnings(TWAMM.OrderKey calldata orderKey)
        external
        returns (
            uint256 earningsAmount,
            bool zeroForOne,
            uint256 unclaimedEarningsAmount
        )
    {
        (earningsAmount, zeroForOne) = twamm.claimEarnings(orderKey);
        // unclaimedEarningsFactor is a fixed point
        uint256 sellRateCurrent = twamm._getOrder(orderKey).sellRate;
        unclaimedEarningsAmount =
            (twamm._getOrder(orderKey).unclaimedEarningsFactor * sellRateCurrent) >>
            FixedPoint96.RESOLUTION;
    }

    function executeTWAMMOrders(TWAMM.PoolParamsOnExecute memory poolParams) external {
        twamm.executeTWAMMOrders(expirationInterval, IPoolManager(address(this)), twamm.poolKey, poolParams);
    }

    function calculateExecutionUpdates(TwammMath.ExecutionUpdateParams memory params)
        external
        returns (
            uint160 sqrtPriceX96,
            uint256 earningsPool0,
            uint256 earningsPool1
        )
    {
        (sqrtPriceX96, earningsPool0, earningsPool1) = TwammMath.calculateExecutionUpdates(
            TwammMath.ExecutionUpdateParams(
                params.secondsElapsedX96,
                params.sqrtPriceX96,
                params.liquidity,
                params.sellRateCurrent0,
                params.sellRateCurrent1
            )
        );
    }

    function calculateTimeBetweenTicks(
        uint256 liquidity,
        uint160 sqrtPriceStartX96,
        uint160 sqrtPriceEndX96,
        uint256 sellRate0,
        uint256 sellRate1
    ) external returns (uint256) {
        return TwammMath.calculateTimeBetweenTicks(liquidity, sqrtPriceStartX96, sqrtPriceEndX96, sellRate0, sellRate1);
    }

    function getOrder(TWAMM.OrderKey calldata orderKey) external view returns (TWAMM.Order memory) {
        return twamm._getOrder(orderKey);
    }

    function getOrderPool(bool zeroForOne) external view returns (uint256 sellRate, uint256 earningsFactor) {
        if (zeroForOne) return (twamm.orderPool0For1.sellRateCurrent, twamm.orderPool0For1.earningsFactorCurrent);
        else return (twamm.orderPool1For0.sellRateCurrent, twamm.orderPool1For0.earningsFactorCurrent);
    }

    function getOrderPoolSellRateEndingPerInterval(bool zeroForOne, uint256 timestamp)
        external
        view
        returns (uint256 sellRate)
    {
        if (zeroForOne) return twamm.orderPool0For1.sellRateEndingAtInterval[timestamp];
        else return twamm.orderPool1For0.sellRateEndingAtInterval[timestamp];
    }

    function getOrderPoolEarningsFactorAtInterval(bool zeroForOne, uint256 timestamp)
        external
        view
        returns (uint256 earningsFactor)
    {
        if (zeroForOne) return twamm.orderPool0For1.earningsFactorAtInterval[timestamp];
        else return twamm.orderPool1For0.earningsFactorAtInterval[timestamp];
    }

    //////////////////////////////////////////////////////
    // Mocking IPoolManager functions here
    //////////////////////////////////////////////////////

    function getTickNetLiquidity(IPoolManager.PoolKey memory key, int24 tick) external view returns (Tick.Info memory) {
        return mockTicks[tick];
    }

    using TickBitmap for mapping(int16 => uint256);

    function nextInitializedTickWithinOneWord(
        IPoolManager.PoolKey memory key,
        int24 tick,
        bool lte
    ) external view returns (int24 next, bool initialized) {
        return mockTickBitmap.nextInitializedTickWithinOneWord(tick, key.tickSpacing, lte);
    }
}<|MERGE_RESOLUTION|>--- conflicted
+++ resolved
@@ -14,12 +14,8 @@
     using TWAMM for TWAMM.State;
     using ABDKMathQuad for *;
 
-<<<<<<< HEAD
+    uint256 public expirationInterval;
     TWAMM.State private twamm;
-=======
-    uint256 public expirationInterval;
-    TWAMM.State public twamm;
->>>>>>> fb3a71f5
     mapping(int24 => Tick.Info) mockTicks;
     mapping(int16 => uint256) mockTickBitmap;
 
@@ -29,6 +25,10 @@
 
     function initialize(IPoolManager.PoolKey memory poolKey) external {
         twamm.initialize(poolKey);
+    }
+
+    function lastVirtualOrderTimestamp() external view returns (uint256) {
+        return twamm.lastVirtualOrderTimestamp;
     }
 
     function submitLongTermOrder(TWAMM.LongTermOrderParams calldata params) external returns (bytes32 orderId) {
