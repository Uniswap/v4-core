--- conflicted
+++ resolved
@@ -4,12 +4,8 @@
 import {Hooks} from "../libraries/Hooks.sol";
 import {IHooks} from "../interfaces/IHooks.sol";
 import {IPoolManager} from "../interfaces/IPoolManager.sol";
-<<<<<<< HEAD
-import {BalanceDelta, toBalanceDelta} from "../types/BalanceDelta.sol";
-=======
 import {PoolKey} from "../types/PoolKey.sol";
 import {BalanceDelta} from "../types/BalanceDelta.sol";
->>>>>>> 0a06a5c7
 
 contract EmptyTestHooks is IHooks {
     using Hooks for IHooks;
@@ -29,11 +25,7 @@
         );
     }
 
-<<<<<<< HEAD
-    function beforeInitialize(address, IPoolManager.PoolKey memory, uint160) external pure override returns (bytes32) {
-=======
-    function beforeInitialize(address, PoolKey memory, uint160) external pure override returns (bytes4) {
->>>>>>> 0a06a5c7
+    function beforeInitialize(address, PoolKey memory, uint160) external pure override returns (bytes32) {
         return IHooks.beforeInitialize.selector;
     }
 
@@ -45,7 +37,7 @@
         external
         pure
         override
-        returns (bytes4)
+        returns (bytes32)
     {
         return IHooks.beforeModifyPosition.selector;
     }
@@ -54,7 +46,7 @@
         external
         pure
         override
-        returns (bytes32)
+        returns (bytes4)
     {
         return IHooks.afterModifyPosition.selector;
     }
@@ -77,16 +69,7 @@
         return IHooks.afterSwap.selector;
     }
 
-<<<<<<< HEAD
-    function beforeDonate(address, IPoolManager.PoolKey calldata, uint256, uint256)
-        external
-        pure
-        override
-        returns (bytes32)
-    {
-=======
-    function beforeDonate(address, PoolKey calldata, uint256, uint256) external pure override returns (bytes4) {
->>>>>>> 0a06a5c7
+    function beforeDonate(address, PoolKey calldata, uint256, uint256) external pure override returns (bytes32) {
         return IHooks.beforeDonate.selector;
     }
 
