--- conflicted
+++ resolved
@@ -21,25 +21,15 @@
         IPoolManager.SwapParams params;
     }
 
-<<<<<<< HEAD
     function swap(
         IPoolManager.PoolKey memory key,
         IPoolManager.SwapParams memory params,
         bool withdrawTokens,
         bool settleUsingTransfer
-    ) external returns (Pool.BalanceDelta memory delta) {
+    ) external returns (IPoolManager.BalanceDelta memory delta) {
         delta = abi.decode(
             manager.lock(abi.encode(CallbackData(msg.sender, withdrawTokens, settleUsingTransfer, key, params))),
-            (Pool.BalanceDelta)
-=======
-    function swap(IPoolManager.PoolKey memory key, IPoolManager.SwapParams memory params)
-        external
-        returns (IPoolManager.BalanceDelta memory delta)
-    {
-        delta = abi.decode(
-            manager.lock(abi.encode(CallbackData(msg.sender, key, params))),
             (IPoolManager.BalanceDelta)
->>>>>>> 6289591f
         );
     }
 
