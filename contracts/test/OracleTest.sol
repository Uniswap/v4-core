// SPDX-License-Identifier: UNLICENSED
<<<<<<< HEAD
pragma solidity ^0.8.13;
import 'hardhat/console.sol';
=======
pragma solidity =0.8.15;

>>>>>>> 00ccb8a9
import {Oracle} from '../libraries/Oracle.sol';

contract OracleTest {
    using Oracle for Oracle.Observation[65535];

    Oracle.Observation[65535] public observations;

    int24 public tick;
    uint128 public liquidity;
    uint16 public index;
    uint16 public cardinality;
    uint16 public cardinalityNext;

    struct InitializeParams {
        uint32 time;
        int24 tick;
        uint128 liquidity;
    }

    function initialize(InitializeParams calldata params) external {
        require(cardinality == 0, 'already initialized');
        tick = params.tick;
        liquidity = params.liquidity;
        (cardinality, cardinalityNext) = observations.initialize();
    }

    struct UpdateParams {
        uint32 advanceTimeBy;
        int24 tick;
        uint128 liquidity;
    }

    // write an observation, then change tick and liquidity
    function update(UpdateParams calldata params) external {
        (index, cardinality) = observations.write(index, tick, liquidity, cardinality, cardinalityNext);
        tick = params.tick;
        liquidity = params.liquidity;
    }

    function batchUpdate(UpdateParams[] calldata params) external {
        // sload everything
        int24 _tick = tick;
        uint128 _liquidity = liquidity;
        uint16 _index = index;
        uint16 _cardinality = cardinality;
        uint16 _cardinalityNext = cardinalityNext;

        for (uint256 i = 0; i < params.length; i++) {
            (_index, _cardinality) = observations.write(
                _index,
                _tick,
                _liquidity,
                _cardinality,
                _cardinalityNext
            );
            _tick = params[i].tick;
            _liquidity = params[i].liquidity;
        }

        // sstore everything
        tick = _tick;
        liquidity = _liquidity;
        index = _index;
        cardinality = _cardinality;
    }

    function grow(uint16 _cardinalityNext) external {
        cardinalityNext = observations.grow(cardinalityNext, _cardinalityNext);
    }

    function observe(uint32[] calldata secondsAgos)
        external
        view
        returns (int56[] memory tickCumulatives, uint160[] memory secondsPerLiquidityCumulativeX128s)
    {
        return observations.observe(secondsAgos, tick, index, liquidity, cardinality);
    }

    function getGasCostOfObserve(uint32[] calldata secondsAgos) external view returns (uint256) {
        (int24 _tick, uint128 _liquidity, uint16 _index) = (tick, liquidity, index);
        uint256 gasBefore = gasleft();
        observations.observe(secondsAgos, _tick, _index, _liquidity, cardinality);
        return gasBefore - gasleft();
    }
}<|MERGE_RESOLUTION|>--- conflicted
+++ resolved
@@ -1,11 +1,6 @@
 // SPDX-License-Identifier: UNLICENSED
-<<<<<<< HEAD
-pragma solidity ^0.8.13;
-import 'hardhat/console.sol';
-=======
 pragma solidity =0.8.15;
 
->>>>>>> 00ccb8a9
 import {Oracle} from '../libraries/Oracle.sol';
 
 contract OracleTest {
