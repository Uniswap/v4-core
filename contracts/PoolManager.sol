--- conflicted
+++ resolved
@@ -120,16 +120,10 @@
         }
 
         PoolId id = key.toId();
-<<<<<<< HEAD
         (, uint24 protocolFees) = _fetchProtocolFees(key);
-        uint24 hookFees = _fetchHookFees(key);
-        tick = pools[id].initialize(sqrtPriceX96, protocolFees, hookFees);
-=======
-
         uint24 swapFee = key.fee.isDynamicFee() ? _fetchDynamicSwapFee(key) : key.fee.getStaticFee();
 
         tick = pools[id].initialize(sqrtPriceX96, _fetchProtocolFees(key), _fetchHookFees(key), swapFee);
->>>>>>> 9a5c3237
 
         if (key.hooks.shouldCallAfterInitialize()) {
             if (
