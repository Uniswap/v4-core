// SPDX-License-Identifier: BUSL-1.1
pragma solidity ^0.8.20;

import {Hooks} from "./libraries/Hooks.sol";
import {Pool} from "./libraries/Pool.sol";
import {SafeCast} from "./libraries/SafeCast.sol";
import {Position} from "./libraries/Position.sol";
import {FeeLibrary} from "./libraries/FeeLibrary.sol";
import {Currency, CurrencyLibrary} from "./types/Currency.sol";
import {PoolKey} from "./types/PoolKey.sol";
import {LockDataLibrary} from "./libraries/LockDataLibrary.sol";
import {NoDelegateCall} from "./NoDelegateCall.sol";
import {Owned} from "./Owned.sol";
import {IHooks} from "./interfaces/IHooks.sol";
import {IDynamicFeeManager} from "./interfaces/IDynamicFeeManager.sol";
import {IHookFeeManager} from "./interfaces/IHookFeeManager.sol";
import {IPoolManager} from "./interfaces/IPoolManager.sol";
import {ILockCallback} from "./interfaces/callback/ILockCallback.sol";
import {Fees} from "./Fees.sol";
import {ERC1155} from "@openzeppelin/contracts/token/ERC1155/ERC1155.sol";
import {IERC1155Receiver} from "@openzeppelin/contracts/token/ERC1155/IERC1155Receiver.sol";
import {PoolId, PoolIdLibrary} from "./types/PoolId.sol";
import {BalanceDelta} from "./types/BalanceDelta.sol";

/// @notice Holds the state for all pools
contract PoolManager is IPoolManager, Fees, NoDelegateCall, ERC1155, IERC1155Receiver {
    using PoolIdLibrary for PoolKey;
    using SafeCast for *;
    using Pool for *;
    using Hooks for IHooks;
    using Position for mapping(bytes32 => Position.Info);
    using CurrencyLibrary for Currency;
    using LockDataLibrary for IPoolManager.LockData;
    using FeeLibrary for uint24;

    /// @inheritdoc IPoolManager
    int24 public constant override MAX_TICK_SPACING = type(int16).max;

    /// @inheritdoc IPoolManager
    int24 public constant override MIN_TICK_SPACING = 1;

    /// @inheritdoc IPoolManager
    IPoolManager.LockData public override lockData;

    /// @dev Represents the currencies due/owed to each locker.
    /// Must all net to zero when the last lock is released.
    mapping(address locker => mapping(Currency currency => int256 currencyDelta)) public currencyDelta;

    /// @inheritdoc IPoolManager
    mapping(Currency currency => uint256) public override reservesOf;

    mapping(PoolId id => Pool.State) public pools;

    constructor(uint256 controllerGasLimit) Fees(controllerGasLimit) ERC1155("") {}

    function _getPool(PoolKey memory key) private view returns (Pool.State storage) {
        return pools[key.toId()];
    }

    /// @inheritdoc IPoolManager
    function getSlot0(PoolId id)
        external
        view
        override
        returns (uint160 sqrtPriceX96, int24 tick, uint24 protocolFees, uint24 hookFees)
    {
        Pool.Slot0 memory slot0 = pools[id].slot0;

        return (slot0.sqrtPriceX96, slot0.tick, slot0.protocolFees, slot0.hookFees);
    }

    /// @inheritdoc IPoolManager
    function getLiquidity(PoolId id) external view override returns (uint128 liquidity) {
        return pools[id].liquidity;
    }

    /// @inheritdoc IPoolManager
    function getLiquidity(PoolId id, address _owner, int24 tickLower, int24 tickUpper)
        external
        view
        override
        returns (uint128 liquidity)
    {
        return pools[id].positions.get(_owner, tickLower, tickUpper).liquidity;
    }

    function getPosition(PoolId id, address owner, int24 tickLower, int24 tickUpper)
        external
        view
        override
        returns (Position.Info memory position)
    {
        return pools[id].positions.get(owner, tickLower, tickUpper);
    }

    /// @inheritdoc IPoolManager
    function getLock(uint256 i) external view override returns (address locker) {
        return LockDataLibrary.getLock(i);
    }

    /// @inheritdoc IPoolManager
    function initialize(PoolKey memory key, uint160 sqrtPriceX96, bytes calldata hookData)
        external
        override
        returns (int24 tick)
    {
        if (key.fee.isStaticFeeTooLarge()) revert FeeTooLarge();

        // see TickBitmap.sol for overflow conditions that can arise from tick spacing being too large
        if (key.tickSpacing > MAX_TICK_SPACING) revert TickSpacingTooLarge();
        if (key.tickSpacing < MIN_TICK_SPACING) revert TickSpacingTooSmall();
<<<<<<< HEAD

        if (key.currency0 > key.currency1) revert CurrenciesInitializedOutOfOrder();
        if (key.currency0.isWrappedNative() || key.currency1.isWrappedNative()) revert MustUseNativeNotWrapped();
=======
        if (key.currency0 >= key.currency1) revert CurrenciesInitializedOutOfOrder();
>>>>>>> 847cf19b
        if (!key.hooks.isValidHookAddress(key.fee)) revert Hooks.HookAddressNotValid(address(key.hooks));

        if (key.hooks.shouldCallBeforeInitialize()) {
            if (key.hooks.beforeInitialize(msg.sender, key, sqrtPriceX96, hookData) != IHooks.beforeInitialize.selector)
            {
                revert Hooks.InvalidHookResponse();
            }
        }

        PoolId id = key.toId();

        uint24 swapFee = key.fee.isDynamicFee() ? _fetchDynamicSwapFee(key) : key.fee.getStaticFee();

        tick = pools[id].initialize(sqrtPriceX96, _fetchProtocolFees(key), _fetchHookFees(key), swapFee);

        if (key.hooks.shouldCallAfterInitialize()) {
            if (
                key.hooks.afterInitialize(msg.sender, key, sqrtPriceX96, tick, hookData)
                    != IHooks.afterInitialize.selector
            ) {
                revert Hooks.InvalidHookResponse();
            }
        }

        // On intitalize we emit the key's fee, which tells us all fee settings a pool can have: either a static swap fee or dynamic swap fee and if the hook has enabled swap or withdraw fees.
        emit Initialize(id, key.currency0, key.currency1, key.fee, key.tickSpacing, key.hooks);
    }

    /// @inheritdoc IPoolManager
    function lock(bytes calldata data) external override returns (bytes memory result) {
        lockData.push(msg.sender);

        // the caller does everything in this callback, including paying what they owe via calls to settle
        result = ILockCallback(msg.sender).lockAcquired(data);

        if (lockData.length == 1) {
            if (lockData.nonzeroDeltaCount != 0) revert CurrencyNotSettled();
            delete lockData;
        } else {
            lockData.pop();
        }
    }

    function _accountDelta(Currency currency, int128 delta) internal {
        if (delta == 0) return;

        address locker = lockData.getActiveLock();
        int256 current = currencyDelta[locker][currency];
        int256 next = current + delta;

        unchecked {
            if (next == 0) {
                lockData.nonzeroDeltaCount--;
            } else if (current == 0) {
                lockData.nonzeroDeltaCount++;
            }
        }

        currencyDelta[locker][currency] = next;
    }

    /// @dev Accumulates a balance change to a map of currency to balance changes
    function _accountPoolBalanceDelta(PoolKey memory key, BalanceDelta delta) internal {
        _accountDelta(key.currency0, delta.amount0());
        _accountDelta(key.currency1, delta.amount1());
    }

    modifier onlyByLocker() {
        address locker = lockData.getActiveLock();
        if (msg.sender != locker) revert LockedBy(locker);
        _;
    }

    /// @inheritdoc IPoolManager
    function modifyPosition(
        PoolKey memory key,
        IPoolManager.ModifyPositionParams memory params,
        bytes calldata hookData
    ) external override noDelegateCall onlyByLocker returns (BalanceDelta delta) {
        if (key.hooks.shouldCallBeforeModifyPosition()) {
            if (
                key.hooks.beforeModifyPosition(msg.sender, key, params, hookData)
                    != IHooks.beforeModifyPosition.selector
            ) {
                revert Hooks.InvalidHookResponse();
            }
        }

        PoolId id = key.toId();
        Pool.FeeAmounts memory feeAmounts;
        (delta, feeAmounts) = pools[id].modifyPosition(
            Pool.ModifyPositionParams({
                owner: msg.sender,
                tickLower: params.tickLower,
                tickUpper: params.tickUpper,
                liquidityDelta: params.liquidityDelta.toInt128(),
                tickSpacing: key.tickSpacing
            })
        );

        _accountPoolBalanceDelta(key, delta);

        unchecked {
            if (feeAmounts.feeForProtocol0 > 0) {
                protocolFeesAccrued[key.currency0] += feeAmounts.feeForProtocol0;
            }
            if (feeAmounts.feeForProtocol1 > 0) {
                protocolFeesAccrued[key.currency1] += feeAmounts.feeForProtocol1;
            }
            if (feeAmounts.feeForHook0 > 0) {
                hookFeesAccrued[address(key.hooks)][key.currency0] += feeAmounts.feeForHook0;
            }
            if (feeAmounts.feeForHook1 > 0) {
                hookFeesAccrued[address(key.hooks)][key.currency1] += feeAmounts.feeForHook1;
            }
        }

        if (key.hooks.shouldCallAfterModifyPosition()) {
            if (
                key.hooks.afterModifyPosition(msg.sender, key, params, delta, hookData)
                    != IHooks.afterModifyPosition.selector
            ) {
                revert Hooks.InvalidHookResponse();
            }
        }

        emit ModifyPosition(id, msg.sender, params.tickLower, params.tickUpper, params.liquidityDelta);
    }

    /// @inheritdoc IPoolManager
    function swap(PoolKey memory key, IPoolManager.SwapParams memory params, bytes calldata hookData)
        external
        override
        noDelegateCall
        onlyByLocker
        returns (BalanceDelta delta)
    {
        if (key.hooks.shouldCallBeforeSwap()) {
            if (key.hooks.beforeSwap(msg.sender, key, params, hookData) != IHooks.beforeSwap.selector) {
                revert Hooks.InvalidHookResponse();
            }
        }

        PoolId id = key.toId();

        uint256 feeForProtocol;
        uint256 feeForHook;
        uint24 swapFee;
        Pool.SwapState memory state;
        (delta, feeForProtocol, feeForHook, swapFee, state) = pools[id].swap(
            Pool.SwapParams({
                tickSpacing: key.tickSpacing,
                zeroForOne: params.zeroForOne,
                amountSpecified: params.amountSpecified,
                sqrtPriceLimitX96: params.sqrtPriceLimitX96
            })
        );

        _accountPoolBalanceDelta(key, delta);
        // the fee is on the input currency

        unchecked {
            if (feeForProtocol > 0) {
                protocolFeesAccrued[params.zeroForOne ? key.currency0 : key.currency1] += feeForProtocol;
            }
            if (feeForHook > 0) {
                hookFeesAccrued[address(key.hooks)][params.zeroForOne ? key.currency0 : key.currency1] += feeForHook;
            }
        }

        if (key.hooks.shouldCallAfterSwap()) {
            if (key.hooks.afterSwap(msg.sender, key, params, delta, hookData) != IHooks.afterSwap.selector) {
                revert Hooks.InvalidHookResponse();
            }
        }

        emit Swap(
            id, msg.sender, delta.amount0(), delta.amount1(), state.sqrtPriceX96, state.liquidity, state.tick, swapFee
        );
    }

    /// @inheritdoc IPoolManager
    function donate(PoolKey memory key, uint256 amount0, uint256 amount1, bytes calldata hookData)
        external
        override
        noDelegateCall
        onlyByLocker
        returns (BalanceDelta delta)
    {
        if (key.hooks.shouldCallBeforeDonate()) {
            if (key.hooks.beforeDonate(msg.sender, key, amount0, amount1, hookData) != IHooks.beforeDonate.selector) {
                revert Hooks.InvalidHookResponse();
            }
        }

        delta = _getPool(key).donate(amount0, amount1);

        _accountPoolBalanceDelta(key, delta);

        if (key.hooks.shouldCallAfterDonate()) {
            if (key.hooks.afterDonate(msg.sender, key, amount0, amount1, hookData) != IHooks.afterDonate.selector) {
                revert Hooks.InvalidHookResponse();
            }
        }
    }

    /// @inheritdoc IPoolManager
    function take(Currency currency, address to, uint256 amount) external override noDelegateCall onlyByLocker {
        Currency accountCurrency = currency.mapAccountCurrency();

        _accountDelta(accountCurrency, amount.toInt128());
        reservesOf[accountCurrency] -= amount;
        currency.transfer(to, amount);
    }

    /// @inheritdoc IPoolManager
    function mint(Currency currency, address to, uint256 amount) external override noDelegateCall onlyByLocker {
        _accountDelta(currency, amount.toInt128());
        _mint(to, currency.toId(), amount, "");
    }

    /// @inheritdoc IPoolManager
    function settle(Currency currency) external payable override noDelegateCall onlyByLocker returns (uint256 paid) {
        Currency accountCurrency = currency.mapAccountCurrency();

        if (currency.isWrappedNative()) {
            // increment by paid so that its possible to settle ETH and WETH separately
            paid = Currency.unwrapTotalBalance();
            reservesOf[accountCurrency] += paid;
        } else {
            uint256 reservesBefore = reservesOf[currency];
            reservesOf[currency] = currency.balanceOfSelf();
            paid = reservesOf[currency] - reservesBefore;
        }

        // subtraction must be safe
        _accountDelta(accountCurrency, -(paid.toInt128()));
    }

    function _burnAndAccount(Currency currency, uint256 amount) internal {
        _burn(address(this), currency.toId(), amount);
        _accountDelta(currency, -(amount.toInt128()));
    }

    function onERC1155Received(address, address, uint256 id, uint256 value, bytes calldata) external returns (bytes4) {
        if (msg.sender != address(this)) revert NotPoolManagerToken();
        _burnAndAccount(CurrencyLibrary.fromId(id), value);
        return IERC1155Receiver.onERC1155Received.selector;
    }

    function onERC1155BatchReceived(address, address, uint256[] calldata ids, uint256[] calldata values, bytes calldata)
        external
        returns (bytes4)
    {
        if (msg.sender != address(this)) revert NotPoolManagerToken();
        for (uint256 i; i < ids.length; i++) {
            _burnAndAccount(CurrencyLibrary.fromId(ids[i]), values[i]);
        }
        return IERC1155Receiver.onERC1155BatchReceived.selector;
    }

    function setProtocolFees(PoolKey memory key) external {
        uint24 newProtocolFees = _fetchProtocolFees(key);
        PoolId id = key.toId();
        pools[id].setProtocolFees(newProtocolFees);
        emit ProtocolFeeUpdated(id, newProtocolFees);
    }

    function setHookFees(PoolKey memory key) external {
        uint24 newHookFees = _fetchHookFees(key);
        PoolId id = key.toId();
        pools[id].setHookFees(newHookFees);
        emit HookFeeUpdated(id, newHookFees);
    }

    function updateDynamicSwapFee(PoolKey memory key) external {
        if (key.fee.isDynamicFee()) {
            uint24 newDynamicSwapFee = _fetchDynamicSwapFee(key);
            PoolId id = key.toId();
            pools[id].setSwapFee(newDynamicSwapFee);
            emit DynamicSwapFeeUpdated(id, newDynamicSwapFee);
        } else {
            revert FeeNotDynamic();
        }
    }

    function extsload(bytes32 slot) external view returns (bytes32 value) {
        /// @solidity memory-safe-assembly
        assembly {
            value := sload(slot)
        }
    }

    function extsload(bytes32 startSlot, uint256 nSlots) external view returns (bytes memory) {
        bytes memory value = new bytes(32 * nSlots);

        /// @solidity memory-safe-assembly
        assembly {
            for { let i := 0 } lt(i, nSlots) { i := add(i, 1) } {
                mstore(add(value, mul(add(i, 1), 32)), sload(add(startSlot, i)))
            }
        }

        return value;
    }

    /// @notice receive native tokens for native pools
    receive() external payable {}
}<|MERGE_RESOLUTION|>--- conflicted
+++ resolved
@@ -109,13 +109,9 @@
         // see TickBitmap.sol for overflow conditions that can arise from tick spacing being too large
         if (key.tickSpacing > MAX_TICK_SPACING) revert TickSpacingTooLarge();
         if (key.tickSpacing < MIN_TICK_SPACING) revert TickSpacingTooSmall();
-<<<<<<< HEAD
-
-        if (key.currency0 > key.currency1) revert CurrenciesInitializedOutOfOrder();
+
+        if (key.currency0 >= key.currency1) revert CurrenciesInitializedOutOfOrder();
         if (key.currency0.isWrappedNative() || key.currency1.isWrappedNative()) revert MustUseNativeNotWrapped();
-=======
-        if (key.currency0 >= key.currency1) revert CurrenciesInitializedOutOfOrder();
->>>>>>> 847cf19b
         if (!key.hooks.isValidHookAddress(key.fee)) revert Hooks.HookAddressNotValid(address(key.hooks));
 
         if (key.hooks.shouldCallBeforeInitialize()) {
