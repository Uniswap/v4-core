// SPDX-License-Identifier: BUSL-1.1
pragma solidity ^0.8.19;

import {Hooks} from "./libraries/Hooks.sol";
import {Pool} from "./libraries/Pool.sol";
import {SafeCast} from "./libraries/SafeCast.sol";
import {Position} from "./libraries/Position.sol";
import {Currency, CurrencyLibrary} from "./libraries/CurrencyLibrary.sol";

import {NoDelegateCall} from "./NoDelegateCall.sol";
import {Owned} from "./Owned.sol";
import {IHooks} from "./interfaces/IHooks.sol";
import {IProtocolFeeController} from "./interfaces/IProtocolFeeController.sol";
import {IDynamicFeeManager} from "./interfaces/IDynamicFeeManager.sol";
import {IHookFeeManager} from "./interfaces/IHookFeeManager.sol";
import {IPoolManager} from "./interfaces/IPoolManager.sol";
import {ILockCallback} from "./interfaces/callback/ILockCallback.sol";
import {Fees} from "./libraries/Fees.sol";
import {ERC1155} from "@openzeppelin/contracts/token/ERC1155/ERC1155.sol";
import {IERC1155Receiver} from "@openzeppelin/contracts/token/ERC1155/IERC1155Receiver.sol";
import {PoolId, PoolIdLibrary} from "./libraries/PoolId.sol";
import {BalanceDelta} from "./types/BalanceDelta.sol";

/// @notice Holds the state for all pools
contract PoolManager is IPoolManager, Owned, NoDelegateCall, ERC1155, IERC1155Receiver {
    using PoolIdLibrary for PoolKey;
    using SafeCast for *;
    using Pool for *;
    using Hooks for IHooks;
    using Position for mapping(bytes32 => Position.Info);
    using CurrencyLibrary for Currency;
    using Fees for uint24;

    /// @inheritdoc IPoolManager
    int24 public constant override MAX_TICK_SPACING = type(int16).max;

    /// @inheritdoc IPoolManager
    uint8 public constant override MIN_PROTOCOL_FEE_DENOMINATOR = 4;

    /// @inheritdoc IPoolManager
    int24 public constant override MIN_TICK_SPACING = 1;

<<<<<<< HEAD
    uint256 private immutable controllerGasLimit;
=======
    mapping(PoolId id => Pool.State) public pools;
>>>>>>> c019b0b3

    IProtocolFeeController public protocolFeeController;

    /// @inheritdoc IPoolManager
    uint128 public override lockIndex;

    /// @inheritdoc IPoolManager
    uint128 public override nonzeroDeltaCount;

    IPoolManager.Lock[] private locks;

    /// @dev Represents the currencies due/owed to each locker.
    /// Must all net to zero when the last lock is released.
    mapping(address locker => mapping(Currency currency => int256 currencyDelta)) private currencyDeltas;

    /// @inheritdoc IPoolManager
    mapping(Currency currency => uint256) public override reservesOf;

    mapping(bytes32 poolId => Pool.State) public pools;

    mapping(Currency currency => uint256) public protocolFeesAccrued;

    mapping(address hookAddress => mapping(Currency currency => uint256)) public hookFeesAccrued;

    constructor(uint256 _controllerGasLimit) ERC1155("") {
        controllerGasLimit = _controllerGasLimit;
    }

    function _getPool(PoolKey memory key) private view returns (Pool.State storage) {
        return pools[key.toId()];
    }

    /// @inheritdoc IPoolManager
    function getSlot0(PoolId id)
        external
        view
        override
        returns (
            uint160 sqrtPriceX96,
            int24 tick,
            uint8 protocolSwapFee,
            uint8 protocolWithdrawFee,
            uint8 hookSwapFee,
            uint8 hookWithdrawFee
        )
    {
        Pool.Slot0 memory slot0 = pools[id].slot0;

        return (
            slot0.sqrtPriceX96,
            slot0.tick,
            slot0.protocolSwapFee,
            slot0.protocolWithdrawFee,
            slot0.hookSwapFee,
            slot0.hookWithdrawFee
        );
    }

    /// @inheritdoc IPoolManager
    function getLiquidity(PoolId id) external view override returns (uint128 liquidity) {
        return pools[id].liquidity;
    }

    /// @inheritdoc IPoolManager
    function getLiquidity(PoolId id, address owner, int24 tickLower, int24 tickUpper)
        external
        view
        override
        returns (uint128 liquidity)
    {
        return pools[id].positions.get(owner, tickLower, tickUpper).liquidity;
    }

    /// @inheritdoc IPoolManager
    function initialize(PoolKey memory key, uint160 sqrtPriceX96) external override returns (int24 tick) {
        if (key.fee & Fees.STATIC_FEE_MASK >= 1000000) revert FeeTooLarge();

        // see TickBitmap.sol for overflow conditions that can arise from tick spacing being too large
        if (key.tickSpacing > MAX_TICK_SPACING) revert TickSpacingTooLarge();
        if (key.tickSpacing < MIN_TICK_SPACING) revert TickSpacingTooSmall();
        if (!key.hooks.isValidHookAddress(key.fee)) revert Hooks.HookAddressNotValid(address(key.hooks));

        if (key.hooks.shouldCallBeforeInitialize()) {
            if (key.hooks.beforeInitialize(msg.sender, key, sqrtPriceX96) != IHooks.beforeInitialize.selector) {
                revert Hooks.InvalidHookResponse();
            }
        }

        PoolId id = key.toId();
        (uint8 protocolSwapFee, uint8 protocolWithdrawFee) = _fetchProtocolFees(key);
        (uint8 hookSwapFee, uint8 hookWithdrawFee) = _fetchHookFees(key);
        tick = pools[id].initialize(sqrtPriceX96, protocolSwapFee, hookSwapFee, protocolWithdrawFee, hookWithdrawFee);

        if (key.hooks.shouldCallAfterInitialize()) {
            if (key.hooks.afterInitialize(msg.sender, key, sqrtPriceX96, tick) != IHooks.afterInitialize.selector) {
                revert Hooks.InvalidHookResponse();
            }
        }

        emit Initialize(id, key.currency0, key.currency1, key.fee, key.tickSpacing, key.hooks);
    }

    /// @inheritdoc IPoolManager
    function locksGetter(uint256 i) external view override returns (IPoolManager.Lock memory) {
        return locks[i];
    }

    /// @inheritdoc IPoolManager
    function locksLength() public view returns (uint256) {
        return locks.length;
    }

    /// @inheritdoc IPoolManager
    function getCurrencyDelta(address locker, Currency currency) external view returns (int256) {
        return currencyDeltas[locker][currency];
    }

    /// @inheritdoc IPoolManager
    function lock(bytes calldata data) external override returns (bytes memory result) {
        locks.push(Lock({locker: msg.sender, parentLockIndex: uint96(lockIndex)}));
        unchecked {
            lockIndex = uint128(locks.length - 1);
        }

        // the caller does everything in this callback, including paying what they owe via calls to settle
        result = ILockCallback(msg.sender).lockAcquired(data);

        if (lockIndex == 0) {
            if (nonzeroDeltaCount != 0) revert CurrencyNotSettled();
            delete locks;
        } else {
            lockIndex = locks[lockIndex].parentLockIndex;
        }
    }

    function _accountDelta(Currency currency, int128 delta) internal {
        if (delta == 0) return;

        address locker = locks[lockIndex].locker;
        int256 current = currencyDeltas[locker][currency];
        int256 next = current + delta;

        unchecked {
            if (next == 0) {
                nonzeroDeltaCount--;
            } else if (current == 0) {
                nonzeroDeltaCount++;
            }
        }

        currencyDeltas[locker][currency] = next;
    }

    /// @dev Accumulates a balance change to a map of currency to balance changes
    function _accountPoolBalanceDelta(PoolKey memory key, BalanceDelta delta) internal {
        _accountDelta(key.currency0, delta.amount0());
        _accountDelta(key.currency1, delta.amount1());
    }

    modifier onlyByLocker() {
        address locker = locks[lockIndex].locker;
        if (msg.sender != locker) revert LockedBy(locker);
        _;
    }

    /// @inheritdoc IPoolManager
    function modifyPosition(PoolKey memory key, IPoolManager.ModifyPositionParams memory params)
        external
        override
        noDelegateCall
        onlyByLocker
        returns (BalanceDelta delta)
    {
        if (key.hooks.shouldCallBeforeModifyPosition()) {
            if (key.hooks.beforeModifyPosition(msg.sender, key, params) != IHooks.beforeModifyPosition.selector) {
                revert Hooks.InvalidHookResponse();
            }
        }

        PoolId id = key.toId();
        Pool.Fees memory fees;
        (delta, fees) = pools[id].modifyPosition(
            Pool.ModifyPositionParams({
                owner: msg.sender,
                tickLower: params.tickLower,
                tickUpper: params.tickUpper,
                liquidityDelta: params.liquidityDelta.toInt128(),
                tickSpacing: key.tickSpacing
            })
        );

        _accountPoolBalanceDelta(key, delta);

        unchecked {
            if (fees.feeForProtocol0 > 0) {
                protocolFeesAccrued[key.currency0] += fees.feeForProtocol0;
            }
            if (fees.feeForProtocol1 > 0) {
                protocolFeesAccrued[key.currency1] += fees.feeForProtocol1;
            }
            if (fees.feeForHook0 > 0) {
                hookFeesAccrued[address(key.hooks)][key.currency0] += fees.feeForHook0;
            }
            if (fees.feeForHook1 > 0) {
                hookFeesAccrued[address(key.hooks)][key.currency1] += fees.feeForHook1;
            }
        }

        if (key.hooks.shouldCallAfterModifyPosition()) {
            if (key.hooks.afterModifyPosition(msg.sender, key, params, delta) != IHooks.afterModifyPosition.selector) {
                revert Hooks.InvalidHookResponse();
            }
        }

        emit ModifyPosition(id, msg.sender, params.tickLower, params.tickUpper, params.liquidityDelta);
    }

    /// @inheritdoc IPoolManager
    function swap(PoolKey memory key, IPoolManager.SwapParams memory params)
        external
        override
        noDelegateCall
        onlyByLocker
        returns (BalanceDelta delta)
    {
        if (key.hooks.shouldCallBeforeSwap()) {
            if (key.hooks.beforeSwap(msg.sender, key, params) != IHooks.beforeSwap.selector) {
                revert Hooks.InvalidHookResponse();
            }
        }

        // Set the total swap fee, either through the hook or as the static fee set an initialization.
        uint24 totalSwapFee;
        if (key.fee.isDynamicFee()) {
            totalSwapFee = IDynamicFeeManager(address(key.hooks)).getFee(key);
            if (totalSwapFee >= 1000000) revert FeeTooLarge();
        } else {
            // clear the top 4 bits since they may be flagged for hook fees
            totalSwapFee = key.fee & Fees.STATIC_FEE_MASK;
        }

        uint256 feeForProtocol;
        uint256 feeForHook;
        Pool.SwapState memory state;
        PoolId id = key.toId();
        (delta, feeForProtocol, feeForHook, state) = pools[id].swap(
            Pool.SwapParams({
                fee: totalSwapFee,
                tickSpacing: key.tickSpacing,
                zeroForOne: params.zeroForOne,
                amountSpecified: params.amountSpecified,
                sqrtPriceLimitX96: params.sqrtPriceLimitX96
            })
        );

        _accountPoolBalanceDelta(key, delta);
        // the fee is on the input currency

        unchecked {
            if (feeForProtocol > 0) {
                protocolFeesAccrued[params.zeroForOne ? key.currency0 : key.currency1] += feeForProtocol;
            }
            if (feeForHook > 0) {
                hookFeesAccrued[address(key.hooks)][params.zeroForOne ? key.currency0 : key.currency1] += feeForHook;
            }
        }

        if (key.hooks.shouldCallAfterSwap()) {
            if (key.hooks.afterSwap(msg.sender, key, params, delta) != IHooks.afterSwap.selector) {
                revert Hooks.InvalidHookResponse();
            }
        }

        emit Swap(
            id,
            msg.sender,
            delta.amount0(),
            delta.amount1(),
            state.sqrtPriceX96,
            state.liquidity,
            state.tick,
            totalSwapFee
        );
    }

    /// @inheritdoc IPoolManager
    function donate(PoolKey memory key, uint256 amount0, uint256 amount1)
        external
        override
        noDelegateCall
        onlyByLocker
        returns (BalanceDelta delta)
    {
        if (key.hooks.shouldCallBeforeDonate()) {
            if (key.hooks.beforeDonate(msg.sender, key, amount0, amount1) != IHooks.beforeDonate.selector) {
                revert Hooks.InvalidHookResponse();
            }
        }

        delta = _getPool(key).donate(amount0, amount1);

        _accountPoolBalanceDelta(key, delta);

        if (key.hooks.shouldCallAfterDonate()) {
            if (key.hooks.afterDonate(msg.sender, key, amount0, amount1) != IHooks.afterDonate.selector) {
                revert Hooks.InvalidHookResponse();
            }
        }
    }

    /// @inheritdoc IPoolManager
    function take(Currency currency, address to, uint256 amount) external override noDelegateCall onlyByLocker {
        _accountDelta(currency, amount.toInt128());
        reservesOf[currency] -= amount;
        currency.transfer(to, amount);
    }

    /// @inheritdoc IPoolManager
    function mint(Currency currency, address to, uint256 amount) external override noDelegateCall onlyByLocker {
        _accountDelta(currency, amount.toInt128());
        _mint(to, currency.toId(), amount, "");
    }

    /// @inheritdoc IPoolManager
    function settle(Currency currency) external payable override noDelegateCall onlyByLocker returns (uint256 paid) {
        uint256 reservesBefore = reservesOf[currency];
        reservesOf[currency] = currency.balanceOfSelf();
        paid = reservesOf[currency] - reservesBefore;
        // subtraction must be safe
        _accountDelta(currency, -(paid.toInt128()));
    }

    function _burnAndAccount(Currency currency, uint256 amount) internal {
        _burn(address(this), currency.toId(), amount);
        _accountDelta(currency, -(amount.toInt128()));
    }

    function onERC1155Received(address, address, uint256 id, uint256 value, bytes calldata) external returns (bytes4) {
        if (msg.sender != address(this)) revert NotPoolManagerToken();
        _burnAndAccount(CurrencyLibrary.fromId(id), value);
        return IERC1155Receiver.onERC1155Received.selector;
    }

    function onERC1155BatchReceived(address, address, uint256[] calldata ids, uint256[] calldata values, bytes calldata)
        external
        returns (bytes4)
    {
        if (msg.sender != address(this)) revert NotPoolManagerToken();
        // unchecked to save gas on incrementations of i
        unchecked {
            for (uint256 i; i < ids.length; i++) {
                _burnAndAccount(CurrencyLibrary.fromId(ids[i]), values[i]);
            }
        }
        return IERC1155Receiver.onERC1155BatchReceived.selector;
    }

    function setProtocolFeeController(IProtocolFeeController controller) external onlyOwner {
        protocolFeeController = controller;
        emit ProtocolFeeControllerUpdated(address(controller));
    }

    function setProtocolFees(PoolKey memory key) external {
        (uint8 newProtocolSwapFee, uint8 newProtocolWithdrawFee) = _fetchProtocolFees(key);
        PoolId id = key.toId();
        pools[id].setProtocolFees(newProtocolSwapFee, newProtocolWithdrawFee);
        emit ProtocolFeeUpdated(id, newProtocolSwapFee, newProtocolWithdrawFee);
    }

    function _fetchProtocolFees(PoolKey memory key)
        internal
        view
        returns (uint8 protocolSwapFee, uint8 protocolWithdrawFee)
    {
        if (address(protocolFeeController) != address(0)) {
            // note that EIP-150 mandates that calls requesting more than 63/64ths of remaining gas
            // will be allotted no more than this amount, so controllerGasLimit must be set with this
            // in mind.
            if (gasleft() < controllerGasLimit) revert ProtocolFeeCannotBeFetched();
            try protocolFeeController.protocolFeesForPool{gas: controllerGasLimit}(key) returns (
                uint8 updatedProtocolSwapFee, uint8 updatedProtocolWithdrawFee
            ) {
                protocolSwapFee = updatedProtocolSwapFee;
                protocolWithdrawFee = updatedProtocolWithdrawFee;
            } catch {}

            _checkProtocolFee(protocolSwapFee);
            _checkProtocolFee(protocolWithdrawFee);
        }
    }

    function _checkProtocolFee(uint8 fee) internal pure {
        if (fee != 0) {
            uint8 fee0 = fee % 16;
            uint8 fee1 = fee >> 4;
            // The fee is specified as a denominator so it cannot be LESS than the MIN_PROTOCOL_FEE_DENOMINATOR (unless it is 0).
            if (
                (fee0 != 0 && fee0 < MIN_PROTOCOL_FEE_DENOMINATOR) || (fee1 != 0 && fee1 < MIN_PROTOCOL_FEE_DENOMINATOR)
            ) {
                revert FeeTooLarge();
            }
        }
    }

    function setHookFees(PoolKey memory key) external {
        (uint8 newHookSwapFee, uint8 newHookWithdrawFee) = _fetchHookFees(key);
        PoolId id = key.toId();
        pools[id].setHookFees(newHookSwapFee, newHookWithdrawFee);
        emit HookFeeUpdated(id, newHookSwapFee, newHookWithdrawFee);
    }

    /// @notice There is no cap on the hook fee, but it is specified as a percentage taken on the amount after the protocol fee is applied, if there is a protocol fee.
    function _fetchHookFees(PoolKey memory key) internal view returns (uint8 hookSwapFee, uint8 hookWithdrawFee) {
        if (key.fee.hasHookSwapFee()) {
            hookSwapFee = IHookFeeManager(address(key.hooks)).getHookSwapFee(key);
        }

        if (key.fee.hasHookWithdrawFee()) {
            hookWithdrawFee = IHookFeeManager(address(key.hooks)).getHookWithdrawFee(key);
        }
    }

    function collectProtocolFees(address recipient, Currency currency, uint256 amount)
        external
        returns (uint256 amountCollected)
    {
        if (msg.sender != owner && msg.sender != address(protocolFeeController)) revert InvalidCaller();

        amountCollected = (amount == 0) ? protocolFeesAccrued[currency] : amount;
        protocolFeesAccrued[currency] -= amountCollected;
        currency.transfer(recipient, amountCollected);
    }

    function collectHookFees(address recipient, Currency currency, uint256 amount)
        external
        returns (uint256 amountCollected)
    {
        address hookAddress = msg.sender;

        amountCollected = (amount == 0) ? hookFeesAccrued[hookAddress][currency] : amount;
        recipient = (recipient == address(0)) ? hookAddress : recipient;

        hookFeesAccrued[hookAddress][currency] -= amountCollected;
        currency.transfer(recipient, amountCollected);
    }

    function extsload(bytes32 slot) external view returns (bytes32 value) {
        /// @solidity memory-safe-assembly
        assembly {
            value := sload(slot)
        }
    }

    function extsload(bytes32 startSlot, uint256 nSlots) external view returns (bytes memory) {
        bytes memory value = new bytes(32 * nSlots);

        /// @solidity memory-safe-assembly
        assembly {
            for { let i := 0 } lt(i, nSlots) { i := add(i, 1) } {
                mstore(add(value, mul(add(i, 1), 32)), sload(add(startSlot, i)))
            }
        }

        return value;
    }

    /// @notice receive native tokens for native pools
    receive() external payable {}
}<|MERGE_RESOLUTION|>--- conflicted
+++ resolved
@@ -40,11 +40,7 @@
     /// @inheritdoc IPoolManager
     int24 public constant override MIN_TICK_SPACING = 1;
 
-<<<<<<< HEAD
     uint256 private immutable controllerGasLimit;
-=======
-    mapping(PoolId id => Pool.State) public pools;
->>>>>>> c019b0b3
 
     IProtocolFeeController public protocolFeeController;
 
@@ -63,9 +59,9 @@
     /// @inheritdoc IPoolManager
     mapping(Currency currency => uint256) public override reservesOf;
 
-    mapping(bytes32 poolId => Pool.State) public pools;
-
-    mapping(Currency currency => uint256) public protocolFeesAccrued;
+    mapping(PoolId id => Pool.State) public pools;
+
+    mapping(Currency currency => uint256) public override protocolFeesAccrued;
 
     mapping(address hookAddress => mapping(Currency currency => uint256)) public hookFeesAccrued;
 
