--- conflicted
+++ resolved
@@ -125,11 +125,7 @@
     function _accountDelta(IERC20Minimal token, int256 delta) internal {
         if (delta == 0) return;
         _addTokenToSet(token);
-<<<<<<< HEAD
-        lockStates[lockedBy.length - 1].tokenDelta[token].delta += int248(delta);
-=======
-        tokenDelta[token].delta += delta.toInt248();
->>>>>>> 6289591f
+        lockStates[lockedBy.length - 1].tokenDelta[token].delta += delta.toInt248();
     }
 
     /// @dev Accumulates a balance change to a map of token to balance changes
