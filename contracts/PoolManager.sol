--- conflicted
+++ resolved
@@ -23,7 +23,9 @@
     using Pool for *;
     using Hooks for IHooks;
 
-<<<<<<< HEAD
+    /// @inheritdoc IPoolManager
+    int24 public constant override MAX_TICK_SPACING = type(int16).max;
+
     mapping(bytes32 => Pool.State) internal pools; // TODO: Private rn because public disallows nested mappings
 
     function slot0(bytes32 poolId) public view returns (Pool.Slot0 memory) {
@@ -41,12 +43,6 @@
     function liquidity(bytes32 poolId) public view returns (uint128) {
         return pools[poolId].liquidity;
     }
-=======
-    /// @inheritdoc IPoolManager
-    int24 public constant override MAX_TICK_SPACING = type(int16).max;
-
-    mapping(bytes32 => Pool.State) public pools;
->>>>>>> 28d95ce4
 
     constructor() ERC1155('') {}
 
@@ -60,13 +56,6 @@
     }
 
     /// @inheritdoc IPoolManager
-<<<<<<< HEAD
-    function initialize(
-        IPoolManager.PoolKey memory key,
-        uint160 sqrtPriceX96,
-        uint256 twammExpiryInterval
-    ) external override returns (int24 tick) {
-=======
     function getSlot0(IPoolManager.PoolKey memory key)
         external
         view
@@ -84,20 +73,15 @@
     }
 
     /// @inheritdoc IPoolManager
-    function initialize(IPoolManager.PoolKey memory key, uint160 sqrtPriceX96) external override returns (int24 tick) {
+    function initialize(IPoolManager.PoolKey memory key, uint160 sqrtPriceX96, uint256 twammExpiryInterval) external override returns (int24 tick) {
         // see TickBitmap.sol for overflow conditions that can arise from tick spacing being too large
         if (key.tickSpacing > MAX_TICK_SPACING) revert TickSpacingTooLarge();
 
->>>>>>> 28d95ce4
         if (key.hooks.shouldCallBeforeInitialize()) {
             key.hooks.beforeInitialize(msg.sender, key, sqrtPriceX96);
         }
 
-<<<<<<< HEAD
-        tick = _getPool(key).initialize(_blockTimestamp(), sqrtPriceX96, twammExpiryInterval);
-=======
-        tick = _getPool(key).initialize(sqrtPriceX96);
->>>>>>> 28d95ce4
+        tick = _getPool(key).initialize(sqrtPriceX96, twammExpiryInterval);
 
         if (key.hooks.shouldCallAfterInitialize()) {
             key.hooks.afterInitialize(msg.sender, key, sqrtPriceX96, tick);
@@ -326,26 +310,6 @@
         _accountDelta(IERC20Minimal(token), -(amount.toInt256()));
     }
 
-<<<<<<< HEAD
-    /// @inheritdoc IPoolManager
-    function observe(IPoolManager.PoolKey calldata key, uint32[] calldata secondsAgos)
-        external
-        view
-        noDelegateCall
-        returns (int56[] memory tickCumulatives, uint160[] memory secondsPerLiquidityCumulativeX128s)
-    {
-        return _getPool(key).observe(_blockTimestamp(), secondsAgos);
-    }
-
-    /// @inheritdoc IPoolManager
-    function snapshotCumulativesInside(
-        IPoolManager.PoolKey calldata key,
-        int24 tickLower,
-        int24 tickUpper
-    ) external view override noDelegateCall returns (Pool.Snapshot memory) {
-        return _getPool(key).snapshotCumulativesInside(tickLower, tickUpper, _blockTimestamp());
-    }
-
     function submitLongTermOrder(IPoolManager.PoolKey calldata key, TWAMM.LongTermOrderParams calldata params)
         external
         onlyByLocker
@@ -404,8 +368,6 @@
         }
     }
 
-=======
->>>>>>> 28d95ce4
     function onERC1155Received(
         address,
         address,
