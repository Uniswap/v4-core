// SPDX-License-Identifier: UNLICENSED
pragma solidity ^0.8.13;

import {Hooks} from './libraries/Hooks.sol';
import {Pool} from './libraries/Pool.sol';
import {Tick} from './libraries/Tick.sol';
import {SafeCast} from './libraries/SafeCast.sol';

import {IERC20Minimal} from './interfaces/external/IERC20Minimal.sol';
import {NoDelegateCall} from './NoDelegateCall.sol';
import {IHooks} from './interfaces/IHooks.sol';
import {IPoolManager} from './interfaces/IPoolManager.sol';
import {ILockCallback} from './interfaces/callback/ILockCallback.sol';
import {TransientStorageProxy, TransientStorage} from './libraries/TransientStorage.sol';

import {ERC1155} from '@openzeppelin/contracts/token/ERC1155/ERC1155.sol';
import {IERC1155Receiver} from '@openzeppelin/contracts/token/ERC1155/IERC1155Receiver.sol';

/// @notice Holds the state for all pools
contract PoolManager is IPoolManager, NoDelegateCall, ERC1155, IERC1155Receiver {
    using SafeCast for *;
    using Pool for *;
    using Hooks for IHooks;
    using TransientStorage for TransientStorageProxy;

    /// @inheritdoc IPoolManager
    int24 public constant override MAX_TICK_SPACING = type(int16).max;

    /// @inheritdoc IPoolManager
    int24 public constant override MIN_TICK_SPACING = 1;

    mapping(bytes32 => Pool.State) public pools;

<<<<<<< HEAD
    TransientStorageProxy public immutable transientStorage;

    constructor() {
        transientStorage = TransientStorage.init();
    }

    /// @dev For mocking in unit tests
    function _blockTimestamp() internal view virtual returns (uint32) {
        return uint32(block.timestamp);
    }
=======
    constructor() ERC1155('') {}
>>>>>>> 6074fd59

    function _getPool(IPoolManager.PoolKey memory key) private view returns (Pool.State storage) {
        return pools[keccak256(abi.encode(key))];
    }

    /// @inheritdoc IPoolManager
    function getSlot0(IPoolManager.PoolKey memory key)
        external
        view
        override
        returns (uint160 sqrtPriceX96, int24 tick)
    {
        Pool.Slot0 memory slot0 = _getPool(key).slot0;

        return (slot0.sqrtPriceX96, slot0.tick);
    }

    /// @inheritdoc IPoolManager
    function getLiquidity(IPoolManager.PoolKey memory key) external view override returns (uint128 liquidity) {
        return _getPool(key).liquidity;
    }

    /// @inheritdoc IPoolManager
    function initialize(IPoolManager.PoolKey memory key, uint160 sqrtPriceX96) external override returns (int24 tick) {
        // see TickBitmap.sol for overflow conditions that can arise from tick spacing being too large
        if (key.tickSpacing > MAX_TICK_SPACING) revert TickSpacingTooLarge();
        if (key.tickSpacing < MIN_TICK_SPACING) revert TickSpacingTooSmall();

        if (key.hooks.shouldCallBeforeInitialize()) {
            key.hooks.beforeInitialize(msg.sender, key, sqrtPriceX96);
        }

        tick = _getPool(key).initialize(sqrtPriceX96);

        if (key.hooks.shouldCallAfterInitialize()) {
            key.hooks.afterInitialize(msg.sender, key, sqrtPriceX96, tick);
        }
    }

    /// @inheritdoc IPoolManager
    mapping(IERC20Minimal => uint256) public override reservesOf;

    uint256 public constant LOCKED_BY_SLOT = uint256(keccak256('lockedBy'));
    uint256 public constant TOKENS_TOUCHED_SLOT = uint256(keccak256('tokensTouched'));
    uint256 public constant TOKEN_DELTA_SLOT = uint256(keccak256('tokenDelta'));

    /// @inheritdoc IPoolManager
    function lockedBy(uint256 index) public returns (address) {
        unchecked {
            return address(uint160(transientStorage.load(LOCKED_BY_SLOT + index + 1)));
        }
    }

<<<<<<< HEAD
    /// @inheritdoc IPoolManager
    function lockedByLength() public returns (uint256) {
        return transientStorage.load(LOCKED_BY_SLOT);
    }

    /// @dev Push the latest locked by address from the stack
    /// @return index The index of the locker, i.e. the locker's unique identifier
    function pushLockedBy(address addr) internal returns (uint256 index) {
        // addition by 1 is never expected to overflow
        unchecked {
            index = lockedByLength();
            transientStorage.store(LOCKED_BY_SLOT, index + 1);
            transientStorage.store(LOCKED_BY_SLOT + index + 1, uint256(uint160(addr)));
        }
=======
    /// @member index The index in the tokensTouched array where the token is found
    /// @member delta The delta that is owed for that particular token
    struct IndexAndDelta {
        uint8 index;
        int248 delta;
    }

    /// @member tokensTouched The tokens that have been touched by this locker
    /// @member tokenDelta The amount owed to the locker (positive) or owed to the pool (negative) of the token
    struct LockState {
        IERC20Minimal[] tokensTouched;
        mapping(IERC20Minimal => IndexAndDelta) tokenDelta;
>>>>>>> 6074fd59
    }

    /// @dev Pop the latest locked by address from the stack
    function popLockedBy() internal {
        // subtraction can be unchecked because we never pop unless we've pushed
        unchecked {
            transientStorage.store(LOCKED_BY_SLOT, lockedByLength() - 1);
        }
    }

    /// @inheritdoc IPoolManager
    function getTokensTouchedLength(uint256 id) public returns (uint256) {
        unchecked {
            return transientStorage.load(TOKENS_TOUCHED_SLOT + (id * 256));
        }
    }

    /// @inheritdoc IPoolManager
    function getTokensTouched(uint256 id, uint256 index) public returns (IERC20Minimal) {
        unchecked {
            return IERC20Minimal(address(uint160(transientStorage.load(TOKENS_TOUCHED_SLOT + (id * 256) + index + 1))));
        }
    }

    /// @dev Push the given token to the list of tokens touched.
    /// @dev Note this does not check if the token is already in the list.
    function pushTokenTouched(uint256 id, IERC20Minimal token) internal returns (uint256 index) {
        index = getTokensTouchedLength(id);
        if (index >= MAX_TOKENS_TOUCHED) revert MaxTokensTouched();

        unchecked {
            transientStorage.store(TOKENS_TOUCHED_SLOT + (id * 256), index + 1);
            transientStorage.store(TOKENS_TOUCHED_SLOT + (id * 256) + index + 1, uint256(uint160(address(token))));
        }
    }

    /// @inheritdoc IPoolManager
<<<<<<< HEAD
    function getTokenDelta(uint256 id, IERC20Minimal token) public returns (uint256 slot, int248 delta) {
        uint256 value = transientStorage.load(uint256(keccak256(abi.encodePacked(TOKEN_DELTA_SLOT, id, token))));
        (slot, delta) = (value >> 248, int248(uint248(value & ~uint256(0xff << 248))));
    }

    function setTokenDelta(
        uint256 id,
        IERC20Minimal token,
        uint256 slot,
        int248 delta
    ) internal {
        transientStorage.store(
            uint256(keccak256(abi.encodePacked(TOKEN_DELTA_SLOT, id, token))),
            (uint256(slot) << 248) | uint256(uint248(delta))
        );
    }

    /// @dev Limited to 256 since the slot in the mapping is a uint8. It is unexpected for any set of actions to involve
    ///     more than 256 tokens.
    uint256 public constant MAX_TOKENS_TOUCHED = type(uint8).max;

=======
    function getTokenDelta(uint256 id, IERC20Minimal token) external view returns (uint8 index, int248 delta) {
        IndexAndDelta storage indexAndDelta = lockStates[id].tokenDelta[token];
        (index, delta) = (indexAndDelta.index, indexAndDelta.delta);
    }

    /// @inheritdoc IPoolManager
>>>>>>> 6074fd59
    function lock(bytes calldata data) external override returns (bytes memory result) {
        uint256 id = pushLockedBy(msg.sender);

        // the caller does everything in this callback, including paying what they owe via calls to settle
        result = ILockCallback(msg.sender).lockAcquired(data);

        unchecked {
            uint256 numTokensTouched = getTokensTouchedLength(id);
            for (uint256 i; i < numTokensTouched; i++) {
<<<<<<< HEAD
                IERC20Minimal token = getTokensTouched(id, i);
                (, int248 delta) = getTokenDelta(id, token);
                if (delta != 0) revert TokenNotSettled(token, delta);
=======
                IERC20Minimal token = lockState.tokensTouched[i];
                IndexAndDelta storage indexAndDelta = lockState.tokenDelta[token];
                if (indexAndDelta.delta != 0) revert TokenNotSettled(token, indexAndDelta.delta);
                delete lockState.tokenDelta[token];
>>>>>>> 6074fd59
            }
        }

        popLockedBy();
    }

<<<<<<< HEAD
    /// @dev Accounts the delta for the given token to the transient storage for the current locker
    function _accountDelta(IERC20Minimal token, int256 delta) internal {
        // delta of 0 is no-op
        if (delta == 0) return;

        uint256 id = lockedByLength() - 1;
        uint256 numTokensTouched = getTokensTouchedLength(id);
        if (numTokensTouched == 0) {
            pushTokenTouched(id, token);
            setTokenDelta(id, token, 0, delta.toInt248());
        } else {
            (uint256 tokenSlot, int248 currentDelta) = getTokenDelta(id, token);

            // we only need to add it if the slot is set to 0 and the token in slot 0 is not this token (i.e. slot 0 is not correct)
            if (tokenSlot == 0 && getTokensTouched(id, 0) != token) {
                tokenSlot = pushTokenTouched(id, token);
            }

            setTokenDelta(id, token, tokenSlot, currentDelta + delta.toInt248());
=======
    /// @dev Adds a token to a unique list of tokens that have been touched
    function _addTokenToSet(IERC20Minimal token) internal returns (uint8 index) {
        LockState storage lockState = lockStates[lockedBy.length - 1];
        uint256 numTokensTouched = lockState.tokensTouched.length;
        if (numTokensTouched == 0) {
            lockState.tokensTouched.push(token);
            return 0;
        }

        IndexAndDelta storage indexAndDelta = lockState.tokenDelta[token];
        index = indexAndDelta.index;

        if (index == 0 && lockState.tokensTouched[index] != token) {
            if (numTokensTouched >= type(uint8).max) revert MaxTokensTouched();
            index = uint8(numTokensTouched);
            indexAndDelta.index = index;
            lockState.tokensTouched.push(token);
>>>>>>> 6074fd59
        }
    }

    /// @dev Accumulates a balance change to a map of token to balance changes
    function _accountPoolBalanceDelta(PoolKey memory key, IPoolManager.BalanceDelta memory delta) internal {
        _accountDelta(key.token0, delta.amount0);
        _accountDelta(key.token1, delta.amount1);
    }

    modifier onlyByLocker() {
        address lb = lockedBy(lockedByLength() - 1);
        if (msg.sender != lb) revert LockedBy(lb);
        _;
    }

    /// @inheritdoc IPoolManager
    function modifyPosition(IPoolManager.PoolKey memory key, IPoolManager.ModifyPositionParams memory params)
        external
        override
        noDelegateCall
        onlyByLocker
        returns (IPoolManager.BalanceDelta memory delta)
    {
        if (key.hooks.shouldCallBeforeModifyPosition()) {
            key.hooks.beforeModifyPosition(msg.sender, key, params);
        }

        delta = _getPool(key).modifyPosition(
            Pool.ModifyPositionParams({
                owner: msg.sender,
                tickLower: params.tickLower,
                tickUpper: params.tickUpper,
                liquidityDelta: params.liquidityDelta.toInt128(),
                tickSpacing: key.tickSpacing
            })
        );

        _accountPoolBalanceDelta(key, delta);

        if (key.hooks.shouldCallAfterModifyPosition()) {
            key.hooks.afterModifyPosition(msg.sender, key, params, delta);
        }
    }

    /// @inheritdoc IPoolManager
    function swap(IPoolManager.PoolKey memory key, IPoolManager.SwapParams memory params)
        external
        override
        noDelegateCall
        onlyByLocker
        returns (IPoolManager.BalanceDelta memory delta)
    {
        if (key.hooks.shouldCallBeforeSwap()) {
            key.hooks.beforeSwap(msg.sender, key, params);
        }

        delta = _getPool(key).swap(
            Pool.SwapParams({
                fee: key.fee,
                tickSpacing: key.tickSpacing,
                zeroForOne: params.zeroForOne,
                amountSpecified: params.amountSpecified,
                sqrtPriceLimitX96: params.sqrtPriceLimitX96
            })
        );

        _accountPoolBalanceDelta(key, delta);

        if (key.hooks.shouldCallAfterSwap()) {
            key.hooks.afterSwap(msg.sender, key, params, delta);
        }
    }

    /// @inheritdoc IPoolManager
    function donate(
        IPoolManager.PoolKey memory key,
        uint256 amount0,
        uint256 amount1
    ) external override noDelegateCall onlyByLocker returns (IPoolManager.BalanceDelta memory delta) {
        if (key.hooks.shouldCallBeforeDonate()) {
            key.hooks.beforeDonate(msg.sender, key, amount0, amount1);
        }

        delta = _getPool(key).donate(amount0, amount1);

        _accountPoolBalanceDelta(key, delta);

        if (key.hooks.shouldCallAfterDonate()) {
            key.hooks.afterDonate(msg.sender, key, amount0, amount1);
        }
    }

    /// @inheritdoc IPoolManager
    function take(
        IERC20Minimal token,
        address to,
        uint256 amount
    ) external override noDelegateCall onlyByLocker {
        _accountDelta(token, amount.toInt256());
        reservesOf[token] -= amount;
        token.transfer(to, amount);
    }

    /// @inheritdoc IPoolManager
    function mint(
        IERC20Minimal token,
        address to,
        uint256 amount
    ) external override noDelegateCall onlyByLocker {
        _accountDelta(token, amount.toInt256());
        _mint(to, uint256(uint160(address(token))), amount, '');
    }

    /// @inheritdoc IPoolManager
    function settle(IERC20Minimal token) external override noDelegateCall onlyByLocker returns (uint256 paid) {
        uint256 reservesBefore = reservesOf[token];
        reservesOf[token] = token.balanceOf(address(this));
        paid = reservesOf[token] - reservesBefore;
        // subtraction must be safe
        _accountDelta(token, -(paid.toInt256()));
    }

    function _burnAndAccount(IERC20Minimal token, uint256 amount) internal {
        _burn(address(this), uint256(uint160(address((token)))), amount);
        _accountDelta(IERC20Minimal(token), -(amount.toInt256()));
    }

    function onERC1155Received(
        address,
        address,
        uint256 id,
        uint256 value,
        bytes calldata
    ) external returns (bytes4) {
        if (msg.sender != address(this)) revert NotPoolManagerToken();
        _burnAndAccount(IERC20Minimal(address(uint160(id))), value);
        return IERC1155Receiver.onERC1155Received.selector;
    }

    function onERC1155BatchReceived(
        address,
        address,
        uint256[] calldata ids,
        uint256[] calldata values,
        bytes calldata
    ) external returns (bytes4) {
        if (msg.sender != address(this)) revert NotPoolManagerToken();
        // unchecked to save gas on incrementations of i
        unchecked {
            for (uint256 i; i < ids.length; i++) {
                _burnAndAccount(IERC20Minimal(address(uint160(ids[i]))), values[i]);
            }
        }
        return IERC1155Receiver.onERC1155BatchReceived.selector;
    }
}<|MERGE_RESOLUTION|>--- conflicted
+++ resolved
@@ -31,20 +31,11 @@
 
     mapping(bytes32 => Pool.State) public pools;
 
-<<<<<<< HEAD
     TransientStorageProxy public immutable transientStorage;
 
-    constructor() {
+    constructor() ERC1155('') {
         transientStorage = TransientStorage.init();
     }
-
-    /// @dev For mocking in unit tests
-    function _blockTimestamp() internal view virtual returns (uint32) {
-        return uint32(block.timestamp);
-    }
-=======
-    constructor() ERC1155('') {}
->>>>>>> 6074fd59
 
     function _getPool(IPoolManager.PoolKey memory key) private view returns (Pool.State storage) {
         return pools[keccak256(abi.encode(key))];
@@ -98,22 +89,11 @@
         }
     }
 
-<<<<<<< HEAD
     /// @inheritdoc IPoolManager
     function lockedByLength() public returns (uint256) {
         return transientStorage.load(LOCKED_BY_SLOT);
     }
 
-    /// @dev Push the latest locked by address from the stack
-    /// @return index The index of the locker, i.e. the locker's unique identifier
-    function pushLockedBy(address addr) internal returns (uint256 index) {
-        // addition by 1 is never expected to overflow
-        unchecked {
-            index = lockedByLength();
-            transientStorage.store(LOCKED_BY_SLOT, index + 1);
-            transientStorage.store(LOCKED_BY_SLOT + index + 1, uint256(uint160(addr)));
-        }
-=======
     /// @member index The index in the tokensTouched array where the token is found
     /// @member delta The delta that is owed for that particular token
     struct IndexAndDelta {
@@ -121,12 +101,15 @@
         int248 delta;
     }
 
-    /// @member tokensTouched The tokens that have been touched by this locker
-    /// @member tokenDelta The amount owed to the locker (positive) or owed to the pool (negative) of the token
-    struct LockState {
-        IERC20Minimal[] tokensTouched;
-        mapping(IERC20Minimal => IndexAndDelta) tokenDelta;
->>>>>>> 6074fd59
+    /// @dev Push the latest locked by address from the stack
+    /// @return index The index of the locker, i.e. the locker's unique identifier
+    function pushLockedBy(address addr) internal returns (uint256 index) {
+        // addition by 1 is never expected to overflow
+        unchecked {
+            index = lockedByLength();
+            transientStorage.store(LOCKED_BY_SLOT, index + 1);
+            transientStorage.store(LOCKED_BY_SLOT + index + 1, uint256(uint160(addr)));
+        }
     }
 
     /// @dev Pop the latest locked by address from the stack
@@ -164,7 +147,6 @@
     }
 
     /// @inheritdoc IPoolManager
-<<<<<<< HEAD
     function getTokenDelta(uint256 id, IERC20Minimal token) public returns (uint256 slot, int248 delta) {
         uint256 value = transientStorage.load(uint256(keccak256(abi.encodePacked(TOKEN_DELTA_SLOT, id, token))));
         (slot, delta) = (value >> 248, int248(uint248(value & ~uint256(0xff << 248))));
@@ -186,14 +168,7 @@
     ///     more than 256 tokens.
     uint256 public constant MAX_TOKENS_TOUCHED = type(uint8).max;
 
-=======
-    function getTokenDelta(uint256 id, IERC20Minimal token) external view returns (uint8 index, int248 delta) {
-        IndexAndDelta storage indexAndDelta = lockStates[id].tokenDelta[token];
-        (index, delta) = (indexAndDelta.index, indexAndDelta.delta);
-    }
-
-    /// @inheritdoc IPoolManager
->>>>>>> 6074fd59
+    /// @inheritdoc IPoolManager
     function lock(bytes calldata data) external override returns (bytes memory result) {
         uint256 id = pushLockedBy(msg.sender);
 
@@ -203,23 +178,15 @@
         unchecked {
             uint256 numTokensTouched = getTokensTouchedLength(id);
             for (uint256 i; i < numTokensTouched; i++) {
-<<<<<<< HEAD
                 IERC20Minimal token = getTokensTouched(id, i);
                 (, int248 delta) = getTokenDelta(id, token);
                 if (delta != 0) revert TokenNotSettled(token, delta);
-=======
-                IERC20Minimal token = lockState.tokensTouched[i];
-                IndexAndDelta storage indexAndDelta = lockState.tokenDelta[token];
-                if (indexAndDelta.delta != 0) revert TokenNotSettled(token, indexAndDelta.delta);
-                delete lockState.tokenDelta[token];
->>>>>>> 6074fd59
             }
         }
 
         popLockedBy();
     }
 
-<<<<<<< HEAD
     /// @dev Accounts the delta for the given token to the transient storage for the current locker
     function _accountDelta(IERC20Minimal token, int256 delta) internal {
         // delta of 0 is no-op
@@ -239,25 +206,6 @@
             }
 
             setTokenDelta(id, token, tokenSlot, currentDelta + delta.toInt248());
-=======
-    /// @dev Adds a token to a unique list of tokens that have been touched
-    function _addTokenToSet(IERC20Minimal token) internal returns (uint8 index) {
-        LockState storage lockState = lockStates[lockedBy.length - 1];
-        uint256 numTokensTouched = lockState.tokensTouched.length;
-        if (numTokensTouched == 0) {
-            lockState.tokensTouched.push(token);
-            return 0;
-        }
-
-        IndexAndDelta storage indexAndDelta = lockState.tokenDelta[token];
-        index = indexAndDelta.index;
-
-        if (index == 0 && lockState.tokensTouched[index] != token) {
-            if (numTokensTouched >= type(uint8).max) revert MaxTokensTouched();
-            index = uint8(numTokensTouched);
-            indexAndDelta.index = index;
-            lockState.tokensTouched.push(token);
->>>>>>> 6074fd59
         }
     }
 
