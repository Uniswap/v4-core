--- conflicted
+++ resolved
@@ -76,7 +76,7 @@
 
     function pushTokenTouched(IERC20Minimal token) internal {
         uint256 len = tokensTouchedLength();
-        require(len < MAX_TOKENS_TOUCHED);
+        if (len >= type(uint8).max) revert MaxTokensTouched(token);
 
         unchecked {
             transientStorage.store(TOKENS_TOUCHED_SLOT, len + 1);
@@ -107,13 +107,8 @@
     uint256 public constant MAX_TOKENS_TOUCHED = type(uint8).max;
 
     function lock(bytes calldata data) external override returns (bytes memory result) {
-<<<<<<< HEAD
-        require(lockedBy() == address(0));
+        if (lockedBy() != address(0)) revert AlreadyLocked(lockedBy());
         setLockedBy(msg.sender);
-=======
-        if (lockedBy != address(0)) revert AlreadyLocked(lockedBy);
-        lockedBy = msg.sender;
->>>>>>> ac796c8b
 
         // the caller does everything in this callback, including paying what they owe via calls to settle
         result = ILockCallback(msg.sender).lockAcquired(data);
@@ -140,17 +135,9 @@
 
         PositionAndDelta memory pd = tokenDelta(token);
 
-<<<<<<< HEAD
         // we only need to add it if the slot is set to 0 and the token in slot 0 is not this token (i.e. slot 0 is not correct)
         if (pd.slot == 0 && tokensTouched(0) != token) {
             pushTokenTouched(token);
-=======
-        if (slot == 0 && tokensTouched[slot] != token) {
-            if (len >= type(uint8).max) revert MaxTokensTouched(token);
-            slot = uint8(len);
-            pd.slot = slot;
-            tokensTouched.push(token);
->>>>>>> ac796c8b
         }
     }
 
