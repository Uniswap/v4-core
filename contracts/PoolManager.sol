// SPDX-License-Identifier: UNLICENSED
pragma solidity ^0.8.13;

import {Hooks} from './libraries/Hooks.sol';
import {Pool} from './libraries/Pool.sol';
import {Tick} from './libraries/Tick.sol';
import {SafeCast} from './libraries/SafeCast.sol';

import {IERC20Minimal} from './interfaces/external/IERC20Minimal.sol';
import {NoDelegateCall} from './NoDelegateCall.sol';
import {IHooks} from './interfaces/IHooks.sol';
import {IPoolManager} from './interfaces/IPoolManager.sol';
import {ILockCallback} from './interfaces/callback/ILockCallback.sol';
import {TransientStorageProxy, TransientStorage} from './libraries/TransientStorage.sol';

/// @notice Holds the state for all pools
contract PoolManager is IPoolManager, NoDelegateCall {
    using SafeCast for *;
    using Pool for *;
<<<<<<< HEAD
    using TransientStorage for TransientStorageProxy;
=======
    using Hooks for IHooks;
>>>>>>> 54727797

    mapping(bytes32 => Pool.State) public pools;

    TransientStorageProxy public immutable transientStorage;

    constructor() {
        transientStorage = TransientStorage.init();
    }

    /// @dev For mocking in unit tests
    function _blockTimestamp() internal view virtual returns (uint32) {
        return uint32(block.timestamp);
    }

    function _getPool(IPoolManager.PoolKey memory key) private view returns (Pool.State storage) {
        return pools[keccak256(abi.encode(key))];
    }

    /// @notice Initialize the state for a given pool ID
    function initialize(IPoolManager.PoolKey memory key, uint160 sqrtPriceX96) external override returns (int24 tick) {
        if (key.hooks.shouldCallBeforeInitialize()) {
            key.hooks.beforeInitialize(msg.sender, key, sqrtPriceX96);
        }

        tick = _getPool(key).initialize(_blockTimestamp(), sqrtPriceX96);

        if (key.hooks.shouldCallAfterInitialize()) {
            key.hooks.afterInitialize(msg.sender, key, sqrtPriceX96, tick);
        }
    }

    /// @notice Increase the maximum number of stored observations for the pool's oracle
    function increaseObservationCardinalityNext(IPoolManager.PoolKey memory key, uint16 observationCardinalityNext)
        external
        override
        returns (uint16 observationCardinalityNextOld, uint16 observationCardinalityNextNew)
    {
        (observationCardinalityNextOld, observationCardinalityNextNew) = _getPool(key)
            .increaseObservationCardinalityNext(observationCardinalityNext);
    }

    /// @inheritdoc IPoolManager
    mapping(IERC20Minimal => uint256) public override reservesOf;

<<<<<<< HEAD
    uint256 public constant LOCKED_BY_SLOT = uint256(keccak256('lockedBy'));
    uint256 public constant TOKENS_TOUCHED_SLOT = uint256(keccak256('tokensTouched'));
    uint256 public constant TOKEN_DELTA_SLOT = uint256(keccak256('tokenDelta'));

    function lockedBy() public returns (address) {
        return address(uint160(transientStorage.load(LOCKED_BY_SLOT)));
    }

    function setLockedBy(address addr) internal {
        transientStorage.store(LOCKED_BY_SLOT, uint256(uint160(addr)));
    }

    function tokensTouchedLength() public returns (uint256) {
        return transientStorage.load(TOKENS_TOUCHED_SLOT);
    }

    function tokensTouched(uint256 ix) public returns (IERC20Minimal) {
        unchecked {
            return IERC20Minimal(address(uint160(transientStorage.load(TOKENS_TOUCHED_SLOT + ix + 1))));
        }
    }

    function pushTokenTouched(IERC20Minimal token) internal {
        uint256 len = tokensTouchedLength();
        if (len >= type(uint8).max) revert MaxTokensTouched(token);

        unchecked {
            transientStorage.store(TOKENS_TOUCHED_SLOT, len + 1);
            transientStorage.store(TOKENS_TOUCHED_SLOT + len + 1, uint256(uint160(address(token))));
        }
    }

=======
    /// @inheritdoc IPoolManager
    address[] public override lockedBy;

    /// @inheritdoc IPoolManager
    function lockedByLength() external view returns (uint256) {
        return lockedBy.length;
    }

    /// @member slot The slot in the tokensTouched array where the token is found
    /// @member delta The delta that is owed for that particular token
>>>>>>> 54727797
    struct PositionAndDelta {
        uint8 slot;
        int248 delta;
    }

<<<<<<< HEAD
    function tokenDelta(IERC20Minimal token) public returns (PositionAndDelta memory pd) {
        uint256 storageSlot = uint256(keccak256(abi.encodePacked(TOKEN_DELTA_SLOT, token)));
        uint256 value = transientStorage.load(storageSlot);
        pd.slot = uint8(value >> 248);
        pd.delta = int248(uint248(value & ~uint256(0xff << 248)));
    }

    function setTokenDelta(IERC20Minimal token, PositionAndDelta memory pd) internal {
        uint256 storageSlot = uint256(keccak256(abi.encodePacked(TOKEN_DELTA_SLOT, token)));
        uint256 value = (uint256(pd.slot) << 248) | uint256(uint248(pd.delta));
        transientStorage.store(storageSlot, value);
    }

    /// @dev Limited to 256 since the slot in the mapping is a uint8. It is unexpected for any set of actions to involve
    ///     more than 256 tokens.
    uint256 public constant MAX_TOKENS_TOUCHED = type(uint8).max;

    function lock(bytes calldata data) external override returns (bytes memory result) {
        if (lockedBy() != address(0)) revert AlreadyLocked(lockedBy());
        setLockedBy(msg.sender);
=======
    /// @member tokensTouched The tokens that have been touched by this locker
    /// @member tokenDelta The amount owed to the locker (positive) or owed to the pool (negative) of the token
    struct LockState {
        IERC20Minimal[] tokensTouched;
        mapping(IERC20Minimal => PositionAndDelta) tokenDelta;
    }

    /// @dev Represents the state of the locker at the given index. Each locker must have net 0 tokens owed before
    /// releasing their lock. Note this is private because the nested mappings cannot be exposed as a public variable.
    mapping(uint256 => LockState) private lockStates;

    /// @inheritdoc IPoolManager
    function getTokensTouchedLength(uint256 id) external view returns (uint256) {
        return lockStates[id].tokensTouched.length;
    }

    /// @inheritdoc IPoolManager
    function getTokensTouched(uint256 id, uint256 index) external view returns (IERC20Minimal) {
        return lockStates[id].tokensTouched[index];
    }

    /// @inheritdoc IPoolManager
    function getTokenDelta(uint256 id, IERC20Minimal token) external view returns (uint8 slot, int248 delta) {
        PositionAndDelta storage pd = lockStates[id].tokenDelta[token];
        (slot, delta) = (pd.slot, pd.delta);
    }

    function lock(bytes calldata data) external override returns (bytes memory result) {
        uint256 id = lockedBy.length;
        lockedBy.push(msg.sender);
>>>>>>> 54727797

        // the caller does everything in this callback, including paying what they owe via calls to settle
        result = ILockCallback(msg.sender).lockAcquired(data);

        unchecked {
<<<<<<< HEAD
            uint256 len = tokensTouchedLength();
            for (uint256 i; i < len; i++) {
                IERC20Minimal token = tokensTouched(i);
                PositionAndDelta memory pd = tokenDelta(token);
                if (pd.delta != 0) revert TokenNotSettled(token, pd.delta);
=======
            LockState storage lockState = lockStates[id];
            uint256 numTokensTouched = lockState.tokensTouched.length;
            for (uint256 i; i < numTokensTouched; i++) {
                IERC20Minimal token = lockState.tokensTouched[i];
                PositionAndDelta storage pd = lockState.tokenDelta[token];
                if (pd.delta != 0) revert TokenNotSettled(token, pd.delta);
                delete lockState.tokenDelta[token];
>>>>>>> 54727797
            }
            delete lockState.tokensTouched;
        }

<<<<<<< HEAD
        setLockedBy(address(0));
    }

    /// @dev Adds a token to a unique list of tokens that have been touched
    function _addTokenToSet(IERC20Minimal token) internal {
        uint256 len = tokensTouchedLength();
        if (len == 0) {
            pushTokenTouched(token);
            return;
        }

        PositionAndDelta memory pd = tokenDelta(token);

        // we only need to add it if the slot is set to 0 and the token in slot 0 is not this token (i.e. slot 0 is not correct)
        if (pd.slot == 0 && tokensTouched(0) != token) {
            pushTokenTouched(token);
=======
        lockedBy.pop();
    }

    /// @dev Adds a token to a unique list of tokens that have been touched
    function _addTokenToSet(IERC20Minimal token) internal returns (uint8 slot) {
        LockState storage lockState = lockStates[lockedBy.length - 1];
        uint256 numTokensTouched = lockState.tokensTouched.length;
        if (numTokensTouched == 0) {
            lockState.tokensTouched.push(token);
            return 0;
        }

        PositionAndDelta storage pd = lockState.tokenDelta[token];
        slot = pd.slot;

        if (slot == 0 && lockState.tokensTouched[slot] != token) {
            if (numTokensTouched >= type(uint8).max) revert MaxTokensTouched();
            slot = uint8(numTokensTouched);
            pd.slot = slot;
            lockState.tokensTouched.push(token);
>>>>>>> 54727797
        }
    }

    function _accountDelta(IERC20Minimal token, int256 delta) internal {
        if (delta == 0) return;
        _addTokenToSet(token);
<<<<<<< HEAD
        PositionAndDelta memory pd = tokenDelta(token);
        pd.delta += int248(delta);
        setTokenDelta(token, pd);
=======
        lockStates[lockedBy.length - 1].tokenDelta[token].delta += delta.toInt248();
>>>>>>> 54727797
    }

    /// @dev Accumulates a balance change to a map of token to balance changes
    function _accountPoolBalanceDelta(PoolKey memory key, IPoolManager.BalanceDelta memory delta) internal {
        _accountDelta(key.token0, delta.amount0);
        _accountDelta(key.token1, delta.amount1);
    }

    modifier onlyByLocker() {
<<<<<<< HEAD
        address lb = lockedBy();
        if (msg.sender != lb) revert LockedBy(lb);
=======
        address locker = lockedBy[lockedBy.length - 1];
        if (msg.sender != locker) revert LockedBy(locker);
>>>>>>> 54727797
        _;
    }

    /// @dev Modify the position
    function modifyPosition(IPoolManager.PoolKey memory key, IPoolManager.ModifyPositionParams memory params)
        external
        override
        noDelegateCall
        onlyByLocker
        returns (IPoolManager.BalanceDelta memory delta)
    {
        if (key.hooks.shouldCallBeforeModifyPosition()) {
            key.hooks.beforeModifyPosition(msg.sender, key, params);
        }

        delta = _getPool(key).modifyPosition(
            Pool.ModifyPositionParams({
                owner: msg.sender,
                tickLower: params.tickLower,
                tickUpper: params.tickUpper,
                liquidityDelta: params.liquidityDelta.toInt128(),
                time: _blockTimestamp(),
                maxLiquidityPerTick: Tick.tickSpacingToMaxLiquidityPerTick(key.tickSpacing),
                tickSpacing: key.tickSpacing
            })
        );

        _accountPoolBalanceDelta(key, delta);

        if (key.hooks.shouldCallAfterModifyPosition()) {
            key.hooks.afterModifyPosition(msg.sender, key, params, delta);
        }
    }

    function swap(IPoolManager.PoolKey memory key, IPoolManager.SwapParams memory params)
        external
        override
        noDelegateCall
        onlyByLocker
        returns (IPoolManager.BalanceDelta memory delta)
    {
        if (key.hooks.shouldCallBeforeSwap()) {
            key.hooks.beforeSwap(msg.sender, key, params);
        }

        delta = _getPool(key).swap(
            Pool.SwapParams({
                time: _blockTimestamp(),
                fee: key.fee,
                tickSpacing: key.tickSpacing,
                zeroForOne: params.zeroForOne,
                amountSpecified: params.amountSpecified,
                sqrtPriceLimitX96: params.sqrtPriceLimitX96
            })
        );

        _accountPoolBalanceDelta(key, delta);

        if (key.hooks.shouldCallAfterSwap()) {
            key.hooks.afterSwap(msg.sender, key, params, delta);
        }
    }

    /// @notice Called by the user to net out some value owed to the user
    /// @dev Can also be used as a mechanism for _free_ flash loans
    function take(
        IERC20Minimal token,
        address to,
        uint256 amount
    ) external override noDelegateCall onlyByLocker {
        _accountDelta(token, amount.toInt256());
        reservesOf[token] -= amount;
        token.transfer(to, amount);
    }

    /// @notice Called by the user to pay what is owed
    function settle(IERC20Minimal token) external override noDelegateCall onlyByLocker returns (uint256 paid) {
        uint256 reservesBefore = reservesOf[token];
        reservesOf[token] = token.balanceOf(address(this));
        paid = reservesOf[token] - reservesBefore;
        // subtraction must be safe
        _accountDelta(token, -(paid.toInt256()));
    }

    /// @notice Update the protocol fee for a given pool
    function setFeeProtocol(IPoolManager.PoolKey calldata key, uint8 feeProtocol)
        external
        override
        returns (uint8 feeProtocolOld)
    {
        return _getPool(key).setFeeProtocol(feeProtocol);
    }

    /// @notice Observe a past state of a pool
    function observe(IPoolManager.PoolKey calldata key, uint32[] calldata secondsAgos)
        external
        view
        override
        noDelegateCall
        returns (int56[] memory tickCumulatives, uint160[] memory secondsPerLiquidityCumulativeX128s)
    {
        return _getPool(key).observe(_blockTimestamp(), secondsAgos);
    }

    /// @notice Get the snapshot of the cumulative values of a tick range
    function snapshotCumulativesInside(
        IPoolManager.PoolKey calldata key,
        int24 tickLower,
        int24 tickUpper
    ) external view override noDelegateCall returns (Pool.Snapshot memory) {
        return _getPool(key).snapshotCumulativesInside(tickLower, tickUpper, _blockTimestamp());
    }
}<|MERGE_RESOLUTION|>--- conflicted
+++ resolved
@@ -17,11 +17,6 @@
 contract PoolManager is IPoolManager, NoDelegateCall {
     using SafeCast for *;
     using Pool for *;
-<<<<<<< HEAD
-    using TransientStorage for TransientStorageProxy;
-=======
-    using Hooks for IHooks;
->>>>>>> 54727797
 
     mapping(bytes32 => Pool.State) public pools;
 
@@ -66,20 +61,26 @@
     /// @inheritdoc IPoolManager
     mapping(IERC20Minimal => uint256) public override reservesOf;
 
-<<<<<<< HEAD
     uint256 public constant LOCKED_BY_SLOT = uint256(keccak256('lockedBy'));
     uint256 public constant TOKENS_TOUCHED_SLOT = uint256(keccak256('tokensTouched'));
     uint256 public constant TOKEN_DELTA_SLOT = uint256(keccak256('tokenDelta'));
 
-    function lockedBy() public returns (address) {
+    function lockedBy(uint256 index) public returns (address) {
+        unchecked {
+           return address(uint160(transientStorage.load(LOCKED_BY_SLOT + index + 1)));
+        }
+    }
+
+    /// @inheritdoc IPoolManager
+    function lockedByLength() external view returns (uint256) {
         return address(uint160(transientStorage.load(LOCKED_BY_SLOT)));
     }
 
-    function setLockedBy(address addr) internal {
+    function pushLockedBy(address addr) internal {
         transientStorage.store(LOCKED_BY_SLOT, uint256(uint160(addr)));
     }
 
-    function tokensTouchedLength() public returns (uint256) {
+    function tokensTouchedLength(uint256 id) public returns (uint256) {
         return transientStorage.load(TOKENS_TOUCHED_SLOT);
     }
 
@@ -99,24 +100,14 @@
         }
     }
 
-=======
-    /// @inheritdoc IPoolManager
-    address[] public override lockedBy;
-
-    /// @inheritdoc IPoolManager
-    function lockedByLength() external view returns (uint256) {
-        return lockedBy.length;
-    }
-
     /// @member slot The slot in the tokensTouched array where the token is found
     /// @member delta The delta that is owed for that particular token
->>>>>>> 54727797
     struct PositionAndDelta {
         uint8 slot;
         int248 delta;
     }
 
-<<<<<<< HEAD
+    /// @inheritdoc IPoolManager
     function tokenDelta(IERC20Minimal token) public returns (PositionAndDelta memory pd) {
         uint256 storageSlot = uint256(keccak256(abi.encodePacked(TOKEN_DELTA_SLOT, token)));
         uint256 value = transientStorage.load(storageSlot);
@@ -130,121 +121,70 @@
         transientStorage.store(storageSlot, value);
     }
 
+
+    /// @inheritdoc IPoolManager
+    function getTokensTouchedLength(uint256 id) public view returns (uint256) {
+        return lockStates[id].tokensTouched.length;
+    }
+
+    /// @inheritdoc IPoolManager
+    function getTokensTouched(uint256 id, uint256 index) public view returns (IERC20Minimal) {
+        return lockStates[id].tokensTouched[index];
+    }
+
+    /// @inheritdoc IPoolManager
+    function getTokenDelta(uint256 id, IERC20Minimal token) public view returns (uint8 slot, int248 delta) {
+        PositionAndDelta storage pd = lockStates[id].tokenDelta[token];
+        (slot, delta) = (pd.slot, pd.delta);
+    }
+
+
     /// @dev Limited to 256 since the slot in the mapping is a uint8. It is unexpected for any set of actions to involve
     ///     more than 256 tokens.
     uint256 public constant MAX_TOKENS_TOUCHED = type(uint8).max;
 
     function lock(bytes calldata data) external override returns (bytes memory result) {
-        if (lockedBy() != address(0)) revert AlreadyLocked(lockedBy());
-        setLockedBy(msg.sender);
-=======
-    /// @member tokensTouched The tokens that have been touched by this locker
-    /// @member tokenDelta The amount owed to the locker (positive) or owed to the pool (negative) of the token
-    struct LockState {
-        IERC20Minimal[] tokensTouched;
-        mapping(IERC20Minimal => PositionAndDelta) tokenDelta;
-    }
-
-    /// @dev Represents the state of the locker at the given index. Each locker must have net 0 tokens owed before
-    /// releasing their lock. Note this is private because the nested mappings cannot be exposed as a public variable.
-    mapping(uint256 => LockState) private lockStates;
-
-    /// @inheritdoc IPoolManager
-    function getTokensTouchedLength(uint256 id) external view returns (uint256) {
-        return lockStates[id].tokensTouched.length;
-    }
-
-    /// @inheritdoc IPoolManager
-    function getTokensTouched(uint256 id, uint256 index) external view returns (IERC20Minimal) {
-        return lockStates[id].tokensTouched[index];
-    }
-
-    /// @inheritdoc IPoolManager
-    function getTokenDelta(uint256 id, IERC20Minimal token) external view returns (uint8 slot, int248 delta) {
-        PositionAndDelta storage pd = lockStates[id].tokenDelta[token];
-        (slot, delta) = (pd.slot, pd.delta);
-    }
-
-    function lock(bytes calldata data) external override returns (bytes memory result) {
-        uint256 id = lockedBy.length;
-        lockedBy.push(msg.sender);
->>>>>>> 54727797
+        uint256 id = lockedByLength();
+        pushLockedBy(msg.sender);
 
         // the caller does everything in this callback, including paying what they owe via calls to settle
         result = ILockCallback(msg.sender).lockAcquired(data);
 
         unchecked {
-<<<<<<< HEAD
-            uint256 len = tokensTouchedLength();
-            for (uint256 i; i < len; i++) {
-                IERC20Minimal token = tokensTouched(i);
-                PositionAndDelta memory pd = tokenDelta(token);
-                if (pd.delta != 0) revert TokenNotSettled(token, pd.delta);
-=======
-            LockState storage lockState = lockStates[id];
-            uint256 numTokensTouched = lockState.tokensTouched.length;
+            uint256 numTokensTouched = tokensTouchedLength(id);
             for (uint256 i; i < numTokensTouched; i++) {
-                IERC20Minimal token = lockState.tokensTouched[i];
-                PositionAndDelta storage pd = lockState.tokenDelta[token];
-                if (pd.delta != 0) revert TokenNotSettled(token, pd.delta);
-                delete lockState.tokenDelta[token];
->>>>>>> 54727797
+                IERC20Minimal token = getTokensTouched(id, i);
+                (, int248 delta) = getTokenDelta(id, token);
+                if (delta != 0) revert TokenNotSettled(token, delta);
             }
-            delete lockState.tokensTouched;
-        }
-
-<<<<<<< HEAD
-        setLockedBy(address(0));
+        }
+
+        lockedBy.pop();
     }
 
     /// @dev Adds a token to a unique list of tokens that have been touched
     function _addTokenToSet(IERC20Minimal token) internal {
-        uint256 len = tokensTouchedLength();
-        if (len == 0) {
-            pushTokenTouched(token);
+        uint256 id = lockedByLength() - 1;
+        uint256 numTokensTouched = tokensTouchedLength(id);
+        if (numTokensTouched == 0) {
+            pushTokenTouched(id, token);
             return;
         }
 
-        PositionAndDelta memory pd = tokenDelta(token);
+        PositionAndDelta memory pd = lockState.tokenDelta(token);
 
         // we only need to add it if the slot is set to 0 and the token in slot 0 is not this token (i.e. slot 0 is not correct)
         if (pd.slot == 0 && tokensTouched(0) != token) {
             pushTokenTouched(token);
-=======
-        lockedBy.pop();
-    }
-
-    /// @dev Adds a token to a unique list of tokens that have been touched
-    function _addTokenToSet(IERC20Minimal token) internal returns (uint8 slot) {
-        LockState storage lockState = lockStates[lockedBy.length - 1];
-        uint256 numTokensTouched = lockState.tokensTouched.length;
-        if (numTokensTouched == 0) {
-            lockState.tokensTouched.push(token);
-            return 0;
-        }
-
-        PositionAndDelta storage pd = lockState.tokenDelta[token];
-        slot = pd.slot;
-
-        if (slot == 0 && lockState.tokensTouched[slot] != token) {
-            if (numTokensTouched >= type(uint8).max) revert MaxTokensTouched();
-            slot = uint8(numTokensTouched);
-            pd.slot = slot;
-            lockState.tokensTouched.push(token);
->>>>>>> 54727797
         }
     }
 
     function _accountDelta(IERC20Minimal token, int256 delta) internal {
         if (delta == 0) return;
         _addTokenToSet(token);
-<<<<<<< HEAD
         PositionAndDelta memory pd = tokenDelta(token);
         pd.delta += int248(delta);
         setTokenDelta(token, pd);
-=======
-        lockStates[lockedBy.length - 1].tokenDelta[token].delta += delta.toInt248();
->>>>>>> 54727797
     }
 
     /// @dev Accumulates a balance change to a map of token to balance changes
@@ -254,13 +194,8 @@
     }
 
     modifier onlyByLocker() {
-<<<<<<< HEAD
         address lb = lockedBy();
         if (msg.sender != lb) revert LockedBy(lb);
-=======
-        address locker = lockedBy[lockedBy.length - 1];
-        if (msg.sender != locker) revert LockedBy(locker);
->>>>>>> 54727797
         _;
     }
 
