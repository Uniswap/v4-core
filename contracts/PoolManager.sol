--- conflicted
+++ resolved
@@ -254,10 +254,7 @@
         token.transfer(to, amount);
     }
 
-<<<<<<< HEAD
-    /// @inheritdoc IPoolManager
-=======
-    /// @notice Called by the user to move value into ERC1155 balance
+    /// @inheritdoc IPoolManager
     function mint(
         IERC20Minimal token,
         address to,
@@ -267,8 +264,7 @@
         _mint(to, uint256(uint160(address(token))), amount, '');
     }
 
-    /// @notice Called by the user to pay what is owed
->>>>>>> 603accfb
+    /// @inheritdoc IPoolManager
     function settle(IERC20Minimal token) external override noDelegateCall onlyByLocker returns (uint256 paid) {
         uint256 reservesBefore = reservesOf[token];
         reservesOf[token] = token.balanceOf(address(this));
@@ -277,16 +273,12 @@
         _accountDelta(token, -(paid.toInt256()));
     }
 
-<<<<<<< HEAD
-    /// @inheritdoc IPoolManager
-=======
     function _burnAndAccount(IERC20Minimal token, uint256 amount) internal {
         _burn(address(this), uint256(uint160(address((token)))), amount);
         _accountDelta(IERC20Minimal(token), -(amount.toInt256()));
     }
 
-    /// @notice Observe a past state of a pool
->>>>>>> 603accfb
+    /// @inheritdoc IPoolManager
     function observe(IPoolManager.PoolKey calldata key, uint32[] calldata secondsAgos)
         external
         view
