// SPDX-License-Identifier: UNLICENSED
pragma solidity ^0.8.12;

import {Pool} from './libraries/Pool.sol';
import {Tick} from './libraries/Tick.sol';
import {SafeCast} from './libraries/SafeCast.sol';

import {IERC20Minimal} from './interfaces/external/IERC20Minimal.sol';
import {NoDelegateCall} from './NoDelegateCall.sol';
import {IPoolManager} from './interfaces/IPoolManager.sol';
import {ILockCallback} from './interfaces/callback/ILockCallback.sol';

import {ERC1155} from '@openzeppelin/contracts/token/ERC1155/ERC1155.sol';

/// @notice Holds the state for all pools
contract PoolManager is IPoolManager, NoDelegateCall, ERC1155 {
    using SafeCast for *;
    using Pool for *;

    mapping(bytes32 => Pool.State) public pools;
<<<<<<< HEAD
    mapping(uint24 => FeeConfig) public override configs;

    constructor() ERC1155('') {
        _configure(100, 1);
        _configure(500, 10);
        _configure(3000, 60);
        _configure(10000, 200);
    }

    function _configure(uint24 fee, int24 tickSpacing) internal {
        require(tickSpacing > 0);
        require(configs[fee].tickSpacing == 0);
        configs[fee].tickSpacing = tickSpacing;
        configs[fee].maxLiquidityPerTick = Tick.tickSpacingToMaxLiquidityPerTick(tickSpacing);
        // todo: emit event
    }
=======
>>>>>>> d7f303a4

    /// @dev For mocking in unit tests
    function _blockTimestamp() internal view virtual returns (uint32) {
        return uint32(block.timestamp);
    }

    function _getPool(IPoolManager.PoolKey memory key) private view returns (Pool.State storage) {
        return pools[keccak256(abi.encode(key))];
    }

    /// @notice Initialize the state for a given pool ID
    function initialize(IPoolManager.PoolKey memory key, uint160 sqrtPriceX96) external override returns (int24 tick) {
        tick = _getPool(key).initialize(_blockTimestamp(), sqrtPriceX96);
    }

    /// @notice Increase the maximum number of stored observations for the pool's oracle
    function increaseObservationCardinalityNext(IPoolManager.PoolKey memory key, uint16 observationCardinalityNext)
        external
        override
        returns (uint16 observationCardinalityNextOld, uint16 observationCardinalityNextNew)
    {
        (observationCardinalityNextOld, observationCardinalityNextNew) = _getPool(key)
            .increaseObservationCardinalityNext(observationCardinalityNext);
    }

    /// @notice Represents the address that has currently locked the pool
    address public override lockedBy;

    /// @notice All the latest tracked balances of tokens
    mapping(IERC20Minimal => uint256) public override reservesOf;

    /// @notice Internal transient enumerable set
    IERC20Minimal[] public override tokensTouched;

    // @param slot The index of the tokensTouched array that this token is stored at
    // @param delta The amount of token the locker owes to the protocol. If it is negative, the contract owes the locker instead.
    struct PositionAndDelta {
        uint8 slot;
        int248 delta;
    }
    mapping(IERC20Minimal => PositionAndDelta) public override tokenDelta;

    function lock(bytes calldata data) external override returns (bytes memory result) {
        require(lockedBy == address(0));
        lockedBy = msg.sender;

        // the caller does everything in this callback, including paying what they owe via calls to settle
        result = ILockCallback(msg.sender).lockAcquired(data);

        unchecked {
            for (uint256 i = 0; i < tokensTouched.length; i++) {
                if (tokenDelta[tokensTouched[i]].delta > 0)
                    revert TokenNotSettled(tokensTouched[i], tokenDelta[tokensTouched[i]].delta);
                else if (tokenDelta[tokensTouched[i]].delta < 0)
                    _mint(
                        msg.sender,
                        address(tokensTouched[i]).toUint256(),
                        uint256(uint248(-tokenDelta[tokensTouched[i]].delta)),
                        ''
                    );
                delete tokenDelta[tokensTouched[i]];
            }
        }
        delete tokensTouched;
        delete lockedBy;
    }

    /// @dev Adds a token to a unique list of tokens that have been touched
    function _addTokenToSet(IERC20Minimal token) internal returns (uint8 slot) {
        uint256 len = tokensTouched.length;
        if (len == 0) {
            tokensTouched.push(token);
            return 0;
        }

        PositionAndDelta storage pd = tokenDelta[token];
        slot = pd.slot;

        if (slot == 0 && tokensTouched[slot] != token) {
            require(len < type(uint8).max);
            slot = uint8(len);
            pd.slot = slot;
            tokensTouched.push(token);
        }
    }

    function _accountDelta(IERC20Minimal token, int256 delta) internal {
        if (delta == 0) return;
        _addTokenToSet(token);
        tokenDelta[token].delta += int248(delta);
    }

    /// @dev Accumulates a balance change to a map of token to balance changes
    function _accountPoolBalanceDelta(PoolKey memory key, Pool.BalanceDelta memory delta) internal {
        _accountDelta(key.token0, delta.amount0);
        _accountDelta(key.token1, delta.amount1);
    }

    modifier onlyByLocker() {
        if (msg.sender != lockedBy) revert LockedBy(lockedBy);
        _;
    }

    /// @dev Modify the position
    function modifyPosition(IPoolManager.PoolKey memory key, IPoolManager.ModifyPositionParams memory params)
        external
        override
        noDelegateCall
        onlyByLocker
        returns (Pool.BalanceDelta memory delta)
    {
        delta = _getPool(key).modifyPosition(
            Pool.ModifyPositionParams({
                owner: msg.sender,
                tickLower: params.tickLower,
                tickUpper: params.tickUpper,
                liquidityDelta: params.liquidityDelta.toInt128(),
                time: _blockTimestamp(),
                maxLiquidityPerTick: Tick.tickSpacingToMaxLiquidityPerTick(key.tickSpacing),
                tickSpacing: key.tickSpacing
            })
        );

        _accountPoolBalanceDelta(key, delta);
    }

    function swap(IPoolManager.PoolKey memory key, IPoolManager.SwapParams memory params)
        external
        override
        noDelegateCall
        onlyByLocker
        returns (Pool.BalanceDelta memory delta)
    {
        delta = _getPool(key).swap(
            Pool.SwapParams({
                time: _blockTimestamp(),
                fee: key.fee,
                tickSpacing: key.tickSpacing,
                zeroForOne: params.zeroForOne,
                amountSpecified: params.amountSpecified,
                sqrtPriceLimitX96: params.sqrtPriceLimitX96
            })
        );

        _accountPoolBalanceDelta(key, delta);
    }

    /// @notice Called by the user to net out some value owed to the user
    /// @dev Can also be used as a mechanism for _free_ flash loans
    function take(
        IERC20Minimal token,
        address to,
        uint256 amount
    ) external override noDelegateCall onlyByLocker {
        _accountDelta(token, amount.toInt256());
        reservesOf[token] -= amount;
        token.transfer(to, amount);
    }

    /// @notice Called by the user to pay what is owed
    function settle(IERC20Minimal token) external override noDelegateCall onlyByLocker returns (uint256 paid) {
        uint256 reservesBefore = reservesOf[token];
        reservesOf[token] = token.balanceOf(address(this));
        paid = reservesOf[token] - reservesBefore;
        // subtraction must be safe
        _accountDelta(token, -(paid.toInt256()));
    }

    /// @notice Called by the user to pay what is owed from their ERC1155 balance
    function settleWithBalance(IERC20Minimal token, uint256 amount) external noDelegateCall onlyByLocker {
        _burn(msg.sender, address(token).toUint256(), amount);
        _accountDelta(token, -(amount.toInt256()));
    }

    /// @notice Update the protocol fee for a given pool
    function setFeeProtocol(IPoolManager.PoolKey calldata key, uint8 feeProtocol)
        external
        override
        returns (uint8 feeProtocolOld)
    {
        return _getPool(key).setFeeProtocol(feeProtocol);
    }

    /// @notice Observe a past state of a pool
    function observe(IPoolManager.PoolKey calldata key, uint32[] calldata secondsAgos)
        external
        view
        override
        noDelegateCall
        returns (int56[] memory tickCumulatives, uint160[] memory secondsPerLiquidityCumulativeX128s)
    {
        return _getPool(key).observe(_blockTimestamp(), secondsAgos);
    }

    /// @notice Get the snapshot of the cumulative values of a tick range
    function snapshotCumulativesInside(
        IPoolManager.PoolKey calldata key,
        int24 tickLower,
        int24 tickUpper
    ) external view override noDelegateCall returns (Pool.Snapshot memory) {
        return _getPool(key).snapshotCumulativesInside(tickLower, tickUpper, _blockTimestamp());
    }
}<|MERGE_RESOLUTION|>--- conflicted
+++ resolved
@@ -18,25 +18,8 @@
     using Pool for *;
 
     mapping(bytes32 => Pool.State) public pools;
-<<<<<<< HEAD
-    mapping(uint24 => FeeConfig) public override configs;
-
-    constructor() ERC1155('') {
-        _configure(100, 1);
-        _configure(500, 10);
-        _configure(3000, 60);
-        _configure(10000, 200);
-    }
-
-    function _configure(uint24 fee, int24 tickSpacing) internal {
-        require(tickSpacing > 0);
-        require(configs[fee].tickSpacing == 0);
-        configs[fee].tickSpacing = tickSpacing;
-        configs[fee].maxLiquidityPerTick = Tick.tickSpacingToMaxLiquidityPerTick(tickSpacing);
-        // todo: emit event
-    }
-=======
->>>>>>> d7f303a4
+
+    constructor() ERC1155('') {}
 
     /// @dev For mocking in unit tests
     function _blockTimestamp() internal view virtual returns (uint32) {
