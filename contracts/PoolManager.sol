--- conflicted
+++ resolved
@@ -23,8 +23,6 @@
 
     mapping(bytes32 => Pool.State) public pools;
 
-<<<<<<< HEAD
-=======
     constructor() ERC1155('') {}
 
     /// @dev For mocking in unit tests
@@ -32,13 +30,11 @@
         return uint32(block.timestamp);
     }
 
->>>>>>> 7091f20f
     function _getPool(IPoolManager.PoolKey memory key) private view returns (Pool.State storage) {
         return pools[keccak256(abi.encode(key))];
     }
 
     /// @inheritdoc IPoolManager
-<<<<<<< HEAD
     function getSlot0(IPoolManager.PoolKey memory key)
         external
         view
@@ -55,9 +51,7 @@
         return _getPool(key).liquidity;
     }
 
-    /// @notice Initialize the state for a given pool ID
-=======
->>>>>>> 7091f20f
+    /// @inheritdoc IPoolManager
     function initialize(IPoolManager.PoolKey memory key, uint160 sqrtPriceX96) external override returns (int24 tick) {
         if (key.hooks.shouldCallBeforeInitialize()) {
             key.hooks.beforeInitialize(msg.sender, key, sqrtPriceX96);
@@ -70,19 +64,6 @@
         }
     }
 
-<<<<<<< HEAD
-=======
-    /// @inheritdoc IPoolManager
-    function increaseObservationCardinalityNext(IPoolManager.PoolKey memory key, uint16 observationCardinalityNext)
-        external
-        override
-        returns (uint16 observationCardinalityNextOld, uint16 observationCardinalityNextNew)
-    {
-        (observationCardinalityNextOld, observationCardinalityNextNew) = _getPool(key)
-            .increaseObservationCardinalityNext(observationCardinalityNext);
-    }
-
->>>>>>> 7091f20f
     /// @inheritdoc IPoolManager
     mapping(IERC20Minimal => uint256) public override reservesOf;
 
@@ -296,31 +277,10 @@
         // subtraction must be safe
         _accountDelta(token, -(paid.toInt256()));
     }
-<<<<<<< HEAD
-=======
 
     function _burnAndAccount(IERC20Minimal token, uint256 amount) internal {
         _burn(address(this), uint256(uint160(address((token)))), amount);
         _accountDelta(IERC20Minimal(token), -(amount.toInt256()));
-    }
-
-    /// @inheritdoc IPoolManager
-    function observe(IPoolManager.PoolKey calldata key, uint32[] calldata secondsAgos)
-        external
-        view
-        noDelegateCall
-        returns (int56[] memory tickCumulatives, uint160[] memory secondsPerLiquidityCumulativeX128s)
-    {
-        return _getPool(key).observe(_blockTimestamp(), secondsAgos);
-    }
-
-    /// @inheritdoc IPoolManager
-    function snapshotCumulativesInside(
-        IPoolManager.PoolKey calldata key,
-        int24 tickLower,
-        int24 tickUpper
-    ) external view override noDelegateCall returns (Pool.Snapshot memory) {
-        return _getPool(key).snapshotCumulativesInside(tickLower, tickUpper, _blockTimestamp());
     }
 
     function onERC1155Received(
@@ -351,5 +311,4 @@
         }
         return IERC1155Receiver.onERC1155BatchReceived.selector;
     }
->>>>>>> 7091f20f
 }