--- conflicted
+++ resolved
@@ -40,16 +40,9 @@
     /// @inheritdoc IPoolManager
     int24 public constant override MIN_TICK_SPACING = 1;
 
-<<<<<<< HEAD
     /// @inheritdoc IPoolManager
     uint24 public constant override MAX_POOL_SWAP_FEE = 1_000_000;
 
-    uint256 private immutable controllerGasLimit;
-
-    IProtocolFeeController public protocolFeeController;
-
-=======
->>>>>>> ff1dc91a
     /// @inheritdoc IPoolManager
     IPoolManager.LockData public override lockData;
 
@@ -125,11 +118,7 @@
 
     /// @inheritdoc IPoolManager
     function initialize(PoolKey memory key, uint160 sqrtPriceX96) external override returns (int24 tick) {
-<<<<<<< HEAD
-        if (key.fee & Fees.STATIC_FEE_MASK >= MAX_POOL_SWAP_FEE) revert FeeTooLarge();
-=======
         if (key.fee.isStaticFeeTooLarge()) revert FeeTooLarge();
->>>>>>> ff1dc91a
 
         // see TickBitmap.sol for overflow conditions that can arise from tick spacing being too large
         if (key.tickSpacing > MAX_TICK_SPACING) revert TickSpacingTooLarge();
