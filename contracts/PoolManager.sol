// SPDX-License-Identifier: UNLICENSED
pragma solidity ^0.8.13;

import {Hooks} from './libraries/Hooks.sol';
import {Pool} from './libraries/Pool.sol';
import {Tick} from './libraries/Tick.sol';
import {TickBitmap} from './libraries/TickBitmap.sol';
import {SafeCast} from './libraries/SafeCast.sol';
<<<<<<< HEAD
=======
import {TransferHelper} from './libraries/TransferHelper.sol';

>>>>>>> 299e9df9
import {IERC20Minimal} from './interfaces/external/IERC20Minimal.sol';
import {NoDelegateCall} from './NoDelegateCall.sol';
import {IHooks} from './interfaces/IHooks.sol';
import {IPoolManager} from './interfaces/IPoolManager.sol';
import {ILockCallback} from './interfaces/callback/ILockCallback.sol';

import {ERC1155} from '@openzeppelin/contracts/token/ERC1155/ERC1155.sol';
import {IERC1155Receiver} from '@openzeppelin/contracts/token/ERC1155/IERC1155Receiver.sol';

/// @notice Holds the state for all pools
contract PoolManager is IPoolManager, NoDelegateCall, ERC1155, IERC1155Receiver {
    using SafeCast for *;
    using Pool for *;
    using Hooks for IHooks;
<<<<<<< HEAD
    using TickBitmap for mapping(int16 => uint256);
=======
    using TransferHelper for IERC20Minimal;
>>>>>>> 299e9df9

    /// @inheritdoc IPoolManager
    int24 public constant override MAX_TICK_SPACING = type(int16).max;

    /// @inheritdoc IPoolManager
    int24 public constant override MIN_TICK_SPACING = 1;

    mapping(bytes32 => Pool.State) public pools;

    constructor() ERC1155('') {}

    function _getPool(IPoolManager.PoolKey memory key) private view returns (Pool.State storage) {
        return pools[keccak256(abi.encode(key))];
    }

    /// @inheritdoc IPoolManager
    function getSlot0(IPoolManager.PoolKey memory key)
        external
        view
        override
        returns (uint160 sqrtPriceX96, int24 tick)
    {
        Pool.Slot0 memory slot0 = _getPool(key).slot0;

        return (slot0.sqrtPriceX96, slot0.tick);
    }

    /// @inheritdoc IPoolManager
    function getLiquidity(IPoolManager.PoolKey memory key) external view override returns (uint128 liquidity) {
        return _getPool(key).liquidity;
    }

    /// @inheritdoc IPoolManager
    function getTickNetLiquidity(IPoolManager.PoolKey memory key, int24 tick) external view override returns (int128) {
        return _getPool(key).ticks[tick].liquidityNet;
    }

    function getNextInitializedTickWithinOneWord(
        IPoolManager.PoolKey memory key,
        int24 tick,
        bool lte
    ) external view override returns (int24 next, bool initialized) {
        return _getPool(key).tickBitmap.nextInitializedTickWithinOneWord(tick, key.tickSpacing, lte);
    }

    /// @inheritdoc IPoolManager
    function initialize(IPoolManager.PoolKey memory key, uint160 sqrtPriceX96) external override returns (int24 tick) {
        // see TickBitmap.sol for overflow conditions that can arise from tick spacing being too large
        if (key.tickSpacing > MAX_TICK_SPACING) revert TickSpacingTooLarge();
        if (key.tickSpacing < MIN_TICK_SPACING) revert TickSpacingTooSmall();

        if (key.hooks.shouldCallBeforeInitialize()) {
            key.hooks.beforeInitialize(msg.sender, key, sqrtPriceX96);
        }

        tick = _getPool(key).initialize(sqrtPriceX96);

        if (key.hooks.shouldCallAfterInitialize()) {
            key.hooks.afterInitialize(msg.sender, key, sqrtPriceX96, tick);
        }
    }

    /// @inheritdoc IPoolManager
    mapping(IERC20Minimal => uint256) public override reservesOf;

    /// @inheritdoc IPoolManager
    address[] public override lockedBy;

    /// @inheritdoc IPoolManager
    function lockedByLength() external view returns (uint256) {
        return lockedBy.length;
    }

    /// @member index The index in the tokensTouched array where the token is found
    /// @member delta The delta that is owed for that particular token
    struct IndexAndDelta {
        uint8 index;
        int248 delta;
    }

    /// @member tokensTouched The tokens that have been touched by this locker
    /// @member tokenDelta The amount owed to the locker (positive) or owed to the pool (negative) of the token
    struct LockState {
        IERC20Minimal[] tokensTouched;
        mapping(IERC20Minimal => IndexAndDelta) tokenDelta;
    }

    /// @dev Represents the state of the locker at the given index. Each locker must have net 0 tokens owed before
    /// releasing their lock. Note this is private because the nested mappings cannot be exposed as a public variable.
    mapping(uint256 => LockState) private lockStates;

    /// @inheritdoc IPoolManager
    function getTokensTouchedLength(uint256 id) external view returns (uint256) {
        return lockStates[id].tokensTouched.length;
    }

    /// @inheritdoc IPoolManager
    function getTokensTouched(uint256 id, uint256 index) external view returns (IERC20Minimal) {
        return lockStates[id].tokensTouched[index];
    }

    /// @inheritdoc IPoolManager
    function getTokenDelta(uint256 id, IERC20Minimal token) external view returns (uint8 index, int248 delta) {
        IndexAndDelta storage indexAndDelta = lockStates[id].tokenDelta[token];
        (index, delta) = (indexAndDelta.index, indexAndDelta.delta);
    }

    /// @inheritdoc IPoolManager
    function lock(bytes calldata data) external override returns (bytes memory result) {
        uint256 id = lockedBy.length;
        lockedBy.push(msg.sender);

        // the caller does everything in this callback, including paying what they owe via calls to settle
        result = ILockCallback(msg.sender).lockAcquired(data);

        unchecked {
            LockState storage lockState = lockStates[id];
            uint256 numTokensTouched = lockState.tokensTouched.length;
            for (uint256 i; i < numTokensTouched; i++) {
                IERC20Minimal token = lockState.tokensTouched[i];
                IndexAndDelta storage indexAndDelta = lockState.tokenDelta[token];
                if (indexAndDelta.delta != 0) revert TokenNotSettled(token, indexAndDelta.delta);
                delete lockState.tokenDelta[token];
            }
            delete lockState.tokensTouched;
        }

        lockedBy.pop();
    }

    /// @dev Adds a token to a unique list of tokens that have been touched
    function _addTokenToSet(IERC20Minimal token) internal returns (uint8 index) {
        LockState storage lockState = lockStates[lockedBy.length - 1];
        uint256 numTokensTouched = lockState.tokensTouched.length;
        if (numTokensTouched == 0) {
            lockState.tokensTouched.push(token);
            return 0;
        }

        IndexAndDelta storage indexAndDelta = lockState.tokenDelta[token];
        index = indexAndDelta.index;

        if (index == 0 && lockState.tokensTouched[index] != token) {
            if (numTokensTouched >= type(uint8).max) revert MaxTokensTouched();
            index = uint8(numTokensTouched);
            indexAndDelta.index = index;
            lockState.tokensTouched.push(token);
        }
    }

    function _accountDelta(IERC20Minimal token, int256 delta) internal {
        if (delta == 0) return;
        _addTokenToSet(token);
        lockStates[lockedBy.length - 1].tokenDelta[token].delta += delta.toInt248();
    }

    /// @dev Accumulates a balance change to a map of token to balance changes
    function _accountPoolBalanceDelta(PoolKey memory key, IPoolManager.BalanceDelta memory delta) internal {
        _accountDelta(key.token0, delta.amount0);
        _accountDelta(key.token1, delta.amount1);
    }

    modifier onlyByLocker() {
        address locker = lockedBy[lockedBy.length - 1];
        if (msg.sender != locker) revert LockedBy(locker);
        _;
    }

    /// @inheritdoc IPoolManager
    function modifyPosition(IPoolManager.PoolKey memory key, IPoolManager.ModifyPositionParams memory params)
        external
        override
        noDelegateCall
        onlyByLocker
        returns (IPoolManager.BalanceDelta memory delta)
    {
        if (key.hooks.shouldCallBeforeModifyPosition()) {
            key.hooks.beforeModifyPosition(msg.sender, key, params);
        }

        delta = _getPool(key).modifyPosition(
            Pool.ModifyPositionParams({
                owner: msg.sender,
                tickLower: params.tickLower,
                tickUpper: params.tickUpper,
                liquidityDelta: params.liquidityDelta.toInt128(),
                tickSpacing: key.tickSpacing
            })
        );

        _accountPoolBalanceDelta(key, delta);

        if (key.hooks.shouldCallAfterModifyPosition()) {
            key.hooks.afterModifyPosition(msg.sender, key, params, delta);
        }
    }

    /// @inheritdoc IPoolManager
    function swap(IPoolManager.PoolKey memory key, IPoolManager.SwapParams memory params)
        external
        override
        noDelegateCall
        onlyByLocker
        returns (IPoolManager.BalanceDelta memory delta)
    {
        if (key.hooks.shouldCallBeforeSwap()) {
            key.hooks.beforeSwap(msg.sender, key, params);
        }

        delta = _getPool(key).swap(
            Pool.SwapParams({
                fee: key.fee,
                tickSpacing: key.tickSpacing,
                zeroForOne: params.zeroForOne,
                amountSpecified: params.amountSpecified,
                sqrtPriceLimitX96: params.sqrtPriceLimitX96
            })
        );

        _accountPoolBalanceDelta(key, delta);

        if (key.hooks.shouldCallAfterSwap()) {
            key.hooks.afterSwap(msg.sender, key, params, delta);
        }
    }

    /// @inheritdoc IPoolManager
    function donate(
        IPoolManager.PoolKey memory key,
        uint256 amount0,
        uint256 amount1
    ) external override noDelegateCall onlyByLocker returns (IPoolManager.BalanceDelta memory delta) {
        if (key.hooks.shouldCallBeforeDonate()) {
            key.hooks.beforeDonate(msg.sender, key, amount0, amount1);
        }

        delta = _getPool(key).donate(amount0, amount1);

        _accountPoolBalanceDelta(key, delta);

        if (key.hooks.shouldCallAfterDonate()) {
            key.hooks.afterDonate(msg.sender, key, amount0, amount1);
        }
    }

    /// @inheritdoc IPoolManager
    function take(
        IERC20Minimal token,
        address to,
        uint256 amount
    ) external override noDelegateCall onlyByLocker {
        _accountDelta(token, amount.toInt256());
        reservesOf[token] -= amount;
        token.safeTransfer(to, amount);
    }

    /// @inheritdoc IPoolManager
    function mint(
        IERC20Minimal token,
        address to,
        uint256 amount
    ) external override noDelegateCall onlyByLocker {
        _accountDelta(token, amount.toInt256());
        _mint(to, uint256(uint160(address(token))), amount, '');
    }

    /// @inheritdoc IPoolManager
    function settle(IERC20Minimal token) external override noDelegateCall onlyByLocker returns (uint256 paid) {
        uint256 reservesBefore = reservesOf[token];
        reservesOf[token] = token.balanceOf(address(this));
        paid = reservesOf[token] - reservesBefore;
        // subtraction must be safe
        _accountDelta(token, -(paid.toInt256()));
    }

    function _burnAndAccount(IERC20Minimal token, uint256 amount) internal {
        _burn(address(this), uint256(uint160(address((token)))), amount);
        _accountDelta(IERC20Minimal(token), -(amount.toInt256()));
    }

    function onERC1155Received(
        address,
        address,
        uint256 id,
        uint256 value,
        bytes calldata
    ) external returns (bytes4) {
        if (msg.sender != address(this)) revert NotPoolManagerToken();
        _burnAndAccount(IERC20Minimal(address(uint160(id))), value);
        return IERC1155Receiver.onERC1155Received.selector;
    }

    function onERC1155BatchReceived(
        address,
        address,
        uint256[] calldata ids,
        uint256[] calldata values,
        bytes calldata
    ) external returns (bytes4) {
        if (msg.sender != address(this)) revert NotPoolManagerToken();
        // unchecked to save gas on incrementations of i
        unchecked {
            for (uint256 i; i < ids.length; i++) {
                _burnAndAccount(IERC20Minimal(address(uint160(ids[i]))), values[i]);
            }
        }
        return IERC1155Receiver.onERC1155BatchReceived.selector;
    }
}<|MERGE_RESOLUTION|>--- conflicted
+++ resolved
@@ -6,11 +6,8 @@
 import {Tick} from './libraries/Tick.sol';
 import {TickBitmap} from './libraries/TickBitmap.sol';
 import {SafeCast} from './libraries/SafeCast.sol';
-<<<<<<< HEAD
-=======
 import {TransferHelper} from './libraries/TransferHelper.sol';
 
->>>>>>> 299e9df9
 import {IERC20Minimal} from './interfaces/external/IERC20Minimal.sol';
 import {NoDelegateCall} from './NoDelegateCall.sol';
 import {IHooks} from './interfaces/IHooks.sol';
@@ -25,11 +22,8 @@
     using SafeCast for *;
     using Pool for *;
     using Hooks for IHooks;
-<<<<<<< HEAD
+    using TransferHelper for IERC20Minimal;
     using TickBitmap for mapping(int16 => uint256);
-=======
-    using TransferHelper for IERC20Minimal;
->>>>>>> 299e9df9
 
     /// @inheritdoc IPoolManager
     int24 public constant override MAX_TICK_SPACING = type(int16).max;
