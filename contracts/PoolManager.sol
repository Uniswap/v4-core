--- conflicted
+++ resolved
@@ -331,15 +331,9 @@
             pool.ticks,
             pool.tickBitmap
         );
-<<<<<<< HEAD
-        if (amountIn > 0) {
-            console.log(sqrtPriceLimitX96);
-            delta = swap(key, SwapParams(zeroForOne, int256(amountIn), sqrtPriceLimitX96));
-=======
 
         if (sqrtPriceLimitX96 != 0 && sqrtPriceLimitX96 != pool.slot0.sqrtPriceX96) {
             delta = swap(key, SwapParams(zeroForOne, type(int256).max, sqrtPriceLimitX96));
->>>>>>> 98e536de
             _accountDelta(key.token0, -delta.amount0);
             _accountDelta(key.token1, -delta.amount1);
         }
