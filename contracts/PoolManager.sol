--- conflicted
+++ resolved
@@ -85,7 +85,6 @@
     }
 
     /// @inheritdoc IPoolManager
-<<<<<<< HEAD
     function getTickNetLiquidity(IPoolManager.PoolKey memory key, int24 tick) external view override returns (int128) {
         return _getPool(key).ticks[tick].liquidityNet;
     }
@@ -100,10 +99,7 @@
     }
 
     /// @inheritdoc IPoolManager
-    function initialize(IPoolManager.PoolKey memory key, uint160 sqrtPriceX96) external override returns (int24 tick) {
-=======
     function initialize(PoolKey memory key, uint160 sqrtPriceX96) external override returns (int24 tick) {
->>>>>>> 9aeddf76
         // see TickBitmap.sol for overflow conditions that can arise from tick spacing being too large
         if (key.tickSpacing > MAX_TICK_SPACING) revert TickSpacingTooLarge();
         if (key.tickSpacing < MIN_TICK_SPACING) revert TickSpacingTooSmall();
