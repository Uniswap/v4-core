--- conflicted
+++ resolved
@@ -5,16 +5,10 @@
 import {Pool} from "./libraries/Pool.sol";
 import {SafeCast} from "./libraries/SafeCast.sol";
 import {Position} from "./libraries/Position.sol";
-<<<<<<< HEAD
-import {UQ64x96} from "./libraries/FixedPoint96.sol";
-import {Currency, CurrencyLibrary} from "./libraries/CurrencyLibrary.sol";
-
-=======
 import {FeeLibrary} from "./libraries/FeeLibrary.sol";
 import {Currency, CurrencyLibrary} from "./types/Currency.sol";
 import {PoolKey} from "./types/PoolKey.sol";
 import {LockDataLibrary} from "./libraries/LockDataLibrary.sol";
->>>>>>> f630c8ca
 import {NoDelegateCall} from "./NoDelegateCall.sol";
 import {Owned} from "./Owned.sol";
 import {IHooks} from "./interfaces/IHooks.sol";
@@ -28,6 +22,7 @@
 import {PoolId, PoolIdLibrary} from "./types/PoolId.sol";
 import {BalanceDelta} from "./types/BalanceDelta.sol";
 import {PoolKey} from "./types/PoolKey.sol";
+import {UQ64x96} from "./libraries/FixedPoint96.sol";
 
 /// @notice Holds the state for all pools
 contract PoolManager is IPoolManager, Fees, NoDelegateCall, ERC1155, IERC1155Receiver {
@@ -65,18 +60,12 @@
     }
 
     /// @inheritdoc IPoolManager
-<<<<<<< HEAD
-    function getSlot0(bytes32 id) external view override returns (UQ64x96 sqrtPrice, int24 tick, uint8 protocolFee) {
-        Pool.Slot0 memory slot0 = pools[id].slot0;
-
-        return (slot0.sqrtPrice, slot0.tick, slot0.protocolFee);
-=======
     function getSlot0(PoolId id)
         external
         view
         override
         returns (
-            uint160 sqrtPriceX96,
+            UQ64x96 sqrtPrice,
             int24 tick,
             uint8 protocolSwapFee,
             uint8 protocolWithdrawFee,
@@ -87,14 +76,13 @@
         Pool.Slot0 memory slot0 = pools[id].slot0;
 
         return (
-            slot0.sqrtPriceX96,
+            slot0.sqrtPrice,
             slot0.tick,
             slot0.protocolSwapFee,
             slot0.protocolWithdrawFee,
             slot0.hookSwapFee,
             slot0.hookWithdrawFee
         );
->>>>>>> f630c8ca
     }
 
     /// @inheritdoc IPoolManager
@@ -127,14 +115,9 @@
     }
 
     /// @inheritdoc IPoolManager
-<<<<<<< HEAD
     function initialize(PoolKey memory key, UQ64x96 sqrtPrice) external override returns (int24 tick) {
-        if (key.fee >= 1000000 && key.fee != Hooks.DYNAMIC_FEE) revert FeeTooLarge();
-=======
-    function initialize(PoolKey memory key, uint160 sqrtPriceX96) external override returns (int24 tick) {
         if (key.fee.isStaticFeeTooLarge()) revert FeeTooLarge();
 
->>>>>>> f630c8ca
         // see TickBitmap.sol for overflow conditions that can arise from tick spacing being too large
         if (key.tickSpacing > MAX_TICK_SPACING) revert TickSpacingTooLarge();
         if (key.tickSpacing < MIN_TICK_SPACING) revert TickSpacingTooSmall();
@@ -146,15 +129,10 @@
             }
         }
 
-<<<<<<< HEAD
-        bytes32 id = key.toId();
-        tick = pools[id].initialize(sqrtPrice, fetchPoolProtocolFee(key));
-=======
         PoolId id = key.toId();
         (uint8 protocolSwapFee, uint8 protocolWithdrawFee) = _fetchProtocolFees(key);
         (uint8 hookSwapFee, uint8 hookWithdrawFee) = _fetchHookFees(key);
-        tick = pools[id].initialize(sqrtPriceX96, protocolSwapFee, hookSwapFee, protocolWithdrawFee, hookWithdrawFee);
->>>>>>> f630c8ca
+        tick = pools[id].initialize(sqrtPrice, protocolSwapFee, hookSwapFee, protocolWithdrawFee, hookWithdrawFee);
 
         if (key.hooks.shouldCallAfterInitialize()) {
             if (key.hooks.afterInitialize(msg.sender, key, sqrtPrice, tick) != IHooks.afterInitialize.selector) {
@@ -318,20 +296,9 @@
             }
         }
 
-<<<<<<< HEAD
-        emit Swap(poolId, msg.sender, delta.amount0, delta.amount1, state.sqrtPrice, state.liquidity, state.tick, fee);
-=======
         emit Swap(
-            id,
-            msg.sender,
-            delta.amount0(),
-            delta.amount1(),
-            state.sqrtPriceX96,
-            state.liquidity,
-            state.tick,
-            totalSwapFee
+            id, msg.sender, delta.amount0(), delta.amount1(), state.sqrtPrice, state.liquidity, state.tick, totalSwapFee
         );
->>>>>>> f630c8ca
     }
 
     /// @inheritdoc IPoolManager
