// SPDX-License-Identifier: UNLICENSED
<<<<<<< HEAD
pragma solidity ^0.8.13;
import 'hardhat/console.sol';
=======
pragma solidity ^0.8.15;
>>>>>>> 00ccb8a9

/// @title Oracle
/// @notice Provides price and liquidity data useful for a wide variety of system designs
/// @dev Instances of stored oracle data, "observations", are collected in the oracle array
/// Every pool is initialized with an oracle array length of 1. Anyone can pay the SSTOREs to increase the
/// maximum length of the oracle array. New slots will be added when the array is fully populated.
/// Observations are overwritten when the full length of the oracle array is populated.
/// The most recent observation is available, independent of the length of the oracle array, by passing 0 to observe()
library Oracle {
    /// @notice Thrown when trying to interact with an Oracle of a non-initialized pool
    error OracleCardinalityCannotBeZero();

    /// @notice Thrown when trying to observe a price that is older than the oldest recorded price
    /// @param oldestTimestamp Timestamp of the oldest remaining observation
    /// @param targetTimestamp Invalid timestamp targeted to be observed
    error TargetPredatesOldestObservation(uint32 oldestTimestamp, uint32 targetTimestamp);

    struct Observation {
        // the block timestamp of the observation
        uint32 blockTimestamp;
        // the tick accumulator, i.e. tick * time elapsed since the pool was first initialized
        int56 tickCumulative;
        // the seconds per liquidity, i.e. seconds elapsed / max(1, liquidity) since the pool was first initialized
        uint160 secondsPerLiquidityCumulativeX128;
        // whether or not the observation is initialized
        bool initialized;
    }

    /// @notice Transforms a previous observation into a new observation, given the passage of time and the current tick and liquidity values
    /// @dev blockTimestamp _must_ be chronologically equal to or greater than last.blockTimestamp, safe for 0 or 1 overflows
    /// @param last The specified observation to be transformed
    /// @param blockTimestamp The timestamp of the new observation
    /// @param tick The active tick at the time of the new observation
    /// @param liquidity The total in-range liquidity at the time of the new observation
    /// @return Observation The newly populated observation
    function transform(
        Observation memory last,
        uint32 blockTimestamp,
        int24 tick,
        uint128 liquidity
    ) private pure returns (Observation memory) {
        unchecked {
            uint32 delta = blockTimestamp - last.blockTimestamp;
            return
                Observation({
                    blockTimestamp: blockTimestamp,
                    tickCumulative: last.tickCumulative + int56(tick) * int56(uint56(delta)),
                    secondsPerLiquidityCumulativeX128: last.secondsPerLiquidityCumulativeX128 +
                        ((uint160(delta) << 128) / (liquidity > 0 ? liquidity : 1)),
                    initialized: true
                });
        }
    }

    /// @notice Initialize the oracle array by writing the first slot. Called once for the lifecycle of the observations array
    /// @param self The stored oracle array
    /// @return cardinality The number of populated elements in the oracle array
    /// @return cardinalityNext The new length of the oracle array, independent of population
    function initialize(Observation[65535] storage self) internal returns (uint16 cardinality, uint16 cardinalityNext) {
        self[0] = Observation({
            blockTimestamp: uint32(block.timestamp),
            tickCumulative: 0,
            secondsPerLiquidityCumulativeX128: 0,
            initialized: true
        });
        return (1, 1);
    }

    /// @notice Writes an oracle observation to the array
    /// @dev Writable at most once per block. Index represents the most recently written element. cardinality and index must be tracked externally.
    /// If the index is at the end of the allowable array length (according to cardinality), and the next cardinality
    /// is greater than the current one, cardinality may be increased. This restriction is created to preserve ordering.
    /// @param self The stored oracle array
    /// @param index The index of the observation that was most recently written to the observations array
    /// @param tick The active tick at the time of the new observation
    /// @param liquidity The total in-range liquidity at the time of the new observation
    /// @param cardinality The number of populated elements in the oracle array
    /// @param cardinalityNext The new length of the oracle array, independent of population
    /// @return indexUpdated The new index of the most recently written element in the oracle array
    /// @return cardinalityUpdated The new cardinality of the oracle array
    function write(
        Observation[65535] storage self,
        uint16 index,
        int24 tick,
        uint128 liquidity,
        uint16 cardinality,
        uint16 cardinalityNext
    ) internal returns (uint16 indexUpdated, uint16 cardinalityUpdated) {
        unchecked {
            Observation memory last = self[index];

            // early return if we've already written an observation this block
            if (last.blockTimestamp == uint32(block.timestamp)) return (index, cardinality);


            // if the conditions are right, we can bump the cardinality
            if (cardinalityNext > cardinality && index == (cardinality - 1)) {
                cardinalityUpdated = cardinalityNext;
            } else {
                cardinalityUpdated = cardinality;
            }

            indexUpdated = (index + 1) % cardinalityUpdated;
            self[indexUpdated] = transform(last, uint32(block.timestamp), tick, liquidity);
        }
    }

    /// @notice Prepares the oracle array to store up to `next` observations
    /// @param self The stored oracle array
    /// @param current The current next cardinality of the oracle array
    /// @param next The proposed next cardinality which will be populated in the oracle array
    /// @return next The next cardinality which will be populated in the oracle array
    function grow(
        Observation[65535] storage self,
        uint16 current,
        uint16 next
    ) internal returns (uint16) {
        unchecked {
            if (current == 0) revert OracleCardinalityCannotBeZero();
            // no-op if the passed next value isn't greater than the current next value
            if (next <= current) return current;
            // store in each slot to prevent fresh SSTOREs in swaps
            // this data will not be used because the initialized boolean is still false
            for (uint16 i = current; i < next; i++) self[i].blockTimestamp = 1;
            return next;
        }
    }

    /// @notice comparator for 32-bit timestamps
    /// @dev safe for 0 or 1 overflows, a and b _must_ be chronologically before or equal to time
    /// @param time A timestamp truncated to 32 bits
    /// @param a A comparison timestamp from which to determine the relative position of `time`
    /// @param b From which to determine the relative position of `time`
    /// @return Whether `a` is chronologically <= `b`
    function lte(
        uint32 time,
        uint32 a,
        uint32 b
    ) private pure returns (bool) {
        unchecked {
            // if there hasn't been overflow, no need to adjust
            if (a <= time && b <= time) return a <= b;

            uint256 aAdjusted = a > time ? a : a + 2**32;
            uint256 bAdjusted = b > time ? b : b + 2**32;

            return aAdjusted <= bAdjusted;
        }
    }

    /// @notice Fetches the observations beforeOrAt and atOrAfter a target, i.e. where [beforeOrAt, atOrAfter] is satisfied.
    /// The result may be the same observation, or adjacent observations.
    /// @dev The answer must be contained in the array, used when the target is located within the stored observation
    /// boundaries: older than the most recent observation and younger, or the same age as, the oldest observation
    /// @param self The stored oracle array
    /// @param time The current block.timestamp
    /// @param target The timestamp at which the reserved observation should be for
    /// @param index The index of the observation that was most recently written to the observations array
    /// @param cardinality The number of populated elements in the oracle array
    /// @return beforeOrAt The observation recorded before, or at, the target
    /// @return atOrAfter The observation recorded at, or after, the target
    function binarySearch(
        Observation[65535] storage self,
        uint32 time,
        uint32 target,
        uint16 index,
        uint16 cardinality
    ) private view returns (Observation memory beforeOrAt, Observation memory atOrAfter) {
        unchecked {
            uint256 l = (index + 1) % cardinality; // oldest observation
            uint256 r = l + cardinality - 1; // newest observation
            uint256 i;
            while (true) {
                i = (l + r) / 2;

                beforeOrAt = self[i % cardinality];

                // we've landed on an uninitialized tick, keep searching higher (more recently)
                if (!beforeOrAt.initialized) {
                    l = i + 1;
                    continue;
                }

                atOrAfter = self[(i + 1) % cardinality];

                bool targetAtOrAfter = lte(time, beforeOrAt.blockTimestamp, target);

                // check if we've found the answer!
                if (targetAtOrAfter && lte(time, target, atOrAfter.blockTimestamp)) break;

                if (!targetAtOrAfter) r = i - 1;
                else l = i + 1;
            }
        }
    }

    /// @notice Fetches the observations beforeOrAt and atOrAfter a given target, i.e. where [beforeOrAt, atOrAfter] is satisfied
    /// @dev Assumes there is at least 1 initialized observation.
    /// Used by observeSingle() to compute the counterfactual accumulator values as of a given block timestamp.
    /// @param self The stored oracle array
    /// @param target The timestamp at which the reserved observation should be for
    /// @param tick The active tick at the time of the returned or simulated observation
    /// @param index The index of the observation that was most recently written to the observations array
    /// @param liquidity The total pool liquidity at the time of the call
    /// @param cardinality The number of populated elements in the oracle array
    /// @return beforeOrAt The observation which occurred at, or before, the given timestamp
    /// @return atOrAfter The observation which occurred at, or after, the given timestamp
    function getSurroundingObservations(
        Observation[65535] storage self,
        uint32 target,
        int24 tick,
        uint16 index,
        uint128 liquidity,
        uint16 cardinality
    ) private view returns (Observation memory beforeOrAt, Observation memory atOrAfter) {
        unchecked {
            // optimistically set before to the newest observation
            beforeOrAt = self[index];

            // if the target is chronologically at or after the newest observation, we can early return
            if (lte(uint32(block.timestamp), beforeOrAt.blockTimestamp, target)) {
                if (beforeOrAt.blockTimestamp == target) {
                    // if newest observation equals target, we're in the same block, so we can ignore atOrAfter
                    return (beforeOrAt, atOrAfter);
                } else {
                    // otherwise, we need to transform
                    return (beforeOrAt, transform(beforeOrAt, target, tick, liquidity));
                }
            }

            // now, set before to the oldest observation
            beforeOrAt = self[(index + 1) % cardinality];
            if (!beforeOrAt.initialized) beforeOrAt = self[0];

            // ensure that the target is chronologically at or after the oldest observation
            if (!lte(uint32(block.timestamp), beforeOrAt.blockTimestamp, target))
                revert TargetPredatesOldestObservation(beforeOrAt.blockTimestamp, target);

            // if we've reached this point, we have to binary search
            return binarySearch(self, uint32(block.timestamp), target, index, cardinality);
        }
    }

    /// @dev Reverts if an observation at or before the desired observation timestamp does not exist.
    /// 0 may be passed as `secondsAgo' to return the current cumulative values.
    /// If called with a timestamp falling between two observations, returns the counterfactual accumulator values
    /// at exactly the timestamp between the two observations.
    /// @param self The stored oracle array
    /// @param secondsAgo The amount of time to look back, in seconds, at which point to return an observation
    /// @param tick The current tick
    /// @param index The index of the observation that was most recently written to the observations array
    /// @param liquidity The current in-range pool liquidity
    /// @param cardinality The number of populated elements in the oracle array
    /// @return tickCumulative The tick * time elapsed since the pool was first initialized, as of `secondsAgo`
    /// @return secondsPerLiquidityCumulativeX128 The time elapsed / max(1, liquidity) since the pool was first initialized, as of `secondsAgo`
    function observeSingle(
        Observation[65535] storage self,
        uint32 secondsAgo,
        int24 tick,
        uint16 index,
        uint128 liquidity,
        uint16 cardinality
    ) internal view returns (int56 tickCumulative, uint160 secondsPerLiquidityCumulativeX128) {
        unchecked {
            if (secondsAgo == 0) {
                Observation memory last = self[index];
                if (last.blockTimestamp != uint32(block.timestamp)) last = transform(last, uint32(block.timestamp), tick, liquidity);
                return (last.tickCumulative, last.secondsPerLiquidityCumulativeX128);
            }

            uint32 target = uint32(block.timestamp) - secondsAgo;

            (Observation memory beforeOrAt, Observation memory atOrAfter) = getSurroundingObservations(
                self,
                target,
                tick,
                index,
                liquidity,
                cardinality
            );

            if (target == beforeOrAt.blockTimestamp) {
                // we're at the left boundary
                return (beforeOrAt.tickCumulative, beforeOrAt.secondsPerLiquidityCumulativeX128);
            } else if (target == atOrAfter.blockTimestamp) {
                // we're at the right boundary
                return (atOrAfter.tickCumulative, atOrAfter.secondsPerLiquidityCumulativeX128);
            } else {
                // we're in the middle
                uint32 observationTimeDelta = atOrAfter.blockTimestamp - beforeOrAt.blockTimestamp;
                uint32 targetDelta = target - beforeOrAt.blockTimestamp;
                return (
                    beforeOrAt.tickCumulative +
                        ((atOrAfter.tickCumulative - beforeOrAt.tickCumulative) / int56(uint56(observationTimeDelta))) *
                        int56(uint56(targetDelta)),
                    beforeOrAt.secondsPerLiquidityCumulativeX128 +
                        uint160(
                            (uint256(
                                atOrAfter.secondsPerLiquidityCumulativeX128 -
                                    beforeOrAt.secondsPerLiquidityCumulativeX128
                            ) * targetDelta) / observationTimeDelta
                        )
                );
            }
        }
    }

    /// @notice Returns the accumulator values as of each time seconds ago from the given time in the array of `secondsAgos`
    /// @dev Reverts if `secondsAgos` > oldest observation
    /// @param self The stored oracle array
    /// @param secondsAgos Each amount of time to look back, in seconds, at which point to return an observation
    /// @param tick The current tick
    /// @param index The index of the observation that was most recently written to the observations array
    /// @param liquidity The current in-range pool liquidity
    /// @param cardinality The number of populated elements in the oracle array
    /// @return tickCumulatives The tick * time elapsed since the pool was first initialized, as of each `secondsAgo`
    /// @return secondsPerLiquidityCumulativeX128s The cumulative seconds / max(1, liquidity) since the pool was first initialized, as of each `secondsAgo`
    function observe(
        Observation[65535] storage self,
        uint32[] memory secondsAgos,
        int24 tick,
        uint16 index,
        uint128 liquidity,
        uint16 cardinality
    ) internal view returns (int56[] memory tickCumulatives, uint160[] memory secondsPerLiquidityCumulativeX128s) {
        unchecked {
            if (cardinality == 0) revert OracleCardinalityCannotBeZero();

            tickCumulatives = new int56[](secondsAgos.length);
            secondsPerLiquidityCumulativeX128s = new uint160[](secondsAgos.length);
            for (uint256 i = 0; i < secondsAgos.length; i++) {
                (tickCumulatives[i], secondsPerLiquidityCumulativeX128s[i]) = observeSingle(
                    self,
                    secondsAgos[i],
                    tick,
                    index,
                    liquidity,
                    cardinality
                );
            }
        }
    }
}<|MERGE_RESOLUTION|>--- conflicted
+++ resolved
@@ -1,10 +1,5 @@
 // SPDX-License-Identifier: UNLICENSED
-<<<<<<< HEAD
-pragma solidity ^0.8.13;
-import 'hardhat/console.sol';
-=======
 pragma solidity ^0.8.15;
->>>>>>> 00ccb8a9
 
 /// @title Oracle
 /// @notice Provides price and liquidity data useful for a wide variety of system designs
