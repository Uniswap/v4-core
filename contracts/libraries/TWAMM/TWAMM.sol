--- conflicted
+++ resolved
@@ -178,15 +178,9 @@
             if (amountDelta < 0) {
                 amountOut = uint256(uint128(-amountDelta));
                 uint256 sellRateDelta = order.sellRate - newSellRate;
-<<<<<<< HEAD
                 uint256 amountOut = uint256(uint128(-amountDelta));
                 orderPool.sellRateCurrent -= sellRateDelta;
                 orderPool.sellRateEndingAtInterval[order.expiration] -= sellRateDelta;
-                orderKey.zeroForOne ? amountOut0 = amountOut : amountOut1 = amountOut;
-=======
-                self.orderPools[order.sellTokenIndex].sellRateCurrent -= sellRateDelta;
-                self.orderPools[order.sellTokenIndex].sellRateEndingAtInterval[order.expiration] -= sellRateDelta;
->>>>>>> fb3a71f5
             } else {
                 uint256 sellRateDelta = newSellRate - order.sellRate;
                 orderPool.sellRateCurrent += sellRateDelta;
@@ -359,14 +353,10 @@
     ) private returns (PoolParamsOnExecute memory) {
         uint160 finalSqrtPriceX96;
 
-<<<<<<< HEAD
         OrderPool.State storage orderPool0For1 = self.orderPool0For1;
         OrderPool.State storage orderPool1For0 = self.orderPool1For0;
 
-        while (params.pool.sqrtPriceX96 != finalSqrtPriceX96) {
-=======
         while (true) {
->>>>>>> fb3a71f5
             uint256 earningsFactorPool0;
             uint256 earningsFactorPool1;
             (finalSqrtPriceX96, earningsFactorPool0, earningsFactorPool1) = TwammMath.calculateExecutionUpdates(
@@ -395,15 +385,9 @@
                     );
                     params.secondsElapsedX96 = params.secondsElapsedX96 - secondsUntilCrossingX96;
                 } else {
-<<<<<<< HEAD
-                    if (params.nextTimestamp % self.expirationInterval == 0) {
+                    if (params.nextTimestamp % params.expirationInterval == 0) {
                         orderPool0For1.advanceToInterval(params.nextTimestamp, earningsFactorPool0);
                         orderPool1For0.advanceToInterval(params.nextTimestamp, earningsFactorPool1);
-=======
-                    if (params.nextTimestamp % params.expirationInterval == 0) {
-                        self.orderPools[0].advanceToInterval(params.nextTimestamp, earningsFactorPool0);
-                        self.orderPools[1].advanceToInterval(params.nextTimestamp, earningsFactorPool1);
->>>>>>> fb3a71f5
                     } else {
                         orderPool0For1.advanceToCurrentTime(earningsFactorPool0);
                         orderPool1For0.advanceToCurrentTime(earningsFactorPool1);
@@ -431,23 +415,8 @@
         IPoolManager.PoolKey memory key,
         AdvanceSingleParams memory params
     ) private returns (PoolParamsOnExecute memory) {
-<<<<<<< HEAD
-        bool zeroForOne = params.zeroForOne;
-        OrderPool.State storage orderPool = zeroForOne ? self.orderPool0For1 : self.orderPool1For0;
-
+        OrderPool.State storage orderPool = params.zeroForOne ? self.orderPool0For1 : self.orderPool1For0;
         uint256 sellRateCurrent = orderPool.sellRateCurrent;
-        uint256 amountSelling = sellRateCurrent * params.secondsElapsed;
-        uint256 totalEarnings;
-
-        uint160 finalSqrtPriceX96 = SqrtPriceMath.getNextSqrtPriceFromInput(
-            params.pool.sqrtPriceX96,
-            params.pool.liquidity,
-            amountSelling,
-            zeroForOne
-        );
-=======
-        bool zeroForOne = params.sellIndex == 0 ? true : false;
-        uint256 sellRateCurrent = self.orderPools[params.sellIndex].sellRateCurrent;
         uint256 amountSelling = sellRateCurrent * params.secondsElapsed;
         uint256 totalEarnings;
 
@@ -456,9 +425,8 @@
                 params.pool.sqrtPriceX96,
                 params.pool.liquidity,
                 amountSelling,
-                zeroForOne
-            );
->>>>>>> fb3a71f5
+                params.zeroForOne
+            );
 
             (bool crossingInitializedTick, int24 tick) = getNextInitializedTick(
                 params.pool,
@@ -466,30 +434,6 @@
                 key,
                 finalSqrtPriceX96
             );
-<<<<<<< HEAD
-            unchecked {
-                totalEarnings += zeroForOne ? swapDelta1 : swapDelta0;
-                amountSelling -= zeroForOne ? swapDelta0 : swapDelta1;
-            }
-
-            // Recalculate the final price based on the amount swapped at the tick
-            finalSqrtPriceX96 = SqrtPriceMath.getNextSqrtPriceFromInput(
-                params.pool.sqrtPriceX96,
-                params.pool.liquidity,
-                amountSelling,
-                zeroForOne
-            );
-        }
-
-        uint256 accruedEarningsFactor = (totalEarnings * FixedPoint96.Q96) / sellRateCurrent;
-        if (params.nextTimestamp % self.expirationInterval == 0) {
-            orderPool.advanceToInterval(params.nextTimestamp, accruedEarningsFactor);
-        } else {
-            orderPool.advanceToCurrentTime(accruedEarningsFactor);
-        }
-        return params.pool;
-    }
-=======
 
             if (crossingInitializedTick) {
                 uint160 initializedSqrtPrice = TickMath.getSqrtRatioAtTick(tick);
@@ -508,18 +452,18 @@
                 );
 
                 int128 liquidityNet = poolManager.getTickNetLiquidity(key, tick);
-                if (zeroForOne) liquidityNet = -liquidityNet;
-                params.pool.liquidity = zeroForOne
+                if (params.zeroForOne) liquidityNet = -liquidityNet;
+                params.pool.liquidity = params.zeroForOne
                     ? params.pool.liquidity - uint128(-liquidityNet)
                     : params.pool.liquidity + uint128(liquidityNet);
                 params.pool.sqrtPriceX96 = initializedSqrtPrice;
 
                 unchecked {
-                    totalEarnings += zeroForOne ? swapDelta1 : swapDelta0;
-                    amountSelling -= zeroForOne ? swapDelta0 : swapDelta1;
+                    totalEarnings += params.zeroForOne ? swapDelta1 : swapDelta0;
+                    amountSelling -= params.zeroForOne ? swapDelta0 : swapDelta1;
                 }
             } else {
-                if (zeroForOne) {
+                if (params.zeroForOne) {
                     totalEarnings += SqrtPriceMath.getAmount1Delta(
                         params.pool.sqrtPriceX96,
                         finalSqrtPriceX96,
@@ -534,14 +478,13 @@
                         true
                     );
                 }
->>>>>>> fb3a71f5
 
                 uint256 accruedEarningsFactor = (totalEarnings * FixedPoint96.Q96) / sellRateCurrent;
 
                 if (params.nextTimestamp % params.expirationInterval == 0) {
-                    self.orderPools[params.sellIndex].advanceToInterval(params.nextTimestamp, accruedEarningsFactor);
+                    orderPool.advanceToInterval(params.nextTimestamp, accruedEarningsFactor);
                 } else {
-                    self.orderPools[params.sellIndex].advanceToCurrentTime(accruedEarningsFactor);
+                    orderPool.advanceToCurrentTime(accruedEarningsFactor);
                 }
                 params.pool.sqrtPriceX96 = finalSqrtPriceX96;
                 break;
