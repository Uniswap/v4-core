--- conflicted
+++ resolved
@@ -335,29 +335,16 @@
         while (params.pool.sqrtPriceX96 != finalSqrtPriceX96) {
             uint256 earningsFactorPool0;
             uint256 earningsFactorPool1;
-<<<<<<< HEAD
-
-            OrderPoolParamsOnExecute memory orderParams = OrderPoolParamsOnExecute(
+
+            TwammMath.ExecutionUpdateParams memory executionParams = TwammMath.ExecutionUpdateParams(
+                params.secondsElapsedX96,
+                params.pool.sqrtPriceX96,
+                params.pool.liquidity,
                 self.orderPools[0].sellRateCurrent,
                 self.orderPools[1].sellRateCurrent
             );
 
-            finalSqrtPriceX96 = TwammMath.getNewSqrtPriceX96(
-                params.secondsElapsedX96,
-                params.pool.sqrtPriceX96,
-                params.pool.liquidity,
-                orderParams
-=======
-            (finalSqrtPriceX96, earningsFactorPool0, earningsFactorPool1) = TwammMath.calculateExecutionUpdates(
-                TwammMath.ExecutionUpdateParams(
-                    params.secondsElapsedX96,
-                    params.pool.sqrtPriceX96,
-                    params.pool.liquidity,
-                    self.orderPools[0].sellRateCurrent,
-                    self.orderPools[1].sellRateCurrent
-                )
->>>>>>> af5ebe11
-            );
+            finalSqrtPriceX96 = TwammMath.getNewSqrtPriceX96(executionParams);
 
             (bool crossingInitializedTick, int24 tick) = getNextInitializedTick(
                 params.pool,
@@ -376,13 +363,9 @@
                     params.secondsElapsedX96 = params.secondsElapsedX96 - secondsUntilCrossingX96;
                 } else {
                     (earningsFactorPool0, earningsFactorPool1) = TwammMath.calculateEarningsUpdates(
-                        params.secondsElapsedX96,
-                        params.pool.sqrtPriceX96,
-                        finalSqrtPriceX96,
-                        params.pool.liquidity,
-                        orderParams
+                        executionParams,
+                        finalSqrtPriceX96
                     );
-
                     if (params.nextTimestamp % self.expirationInterval == 0) {
                         self.orderPools[0].advanceToInterval(params.nextTimestamp, earningsFactorPool0);
                         self.orderPools[1].advanceToInterval(params.nextTimestamp, earningsFactorPool1);
@@ -512,42 +495,25 @@
             self.orderPools[0].sellRateCurrent,
             self.orderPools[1].sellRateCurrent
         );
-        OrderPoolParamsOnExecute memory orderParams = OrderPoolParamsOnExecute(
+
+        // TODO: nextSqrtPriceX96 off by 1 wei (hence using the initializedSqrtPrice (l:331) param instead)
+        // nextSqrtPriceX96 should be the initializedSqrtPrice
+
+        TwammMath.ExecutionUpdateParams memory executionParams = TwammMath.ExecutionUpdateParams(
+            secondsUntilCrossingX96,
+            params.pool.sqrtPriceX96,
+            params.pool.liquidity,
             self.orderPools[0].sellRateCurrent,
             self.orderPools[1].sellRateCurrent
         );
 
-        // TODO: nextSqrtPriceX96 off by 1 wei (hence using the initializedSqrtPrice (l:331) param instead)
-<<<<<<< HEAD
-        // nextSqrtPriceX96 should be the initializedSqrtPrice
-
-        uint160 nextSqrtPriceX96 = TwammMath.getNewSqrtPriceX96(
-            secondsUntilCrossingX96,
-            params.pool.sqrtPriceX96,
-            params.pool.liquidity,
-            orderParams
+        uint160 nextSqrtPriceX96 = TwammMath.getNewSqrtPriceX96(executionParams);
+
+        (uint256 earningsFactorPool0, uint256 earningsFactorPool1) = TwammMath.calculateEarningsUpdates(
+            executionParams,
+            nextSqrtPriceX96
         );
 
-        (uint256 earningsFactorPool0, uint256 earningsFactorPool1) = TwammMath.calculateEarningsUpdates(
-            secondsUntilCrossingX96,
-            params.pool.sqrtPriceX96,
-            nextSqrtPriceX96,
-            params.pool.liquidity,
-            orderParams
-        );
-
-=======
-        (uint160 nextSqrtPriceX96, uint256 earningsFactorPool0, uint256 earningsFactorPool1) = TwammMath
-            .calculateExecutionUpdates(
-                TwammMath.ExecutionUpdateParams(
-                    params.secondsElapsedX96,
-                    params.pool.sqrtPriceX96,
-                    params.pool.liquidity,
-                    self.orderPools[0].sellRateCurrent,
-                    self.orderPools[1].sellRateCurrent
-                )
-            );
->>>>>>> af5ebe11
         self.orderPools[0].advanceToCurrentTime(earningsFactorPool0);
         self.orderPools[1].advanceToCurrentTime(earningsFactorPool1);
 
