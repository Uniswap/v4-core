// SPDX-License-Identifier: UNLICENSED
pragma solidity ^0.8.13;

import {Tick} from '../Tick.sol';
import {TickBitmap} from '../TickBitmap.sol';
import {TickMath} from '../TickMath.sol';
import {OrderPool} from './OrderPool.sol';
import {TwammMath} from './TwammMath.sol';
import {FixedPoint96} from '../FixedPoint96.sol';
import {SqrtPriceMath} from '../SqrtPriceMath.sol';
import {SwapMath} from '../SwapMath.sol';

/// @title TWAMM - Time Weighted Average Market Maker
/// @notice TWAMM represents long term orders in a pool
library TWAMM {
    using OrderPool for OrderPool.State;
    using TickMath for *;
    using TickBitmap for mapping(int16 => uint256);

    /// @notice Thrown when account other than owner attempts to interact with an order
    /// @param orderId The orderId
    /// @param owner The owner of the order
    /// @param currentAccount The invalid account attempting to interact with the order
    error MustBeOwner(bytes32 orderId, address owner, address currentAccount);

    /// @notice Thrown when trying to cancel an already completed order
    /// @param orderId The orderId
    /// @param expiration The expiration timestamp of the order
    /// @param currentTime The current block timestamp
    error OrderAlreadyCompleted(bytes32 orderId, uint256 expiration, uint256 currentTime);

    /// @notice Thrown when trying to submit an order with an expiration that isn't on the interval.
    /// @param expiration The expiration timestamp of the order
    error ExpirationNotOnInterval(uint256 expiration);

    /// @notice Thrown when trying to submit an order with an expiration time in the past.
    /// @param expiration The expiration timestamp of the order
    error ExpirationLessThanBlocktime(uint256 expiration);

    /// @notice Thrown when trying to submit an order without initializing TWAMM state first
    error NotInitialized();

    /// @notice Thrown when trying to submit an order that's already ongoing.
    /// @param orderId The already existing orderId
    error OrderAlreadyExists(bytes32 orderId);

    /// @notice Contains full state related to the TWAMM
    /// @member expirationInterval Interval in seconds between valid order expiration timestamps
    /// @member lastVirtualOrderTimestamp Last timestamp in which virtual orders were executed
    /// @member orderPools Mapping from token index (0 and 1) to OrderPool that is selling that token
    /// @member orders Mapping of orderId to individual orders
    /// @member nextId Id for next submitted order
    struct State {
        uint256 expirationInterval;
        uint256 lastVirtualOrderTimestamp;
        mapping(uint8 => OrderPool.State) orderPools;
        mapping(bytes32 => Order) orders;
    }

    /// @notice Information that identifies an order
    /// @member owner Owner of the order
    /// @member expiration Timestamp when the order expires
    /// @member zeroForOne Index of sell token, 0 for token0, 1 for token1
    struct OrderKey {
        address owner;
        uint256 expiration;
        bool zeroForOne;
    }

    /// @notice Information associated with a long term order
    /// @member sellTokenIndex Index of sell token, 0 for token0, 1 for token1
    /// @member owner Owner of the order
    /// @member expiration Timestamp when the order expires
    /// @member sellRate Amount of tokens sold per interval
    /// @member unclaimedEarningsFactor The accrued earnings factor from which to start claiming owed earnings for this order
    struct Order {
        uint8 sellTokenIndex;
        uint256 expiration;
        uint256 sellRate;
        uint256 unclaimedEarningsFactor;
    }

    /// @notice Initialize TWAMM state
    /// @param expirationInterval Time interval on which orders can expire
    function initialize(State storage self, uint256 expirationInterval) internal {
        // TODO: could enforce a 1 time call...but redundant in the context of Pool
        self.expirationInterval = expirationInterval;
        self.lastVirtualOrderTimestamp = block.timestamp;
    }

    struct LongTermOrderParams {
        bool zeroForOne;
        address owner;
        uint256 amountIn;
        uint256 expiration;
    }

    /// @notice Submits a new long term order into the TWAMM
    /// @param params All parameters to define the new order
    function submitLongTermOrder(State storage self, LongTermOrderParams calldata params)
        internal
        returns (bytes32 orderId)
    {
        if (self.expirationInterval == 0) revert NotInitialized();
        if (params.expiration < block.timestamp) revert ExpirationLessThanBlocktime(params.expiration);
        if (params.expiration % self.expirationInterval != 0) revert ExpirationNotOnInterval(params.expiration);

        orderId = _orderId(OrderKey(params.owner, params.expiration, params.zeroForOne));
        if (self.orders[orderId].sellRate != 0) revert OrderAlreadyExists(orderId);

        uint8 sellTokenIndex = params.zeroForOne ? 0 : 1;
        uint256 sellRate;

        unchecked {
            sellRate = params.amountIn / (params.expiration - block.timestamp);
            self.orderPools[sellTokenIndex].sellRateCurrent += sellRate;
            self.orderPools[sellTokenIndex].sellRateEndingAtInterval[params.expiration] += sellRate;
        }

        self.orders[orderId] = Order({
            expiration: params.expiration,
            sellRate: sellRate,
            sellTokenIndex: sellTokenIndex,
            unclaimedEarningsFactor: self.orderPools[sellTokenIndex].earningsFactorCurrent
        });
    }

    /// @notice Cancels a long term order and updates procceeds owed in both tokens
    ///   back to the owner
    /// @param orderKey The key of the order to be cancelled
    function cancelLongTermOrder(State storage self, OrderKey calldata orderKey)
        internal
        returns (uint256 amountOut0, uint256 amountOut1)
    {
        bytes32 orderId = _orderId(orderKey);
        Order storage order = _getOrder(self, orderKey);
        if (orderKey.owner != msg.sender) revert MustBeOwner(orderId, orderKey.owner, msg.sender);
        if (order.expiration <= block.timestamp)
            revert OrderAlreadyCompleted(orderId, order.expiration, block.timestamp);

        uint256 earningsFactorCurrent = self.orderPools[order.sellTokenIndex].earningsFactorCurrent;
        (amountOut0, amountOut1) = TwammMath.calculateCancellationAmounts(
            order,
            earningsFactorCurrent,
            block.timestamp
        );
        if (order.sellTokenIndex == 1) (amountOut1, amountOut0) = (amountOut0, amountOut1);

        unchecked {
            self.orderPools[order.sellTokenIndex].sellRateCurrent -= order.sellRate;
            self.orderPools[order.sellTokenIndex].sellRateEndingAtInterval[order.expiration] -= order.sellRate;
            order.sellRate = 0;
        }
    }

    /// @notice Claim earnings from an ongoing or expired order
    /// @param orderKey The key of the order to be claimed
    function claimEarnings(State storage self, OrderKey calldata orderKey)
        internal
        returns (uint256 earningsAmount, uint8 sellTokenIndex)
    {
        bytes32 orderId = _orderId(orderKey);
        Order memory order = self.orders[orderId];
        sellTokenIndex = order.sellTokenIndex;
        OrderPool.State storage orderPool = self.orderPools[sellTokenIndex];

        unchecked {
            if (block.timestamp > order.expiration) {
                uint256 earningsFactor = orderPool.earningsFactorAtInterval[order.expiration] -
                    order.unclaimedEarningsFactor;
                earningsAmount = (earningsFactor * order.sellRate) >> FixedPoint96.RESOLUTION;
                self.orders[orderId].sellRate = 0;
            } else {
                uint256 earningsFactor = orderPool.earningsFactorCurrent - order.unclaimedEarningsFactor;
                earningsAmount = (earningsFactor * order.sellRate) >> FixedPoint96.RESOLUTION;
                self.orders[orderId].unclaimedEarningsFactor = orderPool.earningsFactorCurrent;
            }
        }
    }

    struct PoolParamsOnExecute {
        uint160 sqrtPriceX96;
        uint128 liquidity;
        uint24 fee;
        int24 tickSpacing;
    }

    struct OrderPoolParamsOnExecute {
        uint256 sellRateCurrent0;
        uint256 sellRateCurrent1;
    }

    /// @notice Executes all existing long term orders in the TWAMM
    /// @param pool The relevant state of the pool
    /// @param ticks Points to tick information on the pool
    function executeTWAMMOrders(
        State storage self,
        PoolParamsOnExecute memory pool,
        mapping(int24 => Tick.Info) storage ticks,
        mapping(int16 => uint256) storage tickBitmap
    ) internal returns (bool zeroForOne, uint160 newSqrtPriceX96) {
        if (!_hasOutstandingOrders(self)) {
            self.lastVirtualOrderTimestamp = block.timestamp;
            return (false, 0);
        }

        uint256 prevTimestamp = self.lastVirtualOrderTimestamp;
        uint256 nextExpirationTimestamp = self.lastVirtualOrderTimestamp +
            (self.expirationInterval - (self.lastVirtualOrderTimestamp % self.expirationInterval));

        return _executeTWAMMOrders(self, pool, nextExpirationTimestamp, prevTimestamp, ticks, tickBitmap);
    }

    function _executeTWAMMOrders(
        State storage self,
        PoolParamsOnExecute memory pool,
        uint256 nextExpirationTimestamp,
        uint256 prevTimestamp,
        mapping(int24 => Tick.Info) storage ticks,
        mapping(int16 => uint256) storage tickBitmap
    ) private returns (bool zeroForOne, uint160 newSqrtPriceX96) {
        uint160 initialSqrtPriceX96 = pool.sqrtPriceX96;
<<<<<<< HEAD

        while (nextExpirationTimestamp <= block.timestamp && _hasOutstandingOrders(self)) {
            if (
                self.orderPools[0].sellRateEndingAtInterval[nextExpirationTimestamp] > 0 ||
                self.orderPools[1].sellRateEndingAtInterval[nextExpirationTimestamp] > 0
            ) {
                if (self.orderPools[0].sellRateCurrent != 0 && self.orderPools[1].sellRateCurrent != 0) {
=======
        unchecked {
            while (nextExpirationTimestamp <= block.timestamp && _hasOutstandingOrders(self)) {
                if (
                    self.orderPools[0].sellRateEndingAtInterval[nextExpirationTimestamp] > 0 ||
                    self.orderPools[1].sellRateEndingAtInterval[nextExpirationTimestamp] > 0
                ) {
>>>>>>> 7c62165c
                    pool = advanceToNewTimestamp(
                        self,
                        AdvanceParams(
                            nextExpirationTimestamp,
                            (nextExpirationTimestamp - prevTimestamp) * FixedPoint96.Q96,
<<<<<<< HEAD
                            pool,
                            false
=======
                            pool
>>>>>>> 7c62165c
                        ),
                        ticks,
                        tickBitmap
                    );
<<<<<<< HEAD
                } else {
                    pool = advanceTimestampForSinglePoolSell(
                        self,
                        AdvanceSingleParams(
                            nextExpirationTimestamp,
                            nextExpirationTimestamp - prevTimestamp,
                            pool,
                            self.orderPools[0].sellRateCurrent == 0 ? 1 : 0
                        ),
                        tickBitmap,
                        ticks
                    );
                }
                // update prevTimestamp only on intervals with sales
                prevTimestamp = nextExpirationTimestamp;
            }
            nextExpirationTimestamp += self.expirationInterval;
        }

        if (prevTimestamp < block.timestamp && _hasOutstandingOrders(self)) {
            uint256 amountIn;
            if (self.orderPools[0].sellRateCurrent == 0 || self.orderPools[1].sellRateCurrent == 0) {
                pool = advanceTimestampForSinglePoolSell(
                    self,
                    AdvanceSingleParams(
                        block.timestamp,
                        block.timestamp - prevTimestamp,
                        pool,
                        self.orderPools[0].sellRateCurrent == 0 ? 1 : 0
                    ),
                    tickBitmap,
                    ticks
                );
            } else {
                pool = advanceToNewTimestamp(
                    self,
                    AdvanceParams(block.timestamp, block.timestamp - prevTimestamp, pool, false),
                    ticks,
                    tickBitmap
                );
            }
=======
                    prevTimestamp = nextExpirationTimestamp;
                }
                nextExpirationTimestamp += self.expirationInterval;
            }

            if (prevTimestamp < block.timestamp && _hasOutstandingOrders(self)) {
                pool = advanceToNewTimestamp(
                    self,
                    AdvanceParams(block.timestamp, (block.timestamp - prevTimestamp) * FixedPoint96.Q96, pool),
                    ticks,
                    tickBitmap
                );
            }
>>>>>>> 7c62165c
        }

        self.lastVirtualOrderTimestamp = block.timestamp;
        newSqrtPriceX96 = pool.sqrtPriceX96;
        zeroForOne = initialSqrtPriceX96 > newSqrtPriceX96;
    }

    struct AdvanceParams {
        uint256 nextTimestamp;
        uint256 secondsElapsedX96;
        PoolParamsOnExecute pool;
    }

    struct AdvanceSingleParams {
        uint256 nextTimestamp;
        uint256 secondsElapsed;
        PoolParamsOnExecute pool;
        uint8 sellIndex;
    }

    struct NextState {
        uint256 earningsAmount0;
        uint256 earningsAmount1;
        bool crossingInitializedTick;
        int24 tick;
        uint160 nextSqrtPriceX96;
    }

    function advanceToNewTimestamp(
        State storage self,
        AdvanceParams memory params,
        mapping(int24 => Tick.Info) storage ticks,
        mapping(int16 => uint256) storage tickBitmap
    ) private returns (PoolParamsOnExecute memory) {
        uint160 finalSqrtPriceX96;

        while (params.pool.sqrtPriceX96 != finalSqrtPriceX96) {
            uint256 earningsFactorPool0;
            uint256 earningsFactorPool1;
            (finalSqrtPriceX96, earningsFactorPool0, earningsFactorPool1) = TwammMath.calculateExecutionUpdates(
                params.secondsElapsedX96,
                params.pool,
                OrderPoolParamsOnExecute(self.orderPools[0].sellRateCurrent, self.orderPools[1].sellRateCurrent)
            );

            (bool crossingInitializedTick, int24 tick) = getNextInitializedTick(
                params.pool,
                finalSqrtPriceX96,
                tickBitmap
            );
            unchecked {
                if (crossingInitializedTick) {
                    uint256 secondsUntilCrossingX96;
                    (params.pool, secondsUntilCrossingX96) = advanceTimeThroughTickCrossing(
                        self,
                        TickCrossingParams(tick, params.nextTimestamp, params.secondsElapsedX96, params.pool),
                        ticks
                    );
                    params.secondsElapsedX96 = params.secondsElapsedX96 - secondsUntilCrossingX96;
                } else {
                    if (params.nextTimestamp % self.expirationInterval == 0) {
                        self.orderPools[0].advanceToInterval(params.nextTimestamp, earningsFactorPool0);
                        self.orderPools[1].advanceToInterval(params.nextTimestamp, earningsFactorPool1);
                    } else {
                        self.orderPools[0].advanceToCurrentTime(earningsFactorPool0);
                        self.orderPools[1].advanceToCurrentTime(earningsFactorPool1);
                    }
                    params.pool.sqrtPriceX96 = finalSqrtPriceX96;
                }
            }
        }

        return params.pool;
    }

    function advanceTimestampForSinglePoolSell(
        State storage self,
        AdvanceSingleParams memory params,
        mapping(int16 => uint256) storage tickBitmap,
        mapping(int24 => Tick.Info) storage ticks
    ) private returns (PoolParamsOnExecute memory updatedPool) {
        uint256 sellRateCurrent = self.orderPools[params.sellIndex].sellRateCurrent;
        uint256 amountSelling = sellRateCurrent * params.secondsElapsed;

        uint160 finalSqrtPriceX96 = SqrtPriceMath.getNextSqrtPriceFromInput(
            params.pool.sqrtPriceX96,
            params.pool.liquidity,
            amountSelling,
            params.sellIndex == 0 ? true : false
        );
        // Set the updatedPool variable.
        updatedPool = params.pool;
        // earningsPoolTotal will track the total earnings in the buyToken.
        uint256 earningsPoolTotal;

        while (params.pool.sqrtPriceX96 != finalSqrtPriceX96) {
            NextState memory updatedState = getNextState(updatedPool, finalSqrtPriceX96, tickBitmap);

            earningsPoolTotal += params.sellIndex == 0 ? updatedState.earningsAmount1 : updatedState.earningsAmount0;
            amountSelling -= params.sellIndex == 0 ? updatedState.earningsAmount0 : updatedState.earningsAmount1;

            // Update the pool price.
            updatedPool.sqrtPriceX96 = updatedState.nextSqrtPriceX96;

            // Update the pool liquidity.
            // Only update the pool liquidity if we will be crossing an initialized tick.
            if (updatedState.crossingInitializedTick) {
                // update pool liquidity to liquidity at the tick
                int128 liquidityNet = ticks[updatedState.tick].liquidityNet;
                updatedPool.liquidity = liquidityNet < 0
                    ? updatedPool.liquidity - uint128(-liquidityNet)
                    : updatedPool.liquidity + uint128(liquidityNet);
            }

            // Recalculate the final price based on the amount swapped at the tick
            finalSqrtPriceX96 = SqrtPriceMath.getNextSqrtPriceFromInput(
                updatedPool.sqrtPriceX96,
                updatedPool.liquidity,
                amountSelling,
                params.sellIndex == 0 ? true : false
            );
        }
        if (params.nextTimestamp % self.expirationInterval == 0) {
            self.orderPools[params.sellIndex].advanceToInterval(params.nextTimestamp, earningsPoolTotal);
        } else {
            self.orderPools[params.sellIndex].advanceToCurrentTime(earningsPoolTotal);
        }
    }

    function getNextState(
        PoolParamsOnExecute memory pool,
        uint160 targetPriceX96,
        mapping(int16 => uint256) storage tickBitmap
    ) internal returns (NextState memory updatedState) {
        (bool crossingInitializedTick, int24 tick) = getNextInitializedTick(
            // this pool keeps getting updated
            pool,
            targetPriceX96,
            tickBitmap
        );

        uint160 nextSqrtPriceX96;
        if (crossingInitializedTick) {
            nextSqrtPriceX96 = TickMath.getSqrtRatioAtTick(tick);
        } else {
            // If we are not crossing any initialized ticks, we can just swap the full amount to the target price.
            tick = TickMath.getTickAtSqrtRatio(targetPriceX96);
            nextSqrtPriceX96 = targetPriceX96;
        }

        // update earnings and sell amounts
        uint256 earningsAmount0 = SqrtPriceMath.getAmount0Delta(
            pool.sqrtPriceX96,
            nextSqrtPriceX96,
            pool.liquidity,
            true
        );
        uint256 earningsAmount1 = SqrtPriceMath.getAmount1Delta(
            pool.sqrtPriceX96,
            nextSqrtPriceX96,
            pool.liquidity,
            true
        );

        return NextState(earningsAmount0, earningsAmount1, crossingInitializedTick, tick, nextSqrtPriceX96);
    }

    struct TickCrossingParams {
        int24 initializedTick;
        uint256 nextTimestamp;
        uint256 secondsElapsedX96;
        PoolParamsOnExecute pool;
    }

    function advanceTimeThroughTickCrossing(
        State storage self,
        TickCrossingParams memory params,
        mapping(int24 => Tick.Info) storage ticks
    ) private returns (PoolParamsOnExecute memory, uint256) {
        uint160 initializedSqrtPrice = params.initializedTick.getSqrtRatioAtTick();
        uint256 secondsUntilCrossingX96 = TwammMath.calculateTimeBetweenTicks(
            params.pool.liquidity,
            params.pool.sqrtPriceX96,
            initializedSqrtPrice,
            self.orderPools[0].sellRateCurrent,
            self.orderPools[1].sellRateCurrent
        );

<<<<<<< HEAD
        // cross tick
        updatedPool = advanceToNewTimestamp(
            self,
            AdvanceParams(
                (params.nextTimestamp * FixedPoint96.Q96) - (params.secondsElapsedX96 - secondsUntilCrossingX96),
=======
        // TODO: nextSqrtPriceX96 off by 1 wei (hence using the initializedSqrtPrice (l:331) param instead)
        (uint160 nextSqrtPriceX96, uint256 earningsFactorPool0, uint256 earningsFactorPool1) = TwammMath
            .calculateExecutionUpdates(
>>>>>>> 7c62165c
                secondsUntilCrossingX96,
                params.pool,
                OrderPoolParamsOnExecute(self.orderPools[0].sellRateCurrent, self.orderPools[1].sellRateCurrent)
            );
        self.orderPools[0].advanceToCurrentTime(earningsFactorPool0);
        self.orderPools[1].advanceToCurrentTime(earningsFactorPool1);

        unchecked {
            // update pool
            int128 liquidityNet = ticks[params.initializedTick].liquidityNet;
            if (initializedSqrtPrice < params.pool.sqrtPriceX96) liquidityNet = -liquidityNet;
            params.pool.liquidity = liquidityNet < 0
                ? params.pool.liquidity - uint128(-liquidityNet)
                : params.pool.liquidity + uint128(liquidityNet);
            params.pool.sqrtPriceX96 = initializedSqrtPrice;
        }
        return (params.pool, secondsUntilCrossingX96);
    }

    function getNextInitializedTick(
        PoolParamsOnExecute memory pool,
        uint160 nextSqrtPriceX96,
        mapping(int16 => uint256) storage tickBitmap
    ) private returns (bool initialized, int24 nextTickInit) {
        // use current price as a starting point for nextTickInit
        nextTickInit = pool.sqrtPriceX96.getTickAtSqrtRatio();
        bool searchingLeft = nextSqrtPriceX96 < pool.sqrtPriceX96;
        int24 targetTick = nextSqrtPriceX96.getTickAtSqrtRatio();

        while (!searchingLeft ? nextTickInit < targetTick : nextTickInit > targetTick) {
            unchecked {
                if (searchingLeft) nextTickInit -= 1;
            }
            (nextTickInit, initialized) = tickBitmap.nextInitializedTickWithinOneWord(
                nextTickInit,
                pool.tickSpacing,
                searchingLeft
            );
            if (initialized == true) break;
        }
    }

    function _getOrder(State storage self, OrderKey memory key) internal view returns (Order storage) {
        return self.orders[keccak256(abi.encode(key))];
    }

    function _orderId(OrderKey memory key) private view returns (bytes32) {
        return keccak256(abi.encode(key));
    }

    function _hasOutstandingOrders(State storage self) internal view returns (bool) {
        return !(self.orderPools[0].sellRateCurrent == 0 && self.orderPools[1].sellRateCurrent == 0);
    }
}<|MERGE_RESOLUTION|>--- conflicted
+++ resolved
@@ -220,44 +220,56 @@
         mapping(int16 => uint256) storage tickBitmap
     ) private returns (bool zeroForOne, uint160 newSqrtPriceX96) {
         uint160 initialSqrtPriceX96 = pool.sqrtPriceX96;
-<<<<<<< HEAD
-
-        while (nextExpirationTimestamp <= block.timestamp && _hasOutstandingOrders(self)) {
-            if (
-                self.orderPools[0].sellRateEndingAtInterval[nextExpirationTimestamp] > 0 ||
-                self.orderPools[1].sellRateEndingAtInterval[nextExpirationTimestamp] > 0
-            ) {
-                if (self.orderPools[0].sellRateCurrent != 0 && self.orderPools[1].sellRateCurrent != 0) {
-=======
+
         unchecked {
             while (nextExpirationTimestamp <= block.timestamp && _hasOutstandingOrders(self)) {
                 if (
                     self.orderPools[0].sellRateEndingAtInterval[nextExpirationTimestamp] > 0 ||
                     self.orderPools[1].sellRateEndingAtInterval[nextExpirationTimestamp] > 0
                 ) {
->>>>>>> 7c62165c
+                    if (self.orderPools[0].sellRateCurrent != 0 && self.orderPools[1].sellRateCurrent != 0) {
+                        pool = advanceToNewTimestamp(
+                            self,
+                            AdvanceParams(
+                                nextExpirationTimestamp,
+                                (nextExpirationTimestamp - prevTimestamp) * FixedPoint96.Q96,
+                                pool
+                            ),
+                            ticks,
+                            tickBitmap
+                        );
+                    } else {
+                        pool = advanceTimestampForSinglePoolSell(
+                            self,
+                            AdvanceSingleParams(
+                                nextExpirationTimestamp,
+                                nextExpirationTimestamp - prevTimestamp,
+                                pool,
+                                self.orderPools[0].sellRateCurrent == 0 ? 1 : 0
+                            ),
+                            tickBitmap,
+                            ticks
+                        );
+                    }
+                    prevTimestamp = nextExpirationTimestamp;
+                }
+                nextExpirationTimestamp += self.expirationInterval;
+            }
+
+            if (prevTimestamp < block.timestamp && _hasOutstandingOrders(self)) {
+                if (self.orderPools[0].sellRateCurrent != 0 && self.orderPools[1].sellRateCurrent != 0) {
                     pool = advanceToNewTimestamp(
                         self,
-                        AdvanceParams(
-                            nextExpirationTimestamp,
-                            (nextExpirationTimestamp - prevTimestamp) * FixedPoint96.Q96,
-<<<<<<< HEAD
-                            pool,
-                            false
-=======
-                            pool
->>>>>>> 7c62165c
-                        ),
+                        AdvanceParams(block.timestamp, (block.timestamp - prevTimestamp) * FixedPoint96.Q96, pool),
                         ticks,
                         tickBitmap
                     );
-<<<<<<< HEAD
                 } else {
                     pool = advanceTimestampForSinglePoolSell(
                         self,
                         AdvanceSingleParams(
-                            nextExpirationTimestamp,
-                            nextExpirationTimestamp - prevTimestamp,
+                            block.timestamp,
+                            block.timestamp - prevTimestamp,
                             pool,
                             self.orderPools[0].sellRateCurrent == 0 ? 1 : 0
                         ),
@@ -265,49 +277,7 @@
                         ticks
                     );
                 }
-                // update prevTimestamp only on intervals with sales
-                prevTimestamp = nextExpirationTimestamp;
             }
-            nextExpirationTimestamp += self.expirationInterval;
-        }
-
-        if (prevTimestamp < block.timestamp && _hasOutstandingOrders(self)) {
-            uint256 amountIn;
-            if (self.orderPools[0].sellRateCurrent == 0 || self.orderPools[1].sellRateCurrent == 0) {
-                pool = advanceTimestampForSinglePoolSell(
-                    self,
-                    AdvanceSingleParams(
-                        block.timestamp,
-                        block.timestamp - prevTimestamp,
-                        pool,
-                        self.orderPools[0].sellRateCurrent == 0 ? 1 : 0
-                    ),
-                    tickBitmap,
-                    ticks
-                );
-            } else {
-                pool = advanceToNewTimestamp(
-                    self,
-                    AdvanceParams(block.timestamp, block.timestamp - prevTimestamp, pool, false),
-                    ticks,
-                    tickBitmap
-                );
-            }
-=======
-                    prevTimestamp = nextExpirationTimestamp;
-                }
-                nextExpirationTimestamp += self.expirationInterval;
-            }
-
-            if (prevTimestamp < block.timestamp && _hasOutstandingOrders(self)) {
-                pool = advanceToNewTimestamp(
-                    self,
-                    AdvanceParams(block.timestamp, (block.timestamp - prevTimestamp) * FixedPoint96.Q96, pool),
-                    ticks,
-                    tickBitmap
-                );
-            }
->>>>>>> 7c62165c
         }
 
         self.lastVirtualOrderTimestamp = block.timestamp;
@@ -496,17 +466,9 @@
             self.orderPools[1].sellRateCurrent
         );
 
-<<<<<<< HEAD
-        // cross tick
-        updatedPool = advanceToNewTimestamp(
-            self,
-            AdvanceParams(
-                (params.nextTimestamp * FixedPoint96.Q96) - (params.secondsElapsedX96 - secondsUntilCrossingX96),
-=======
         // TODO: nextSqrtPriceX96 off by 1 wei (hence using the initializedSqrtPrice (l:331) param instead)
         (uint160 nextSqrtPriceX96, uint256 earningsFactorPool0, uint256 earningsFactorPool1) = TwammMath
             .calculateExecutionUpdates(
->>>>>>> 7c62165c
                 secondsUntilCrossingX96,
                 params.pool,
                 OrderPoolParamsOnExecute(self.orderPools[0].sellRateCurrent, self.orderPools[1].sellRateCurrent)
