// SPDX-License-Identifier: UNLICENSED
pragma solidity ^0.8.13;

import {Tick} from '../Tick.sol';
import {TickBitmap} from '../TickBitmap.sol';
import {IPoolManager} from '../../interfaces/IPoolManager.sol';
import {TickMath} from '../TickMath.sol';
import {OrderPool} from './OrderPool.sol';
import {TwammMath} from './TwammMath.sol';
import {FixedPoint96} from '../FixedPoint96.sol';
import {SqrtPriceMath} from '../SqrtPriceMath.sol';
import {SwapMath} from '../SwapMath.sol';
import {SafeCast} from '../SafeCast.sol';

/// @title TWAMM - Time Weighted Average Market Maker
/// @notice TWAMM represents long term orders in a pool
library TWAMM {
    using OrderPool for OrderPool.State;
    using TickMath for *;
    using SafeCast for *;
    using TickBitmap for mapping(int16 => uint256);

    bool constant ZERO_FOR_ONE = true;
    bool constant ONE_FOR_ZERO = false;

    /// @notice Thrown when account other than owner attempts to interact with an order
    /// @param orderId The orderId
    /// @param owner The owner of the order
    /// @param currentAccount The invalid account attempting to interact with the order
    error MustBeOwner(bytes32 orderId, address owner, address currentAccount);

    /// @notice Thrown when trying to cancel an already completed order
    /// @param orderId The orderId
    error OrderAlreadyCompleted(bytes32 orderId);

    /// @notice Thrown when trying to submit an order with an expiration that isn't on the interval.
    /// @param expiration The expiration timestamp of the order
    error ExpirationNotOnInterval(uint256 expiration);

    /// @notice Thrown when trying to submit an order with an expiration time in the past.
    /// @param expiration The expiration timestamp of the order
    error ExpirationLessThanBlocktime(uint256 expiration);

    /// @notice Thrown when trying to submit an order without initializing TWAMM state first
    error NotInitialized();

    /// @notice Thrown when trying to submit an order that's already ongoing.
    /// @param orderId The already existing orderId
    error OrderAlreadyExists(bytes32 orderId);

    /// @notice Thrown when trying to interact with an order that does not exist.
    /// @param orderId The already existing orderId
    error OrderDoesNotExist(bytes32 orderId);

    /// @notice Thrown when trying to subtract more value from a long term order than exists
    /// @param orderId The orderId
    /// @param unsoldAmount The amount still unsold
    /// @param amountDelta The amount delta for the order
    error InvalidAmountDelta(bytes32 orderId, uint256 unsoldAmount, int256 amountDelta);

    /// @notice Contains full state related to the TWAMM
    /// @member poolKey
    /// @member expirationInterval Interval in seconds between valid order expiration timestamps
    /// @member lastVirtualOrderTimestamp Last timestamp in which virtual orders were executed
    /// @member orderPools Mapping from bool zeroForOne to OrderPool that is selling zero for one or vice versa
    /// @member orders Mapping of orderId to individual orders
    struct State {
        uint256 lastVirtualOrderTimestamp;
        OrderPool.State orderPool0For1;
        OrderPool.State orderPool1For0;
        mapping(bytes32 => Order) orders;
    }

    /// @notice Information that identifies an order
    /// @member owner Owner of the order
    /// @member expiration Timestamp when the order expires
    /// @member zeroForOne Bool whether the order is zeroForOne
    struct OrderKey {
        address owner;
        uint160 expiration;
        bool zeroForOne;
    }

    /// @notice Information associated with a long term order
    /// @member zeroForOne Index of sell token, 0 for token0, 1 for token1
    /// @member expiration Timestamp when the order expires
    /// @member sellRate Amount of tokens sold per interval
    /// @member unclaimedEarningsFactor The accrued earnings factor from which to start claiming owed earnings for this order
    /// @member uncollectedEarningsAmount Earnings amount claimed thus far, but not yet transferred to the owner.
    struct Order {
        uint160 expiration;
        bool zeroForOne;
        uint256 sellRate;
        uint256 unclaimedEarningsFactor;
        uint256 uncollectedEarningsAmount;
    }

    /// @notice Initialize TWAMM state
    function initialize(State storage self) internal {
        self.lastVirtualOrderTimestamp = block.timestamp;
    }

    struct LongTermOrderParams {
        address owner;
        bool zeroForOne;
        uint256 amountIn;
        uint160 expiration;
    }

    /// @notice Submits a new long term order into the TWAMM
    /// @param params All parameters to define the new order
    function submitLongTermOrder(
        State storage self,
        LongTermOrderParams memory params,
        uint256 expirationInterval
    ) internal returns (bytes32 orderId) {
        if (self.lastVirtualOrderTimestamp == 0) revert NotInitialized();
        if (params.expiration < block.timestamp) revert ExpirationLessThanBlocktime(params.expiration);
        if (params.expiration % expirationInterval != 0) revert ExpirationNotOnInterval(params.expiration);

        bool zeroForOne = params.zeroForOne;
        orderId = _orderId(OrderKey(params.owner, params.expiration, zeroForOne));
        if (self.orders[orderId].sellRate != 0) revert OrderAlreadyExists(orderId);

        uint256 sellRate;
        OrderPool.State storage orderPool = zeroForOne ? self.orderPool0For1 : self.orderPool1For0;

        unchecked {
            sellRate = params.amountIn / (params.expiration - block.timestamp);
            orderPool.sellRateCurrent += sellRate;
            orderPool.sellRateEndingAtInterval[params.expiration] += sellRate;
        }

        self.orders[orderId] = Order({
            expiration: params.expiration,
            sellRate: sellRate,
            zeroForOne: zeroForOne,
            unclaimedEarningsFactor: orderPool.earningsFactorCurrent,
            uncollectedEarningsAmount: 0
        });
    }

    /// @notice Modify an existing long term order with a new sellAmount
    /// @param self The TWAMM State
    /// @param orderKey The OrderKey for which to identify the order
    /// @param amountDelta The delta for the order sell amount. Negative to remove from order, positive to add, or
    ///    min value to remove full amount from order.
    /// @return amountOut the amount of the order's sell token removed from the order
    function modifyLongTermOrder(
        State storage self,
        OrderKey memory orderKey,
        int128 amountDelta
    ) internal returns (uint256 amountOut) {
        bytes32 orderId = _orderId(orderKey);
        Order storage order = _getOrder(self, orderKey);
        if (orderKey.owner == address(0)) revert OrderDoesNotExist(orderId);
        if (orderKey.owner != msg.sender) revert MustBeOwner(orderId, orderKey.owner, msg.sender);
        if (order.expiration <= block.timestamp) revert OrderAlreadyCompleted(orderId);

        OrderPool.State storage orderPool = order.zeroForOne ? self.orderPool0For1 : self.orderPool1For0;

        unchecked {
            // cache existing earnings
            uint256 earningsFactor = orderPool.earningsFactorCurrent - order.unclaimedEarningsFactor;
            order.uncollectedEarningsAmount += (earningsFactor * order.sellRate) >> FixedPoint96.RESOLUTION;
            order.unclaimedEarningsFactor = orderPool.earningsFactorCurrent;

            uint256 unsoldAmount = order.sellRate * (order.expiration - block.timestamp);
            if (amountDelta == type(int128).min) amountDelta = -(unsoldAmount.toInt256().toInt128());
            int256 newSellAmount = unsoldAmount.toInt256() + amountDelta;
            if (newSellAmount < 0) revert InvalidAmountDelta(orderId, unsoldAmount, amountDelta);

            uint256 newSellRate = uint256(newSellAmount) / (order.expiration - block.timestamp);

            if (amountDelta < 0) {
                amountOut = uint256(uint128(-amountDelta));
                uint256 sellRateDelta = order.sellRate - newSellRate;
                uint256 amountOut = uint256(uint128(-amountDelta));
                orderPool.sellRateCurrent -= sellRateDelta;
                orderPool.sellRateEndingAtInterval[order.expiration] -= sellRateDelta;
            } else {
                uint256 sellRateDelta = newSellRate - order.sellRate;
                orderPool.sellRateCurrent += sellRateDelta;
                orderPool.sellRateEndingAtInterval[order.expiration] += sellRateDelta;
            }
            order.sellRate = newSellRate;
        }
    }

    /// @notice Claim earnings from an ongoing or expired order
    /// @param orderKey The key of the order to be claimed
    function claimEarnings(State storage self, OrderKey memory orderKey)
        internal
        returns (uint256 earningsAmount, bool zeroForOne)
    {
        bytes32 orderId = _orderId(orderKey);
        Order storage order = self.orders[orderId];
        zeroForOne = order.zeroForOne;
        OrderPool.State storage orderPool = zeroForOne ? self.orderPool0For1 : self.orderPool1For0;

        unchecked {
            if (block.timestamp >= order.expiration) {
                uint256 earningsFactor = orderPool.earningsFactorAtInterval[order.expiration] -
                    order.unclaimedEarningsFactor;
                earningsAmount = (earningsFactor * order.sellRate) >> FixedPoint96.RESOLUTION;
                order.sellRate = 0;
            } else {
                uint256 earningsFactor = orderPool.earningsFactorCurrent - order.unclaimedEarningsFactor;
                earningsAmount = (earningsFactor * order.sellRate) >> FixedPoint96.RESOLUTION;
                order.unclaimedEarningsFactor = orderPool.earningsFactorCurrent;
            }
            earningsAmount += order.uncollectedEarningsAmount;
            order.uncollectedEarningsAmount = 0;
        }
    }

    struct PoolParamsOnExecute {
        uint160 sqrtPriceX96;
        uint128 liquidity;
    }

    /// @notice Executes all existing long term orders in the TWAMM
    /// @param pool The relevant state of the pool
    function executeTWAMMOrders(
        State storage self,
        uint256 expirationInterval,
        IPoolManager poolManager,
        IPoolManager.PoolKey memory key,
        PoolParamsOnExecute memory pool
    ) internal returns (bool zeroForOne, uint160 newSqrtPriceX96) {
        if (!_hasOutstandingOrders(self)) {
            self.lastVirtualOrderTimestamp = block.timestamp;
            return (false, 0);
        }

        uint256 prevTimestamp = self.lastVirtualOrderTimestamp;
        uint256 nextExpirationTimestamp = self.lastVirtualOrderTimestamp +
            (expirationInterval - (self.lastVirtualOrderTimestamp % expirationInterval));

        return
            _executeTWAMMOrders(
                self,
                poolManager,
                key,
                pool,
                expirationInterval,
                nextExpirationTimestamp,
                prevTimestamp
            );
    }

    function _executeTWAMMOrders(
        State storage self,
        IPoolManager poolManager,
        IPoolManager.PoolKey memory key,
        PoolParamsOnExecute memory pool,
        uint256 expirationInterval,
        uint256 nextExpirationTimestamp,
        uint256 prevTimestamp
    ) private returns (bool zeroForOne, uint160 newSqrtPriceX96) {
        uint160 initialSqrtPriceX96 = pool.sqrtPriceX96;

        OrderPool.State storage orderPool0For1 = self.orderPool0For1;
        OrderPool.State storage orderPool1For0 = self.orderPool1For0;

        unchecked {
            while (nextExpirationTimestamp <= block.timestamp && _hasOutstandingOrders(self)) {
                if (
                    orderPool0For1.sellRateEndingAtInterval[nextExpirationTimestamp] > 0 ||
                    orderPool1For0.sellRateEndingAtInterval[nextExpirationTimestamp] > 0
                ) {
                    if (orderPool0For1.sellRateCurrent != 0 && orderPool1For0.sellRateCurrent != 0) {
                        pool = advanceToNewTimestamp(
                            self,
                            poolManager,
                            key,
                            AdvanceParams(
                                expirationInterval,
                                nextExpirationTimestamp,
                                (nextExpirationTimestamp - prevTimestamp) * FixedPoint96.Q96,
                                pool
                            )
                        );
                    } else {
                        pool = advanceTimestampForSinglePoolSell(
                            self,
                            poolManager,
                            key,
                            AdvanceSingleParams(
                                expirationInterval,
                                nextExpirationTimestamp,
                                nextExpirationTimestamp - prevTimestamp,
                                pool,
                                orderPool0For1.sellRateCurrent != 0
                            )
                        );
                    }
                    prevTimestamp = nextExpirationTimestamp;
                }
                nextExpirationTimestamp += expirationInterval;
            }

            if (prevTimestamp < block.timestamp && _hasOutstandingOrders(self)) {
                if (orderPool0For1.sellRateCurrent != 0 && orderPool1For0.sellRateCurrent != 0) {
                    pool = advanceToNewTimestamp(
                        self,
                        poolManager,
                        key,
                        AdvanceParams(
                            expirationInterval,
                            block.timestamp,
                            (block.timestamp - prevTimestamp) * FixedPoint96.Q96,
                            pool
                        )
                    );
                } else {
                    pool = advanceTimestampForSinglePoolSell(
                        self,
                        poolManager,
                        key,
                        AdvanceSingleParams(
                            expirationInterval,
                            block.timestamp,
                            block.timestamp - prevTimestamp,
                            pool,
                            orderPool0For1.sellRateCurrent != 0
                        )
                    );
                }
            }
        }

        self.lastVirtualOrderTimestamp = block.timestamp;
        newSqrtPriceX96 = pool.sqrtPriceX96;
        zeroForOne = initialSqrtPriceX96 > newSqrtPriceX96;
    }

    struct AdvanceParams {
        uint256 expirationInterval;
        uint256 nextTimestamp;
        uint256 secondsElapsedX96;
        PoolParamsOnExecute pool;
    }

    function advanceToNewTimestamp(
        State storage self,
        IPoolManager poolManager,
        IPoolManager.PoolKey memory poolKey,
        AdvanceParams memory params
    ) private returns (PoolParamsOnExecute memory) {
        uint160 finalSqrtPriceX96;

        OrderPool.State storage orderPool0For1 = self.orderPool0For1;
        OrderPool.State storage orderPool1For0 = self.orderPool1For0;

        while (true) {
            uint256 earningsFactorPool0;
            uint256 earningsFactorPool1;
<<<<<<< HEAD

            TwammMath.ExecutionUpdateParams memory executionParams = TwammMath.ExecutionUpdateParams(
                params.secondsElapsedX96,
                params.pool.sqrtPriceX96,
                params.pool.liquidity,
                self.orderPools[0].sellRateCurrent,
                self.orderPools[1].sellRateCurrent
=======
            (finalSqrtPriceX96, earningsFactorPool0, earningsFactorPool1) = TwammMath.calculateExecutionUpdates(
                TwammMath.ExecutionUpdateParams(
                    params.secondsElapsedX96,
                    params.pool.sqrtPriceX96,
                    params.pool.liquidity,
                    orderPool0For1.sellRateCurrent,
                    orderPool1For0.sellRateCurrent
                )
>>>>>>> c76e7b7b
            );

            finalSqrtPriceX96 = TwammMath.getNewSqrtPriceX96(executionParams);

            (bool crossingInitializedTick, int24 tick) = getNextInitializedTick(
                params.pool,
                poolManager,
                poolKey,
                finalSqrtPriceX96
            );
            unchecked {
                if (crossingInitializedTick) {
                    uint256 secondsUntilCrossingX96;
                    (params.pool, secondsUntilCrossingX96) = advanceTimeThroughTickCrossing(
                        self,
                        poolManager,
                        poolKey,
                        TickCrossingParams(tick, params.nextTimestamp, params.secondsElapsedX96, params.pool)
                    );
                    params.secondsElapsedX96 = params.secondsElapsedX96 - secondsUntilCrossingX96;
                } else {
                    (earningsFactorPool0, earningsFactorPool1) = TwammMath.calculateEarningsUpdates(
                        executionParams,
                        finalSqrtPriceX96
                    );

                    if (params.nextTimestamp % params.expirationInterval == 0) {
                        orderPool0For1.advanceToInterval(params.nextTimestamp, earningsFactorPool0);
                        orderPool1For0.advanceToInterval(params.nextTimestamp, earningsFactorPool1);
                    } else {
                        orderPool0For1.advanceToCurrentTime(earningsFactorPool0);
                        orderPool1For0.advanceToCurrentTime(earningsFactorPool1);
                    }
                    params.pool.sqrtPriceX96 = finalSqrtPriceX96;
                    break;
                }
            }
        }

        return params.pool;
    }

    struct AdvanceSingleParams {
        uint256 expirationInterval;
        uint256 nextTimestamp;
        uint256 secondsElapsed;
        PoolParamsOnExecute pool;
        bool zeroForOne;
    }

    function advanceTimestampForSinglePoolSell(
        State storage self,
        IPoolManager poolManager,
        IPoolManager.PoolKey memory poolKey,
        AdvanceSingleParams memory params
    ) private returns (PoolParamsOnExecute memory) {
<<<<<<< HEAD
        uint256 sellRateCurrent = self.orderPools[params.sellIndex].sellRateCurrent;

=======
        OrderPool.State storage orderPool = params.zeroForOne ? self.orderPool0For1 : self.orderPool1For0;
        uint256 sellRateCurrent = orderPool.sellRateCurrent;
>>>>>>> c76e7b7b
        uint256 amountSelling = sellRateCurrent * params.secondsElapsed;
        uint256 totalEarnings;

        while (true) {
            uint160 finalSqrtPriceX96 = SqrtPriceMath.getNextSqrtPriceFromInput(
                params.pool.sqrtPriceX96,
                params.pool.liquidity,
                amountSelling,
                params.zeroForOne
            );

            (bool crossingInitializedTick, int24 tick) = getNextInitializedTick(
                params.pool,
                poolManager,
                poolKey,
                finalSqrtPriceX96
            );

            if (crossingInitializedTick) {
                uint160 initializedSqrtPrice = TickMath.getSqrtRatioAtTick(tick);

<<<<<<< HEAD
        uint256 sellRateInEarningsToken = params.sellIndex == 0
            ? self.orderPools[1].sellRateCurrent
            : self.orderPools[0].sellRateCurrent;

        uint256 accruedEarningsFactor = (totalEarnings * FixedPoint96.Q96) / sellRateCurrent;
        if (params.nextTimestamp % params.expirationInterval == 0) {
            self.orderPools[params.sellIndex].advanceToInterval(params.nextTimestamp, accruedEarningsFactor);
        } else {
            self.orderPools[params.sellIndex].advanceToCurrentTime(accruedEarningsFactor);
        }
        return params.pool;
    }
=======
                uint256 swapDelta0 = SqrtPriceMath.getAmount0Delta(
                    params.pool.sqrtPriceX96,
                    initializedSqrtPrice,
                    params.pool.liquidity,
                    true
                );
                uint256 swapDelta1 = SqrtPriceMath.getAmount1Delta(
                    params.pool.sqrtPriceX96,
                    initializedSqrtPrice,
                    params.pool.liquidity,
                    true
                );

                int128 liquidityNet = poolManager.getTickNetLiquidity(poolKey, tick);
                if (params.zeroForOne) liquidityNet = -liquidityNet;
                params.pool.liquidity = params.zeroForOne
                    ? params.pool.liquidity - uint128(-liquidityNet)
                    : params.pool.liquidity + uint128(liquidityNet);
                params.pool.sqrtPriceX96 = initializedSqrtPrice;

                unchecked {
                    totalEarnings += params.zeroForOne ? swapDelta1 : swapDelta0;
                    amountSelling -= params.zeroForOne ? swapDelta0 : swapDelta1;
                }
            } else {
                if (params.zeroForOne) {
                    totalEarnings += SqrtPriceMath.getAmount1Delta(
                        params.pool.sqrtPriceX96,
                        finalSqrtPriceX96,
                        params.pool.liquidity,
                        true
                    );
                } else {
                    totalEarnings += SqrtPriceMath.getAmount0Delta(
                        params.pool.sqrtPriceX96,
                        finalSqrtPriceX96,
                        params.pool.liquidity,
                        true
                    );
                }
>>>>>>> c76e7b7b

                uint256 accruedEarningsFactor = (totalEarnings * FixedPoint96.Q96) / sellRateCurrent;

                if (params.nextTimestamp % params.expirationInterval == 0) {
                    orderPool.advanceToInterval(params.nextTimestamp, accruedEarningsFactor);
                } else {
                    orderPool.advanceToCurrentTime(accruedEarningsFactor);
                }
                params.pool.sqrtPriceX96 = finalSqrtPriceX96;
                break;
            }
        }

        return params.pool;
    }

    struct TickCrossingParams {
        int24 initializedTick;
        uint256 nextTimestamp;
        uint256 secondsElapsedX96;
        PoolParamsOnExecute pool;
    }

    function advanceTimeThroughTickCrossing(
        State storage self,
        IPoolManager poolManager,
        IPoolManager.PoolKey memory poolKey,
        TickCrossingParams memory params
    ) private returns (PoolParamsOnExecute memory, uint256) {
        uint160 initializedSqrtPrice = params.initializedTick.getSqrtRatioAtTick();

        OrderPool.State storage orderPool0For1 = self.orderPool0For1;
        OrderPool.State storage orderPool1For0 = self.orderPool1For0;

        uint256 secondsUntilCrossingX96 = TwammMath.calculateTimeBetweenTicks(
            params.pool.liquidity,
            params.pool.sqrtPriceX96,
            initializedSqrtPrice,
            orderPool0For1.sellRateCurrent,
            orderPool1For0.sellRateCurrent
        );

        // TODO: nextSqrtPriceX96 off by 1 wei (hence using the initializedSqrtPrice (l:331) param instead)
<<<<<<< HEAD
        // nextSqrtPriceX96 should be the initializedSqrtPrice

        TwammMath.ExecutionUpdateParams memory executionParams = TwammMath.ExecutionUpdateParams(
            secondsUntilCrossingX96,
            params.pool.sqrtPriceX96,
            params.pool.liquidity,
            self.orderPools[0].sellRateCurrent,
            self.orderPools[1].sellRateCurrent
        );

        uint160 nextSqrtPriceX96 = TwammMath.getNewSqrtPriceX96(executionParams);

        (uint256 earningsFactorPool0, uint256 earningsFactorPool1) = TwammMath.calculateEarningsUpdates(
            executionParams,
            nextSqrtPriceX96
        );

        self.orderPools[0].advanceToCurrentTime(earningsFactorPool0);
        self.orderPools[1].advanceToCurrentTime(earningsFactorPool1);
=======
        (uint160 nextSqrtPriceX96, uint256 earningsFactorPool0, uint256 earningsFactorPool1) = TwammMath
            .calculateExecutionUpdates(
                TwammMath.ExecutionUpdateParams(
                    secondsUntilCrossingX96,
                    params.pool.sqrtPriceX96,
                    params.pool.liquidity,
                    orderPool0For1.sellRateCurrent,
                    orderPool1For0.sellRateCurrent
                )
            );
        orderPool0For1.advanceToCurrentTime(earningsFactorPool0);
        orderPool1For0.advanceToCurrentTime(earningsFactorPool1);
>>>>>>> c76e7b7b

        unchecked {
            // update pool
            int128 liquidityNet = poolManager.getTickNetLiquidity(poolKey, params.initializedTick);
            if (initializedSqrtPrice < params.pool.sqrtPriceX96) liquidityNet = -liquidityNet;
            params.pool.liquidity = liquidityNet < 0
                ? params.pool.liquidity - uint128(-liquidityNet)
                : params.pool.liquidity + uint128(liquidityNet);

            params.pool.sqrtPriceX96 = initializedSqrtPrice;
        }
        return (params.pool, secondsUntilCrossingX96);
    }

    function getNextInitializedTick(
        PoolParamsOnExecute memory pool,
        IPoolManager poolManager,
        IPoolManager.PoolKey memory poolKey,
        uint160 nextSqrtPriceX96
    ) private view returns (bool initialized, int24 nextTickInit) {
        // use current price as a starting point for nextTickInit
        nextTickInit = pool.sqrtPriceX96.getTickAtSqrtRatio();
        bool searchingLeft = nextSqrtPriceX96 < pool.sqrtPriceX96;
        int24 targetTick = nextSqrtPriceX96.getTickAtSqrtRatio();

        while (!searchingLeft ? nextTickInit < targetTick : nextTickInit > targetTick) {
            unchecked {
                if (searchingLeft) nextTickInit -= 1;
            }
            (nextTickInit, initialized) = poolManager.nextInitializedTickWithinOneWord(
                poolKey,
                nextTickInit,
                searchingLeft
            );
            if (initialized == true) break;
        }
    }

    function _getOrder(State storage self, OrderKey memory key) internal view returns (Order storage) {
        return self.orders[_orderId(key)];
    }

    function _orderId(OrderKey memory key) private pure returns (bytes32) {
        return keccak256(abi.encode(key));
    }

    function _hasOutstandingOrders(State storage self) internal view returns (bool) {
        return !(self.orderPool0For1.sellRateCurrent == 0 && self.orderPool1For0.sellRateCurrent == 0);
    }
}<|MERGE_RESOLUTION|>--- conflicted
+++ resolved
@@ -354,26 +354,12 @@
         OrderPool.State storage orderPool1For0 = self.orderPool1For0;
 
         while (true) {
-            uint256 earningsFactorPool0;
-            uint256 earningsFactorPool1;
-<<<<<<< HEAD
-
-            TwammMath.ExecutionUpdateParams memory executionParams = TwammMath.ExecutionUpdateParams(
+            TwammMath.ExecutionUpdateParams memory executionParams  = TwammMath.ExecutionUpdateParams(
                 params.secondsElapsedX96,
                 params.pool.sqrtPriceX96,
                 params.pool.liquidity,
-                self.orderPools[0].sellRateCurrent,
-                self.orderPools[1].sellRateCurrent
-=======
-            (finalSqrtPriceX96, earningsFactorPool0, earningsFactorPool1) = TwammMath.calculateExecutionUpdates(
-                TwammMath.ExecutionUpdateParams(
-                    params.secondsElapsedX96,
-                    params.pool.sqrtPriceX96,
-                    params.pool.liquidity,
-                    orderPool0For1.sellRateCurrent,
-                    orderPool1For0.sellRateCurrent
-                )
->>>>>>> c76e7b7b
+                orderPool0For1.sellRateCurrent,
+                orderPool1For0.sellRateCurrent
             );
 
             finalSqrtPriceX96 = TwammMath.getNewSqrtPriceX96(executionParams);
@@ -395,7 +381,7 @@
                     );
                     params.secondsElapsedX96 = params.secondsElapsedX96 - secondsUntilCrossingX96;
                 } else {
-                    (earningsFactorPool0, earningsFactorPool1) = TwammMath.calculateEarningsUpdates(
+                    (uint256 earningsFactorPool0, uint256 earningsFactorPool1) = TwammMath.calculateEarningsUpdates(
                         executionParams,
                         finalSqrtPriceX96
                     );
@@ -430,13 +416,8 @@
         IPoolManager.PoolKey memory poolKey,
         AdvanceSingleParams memory params
     ) private returns (PoolParamsOnExecute memory) {
-<<<<<<< HEAD
-        uint256 sellRateCurrent = self.orderPools[params.sellIndex].sellRateCurrent;
-
-=======
         OrderPool.State storage orderPool = params.zeroForOne ? self.orderPool0For1 : self.orderPool1For0;
         uint256 sellRateCurrent = orderPool.sellRateCurrent;
->>>>>>> c76e7b7b
         uint256 amountSelling = sellRateCurrent * params.secondsElapsed;
         uint256 totalEarnings;
 
@@ -458,20 +439,6 @@
             if (crossingInitializedTick) {
                 uint160 initializedSqrtPrice = TickMath.getSqrtRatioAtTick(tick);
 
-<<<<<<< HEAD
-        uint256 sellRateInEarningsToken = params.sellIndex == 0
-            ? self.orderPools[1].sellRateCurrent
-            : self.orderPools[0].sellRateCurrent;
-
-        uint256 accruedEarningsFactor = (totalEarnings * FixedPoint96.Q96) / sellRateCurrent;
-        if (params.nextTimestamp % params.expirationInterval == 0) {
-            self.orderPools[params.sellIndex].advanceToInterval(params.nextTimestamp, accruedEarningsFactor);
-        } else {
-            self.orderPools[params.sellIndex].advanceToCurrentTime(accruedEarningsFactor);
-        }
-        return params.pool;
-    }
-=======
                 uint256 swapDelta0 = SqrtPriceMath.getAmount0Delta(
                     params.pool.sqrtPriceX96,
                     initializedSqrtPrice,
@@ -512,7 +479,6 @@
                         true
                     );
                 }
->>>>>>> c76e7b7b
 
                 uint256 accruedEarningsFactor = (totalEarnings * FixedPoint96.Q96) / sellRateCurrent;
 
@@ -556,15 +522,12 @@
         );
 
         // TODO: nextSqrtPriceX96 off by 1 wei (hence using the initializedSqrtPrice (l:331) param instead)
-<<<<<<< HEAD
-        // nextSqrtPriceX96 should be the initializedSqrtPrice
-
         TwammMath.ExecutionUpdateParams memory executionParams = TwammMath.ExecutionUpdateParams(
             secondsUntilCrossingX96,
             params.pool.sqrtPriceX96,
             params.pool.liquidity,
-            self.orderPools[0].sellRateCurrent,
-            self.orderPools[1].sellRateCurrent
+            orderPool0For1.sellRateCurrent,
+            orderPool1For0.sellRateCurrent
         );
 
         uint160 nextSqrtPriceX96 = TwammMath.getNewSqrtPriceX96(executionParams);
@@ -574,22 +537,8 @@
             nextSqrtPriceX96
         );
 
-        self.orderPools[0].advanceToCurrentTime(earningsFactorPool0);
-        self.orderPools[1].advanceToCurrentTime(earningsFactorPool1);
-=======
-        (uint160 nextSqrtPriceX96, uint256 earningsFactorPool0, uint256 earningsFactorPool1) = TwammMath
-            .calculateExecutionUpdates(
-                TwammMath.ExecutionUpdateParams(
-                    secondsUntilCrossingX96,
-                    params.pool.sqrtPriceX96,
-                    params.pool.liquidity,
-                    orderPool0For1.sellRateCurrent,
-                    orderPool1For0.sellRateCurrent
-                )
-            );
         orderPool0For1.advanceToCurrentTime(earningsFactorPool0);
         orderPool1For0.advanceToCurrentTime(earningsFactorPool1);
->>>>>>> c76e7b7b
 
         unchecked {
             // update pool
