--- conflicted
+++ resolved
@@ -376,15 +376,12 @@
                     );
                     params.secondsElapsedX96 = params.secondsElapsedX96 - secondsUntilCrossingX96;
                 } else {
-<<<<<<< HEAD
                     (earningsFactorPool0, earningsFactorPool1) = TwammMath.calculateEarningsUpdates(
                         executionParams,
                         finalSqrtPriceX96
                     );
-                    if (params.nextTimestamp % self.expirationInterval == 0) {
-=======
+
                     if (params.nextTimestamp % params.expirationInterval == 0) {
->>>>>>> daddc051
                         self.orderPools[0].advanceToInterval(params.nextTimestamp, earningsFactorPool0);
                         self.orderPools[1].advanceToInterval(params.nextTimestamp, earningsFactorPool1);
                     } else {
@@ -515,7 +512,6 @@
         );
 
         // TODO: nextSqrtPriceX96 off by 1 wei (hence using the initializedSqrtPrice (l:331) param instead)
-<<<<<<< HEAD
         // nextSqrtPriceX96 should be the initializedSqrtPrice
 
         TwammMath.ExecutionUpdateParams memory executionParams = TwammMath.ExecutionUpdateParams(
@@ -533,18 +529,6 @@
             nextSqrtPriceX96
         );
 
-=======
-        (uint160 nextSqrtPriceX96, uint256 earningsFactorPool0, uint256 earningsFactorPool1) = TwammMath
-            .calculateExecutionUpdates(
-                TwammMath.ExecutionUpdateParams(
-                    secondsUntilCrossingX96,
-                    params.pool.sqrtPriceX96,
-                    params.pool.liquidity,
-                    self.orderPools[0].sellRateCurrent,
-                    self.orderPools[1].sellRateCurrent
-                )
-            );
->>>>>>> daddc051
         self.orderPools[0].advanceToCurrentTime(earningsFactorPool0);
         self.orderPools[1].advanceToCurrentTime(earningsFactorPool1);
 
