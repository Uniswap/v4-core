--- conflicted
+++ resolved
@@ -31,18 +31,11 @@
     /// @return The max liquidity per tick
     function tickSpacingToMaxLiquidityPerTick(int24 tickSpacing) internal pure returns (uint128) {
         unchecked {
-<<<<<<< HEAD
             return
                 uint128(
                     (type(uint128).max * uint256(int256(tickSpacing))) /
                         uint256(int256(TickMath.MAX_TICK * 2 + tickSpacing))
                 );
-=======
-            uint24 numTicks = uint24(
-                (TickMath.maxUsableTick(tickSpacing) - TickMath.minUsableTick(tickSpacing)) / tickSpacing
-            ) + 1; // 0 tick is not counted by this
-            return type(uint128).max / numTicks;
->>>>>>> b6dc896c
         }
     }
 
@@ -110,14 +103,8 @@
         int128 liquidityDelta,
         uint256 feeGrowthGlobal0X128,
         uint256 feeGrowthGlobal1X128,
-<<<<<<< HEAD
         bool upper
     ) internal returns (bool flipped, uint128 liquidityGrossAfter) {
-=======
-        bool upper,
-        uint128 maxLiquidity
-    ) internal returns (bool flipped) {
->>>>>>> b6dc896c
         Tick.Info storage info = self[tick];
 
         uint128 liquidityGrossBefore = info.liquidityGross;
@@ -125,11 +112,6 @@
             ? liquidityGrossBefore - uint128(-liquidityDelta)
             : liquidityGrossBefore + uint128(liquidityDelta);
 
-<<<<<<< HEAD
-=======
-        if (liquidityGrossAfter > maxLiquidity) revert TickLiquidityOverflow(tick);
-
->>>>>>> b6dc896c
         flipped = (liquidityGrossAfter == 0) != (liquidityGrossBefore == 0);
 
         if (liquidityGrossBefore == 0) {
