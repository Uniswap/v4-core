// SPDX-License-Identifier: BUSL-1.1
pragma solidity ^0.8.20;

import {SafeCast} from "./SafeCast.sol";
import {TickBitmap} from "./TickBitmap.sol";
import {Position} from "./Position.sol";
import {FullMath} from "./FullMath.sol";
import {FixedPoint128} from "./FixedPoint128.sol";
import {UQ64x96, FixedPoint96} from "./FixedPoint96.sol";
import {TickMath} from "./TickMath.sol";
import {SqrtPriceMath} from "./SqrtPriceMath.sol";
import {SwapMath} from "./SwapMath.sol";
import {BalanceDelta, toBalanceDelta} from "../types/BalanceDelta.sol";

library Pool {
    using SafeCast for *;
    using TickBitmap for mapping(int16 => uint256);
    using Position for mapping(bytes32 => Position.Info);
    using Position for Position.Info;

    /// @notice Thrown when tickLower is not below tickUpper
    /// @param tickLower The invalid tickLower
    /// @param tickUpper The invalid tickUpper
    error TicksMisordered(int24 tickLower, int24 tickUpper);

    /// @notice Thrown when tickLower is less than min tick
    /// @param tickLower The invalid tickLower
    error TickLowerOutOfBounds(int24 tickLower);

    /// @notice Thrown when tickUpper exceeds max tick
    /// @param tickUpper The invalid tickUpper
    error TickUpperOutOfBounds(int24 tickUpper);

    /// @notice For the tick spacing, the tick has too much liquidity
    error TickLiquidityOverflow(int24 tick);

    /// @notice Thrown when interacting with an uninitialized tick that must be initialized
    /// @param tick The uninitialized tick
    error TickNotInitialized(int24 tick);

    /// @notice Thrown when trying to initalize an already initialized pool
    error PoolAlreadyInitialized();

    /// @notice Thrown when trying to interact with a non-initialized pool
    error PoolNotInitialized();

    /// @notice Thrown when trying to swap amount of 0
    error SwapAmountCannotBeZero();

<<<<<<< HEAD
    /// @notice Thrown when sqrtPriceLimit on a swap has already exceeded its limit
    /// @param sqrtPriceCurrent The invalid, already surpassed sqrtPriceLimit
    /// @param sqrtPriceLimit The invalid, already surpassed sqrtPriceLimit
    error PriceLimitAlreadyExceeded(UQ64x96 sqrtPriceCurrent, UQ64x96 sqrtPriceLimit);
=======
    /// @notice Thrown when sqrtPriceLimitX96 on a swap has already exceeded its limit
    /// @param sqrtPriceCurrentX96 The invalid, already surpassed sqrtPriceLimitX96
    /// @param sqrtPriceLimitX96 The surpassed price limit
    error PriceLimitAlreadyExceeded(uint160 sqrtPriceCurrentX96, uint160 sqrtPriceLimitX96);
>>>>>>> f630c8ca

    /// @notice Thrown when sqrtPriceLimit lies outside of valid tick/price range
    /// @param sqrtPriceLimit The invalid, out-of-bounds sqrtPriceLimit
    error PriceLimitOutOfBounds(UQ64x96 sqrtPriceLimit);

    /// @notice Thrown by donate if there is currently 0 liquidity, since the fees will not go to any liquidity providers
    error NoLiquidityToReceiveFees();

    /// The uint8 fees variables are represented as integer denominators (1/x)
    /// For swap fees, the upper 4 bits are the fee for trading 1 for 0, and the lower 4 are for 0 for 1 and are taken as a percentage of the lp swap fee.
    /// For withdraw fees the upper 4 bits are the fee on amount1, and the lower 4 are for amount0 and are taken as a percentage of the principle amount of the underlying position.
    /// swapFee:     1->0  | 0->1
    /// withdrawFee: fee1  | fee0
    struct Slot0 {
        // the current price
        UQ64x96 sqrtPrice;
        // the current tick
        int24 tick;
        uint8 protocolSwapFee;
        uint8 protocolWithdrawFee;
        uint8 hookSwapFee;
        uint8 hookWithdrawFee;
    }
    // 40 bits left!

    // info stored for each initialized individual tick
    struct TickInfo {
        // the total position liquidity that references this tick
        uint128 liquidityGross;
        // amount of net liquidity added (subtracted) when tick is crossed from left to right (right to left),
        int128 liquidityNet;
        // fee growth per unit of liquidity on the _other_ side of this tick (relative to the current tick)
        // only has relative meaning, not absolute — the value depends on when the tick is initialized
        uint256 feeGrowthOutside0X128;
        uint256 feeGrowthOutside1X128;
    }

    /// @dev The state of a pool
    struct State {
        Slot0 slot0;
        uint256 feeGrowthGlobal0X128;
        uint256 feeGrowthGlobal1X128;
        uint128 liquidity;
        mapping(int24 => TickInfo) ticks;
        mapping(int16 => uint256) tickBitmap;
        mapping(bytes32 => Position.Info) positions;
    }

    /// @dev Common checks for valid tick inputs.
    function checkTicks(int24 tickLower, int24 tickUpper) private pure {
        if (tickLower >= tickUpper) revert TicksMisordered(tickLower, tickUpper);
        if (tickLower < TickMath.MIN_TICK) revert TickLowerOutOfBounds(tickLower);
        if (tickUpper > TickMath.MAX_TICK) revert TickUpperOutOfBounds(tickUpper);
    }

<<<<<<< HEAD
    function initialize(State storage self, UQ64x96 sqrtPrice, uint8 protocolFee) internal returns (int24 tick) {
        if (self.slot0.sqrtPrice != UQ64x96.wrap(0)) revert PoolAlreadyInitialized();
=======
    function initialize(
        State storage self,
        uint160 sqrtPriceX96,
        uint8 protocolSwapFee,
        uint8 hookSwapFee,
        uint8 protocolWithdrawFee,
        uint8 hookWithdrawFee
    ) internal returns (int24 tick) {
        if (self.slot0.sqrtPriceX96 != 0) revert PoolAlreadyInitialized();
>>>>>>> f630c8ca

        tick = TickMath.getTickAtSqrtRatio(sqrtPrice);

<<<<<<< HEAD
        self.slot0 = Slot0({sqrtPrice: sqrtPrice, tick: tick, protocolFee: protocolFee, lastSwapTimestamp: 0});
    }

    function setProtocolFee(State storage self, uint8 newProtocolFee) internal {
        if (self.slot0.sqrtPrice == UQ64x96.wrap(0)) revert PoolNotInitialized();
=======
        self.slot0 = Slot0({
            sqrtPriceX96: sqrtPriceX96,
            tick: tick,
            protocolSwapFee: protocolSwapFee,
            hookSwapFee: hookSwapFee,
            protocolWithdrawFee: protocolWithdrawFee,
            hookWithdrawFee: hookWithdrawFee
        });
    }

    function setProtocolFees(State storage self, uint8 newProtocolSwapFee, uint8 newProtocolWithdrawFee) internal {
        if (self.slot0.sqrtPriceX96 == 0) revert PoolNotInitialized();
>>>>>>> f630c8ca

        self.slot0.protocolSwapFee = newProtocolSwapFee;
        self.slot0.protocolWithdrawFee = newProtocolWithdrawFee;
    }

    function setHookFees(State storage self, uint8 newHookSwapFee, uint8 newHookWithdrawFee) internal {
        if (self.slot0.sqrtPriceX96 == 0) revert PoolNotInitialized();

        self.slot0.hookSwapFee = newHookSwapFee;
        self.slot0.hookWithdrawFee = newHookWithdrawFee;
    }

    struct ModifyPositionParams {
        // the address that owns the position
        address owner;
        // the lower and upper tick of the position
        int24 tickLower;
        int24 tickUpper;
        // any change in liquidity
        int128 liquidityDelta;
        // the spacing between ticks
        int24 tickSpacing;
    }

    struct ModifyPositionState {
        bool flippedLower;
        uint128 liquidityGrossAfterLower;
        bool flippedUpper;
        uint128 liquidityGrossAfterUpper;
        uint256 feeGrowthInside0X128;
        uint256 feeGrowthInside1X128;
    }

    struct FeeAmounts {
        uint256 feeForProtocol0;
        uint256 feeForProtocol1;
        uint256 feeForHook0;
        uint256 feeForHook1;
    }

    /// @dev Effect changes to a position in a pool
    /// @param params the position details and the change to the position's liquidity to effect
    /// @return result the deltas of the token balances of the pool
    function modifyPosition(State storage self, ModifyPositionParams memory params)
        internal
        returns (BalanceDelta result, FeeAmounts memory fees)
    {
        if (self.slot0.sqrtPrice == UQ64x96.wrap(0)) revert PoolNotInitialized();

        checkTicks(params.tickLower, params.tickUpper);

        uint256 feesOwed0;
        uint256 feesOwed1;
        {
            ModifyPositionState memory state;
            // if we need to update the ticks, do it

            if (params.liquidityDelta != 0) {
                (state.flippedLower, state.liquidityGrossAfterLower) =
                    updateTick(self, params.tickLower, params.liquidityDelta, false);
                (state.flippedUpper, state.liquidityGrossAfterUpper) =
                    updateTick(self, params.tickUpper, params.liquidityDelta, true);

                if (params.liquidityDelta > 0) {
                    uint128 maxLiquidityPerTick = tickSpacingToMaxLiquidityPerTick(params.tickSpacing);
                    if (state.liquidityGrossAfterLower > maxLiquidityPerTick) {
                        revert TickLiquidityOverflow(params.tickLower);
                    }
                    if (state.liquidityGrossAfterUpper > maxLiquidityPerTick) {
                        revert TickLiquidityOverflow(params.tickUpper);
                    }
                }

                if (state.flippedLower) {
                    self.tickBitmap.flipTick(params.tickLower, params.tickSpacing);
                }
                if (state.flippedUpper) {
                    self.tickBitmap.flipTick(params.tickUpper, params.tickSpacing);
                }
            }

            (state.feeGrowthInside0X128, state.feeGrowthInside1X128) =
                getFeeGrowthInside(self, params.tickLower, params.tickUpper);

            (feesOwed0, feesOwed1) = self.positions.get(params.owner, params.tickLower, params.tickUpper).update(
                params.liquidityDelta, state.feeGrowthInside0X128, state.feeGrowthInside1X128
            );

            // clear any tick data that is no longer needed
            if (params.liquidityDelta < 0) {
                if (state.flippedLower) {
                    clearTick(self, params.tickLower);
                }
                if (state.flippedUpper) {
                    clearTick(self, params.tickUpper);
                }
            }
        }

        if (params.liquidityDelta != 0) {
            if (self.slot0.tick < params.tickLower) {
                // current tick is below the passed range; liquidity can only become in range by crossing from left to
                // right, when we'll need _more_ currency0 (it's becoming more valuable) so user must provide it
                result = result
                    + toBalanceDelta(
                        SqrtPriceMath.getAmount0Delta(
                            TickMath.getSqrtRatioAtTick(params.tickLower),
                            TickMath.getSqrtRatioAtTick(params.tickUpper),
                            params.liquidityDelta
                        ).toInt128(),
                        0
                    );
            } else if (self.slot0.tick < params.tickUpper) {
<<<<<<< HEAD
                result.amount0 += SqrtPriceMath.getAmount0Delta(
                    self.slot0.sqrtPrice, TickMath.getSqrtRatioAtTick(params.tickUpper), params.liquidityDelta
                );
                result.amount1 += SqrtPriceMath.getAmount1Delta(
                    TickMath.getSqrtRatioAtTick(params.tickLower), self.slot0.sqrtPrice, params.liquidityDelta
                );
=======
                result = result
                    + toBalanceDelta(
                        SqrtPriceMath.getAmount0Delta(
                            self.slot0.sqrtPriceX96, TickMath.getSqrtRatioAtTick(params.tickUpper), params.liquidityDelta
                        ).toInt128(),
                        SqrtPriceMath.getAmount1Delta(
                            TickMath.getSqrtRatioAtTick(params.tickLower), self.slot0.sqrtPriceX96, params.liquidityDelta
                        ).toInt128()
                    );
>>>>>>> f630c8ca

                self.liquidity = params.liquidityDelta < 0
                    ? self.liquidity - uint128(-params.liquidityDelta)
                    : self.liquidity + uint128(params.liquidityDelta);
            } else {
                // current tick is above the passed range; liquidity can only become in range by crossing from right to
                // left, when we'll need _more_ currency1 (it's becoming more valuable) so user must provide it
                result = result
                    + toBalanceDelta(
                        0,
                        SqrtPriceMath.getAmount1Delta(
                            TickMath.getSqrtRatioAtTick(params.tickLower),
                            TickMath.getSqrtRatioAtTick(params.tickUpper),
                            params.liquidityDelta
                        ).toInt128()
                    );
            }
        }

        if (params.liquidityDelta < 0 && self.slot0.hookWithdrawFee > 0) {
            // Only take fees if the hook withdraw fee is set and the liquidity is being removed.
            fees = _calculateExternalFees(self, result);

            // Amounts are balances owed to the pool. When negative, they represent the balance a user can take.
            // Since protocol and hook fees are extracted on the balance a user can take
            // they are owed (added) back to the pool where they are kept to be collected by the fee recipients.
            result = result
                + toBalanceDelta(
                    fees.feeForHook0.toInt128() + fees.feeForProtocol0.toInt128(),
                    fees.feeForHook1.toInt128() + fees.feeForProtocol1.toInt128()
                );
        }

        // Fees earned from LPing are removed from the pool balance.
        result = result - toBalanceDelta(feesOwed0.toInt128(), feesOwed1.toInt128());
    }

    function _calculateExternalFees(State storage self, BalanceDelta result)
        internal
        view
        returns (FeeAmounts memory fees)
    {
        int128 amount0 = result.amount0();
        int128 amount1 = result.amount1();

        uint8 hookFee0 = self.slot0.hookWithdrawFee % 16;
        uint8 hookFee1 = self.slot0.hookWithdrawFee >> 4;

        uint8 protocolFee0 = self.slot0.protocolWithdrawFee % 16;
        uint8 protocolFee1 = self.slot0.protocolWithdrawFee >> 4;

        if (amount0 < 0 && hookFee0 > 0) {
            fees.feeForHook0 = uint128(-amount0) / hookFee0;
        }
        if (amount1 < 0 && hookFee1 > 0) {
            fees.feeForHook1 = uint128(-amount1) / hookFee1;
        }

        // A protocol fee is only applied if the hook fee is applied.
        if (protocolFee0 > 0 && fees.feeForHook0 > 0) {
            fees.feeForProtocol0 = fees.feeForHook0 / protocolFee0;
            fees.feeForHook0 -= fees.feeForProtocol0;
        }

        if (protocolFee1 > 0 && fees.feeForHook1 > 0) {
            fees.feeForProtocol1 = fees.feeForHook1 / protocolFee1;
            fees.feeForHook1 -= fees.feeForProtocol1;
        }

        return fees;
    }

    struct SwapCache {
        // liquidity at the beginning of the swap
        uint128 liquidityStart;
        // the protocol fee for the input token
        uint8 protocolFee;
        // the hook fee for the input token
        uint8 hookFee;
    }

    // the top level state of the swap, the results of which are recorded in storage at the end
    struct SwapState {
        // the amount remaining to be swapped in/out of the input/output asset
        int256 amountSpecifiedRemaining;
        // the amount already swapped out/in of the output/input asset
        int256 amountCalculated;
        // current sqrt(price)
        UQ64x96 sqrtPrice;
        // the tick associated with the current price
        int24 tick;
        // the global fee growth of the input token
        uint256 feeGrowthGlobalX128;
        // the current liquidity in range
        uint128 liquidity;
    }

    struct StepComputations {
        // the price at the beginning of the step
        UQ64x96 sqrtPriceStart;
        // the next tick to swap to from the current tick in the swap direction
        int24 tickNext;
        // whether tickNext is initialized or not
        bool initialized;
        // sqrt(price) for the next tick (1/0)
        UQ64x96 sqrtPriceNext;
        // how much is being swapped in in this step
        uint256 amountIn;
        // how much is being swapped out
        uint256 amountOut;
        // how much fee is being paid in
        uint256 feeAmount;
    }

    struct SwapParams {
        uint24 fee;
        int24 tickSpacing;
        bool zeroForOne;
        int256 amountSpecified;
        UQ64x96 sqrtPriceLimit;
    }

    /// @dev Executes a swap against the state, and returns the amount deltas of the pool
    function swap(State storage self, SwapParams memory params)
        internal
        returns (BalanceDelta result, uint256 feeForProtocol, uint256 feeForHook, SwapState memory state)
    {
        if (params.amountSpecified == 0) revert SwapAmountCannotBeZero();

        Slot0 memory slot0Start = self.slot0;
<<<<<<< HEAD
        if (self.slot0.sqrtPrice == UQ64x96.wrap(0)) revert PoolNotInitialized();
=======
        if (slot0Start.sqrtPriceX96 == 0) revert PoolNotInitialized();
>>>>>>> f630c8ca
        if (params.zeroForOne) {
            if (params.sqrtPriceLimit >= slot0Start.sqrtPrice) {
                revert PriceLimitAlreadyExceeded(slot0Start.sqrtPrice, params.sqrtPriceLimit);
            }
            if (params.sqrtPriceLimit <= TickMath.MIN_SQRT_RATIO) {
                revert PriceLimitOutOfBounds(params.sqrtPriceLimit);
            }
        } else {
            if (params.sqrtPriceLimit <= slot0Start.sqrtPrice) {
                revert PriceLimitAlreadyExceeded(slot0Start.sqrtPrice, params.sqrtPriceLimit);
            }
            if (params.sqrtPriceLimit >= TickMath.MAX_SQRT_RATIO) {
                revert PriceLimitOutOfBounds(params.sqrtPriceLimit);
            }
        }

        SwapCache memory cache = SwapCache({
            liquidityStart: self.liquidity,
            protocolFee: params.zeroForOne ? (slot0Start.protocolSwapFee % 16) : (slot0Start.protocolSwapFee >> 4),
            hookFee: params.zeroForOne ? (slot0Start.hookSwapFee % 16) : (slot0Start.hookSwapFee >> 4)
        });

        bool exactInput = params.amountSpecified > 0;

        state = SwapState({
            amountSpecifiedRemaining: params.amountSpecified,
            amountCalculated: 0,
            sqrtPrice: slot0Start.sqrtPrice,
            tick: slot0Start.tick,
            feeGrowthGlobalX128: params.zeroForOne ? self.feeGrowthGlobal0X128 : self.feeGrowthGlobal1X128,
            liquidity: cache.liquidityStart
        });

        StepComputations memory step;
        // continue swapping as long as we haven't used the entire input/output and haven't reached the price limit
<<<<<<< HEAD
        while (state.amountSpecifiedRemaining != 0 && state.sqrtPrice != params.sqrtPriceLimit) {
            StepComputations memory step;

            step.sqrtPriceStart = state.sqrtPrice;
=======
        while (state.amountSpecifiedRemaining != 0 && state.sqrtPriceX96 != params.sqrtPriceLimitX96) {
            step.sqrtPriceStartX96 = state.sqrtPriceX96;
>>>>>>> f630c8ca

            (step.tickNext, step.initialized) =
                self.tickBitmap.nextInitializedTickWithinOneWord(state.tick, params.tickSpacing, params.zeroForOne);

            // ensure that we do not overshoot the min/max tick, as the tick bitmap is not aware of these bounds
            if (step.tickNext < TickMath.MIN_TICK) {
                step.tickNext = TickMath.MIN_TICK;
            } else if (step.tickNext > TickMath.MAX_TICK) {
                step.tickNext = TickMath.MAX_TICK;
            }

            // get the price for the next tick
            step.sqrtPriceNext = TickMath.getSqrtRatioAtTick(step.tickNext);

            // compute values to swap to the target tick, price limit, or point where input/output amount is exhausted
            (state.sqrtPrice, step.amountIn, step.amountOut, step.feeAmount) = SwapMath.computeSwapStep(
                state.sqrtPrice,
                (
                    params.zeroForOne
                        ? step.sqrtPriceNext < params.sqrtPriceLimit
                        : step.sqrtPriceNext > params.sqrtPriceLimit
                ) ? params.sqrtPriceLimit : step.sqrtPriceNext,
                state.liquidity,
                state.amountSpecifiedRemaining,
                params.fee
            );

            if (exactInput) {
                // safe because we test that amountSpecified > amountIn + feeAmount in SwapMath
                unchecked {
                    state.amountSpecifiedRemaining -= (step.amountIn + step.feeAmount).toInt256();
                }
                state.amountCalculated = state.amountCalculated - step.amountOut.toInt256();
            } else {
                unchecked {
                    state.amountSpecifiedRemaining += step.amountOut.toInt256();
                }
                state.amountCalculated = state.amountCalculated + (step.amountIn + step.feeAmount).toInt256();
            }

            // if the protocol fee is on, calculate how much is owed, decrement feeAmount, and increment protocolFee
            if (cache.protocolFee > 0) {
                // A: calculate the amount of the fee that should go to the protocol
                uint256 delta = step.feeAmount / cache.protocolFee;
                // A: subtract it from the regular fee and add it to the protocol fee
                unchecked {
                    step.feeAmount -= delta;
                    feeForProtocol += delta;
                }
            }

            if (cache.hookFee > 0) {
                // step.feeAmount has already been updated to account for the protocol fee
                uint256 delta = step.feeAmount / cache.hookFee;
                unchecked {
                    step.feeAmount -= delta;
                    feeForHook += delta;
                }
            }

            // update global fee tracker
            if (state.liquidity > 0) {
                unchecked {
                    state.feeGrowthGlobalX128 += FullMath.mulDiv(step.feeAmount, FixedPoint128.Q128, state.liquidity);
                }
            }

            // shift tick if we reached the next price
            if (state.sqrtPrice == step.sqrtPriceNext) {
                // if the tick is initialized, run the tick transition
                if (step.initialized) {
                    int128 liquidityNet = Pool.crossTick(
                        self,
                        step.tickNext,
                        (params.zeroForOne ? state.feeGrowthGlobalX128 : self.feeGrowthGlobal0X128),
                        (params.zeroForOne ? self.feeGrowthGlobal1X128 : state.feeGrowthGlobalX128)
                    );
                    // if we're moving leftward, we interpret liquidityNet as the opposite sign
                    // safe because liquidityNet cannot be type(int128).min
                    unchecked {
                        if (params.zeroForOne) liquidityNet = -liquidityNet;
                    }

                    state.liquidity = liquidityNet < 0
                        ? state.liquidity - uint128(-liquidityNet)
                        : state.liquidity + uint128(liquidityNet);
                }

                unchecked {
                    state.tick = params.zeroForOne ? step.tickNext - 1 : step.tickNext;
                }
            } else if (state.sqrtPrice != step.sqrtPriceStart) {
                // recompute unless we're on a lower tick boundary (i.e. already transitioned ticks), and haven't moved
                state.tick = TickMath.getTickAtSqrtRatio(state.sqrtPrice);
            }
        }

<<<<<<< HEAD
        (self.slot0.sqrtPrice, self.slot0.tick, self.slot0.lastSwapTimestamp) =
            (state.sqrtPrice, state.tick, uint40(block.timestamp));
=======
        (self.slot0.sqrtPriceX96, self.slot0.tick) = (state.sqrtPriceX96, state.tick);
>>>>>>> f630c8ca

        // update liquidity if it changed
        if (cache.liquidityStart != state.liquidity) self.liquidity = state.liquidity;

        // update fee growth global
        if (params.zeroForOne) {
            self.feeGrowthGlobal0X128 = state.feeGrowthGlobalX128;
        } else {
            self.feeGrowthGlobal1X128 = state.feeGrowthGlobalX128;
        }

        unchecked {
            if (params.zeroForOne == exactInput) {
                result = toBalanceDelta(
                    (params.amountSpecified - state.amountSpecifiedRemaining).toInt128(),
                    state.amountCalculated.toInt128()
                );
            } else {
                result = toBalanceDelta(
                    state.amountCalculated.toInt128(),
                    (params.amountSpecified - state.amountSpecifiedRemaining).toInt128()
                );
            }
        }
    }

    /// @notice Donates the given amount of currency0 and currency1 to the pool
    function donate(State storage state, uint256 amount0, uint256 amount1) internal returns (BalanceDelta delta) {
        if (state.liquidity == 0) revert NoLiquidityToReceiveFees();
        delta = toBalanceDelta(amount0.toInt128(), amount1.toInt128());
        unchecked {
            if (amount0 > 0) {
                state.feeGrowthGlobal0X128 += FullMath.mulDiv(amount0, FixedPoint128.Q128, state.liquidity);
            }
            if (amount1 > 0) {
                state.feeGrowthGlobal1X128 += FullMath.mulDiv(amount1, FixedPoint128.Q128, state.liquidity);
            }
        }
    }

    /// @notice Retrieves fee growth data
    /// @param self The Pool state struct
    /// @param tickLower The lower tick boundary of the position
    /// @param tickUpper The upper tick boundary of the position
    /// @return feeGrowthInside0X128 The all-time fee growth in token0, per unit of liquidity, inside the position's tick boundaries
    /// @return feeGrowthInside1X128 The all-time fee growth in token1, per unit of liquidity, inside the position's tick boundaries
    function getFeeGrowthInside(State storage self, int24 tickLower, int24 tickUpper)
        internal
        view
        returns (uint256 feeGrowthInside0X128, uint256 feeGrowthInside1X128)
    {
        TickInfo storage lower = self.ticks[tickLower];
        TickInfo storage upper = self.ticks[tickUpper];
        int24 tickCurrent = self.slot0.tick;

        unchecked {
            if (tickCurrent < tickLower) {
                feeGrowthInside0X128 = lower.feeGrowthOutside0X128 - upper.feeGrowthOutside0X128;
                feeGrowthInside1X128 = lower.feeGrowthOutside1X128 - upper.feeGrowthOutside1X128;
            } else if (tickCurrent >= tickUpper) {
                feeGrowthInside0X128 = upper.feeGrowthOutside0X128 - lower.feeGrowthOutside0X128;
                feeGrowthInside1X128 = upper.feeGrowthOutside1X128 - lower.feeGrowthOutside1X128;
            } else {
                feeGrowthInside0X128 =
                    self.feeGrowthGlobal0X128 - lower.feeGrowthOutside0X128 - upper.feeGrowthOutside0X128;
                feeGrowthInside1X128 =
                    self.feeGrowthGlobal1X128 - lower.feeGrowthOutside1X128 - upper.feeGrowthOutside1X128;
            }
        }
    }

    /// @notice Updates a tick and returns true if the tick was flipped from initialized to uninitialized, or vice versa
    /// @param self The mapping containing all tick information for initialized ticks
    /// @param tick The tick that will be updated
    /// @param liquidityDelta A new amount of liquidity to be added (subtracted) when tick is crossed from left to right (right to left)
    /// @param upper true for updating a position's upper tick, or false for updating a position's lower tick
    /// @return flipped Whether the tick was flipped from initialized to uninitialized, or vice versa
    /// @return liquidityGrossAfter The total amount of  liquidity for all positions that references the tick after the update
    function updateTick(State storage self, int24 tick, int128 liquidityDelta, bool upper)
        internal
        returns (bool flipped, uint128 liquidityGrossAfter)
    {
        TickInfo storage info = self.ticks[tick];

        uint128 liquidityGrossBefore;
        int128 liquidityNetBefore;
        assembly {
            // load first slot of info which contains liquidityGross and liquidityNet packed
            // where the top 128 bits are liquidityNet and the bottom 128 bits are liquidityGross
            let liquidity := sload(info.slot)
            // slice off top 128 bits of liquidity (liquidityNet) to get just liquidityGross
            liquidityGrossBefore := shr(128, shl(128, liquidity))
            // shift right 128 bits to get just liquidityNet
            liquidityNetBefore := shr(128, liquidity)
        }

        liquidityGrossAfter = liquidityDelta < 0
            ? liquidityGrossBefore - uint128(-liquidityDelta)
            : liquidityGrossBefore + uint128(liquidityDelta);

        flipped = (liquidityGrossAfter == 0) != (liquidityGrossBefore == 0);

        if (liquidityGrossBefore == 0) {
            // by convention, we assume that all growth before a tick was initialized happened _below_ the tick
            if (tick <= self.slot0.tick) {
                info.feeGrowthOutside0X128 = self.feeGrowthGlobal0X128;
                info.feeGrowthOutside1X128 = self.feeGrowthGlobal1X128;
            }
        }

        // when the lower (upper) tick is crossed left to right (right to left), liquidity must be added (removed)
        int128 liquidityNet = upper ? liquidityNetBefore - liquidityDelta : liquidityNetBefore + liquidityDelta;
        assembly {
            // liquidityGrossAfter and liquidityNet are packed in the first slot of `info`
            // So we can store them with a single sstore by packing them ourselves first
            sstore(
                info.slot,
                // bitwise OR to pack liquidityGrossAfter and liquidityNet
                or(
                    // liquidityGross is in the low bits, upper bits are already 0
                    liquidityGrossAfter,
                    // shift liquidityNet to take the upper bits and lower bits get filled with 0
                    shl(128, liquidityNet)
                )
            )
        }
    }

    /// @notice Derives max liquidity per tick from given tick spacing
    /// @dev Executed within the pool constructor
    /// @param tickSpacing The amount of required tick separation, realized in multiples of `tickSpacing`
    ///     e.g., a tickSpacing of 3 requires ticks to be initialized every 3rd tick i.e., ..., -6, -3, 0, 3, 6, ...
    /// @return The max liquidity per tick
    function tickSpacingToMaxLiquidityPerTick(int24 tickSpacing) internal pure returns (uint128) {
        unchecked {
            return uint128(
                (type(uint128).max * uint256(int256(tickSpacing)))
                    / uint256(int256(TickMath.MAX_TICK * 2 + tickSpacing))
            );
        }
    }

    /// @notice Clears tick data
    /// @param self The mapping containing all initialized tick information for initialized ticks
    /// @param tick The tick that will be cleared
    function clearTick(State storage self, int24 tick) internal {
        delete self.ticks[tick];
    }

    /// @notice Transitions to next tick as needed by price movement
    /// @param self The Pool state struct
    /// @param tick The destination tick of the transition
    /// @param feeGrowthGlobal0X128 The all-time global fee growth, per unit of liquidity, in token0
    /// @param feeGrowthGlobal1X128 The all-time global fee growth, per unit of liquidity, in token1
    /// @return liquidityNet The amount of liquidity added (subtracted) when tick is crossed from left to right (right to left)
    function crossTick(State storage self, int24 tick, uint256 feeGrowthGlobal0X128, uint256 feeGrowthGlobal1X128)
        internal
        returns (int128 liquidityNet)
    {
        unchecked {
            TickInfo storage info = self.ticks[tick];
            info.feeGrowthOutside0X128 = feeGrowthGlobal0X128 - info.feeGrowthOutside0X128;
            info.feeGrowthOutside1X128 = feeGrowthGlobal1X128 - info.feeGrowthOutside1X128;
            liquidityNet = info.liquidityNet;
        }
    }
}<|MERGE_RESOLUTION|>--- conflicted
+++ resolved
@@ -47,17 +47,10 @@
     /// @notice Thrown when trying to swap amount of 0
     error SwapAmountCannotBeZero();
 
-<<<<<<< HEAD
     /// @notice Thrown when sqrtPriceLimit on a swap has already exceeded its limit
     /// @param sqrtPriceCurrent The invalid, already surpassed sqrtPriceLimit
-    /// @param sqrtPriceLimit The invalid, already surpassed sqrtPriceLimit
+    /// @param sqrtPriceLimit The surpassed price limit
     error PriceLimitAlreadyExceeded(UQ64x96 sqrtPriceCurrent, UQ64x96 sqrtPriceLimit);
-=======
-    /// @notice Thrown when sqrtPriceLimitX96 on a swap has already exceeded its limit
-    /// @param sqrtPriceCurrentX96 The invalid, already surpassed sqrtPriceLimitX96
-    /// @param sqrtPriceLimitX96 The surpassed price limit
-    error PriceLimitAlreadyExceeded(uint160 sqrtPriceCurrentX96, uint160 sqrtPriceLimitX96);
->>>>>>> f630c8ca
 
     /// @notice Thrown when sqrtPriceLimit lies outside of valid tick/price range
     /// @param sqrtPriceLimit The invalid, out-of-bounds sqrtPriceLimit
@@ -113,32 +106,20 @@
         if (tickUpper > TickMath.MAX_TICK) revert TickUpperOutOfBounds(tickUpper);
     }
 
-<<<<<<< HEAD
-    function initialize(State storage self, UQ64x96 sqrtPrice, uint8 protocolFee) internal returns (int24 tick) {
-        if (self.slot0.sqrtPrice != UQ64x96.wrap(0)) revert PoolAlreadyInitialized();
-=======
     function initialize(
         State storage self,
-        uint160 sqrtPriceX96,
+        UQ64x96 sqrtPrice,
         uint8 protocolSwapFee,
         uint8 hookSwapFee,
         uint8 protocolWithdrawFee,
         uint8 hookWithdrawFee
     ) internal returns (int24 tick) {
-        if (self.slot0.sqrtPriceX96 != 0) revert PoolAlreadyInitialized();
->>>>>>> f630c8ca
+        if (self.slot0.sqrtPrice != UQ64x96.wrap(0)) revert PoolAlreadyInitialized();
 
         tick = TickMath.getTickAtSqrtRatio(sqrtPrice);
 
-<<<<<<< HEAD
-        self.slot0 = Slot0({sqrtPrice: sqrtPrice, tick: tick, protocolFee: protocolFee, lastSwapTimestamp: 0});
-    }
-
-    function setProtocolFee(State storage self, uint8 newProtocolFee) internal {
-        if (self.slot0.sqrtPrice == UQ64x96.wrap(0)) revert PoolNotInitialized();
-=======
         self.slot0 = Slot0({
-            sqrtPriceX96: sqrtPriceX96,
+            sqrtPrice: sqrtPrice,
             tick: tick,
             protocolSwapFee: protocolSwapFee,
             hookSwapFee: hookSwapFee,
@@ -148,15 +129,14 @@
     }
 
     function setProtocolFees(State storage self, uint8 newProtocolSwapFee, uint8 newProtocolWithdrawFee) internal {
-        if (self.slot0.sqrtPriceX96 == 0) revert PoolNotInitialized();
->>>>>>> f630c8ca
+        if (self.slot0.sqrtPrice == UQ64x96.wrap(0)) revert PoolNotInitialized();
 
         self.slot0.protocolSwapFee = newProtocolSwapFee;
         self.slot0.protocolWithdrawFee = newProtocolWithdrawFee;
     }
 
     function setHookFees(State storage self, uint8 newHookSwapFee, uint8 newHookWithdrawFee) internal {
-        if (self.slot0.sqrtPriceX96 == 0) revert PoolNotInitialized();
+        if (self.slot0.sqrtPrice == UQ64x96.wrap(0)) revert PoolNotInitialized();
 
         self.slot0.hookSwapFee = newHookSwapFee;
         self.slot0.hookWithdrawFee = newHookWithdrawFee;
@@ -263,24 +243,15 @@
                         0
                     );
             } else if (self.slot0.tick < params.tickUpper) {
-<<<<<<< HEAD
-                result.amount0 += SqrtPriceMath.getAmount0Delta(
-                    self.slot0.sqrtPrice, TickMath.getSqrtRatioAtTick(params.tickUpper), params.liquidityDelta
-                );
-                result.amount1 += SqrtPriceMath.getAmount1Delta(
-                    TickMath.getSqrtRatioAtTick(params.tickLower), self.slot0.sqrtPrice, params.liquidityDelta
-                );
-=======
                 result = result
                     + toBalanceDelta(
                         SqrtPriceMath.getAmount0Delta(
-                            self.slot0.sqrtPriceX96, TickMath.getSqrtRatioAtTick(params.tickUpper), params.liquidityDelta
+                            self.slot0.sqrtPrice, TickMath.getSqrtRatioAtTick(params.tickUpper), params.liquidityDelta
                         ).toInt128(),
                         SqrtPriceMath.getAmount1Delta(
-                            TickMath.getSqrtRatioAtTick(params.tickLower), self.slot0.sqrtPriceX96, params.liquidityDelta
+                            TickMath.getSqrtRatioAtTick(params.tickLower), self.slot0.sqrtPrice, params.liquidityDelta
                         ).toInt128()
                     );
->>>>>>> f630c8ca
 
                 self.liquidity = params.liquidityDelta < 0
                     ? self.liquidity - uint128(-params.liquidityDelta)
@@ -411,11 +382,7 @@
         if (params.amountSpecified == 0) revert SwapAmountCannotBeZero();
 
         Slot0 memory slot0Start = self.slot0;
-<<<<<<< HEAD
-        if (self.slot0.sqrtPrice == UQ64x96.wrap(0)) revert PoolNotInitialized();
-=======
-        if (slot0Start.sqrtPriceX96 == 0) revert PoolNotInitialized();
->>>>>>> f630c8ca
+        if (slot0Start.sqrtPrice == UQ64x96.wrap(0)) revert PoolNotInitialized();
         if (params.zeroForOne) {
             if (params.sqrtPriceLimit >= slot0Start.sqrtPrice) {
                 revert PriceLimitAlreadyExceeded(slot0Start.sqrtPrice, params.sqrtPriceLimit);
@@ -451,15 +418,8 @@
 
         StepComputations memory step;
         // continue swapping as long as we haven't used the entire input/output and haven't reached the price limit
-<<<<<<< HEAD
         while (state.amountSpecifiedRemaining != 0 && state.sqrtPrice != params.sqrtPriceLimit) {
-            StepComputations memory step;
-
             step.sqrtPriceStart = state.sqrtPrice;
-=======
-        while (state.amountSpecifiedRemaining != 0 && state.sqrtPriceX96 != params.sqrtPriceLimitX96) {
-            step.sqrtPriceStartX96 = state.sqrtPriceX96;
->>>>>>> f630c8ca
 
             (step.tickNext, step.initialized) =
                 self.tickBitmap.nextInitializedTickWithinOneWord(state.tick, params.tickSpacing, params.zeroForOne);
@@ -557,12 +517,7 @@
             }
         }
 
-<<<<<<< HEAD
-        (self.slot0.sqrtPrice, self.slot0.tick, self.slot0.lastSwapTimestamp) =
-            (state.sqrtPrice, state.tick, uint40(block.timestamp));
-=======
-        (self.slot0.sqrtPriceX96, self.slot0.tick) = (state.sqrtPriceX96, state.tick);
->>>>>>> f630c8ca
+        (self.slot0.sqrtPrice, self.slot0.tick) = (state.sqrtPrice, state.tick);
 
         // update liquidity if it changed
         if (cache.liquidityStart != state.liquidity) self.liquidity = state.liquidity;
