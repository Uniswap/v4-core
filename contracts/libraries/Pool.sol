// SPDX-License-Identifier: UNLICENSED
pragma solidity =0.8.13;

import {SafeCast} from './SafeCast.sol';
import {Tick} from './Tick.sol';
import {TickBitmap} from './TickBitmap.sol';
import {Position} from './Position.sol';
import {FullMath} from './FullMath.sol';
import {FixedPoint128} from './FixedPoint128.sol';
import {TickMath} from './TickMath.sol';
import {SqrtPriceMath} from './SqrtPriceMath.sol';
import {SwapMath} from './SwapMath.sol';
import {TWAMM} from './TWAMM/TWAMM.sol';
import {IPoolManager} from '../interfaces/IPoolManager.sol';

library Pool {
    using SafeCast for *;
    using Tick for mapping(int24 => Tick.Info);
    using TickBitmap for mapping(int16 => uint256);
    using Position for mapping(bytes32 => Position.Info);
    using Position for Position.Info;
<<<<<<< HEAD
    using Oracle for Oracle.Observation[65535];
    using TWAMM for TWAMM.State;
=======
>>>>>>> 28d95ce4

    /// @notice Thrown when tickLower is not below tickUpper
    /// @param tickLower The invalid tickLower
    /// @param tickUpper The invalid tickUpper
    error TicksMisordered(int24 tickLower, int24 tickUpper);

    /// @notice Thrown when tickLower is less than min tick
    /// @param tickLower The invalid tickLower
    error TickLowerOutOfBounds(int24 tickLower);

    /// @notice Thrown when tickUpper exceeds max tick
    /// @param tickUpper The invalid tickUpper
    error TickUpperOutOfBounds(int24 tickUpper);

    /// @notice For the tick spacing, the tick has too much liquidity
    error TickLiquidityOverflow(int24 tick);

    /// @notice Thrown when interacting with an uninitialized tick that must be initialized
    /// @param tick The uninitialized tick
    error TickNotInitialized(int24 tick);

    /// @notice Thrown when trying to initalize an already initialized pool
    error PoolAlreadyInitialized();

    /// @notice Thrown when trying to interact with a non-initialized pool
    error PoolNotInitialized();

    /// @notice Thrown when trying to swap amount of 0
    error SwapAmountCannotBeZero();

    /// @notice Thrown when sqrtPriceLimitX96 on a swap has already exceeded its limit
    /// @param sqrtPriceCurrentX96 The invalid, already surpassed sqrtPriceLimitX96
    /// @param sqrtPriceLimitX96 The invalid, already surpassed sqrtPriceLimitX96
    error PriceLimitAlreadyExceeded(uint160 sqrtPriceCurrentX96, uint160 sqrtPriceLimitX96);

    /// @notice Thrown when sqrtPriceLimitX96 lies outside of valid tick/price range
    /// @param sqrtPriceLimitX96 The invalid, out-of-bounds sqrtPriceLimitX96
    error PriceLimitOutOfBounds(uint160 sqrtPriceLimitX96);

    /// @notice Thrown by donate if there is currently 0 liquidity, since the fees will not go to any liquidity providers
    error NoLiquidityToReceiveFees();

    struct Slot0 {
        // the current price
        uint160 sqrtPriceX96;
        // the current tick
        int24 tick;
        // 72 bits left!
    }

    /// @dev The state of a pool
    struct State {
        Slot0 slot0;
        uint256 feeGrowthGlobal0X128;
        uint256 feeGrowthGlobal1X128;
        uint128 liquidity;
        mapping(int24 => Tick.Info) ticks;
        mapping(int16 => uint256) tickBitmap;
        mapping(bytes32 => Position.Info) positions;
<<<<<<< HEAD
        Oracle.Observation[65535] observations;
        TWAMM.State twamm;
=======
>>>>>>> 28d95ce4
    }

    /// @dev Common checks for valid tick inputs.
    function checkTicks(int24 tickLower, int24 tickUpper) private pure {
        if (tickLower >= tickUpper) revert TicksMisordered(tickLower, tickUpper);
        if (tickLower < TickMath.MIN_TICK) revert TickLowerOutOfBounds(tickLower);
        if (tickUpper > TickMath.MAX_TICK) revert TickUpperOutOfBounds(tickUpper);
    }

<<<<<<< HEAD
    struct SnapshotCumulativesInsideState {
        int56 tickCumulativeLower;
        int56 tickCumulativeUpper;
        uint160 secondsPerLiquidityOutsideLowerX128;
        uint160 secondsPerLiquidityOutsideUpperX128;
        uint32 secondsOutsideLower;
        uint32 secondsOutsideUpper;
    }

    struct Snapshot {
        int56 tickCumulativeInside;
        uint160 secondsPerLiquidityInsideX128;
        uint32 secondsInside;
    }

    /// @dev Take a snapshot of the cumulative values inside a tick range, only consistent as long as a position has non-zero liquidity
    function snapshotCumulativesInside(
        State storage self,
        int24 tickLower,
        int24 tickUpper,
        uint32 time
    ) internal view returns (Snapshot memory result) {
        checkTicks(tickLower, tickUpper);

        SnapshotCumulativesInsideState memory state;
        {
            Tick.Info storage lower = self.ticks[tickLower];
            Tick.Info storage upper = self.ticks[tickUpper];
            bool initializedLower;
            (
                state.tickCumulativeLower,
                state.secondsPerLiquidityOutsideLowerX128,
                state.secondsOutsideLower,
                initializedLower
            ) = (
                lower.tickCumulativeOutside,
                lower.secondsPerLiquidityOutsideX128,
                lower.secondsOutside,
                lower.initialized
            );
            if (!initializedLower) revert TickNotInitialized(tickLower);

            bool initializedUpper;
            (
                state.tickCumulativeUpper,
                state.secondsPerLiquidityOutsideUpperX128,
                state.secondsOutsideUpper,
                initializedUpper
            ) = (
                upper.tickCumulativeOutside,
                upper.secondsPerLiquidityOutsideX128,
                upper.secondsOutside,
                upper.initialized
            );
            if (!initializedUpper) revert TickNotInitialized(tickUpper);
        }

        Slot0 memory _slot0 = self.slot0;

        unchecked {
            if (_slot0.tick < tickLower) {
                result.tickCumulativeInside = state.tickCumulativeLower - state.tickCumulativeUpper;
                result.secondsPerLiquidityInsideX128 =
                    state.secondsPerLiquidityOutsideLowerX128 -
                    state.secondsPerLiquidityOutsideUpperX128;
                result.secondsInside = state.secondsOutsideLower - state.secondsOutsideUpper;
            } else if (_slot0.tick < tickUpper) {
                (int56 tickCumulative, uint160 secondsPerLiquidityCumulativeX128) = self.observations.observeSingle(
                    time,
                    0,
                    _slot0.tick,
                    _slot0.observationIndex,
                    self.liquidity,
                    _slot0.observationCardinality
                );
                result.tickCumulativeInside = tickCumulative - state.tickCumulativeLower - state.tickCumulativeUpper;
                result.secondsPerLiquidityInsideX128 =
                    secondsPerLiquidityCumulativeX128 -
                    state.secondsPerLiquidityOutsideLowerX128 -
                    state.secondsPerLiquidityOutsideUpperX128;
                result.secondsInside = time - state.secondsOutsideLower - state.secondsOutsideUpper;
            } else {
                result.tickCumulativeInside = state.tickCumulativeUpper - state.tickCumulativeLower;
                result.secondsPerLiquidityInsideX128 =
                    state.secondsPerLiquidityOutsideUpperX128 -
                    state.secondsPerLiquidityOutsideLowerX128;
                result.secondsInside = state.secondsOutsideUpper - state.secondsOutsideLower;
            }
        }
    }

    function observe(
        State storage self,
        uint32 time,
        uint32[] calldata secondsAgos
    ) internal view returns (int56[] memory tickCumulatives, uint160[] memory secondsPerLiquidityCumulativeX128s) {
        return
            self.observations.observe(
                time,
                secondsAgos,
                self.slot0.tick,
                self.slot0.observationIndex,
                self.liquidity,
                self.slot0.observationCardinality
            );
    }

    function initialize(
        State storage self,
        uint32 time,
        uint160 sqrtPriceX96,
        uint256 twammExpiryInterval
    ) internal returns (int24 tick) {
=======
    function initialize(State storage self, uint160 sqrtPriceX96) internal returns (int24 tick) {
>>>>>>> 28d95ce4
        if (self.slot0.sqrtPriceX96 != 0) revert PoolAlreadyInitialized();

        tick = TickMath.getTickAtSqrtRatio(sqrtPriceX96);

<<<<<<< HEAD
        (uint16 cardinality, uint16 cardinalityNext) = self.observations.initialize(time);

        self.slot0 = Slot0({
            sqrtPriceX96: sqrtPriceX96,
            tick: tick,
            observationIndex: 0,
            observationCardinality: cardinality,
            observationCardinalityNext: cardinalityNext
        });

        self.twamm.initialize(twammExpiryInterval);
    }

    /// @dev Increase the number of stored observations
    function increaseObservationCardinalityNext(State storage self, uint16 observationCardinalityNext)
        internal
        returns (uint16 observationCardinalityNextOld, uint16 observationCardinalityNextNew)
    {
        observationCardinalityNextOld = self.slot0.observationCardinalityNext;
        observationCardinalityNextNew = self.observations.grow(
            observationCardinalityNextOld,
            observationCardinalityNext
        );
        self.slot0.observationCardinalityNext = observationCardinalityNextNew;
=======
        self.slot0 = Slot0({sqrtPriceX96: sqrtPriceX96, tick: tick});
>>>>>>> 28d95ce4
    }

    struct ModifyPositionParams {
        // the address that owns the position
        address owner;
        // the lower and upper tick of the position
        int24 tickLower;
        int24 tickUpper;
        // any change in liquidity
        int128 liquidityDelta;
        // the spacing between ticks
        int24 tickSpacing;
    }

    struct ModifyPositionState {
        bool flippedLower;
        uint128 liquidityGrossAfterLower;
        bool flippedUpper;
        uint128 liquidityGrossAfterUpper;
        uint256 feeGrowthInside0X128;
        uint256 feeGrowthInside1X128;
    }

    /// @dev Effect changes to a position in a pool
    /// @param params the position details and the change to the position's liquidity to effect
    /// @return result the deltas of the token balances of the pool
    function modifyPosition(State storage self, ModifyPositionParams memory params)
        internal
        returns (IPoolManager.BalanceDelta memory result)
    {
        if (self.slot0.sqrtPriceX96 == 0) revert PoolNotInitialized();

        checkTicks(params.tickLower, params.tickUpper);

        {
            ModifyPositionState memory state;
            // if we need to update the ticks, do it
            if (params.liquidityDelta != 0) {
                (state.flippedLower, state.liquidityGrossAfterLower) = self.ticks.update(
                    params.tickLower,
                    self.slot0.tick,
                    params.liquidityDelta,
                    self.feeGrowthGlobal0X128,
                    self.feeGrowthGlobal1X128,
                    false
                );
                (state.flippedUpper, state.liquidityGrossAfterUpper) = self.ticks.update(
                    params.tickUpper,
                    self.slot0.tick,
                    params.liquidityDelta,
                    self.feeGrowthGlobal0X128,
                    self.feeGrowthGlobal1X128,
                    true
                );

                if (params.liquidityDelta > 0) {
                    uint128 maxLiquidityPerTick = Tick.tickSpacingToMaxLiquidityPerTick(params.tickSpacing);
                    if (state.liquidityGrossAfterLower > maxLiquidityPerTick)
                        revert TickLiquidityOverflow(params.tickLower);
                    if (state.liquidityGrossAfterUpper > maxLiquidityPerTick)
                        revert TickLiquidityOverflow(params.tickUpper);
                }

                if (state.flippedLower) {
                    self.tickBitmap.flipTick(params.tickLower, params.tickSpacing);
                }
                if (state.flippedUpper) {
                    self.tickBitmap.flipTick(params.tickUpper, params.tickSpacing);
                }
            }

            (state.feeGrowthInside0X128, state.feeGrowthInside1X128) = self.ticks.getFeeGrowthInside(
                params.tickLower,
                params.tickUpper,
                self.slot0.tick,
                self.feeGrowthGlobal0X128,
                self.feeGrowthGlobal1X128
            );

            (uint256 feesOwed0, uint256 feesOwed1) = self
                .positions
                .get(params.owner, params.tickLower, params.tickUpper)
                .update(params.liquidityDelta, state.feeGrowthInside0X128, state.feeGrowthInside1X128);
            result.amount0 -= feesOwed0.toInt256();
            result.amount1 -= feesOwed1.toInt256();

            // clear any tick data that is no longer needed
            if (params.liquidityDelta < 0) {
                if (state.flippedLower) {
                    self.ticks.clear(params.tickLower);
                }
                if (state.flippedUpper) {
                    self.ticks.clear(params.tickUpper);
                }
            }
        }

        if (params.liquidityDelta != 0) {
            if (self.slot0.tick < params.tickLower) {
                // current tick is below the passed range; liquidity can only become in range by crossing from left to
                // right, when we'll need _more_ token0 (it's becoming more valuable) so user must provide it
                result.amount0 += SqrtPriceMath.getAmount0Delta(
                    TickMath.getSqrtRatioAtTick(params.tickLower),
                    TickMath.getSqrtRatioAtTick(params.tickUpper),
                    params.liquidityDelta
                );
            } else if (self.slot0.tick < params.tickUpper) {
                result.amount0 += SqrtPriceMath.getAmount0Delta(
                    self.slot0.sqrtPriceX96,
                    TickMath.getSqrtRatioAtTick(params.tickUpper),
                    params.liquidityDelta
                );
                result.amount1 += SqrtPriceMath.getAmount1Delta(
                    TickMath.getSqrtRatioAtTick(params.tickLower),
                    self.slot0.sqrtPriceX96,
                    params.liquidityDelta
                );

                self.liquidity = params.liquidityDelta < 0
                    ? self.liquidity - uint128(-params.liquidityDelta)
                    : self.liquidity + uint128(params.liquidityDelta);
            } else {
                // current tick is above the passed range; liquidity can only become in range by crossing from right to
                // left, when we'll need _more_ token1 (it's becoming more valuable) so user must provide it
                result.amount1 += SqrtPriceMath.getAmount1Delta(
                    TickMath.getSqrtRatioAtTick(params.tickLower),
                    TickMath.getSqrtRatioAtTick(params.tickUpper),
                    params.liquidityDelta
                );
            }
        }
    }

    struct SwapCache {
        // liquidity at the beginning of the swap
        uint128 liquidityStart;
    }

    // the top level state of the swap, the results of which are recorded in storage at the end
    struct SwapState {
        // the amount remaining to be swapped in/out of the input/output asset
        int256 amountSpecifiedRemaining;
        // the amount already swapped out/in of the output/input asset
        int256 amountCalculated;
        // current sqrt(price)
        uint160 sqrtPriceX96;
        // the tick associated with the current price
        int24 tick;
        // the global fee growth of the input token
        uint256 feeGrowthGlobalX128;
        // the current liquidity in range
        uint128 liquidity;
    }

    struct StepComputations {
        // the price at the beginning of the step
        uint160 sqrtPriceStartX96;
        // the next tick to swap to from the current tick in the swap direction
        int24 tickNext;
        // whether tickNext is initialized or not
        bool initialized;
        // sqrt(price) for the next tick (1/0)
        uint160 sqrtPriceNextX96;
        // how much is being swapped in in this step
        uint256 amountIn;
        // how much is being swapped out
        uint256 amountOut;
        // how much fee is being paid in
        uint256 feeAmount;
    }

    struct SwapParams {
        uint24 fee;
        int24 tickSpacing;
        bool zeroForOne;
        int256 amountSpecified;
        uint160 sqrtPriceLimitX96;
    }

    /// @dev Executes a swap against the state, and returns the amount deltas of the pool
    function swap(State storage self, SwapParams memory params)
        internal
        returns (IPoolManager.BalanceDelta memory result)
    {
        if (params.amountSpecified == 0) revert SwapAmountCannotBeZero();

        Slot0 memory slot0Start = self.slot0;
        if (self.slot0.sqrtPriceX96 == 0) revert PoolNotInitialized();
        if (params.zeroForOne) {
            if (params.sqrtPriceLimitX96 >= slot0Start.sqrtPriceX96)
                revert PriceLimitAlreadyExceeded(slot0Start.sqrtPriceX96, params.sqrtPriceLimitX96);
            if (params.sqrtPriceLimitX96 <= TickMath.MIN_SQRT_RATIO)
                revert PriceLimitOutOfBounds(params.sqrtPriceLimitX96);
        } else {
            if (params.sqrtPriceLimitX96 <= slot0Start.sqrtPriceX96)
                revert PriceLimitAlreadyExceeded(slot0Start.sqrtPriceX96, params.sqrtPriceLimitX96);
            if (params.sqrtPriceLimitX96 >= TickMath.MAX_SQRT_RATIO)
                revert PriceLimitOutOfBounds(params.sqrtPriceLimitX96);
        }

        SwapCache memory cache = SwapCache({liquidityStart: self.liquidity});

        bool exactInput = params.amountSpecified > 0;

        SwapState memory state = SwapState({
            amountSpecifiedRemaining: params.amountSpecified,
            amountCalculated: 0,
            sqrtPriceX96: slot0Start.sqrtPriceX96,
            tick: slot0Start.tick,
            feeGrowthGlobalX128: params.zeroForOne ? self.feeGrowthGlobal0X128 : self.feeGrowthGlobal1X128,
            liquidity: cache.liquidityStart
        });

        // continue swapping as long as we haven't used the entire input/output and haven't reached the price limit
        while (state.amountSpecifiedRemaining != 0 && state.sqrtPriceX96 != params.sqrtPriceLimitX96) {
            StepComputations memory step;

            step.sqrtPriceStartX96 = state.sqrtPriceX96;

            (step.tickNext, step.initialized) = self.tickBitmap.nextInitializedTickWithinOneWord(
                state.tick,
                params.tickSpacing,
                params.zeroForOne
            );

            // ensure that we do not overshoot the min/max tick, as the tick bitmap is not aware of these bounds
            if (step.tickNext < TickMath.MIN_TICK) {
                step.tickNext = TickMath.MIN_TICK;
            } else if (step.tickNext > TickMath.MAX_TICK) {
                step.tickNext = TickMath.MAX_TICK;
            }

            // get the price for the next tick
            step.sqrtPriceNextX96 = TickMath.getSqrtRatioAtTick(step.tickNext);

            // compute values to swap to the target tick, price limit, or point where input/output amount is exhausted
            (state.sqrtPriceX96, step.amountIn, step.amountOut, step.feeAmount) = SwapMath.computeSwapStep(
                state.sqrtPriceX96,
                (
                    params.zeroForOne
                        ? step.sqrtPriceNextX96 < params.sqrtPriceLimitX96
                        : step.sqrtPriceNextX96 > params.sqrtPriceLimitX96
                )
                    ? params.sqrtPriceLimitX96
                    : step.sqrtPriceNextX96,
                state.liquidity,
                state.amountSpecifiedRemaining,
                params.fee
            );

            if (exactInput) {
                // safe because we test that amountSpecified > amountIn + feeAmount in SwapMath
                unchecked {
                    state.amountSpecifiedRemaining -= (step.amountIn + step.feeAmount).toInt256();
                }
                state.amountCalculated = state.amountCalculated - step.amountOut.toInt256();
            } else {
                unchecked {
                    state.amountSpecifiedRemaining += step.amountOut.toInt256();
                }
                state.amountCalculated = state.amountCalculated + (step.amountIn + step.feeAmount).toInt256();
            }

            // update global fee tracker
            if (state.liquidity > 0) {
                unchecked {
                    state.feeGrowthGlobalX128 += FullMath.mulDiv(step.feeAmount, FixedPoint128.Q128, state.liquidity);
                }
            }

            // shift tick if we reached the next price
            if (state.sqrtPriceX96 == step.sqrtPriceNextX96) {
                // if the tick is initialized, run the tick transition
                if (step.initialized) {
                    int128 liquidityNet = self.ticks.cross(
                        step.tickNext,
                        (params.zeroForOne ? state.feeGrowthGlobalX128 : self.feeGrowthGlobal0X128),
                        (params.zeroForOne ? self.feeGrowthGlobal1X128 : state.feeGrowthGlobalX128)
                    );
                    // if we're moving leftward, we interpret liquidityNet as the opposite sign
                    // safe because liquidityNet cannot be type(int128).min
                    unchecked {
                        if (params.zeroForOne) liquidityNet = -liquidityNet;
                    }

                    state.liquidity = liquidityNet < 0
                        ? state.liquidity - uint128(-liquidityNet)
                        : state.liquidity + uint128(liquidityNet);
                }

                unchecked {
                    state.tick = params.zeroForOne ? step.tickNext - 1 : step.tickNext;
                }
            } else if (state.sqrtPriceX96 != step.sqrtPriceStartX96) {
                // recompute unless we're on a lower tick boundary (i.e. already transitioned ticks), and haven't moved
                state.tick = TickMath.getTickAtSqrtRatio(state.sqrtPriceX96);
            }
        }

        (self.slot0.sqrtPriceX96, self.slot0.tick) = (state.sqrtPriceX96, state.tick);

        // update liquidity if it changed
        if (cache.liquidityStart != state.liquidity) self.liquidity = state.liquidity;

        // update fee growth global
        if (params.zeroForOne) {
            self.feeGrowthGlobal0X128 = state.feeGrowthGlobalX128;
        } else {
            self.feeGrowthGlobal1X128 = state.feeGrowthGlobalX128;
        }

        unchecked {
            (result.amount0, result.amount1) = params.zeroForOne == exactInput
                ? (params.amountSpecified - state.amountSpecifiedRemaining, state.amountCalculated)
                : (state.amountCalculated, params.amountSpecified - state.amountSpecifiedRemaining);
        }
    }

    /// @notice Donates the given amount of token0 and token1 to the pool
    function donate(
        State storage state,
        uint256 amount0,
        uint256 amount1
    ) internal returns (IPoolManager.BalanceDelta memory delta) {
        if (state.liquidity == 0) revert NoLiquidityToReceiveFees();
        delta.amount0 = amount0.toInt256();
        delta.amount1 = amount1.toInt256();
        unchecked {
            if (amount0 > 0)
                state.feeGrowthGlobal0X128 += FullMath.mulDiv(amount0, FixedPoint128.Q128, state.liquidity);
            if (amount1 > 0)
                state.feeGrowthGlobal1X128 += FullMath.mulDiv(amount1, FixedPoint128.Q128, state.liquidity);
        }
    }
}<|MERGE_RESOLUTION|>--- conflicted
+++ resolved
@@ -19,11 +19,7 @@
     using TickBitmap for mapping(int16 => uint256);
     using Position for mapping(bytes32 => Position.Info);
     using Position for Position.Info;
-<<<<<<< HEAD
-    using Oracle for Oracle.Observation[65535];
     using TWAMM for TWAMM.State;
-=======
->>>>>>> 28d95ce4
 
     /// @notice Thrown when tickLower is not below tickUpper
     /// @param tickLower The invalid tickLower
@@ -83,11 +79,7 @@
         mapping(int24 => Tick.Info) ticks;
         mapping(int16 => uint256) tickBitmap;
         mapping(bytes32 => Position.Info) positions;
-<<<<<<< HEAD
-        Oracle.Observation[65535] observations;
         TWAMM.State twamm;
-=======
->>>>>>> 28d95ce4
     }
 
     /// @dev Common checks for valid tick inputs.
@@ -97,155 +89,13 @@
         if (tickUpper > TickMath.MAX_TICK) revert TickUpperOutOfBounds(tickUpper);
     }
 
-<<<<<<< HEAD
-    struct SnapshotCumulativesInsideState {
-        int56 tickCumulativeLower;
-        int56 tickCumulativeUpper;
-        uint160 secondsPerLiquidityOutsideLowerX128;
-        uint160 secondsPerLiquidityOutsideUpperX128;
-        uint32 secondsOutsideLower;
-        uint32 secondsOutsideUpper;
-    }
-
-    struct Snapshot {
-        int56 tickCumulativeInside;
-        uint160 secondsPerLiquidityInsideX128;
-        uint32 secondsInside;
-    }
-
-    /// @dev Take a snapshot of the cumulative values inside a tick range, only consistent as long as a position has non-zero liquidity
-    function snapshotCumulativesInside(
-        State storage self,
-        int24 tickLower,
-        int24 tickUpper,
-        uint32 time
-    ) internal view returns (Snapshot memory result) {
-        checkTicks(tickLower, tickUpper);
-
-        SnapshotCumulativesInsideState memory state;
-        {
-            Tick.Info storage lower = self.ticks[tickLower];
-            Tick.Info storage upper = self.ticks[tickUpper];
-            bool initializedLower;
-            (
-                state.tickCumulativeLower,
-                state.secondsPerLiquidityOutsideLowerX128,
-                state.secondsOutsideLower,
-                initializedLower
-            ) = (
-                lower.tickCumulativeOutside,
-                lower.secondsPerLiquidityOutsideX128,
-                lower.secondsOutside,
-                lower.initialized
-            );
-            if (!initializedLower) revert TickNotInitialized(tickLower);
-
-            bool initializedUpper;
-            (
-                state.tickCumulativeUpper,
-                state.secondsPerLiquidityOutsideUpperX128,
-                state.secondsOutsideUpper,
-                initializedUpper
-            ) = (
-                upper.tickCumulativeOutside,
-                upper.secondsPerLiquidityOutsideX128,
-                upper.secondsOutside,
-                upper.initialized
-            );
-            if (!initializedUpper) revert TickNotInitialized(tickUpper);
-        }
-
-        Slot0 memory _slot0 = self.slot0;
-
-        unchecked {
-            if (_slot0.tick < tickLower) {
-                result.tickCumulativeInside = state.tickCumulativeLower - state.tickCumulativeUpper;
-                result.secondsPerLiquidityInsideX128 =
-                    state.secondsPerLiquidityOutsideLowerX128 -
-                    state.secondsPerLiquidityOutsideUpperX128;
-                result.secondsInside = state.secondsOutsideLower - state.secondsOutsideUpper;
-            } else if (_slot0.tick < tickUpper) {
-                (int56 tickCumulative, uint160 secondsPerLiquidityCumulativeX128) = self.observations.observeSingle(
-                    time,
-                    0,
-                    _slot0.tick,
-                    _slot0.observationIndex,
-                    self.liquidity,
-                    _slot0.observationCardinality
-                );
-                result.tickCumulativeInside = tickCumulative - state.tickCumulativeLower - state.tickCumulativeUpper;
-                result.secondsPerLiquidityInsideX128 =
-                    secondsPerLiquidityCumulativeX128 -
-                    state.secondsPerLiquidityOutsideLowerX128 -
-                    state.secondsPerLiquidityOutsideUpperX128;
-                result.secondsInside = time - state.secondsOutsideLower - state.secondsOutsideUpper;
-            } else {
-                result.tickCumulativeInside = state.tickCumulativeUpper - state.tickCumulativeLower;
-                result.secondsPerLiquidityInsideX128 =
-                    state.secondsPerLiquidityOutsideUpperX128 -
-                    state.secondsPerLiquidityOutsideLowerX128;
-                result.secondsInside = state.secondsOutsideUpper - state.secondsOutsideLower;
-            }
-        }
-    }
-
-    function observe(
-        State storage self,
-        uint32 time,
-        uint32[] calldata secondsAgos
-    ) internal view returns (int56[] memory tickCumulatives, uint160[] memory secondsPerLiquidityCumulativeX128s) {
-        return
-            self.observations.observe(
-                time,
-                secondsAgos,
-                self.slot0.tick,
-                self.slot0.observationIndex,
-                self.liquidity,
-                self.slot0.observationCardinality
-            );
-    }
-
-    function initialize(
-        State storage self,
-        uint32 time,
-        uint160 sqrtPriceX96,
-        uint256 twammExpiryInterval
-    ) internal returns (int24 tick) {
-=======
-    function initialize(State storage self, uint160 sqrtPriceX96) internal returns (int24 tick) {
->>>>>>> 28d95ce4
+    function initialize(State storage self, uint160 sqrtPriceX96, uint256 twammExpiryInterval) internal returns (int24 tick) {
         if (self.slot0.sqrtPriceX96 != 0) revert PoolAlreadyInitialized();
 
         tick = TickMath.getTickAtSqrtRatio(sqrtPriceX96);
 
-<<<<<<< HEAD
-        (uint16 cardinality, uint16 cardinalityNext) = self.observations.initialize(time);
-
-        self.slot0 = Slot0({
-            sqrtPriceX96: sqrtPriceX96,
-            tick: tick,
-            observationIndex: 0,
-            observationCardinality: cardinality,
-            observationCardinalityNext: cardinalityNext
-        });
-
+        self.slot0 = Slot0({sqrtPriceX96: sqrtPriceX96, tick: tick});
         self.twamm.initialize(twammExpiryInterval);
-    }
-
-    /// @dev Increase the number of stored observations
-    function increaseObservationCardinalityNext(State storage self, uint16 observationCardinalityNext)
-        internal
-        returns (uint16 observationCardinalityNextOld, uint16 observationCardinalityNextNew)
-    {
-        observationCardinalityNextOld = self.slot0.observationCardinalityNext;
-        observationCardinalityNextNew = self.observations.grow(
-            observationCardinalityNextOld,
-            observationCardinalityNext
-        );
-        self.slot0.observationCardinalityNext = observationCardinalityNextNew;
-=======
-        self.slot0 = Slot0({sqrtPriceX96: sqrtPriceX96, tick: tick});
->>>>>>> 28d95ce4
     }
 
     struct ModifyPositionParams {
