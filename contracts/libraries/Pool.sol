// SPDX-License-Identifier: UNLICENSED
pragma solidity =0.8.13;

import {SafeCast} from './SafeCast.sol';
import {Tick} from './Tick.sol';
import {TickBitmap} from './TickBitmap.sol';
import {Position} from './Position.sol';
import {FullMath} from './FullMath.sol';
import {FixedPoint128} from './FixedPoint128.sol';
import {TickMath} from './TickMath.sol';
import {SqrtPriceMath} from './SqrtPriceMath.sol';
import {SwapMath} from './SwapMath.sol';
import {IPoolManager} from '../interfaces/IPoolManager.sol';

library Pool {
    using SafeCast for *;
    using Tick for mapping(int24 => Tick.Info);
    using TickBitmap for mapping(int16 => uint256);
    using Position for mapping(bytes32 => Position.Info);
    using Position for Position.Info;

    /// @notice Thrown when tickLower is not below tickUpper
    /// @param tickLower The invalid tickLower
    /// @param tickUpper The invalid tickUpper
    error TicksMisordered(int24 tickLower, int24 tickUpper);

    /// @notice Thrown when tickLower is less than min tick
    /// @param tickLower The invalid tickLower
    error TickLowerOutOfBounds(int24 tickLower);

    /// @notice Thrown when tickUpper exceeds max tick
    /// @param tickUpper The invalid tickUpper
    error TickUpperOutOfBounds(int24 tickUpper);

    /// @notice For the tick spacing, the tick has too much liquidity
    error TickLiquidityOverflow(int24 tick);

    /// @notice Thrown when interacting with an uninitialized tick that must be initialized
    /// @param tick The uninitialized tick
    error TickNotInitialized(int24 tick);

    /// @notice Thrown when trying to initalize an already initialized pool
    error PoolAlreadyInitialized();

    /// @notice Thrown when trying to interact with a non-initialized pool
    error PoolNotInitialized();

    /// @notice Thrown when trying to swap amount of 0
    error SwapAmountCannotBeZero();

    /// @notice Thrown when sqrtPriceLimitX96 on a swap has already exceeded its limit
    /// @param sqrtPriceCurrentX96 The invalid, already surpassed sqrtPriceLimitX96
    /// @param sqrtPriceLimitX96 The invalid, already surpassed sqrtPriceLimitX96
    error PriceLimitAlreadyExceeded(uint160 sqrtPriceCurrentX96, uint160 sqrtPriceLimitX96);

    /// @notice Thrown when sqrtPriceLimitX96 lies outside of valid tick/price range
    /// @param sqrtPriceLimitX96 The invalid, out-of-bounds sqrtPriceLimitX96
    error PriceLimitOutOfBounds(uint160 sqrtPriceLimitX96);

    /// @notice Thrown by donate if there is currently 0 liquidity, since the fees will not go to any liquidity providers
    error NoLiquidityToReceiveFees();

    struct Slot0 {
        // the current price
        uint160 sqrtPriceX96;
        // the current tick
        int24 tick;
        // the current protocol fee as a percentage of the swap fee taken on withdrawal
        // represented as an integer denominator (1/x)%
        // First 4 bits are the fee for trading 1 for 0, and the latter 4 for 0 for 1
        uint8 protocolFee;
        // 64 bits left!
    }

    /// @dev The state of a pool
    struct State {
        Slot0 slot0;
        uint256 feeGrowthGlobal0X128;
        uint256 feeGrowthGlobal1X128;
        uint128 liquidity;
        mapping(int24 => Tick.Info) ticks;
        mapping(int16 => uint256) tickBitmap;
        mapping(bytes32 => Position.Info) positions;
    }

    /// @dev Common checks for valid tick inputs.
    function checkTicks(int24 tickLower, int24 tickUpper) private pure {
        if (tickLower >= tickUpper) revert TicksMisordered(tickLower, tickUpper);
        if (tickLower < TickMath.MIN_TICK) revert TickLowerOutOfBounds(tickLower);
        if (tickUpper > TickMath.MAX_TICK) revert TickUpperOutOfBounds(tickUpper);
    }

    function initialize(State storage self, uint160 sqrtPriceX96, uint8 protocolFee) internal returns (int24 tick) {
        if (self.slot0.sqrtPriceX96 != 0) revert PoolAlreadyInitialized();

        tick = TickMath.getTickAtSqrtRatio(sqrtPriceX96);

<<<<<<< HEAD
        self.slot0 = Slot0({
            sqrtPriceX96: sqrtPriceX96,
            tick: tick,
            protocolFee: protocolFee
        });
=======
        self.slot0 = Slot0({sqrtPriceX96: sqrtPriceX96, tick: tick, protocolFee: 0});
>>>>>>> 04943291
    }

    function setProtocolFee(State storage self, uint8 newProtocolFee) internal {
        self.slot0.protocolFee = newProtocolFee;
    }

    struct ModifyPositionParams {
        // the address that owns the position
        address owner;
        // the lower and upper tick of the position
        int24 tickLower;
        int24 tickUpper;
        // any change in liquidity
        int128 liquidityDelta;
        // the spacing between ticks
        int24 tickSpacing;
    }

    struct ModifyPositionState {
        bool flippedLower;
        uint128 liquidityGrossAfterLower;
        bool flippedUpper;
        uint128 liquidityGrossAfterUpper;
        uint256 feeGrowthInside0X128;
        uint256 feeGrowthInside1X128;
    }

    /// @dev Effect changes to a position in a pool
    /// @param params the position details and the change to the position's liquidity to effect
    /// @return result the deltas of the token balances of the pool
    function modifyPosition(State storage self, ModifyPositionParams memory params)
        internal
        returns (IPoolManager.BalanceDelta memory result)
    {
        if (self.slot0.sqrtPriceX96 == 0) revert PoolNotInitialized();

        checkTicks(params.tickLower, params.tickUpper);

        {
            ModifyPositionState memory state;
            // if we need to update the ticks, do it
            if (params.liquidityDelta != 0) {
                (state.flippedLower, state.liquidityGrossAfterLower) = self.ticks.update(
                    params.tickLower,
                    self.slot0.tick,
                    params.liquidityDelta,
                    self.feeGrowthGlobal0X128,
                    self.feeGrowthGlobal1X128,
                    false
                );
                (state.flippedUpper, state.liquidityGrossAfterUpper) = self.ticks.update(
                    params.tickUpper,
                    self.slot0.tick,
                    params.liquidityDelta,
                    self.feeGrowthGlobal0X128,
                    self.feeGrowthGlobal1X128,
                    true
                );

                if (params.liquidityDelta > 0) {
                    uint128 maxLiquidityPerTick = Tick.tickSpacingToMaxLiquidityPerTick(params.tickSpacing);
                    if (state.liquidityGrossAfterLower > maxLiquidityPerTick)
                        revert TickLiquidityOverflow(params.tickLower);
                    if (state.liquidityGrossAfterUpper > maxLiquidityPerTick)
                        revert TickLiquidityOverflow(params.tickUpper);
                }

                if (state.flippedLower) {
                    self.tickBitmap.flipTick(params.tickLower, params.tickSpacing);
                }
                if (state.flippedUpper) {
                    self.tickBitmap.flipTick(params.tickUpper, params.tickSpacing);
                }
            }

            (state.feeGrowthInside0X128, state.feeGrowthInside1X128) = self.ticks.getFeeGrowthInside(
                params.tickLower,
                params.tickUpper,
                self.slot0.tick,
                self.feeGrowthGlobal0X128,
                self.feeGrowthGlobal1X128
            );

            (uint256 feesOwed0, uint256 feesOwed1) = self
                .positions
                .get(params.owner, params.tickLower, params.tickUpper)
                .update(params.liquidityDelta, state.feeGrowthInside0X128, state.feeGrowthInside1X128);
            result.amount0 -= feesOwed0.toInt256();
            result.amount1 -= feesOwed1.toInt256();

            // clear any tick data that is no longer needed
            if (params.liquidityDelta < 0) {
                if (state.flippedLower) {
                    self.ticks.clear(params.tickLower);
                }
                if (state.flippedUpper) {
                    self.ticks.clear(params.tickUpper);
                }
            }
        }

        if (params.liquidityDelta != 0) {
            if (self.slot0.tick < params.tickLower) {
                // current tick is below the passed range; liquidity can only become in range by crossing from left to
                // right, when we'll need _more_ token0 (it's becoming more valuable) so user must provide it
                result.amount0 += SqrtPriceMath.getAmount0Delta(
                    TickMath.getSqrtRatioAtTick(params.tickLower),
                    TickMath.getSqrtRatioAtTick(params.tickUpper),
                    params.liquidityDelta
                );
            } else if (self.slot0.tick < params.tickUpper) {
                result.amount0 += SqrtPriceMath.getAmount0Delta(
                    self.slot0.sqrtPriceX96,
                    TickMath.getSqrtRatioAtTick(params.tickUpper),
                    params.liquidityDelta
                );
                result.amount1 += SqrtPriceMath.getAmount1Delta(
                    TickMath.getSqrtRatioAtTick(params.tickLower),
                    self.slot0.sqrtPriceX96,
                    params.liquidityDelta
                );

                self.liquidity = params.liquidityDelta < 0
                    ? self.liquidity - uint128(-params.liquidityDelta)
                    : self.liquidity + uint128(params.liquidityDelta);
            } else {
                // current tick is above the passed range; liquidity can only become in range by crossing from right to
                // left, when we'll need _more_ token1 (it's becoming more valuable) so user must provide it
                result.amount1 += SqrtPriceMath.getAmount1Delta(
                    TickMath.getSqrtRatioAtTick(params.tickLower),
                    TickMath.getSqrtRatioAtTick(params.tickUpper),
                    params.liquidityDelta
                );
            }
        }
    }

    struct SwapCache {
        // liquidity at the beginning of the swap
        uint128 liquidityStart;
        // the protocol fee for the input token
        uint8 protocolFee;
    }

    // the top level state of the swap, the results of which are recorded in storage at the end
    struct SwapState {
        // the amount remaining to be swapped in/out of the input/output asset
        int256 amountSpecifiedRemaining;
        // the amount already swapped out/in of the output/input asset
        int256 amountCalculated;
        // current sqrt(price)
        uint160 sqrtPriceX96;
        // the tick associated with the current price
        int24 tick;
        // the global fee growth of the input token
        uint256 feeGrowthGlobalX128;
        // amount of input token paid as protocol fee
        uint128 feeForProtocol;
        // the current liquidity in range
        uint128 liquidity;
    }

    struct StepComputations {
        // the price at the beginning of the step
        uint160 sqrtPriceStartX96;
        // the next tick to swap to from the current tick in the swap direction
        int24 tickNext;
        // whether tickNext is initialized or not
        bool initialized;
        // sqrt(price) for the next tick (1/0)
        uint160 sqrtPriceNextX96;
        // how much is being swapped in in this step
        uint256 amountIn;
        // how much is being swapped out
        uint256 amountOut;
        // how much fee is being paid in
        uint256 feeAmount;
    }

    struct SwapParams {
        uint24 fee;
        int24 tickSpacing;
        bool zeroForOne;
        int256 amountSpecified;
        uint160 sqrtPriceLimitX96;
    }

    /// @dev Executes a swap against the state, and returns the amount deltas of the pool
    function swap(State storage self, SwapParams memory params)
        internal
        returns (IPoolManager.BalanceDelta memory result, uint256 finalFeeForProtocol)
    {
        if (params.amountSpecified == 0) revert SwapAmountCannotBeZero();

        Slot0 memory slot0Start = self.slot0;
        if (self.slot0.sqrtPriceX96 == 0) revert PoolNotInitialized();
        if (params.zeroForOne) {
            if (params.sqrtPriceLimitX96 >= slot0Start.sqrtPriceX96)
                revert PriceLimitAlreadyExceeded(slot0Start.sqrtPriceX96, params.sqrtPriceLimitX96);
            if (params.sqrtPriceLimitX96 <= TickMath.MIN_SQRT_RATIO)
                revert PriceLimitOutOfBounds(params.sqrtPriceLimitX96);
        } else {
            if (params.sqrtPriceLimitX96 <= slot0Start.sqrtPriceX96)
                revert PriceLimitAlreadyExceeded(slot0Start.sqrtPriceX96, params.sqrtPriceLimitX96);
            if (params.sqrtPriceLimitX96 >= TickMath.MAX_SQRT_RATIO)
                revert PriceLimitOutOfBounds(params.sqrtPriceLimitX96);
        }

        SwapCache memory cache = SwapCache({
            liquidityStart: self.liquidity,
            protocolFee: params.zeroForOne ? (slot0Start.protocolFee % 16) : (slot0Start.protocolFee >> 4)
        });

        bool exactInput = params.amountSpecified > 0;

        SwapState memory state = SwapState({
            amountSpecifiedRemaining: params.amountSpecified,
            amountCalculated: 0,
            sqrtPriceX96: slot0Start.sqrtPriceX96,
            tick: slot0Start.tick,
            feeGrowthGlobalX128: params.zeroForOne ? self.feeGrowthGlobal0X128 : self.feeGrowthGlobal1X128,
            feeForProtocol: 0,
            liquidity: cache.liquidityStart
        });

        // continue swapping as long as we haven't used the entire input/output and haven't reached the price limit
        while (state.amountSpecifiedRemaining != 0 && state.sqrtPriceX96 != params.sqrtPriceLimitX96) {
            StepComputations memory step;

            step.sqrtPriceStartX96 = state.sqrtPriceX96;

            (step.tickNext, step.initialized) = self.tickBitmap.nextInitializedTickWithinOneWord(
                state.tick,
                params.tickSpacing,
                params.zeroForOne
            );

            // ensure that we do not overshoot the min/max tick, as the tick bitmap is not aware of these bounds
            if (step.tickNext < TickMath.MIN_TICK) {
                step.tickNext = TickMath.MIN_TICK;
            } else if (step.tickNext > TickMath.MAX_TICK) {
                step.tickNext = TickMath.MAX_TICK;
            }

            // get the price for the next tick
            step.sqrtPriceNextX96 = TickMath.getSqrtRatioAtTick(step.tickNext);

            // compute values to swap to the target tick, price limit, or point where input/output amount is exhausted
            (state.sqrtPriceX96, step.amountIn, step.amountOut, step.feeAmount) = SwapMath.computeSwapStep(
                state.sqrtPriceX96,
                (
                    params.zeroForOne
                        ? step.sqrtPriceNextX96 < params.sqrtPriceLimitX96
                        : step.sqrtPriceNextX96 > params.sqrtPriceLimitX96
                )
                    ? params.sqrtPriceLimitX96
                    : step.sqrtPriceNextX96,
                state.liquidity,
                state.amountSpecifiedRemaining,
                params.fee
            );

            if (exactInput) {
                // safe because we test that amountSpecified > amountIn + feeAmount in SwapMath
                unchecked {
                    state.amountSpecifiedRemaining -= (step.amountIn + step.feeAmount).toInt256();
                }
                state.amountCalculated = state.amountCalculated - step.amountOut.toInt256();
            } else {
                unchecked {
                    state.amountSpecifiedRemaining += step.amountOut.toInt256();
                }
                state.amountCalculated = state.amountCalculated + (step.amountIn + step.feeAmount).toInt256();
            }

            // if the protocol fee is on, calculate how much is owed, decrement feeAmount, and increment protocolFee
            if (cache.protocolFee > 0) {
                // A: calculate the amount of the fee that should go to the protocol
                uint256 delta = step.feeAmount / cache.protocolFee;
                // A: subtract it from the regular fee and add it to the protocol fee
                step.feeAmount -= delta;
                state.feeForProtocol += uint128(delta);
            }

            // update global fee tracker
            if (state.liquidity > 0) {
                unchecked {
                    state.feeGrowthGlobalX128 += FullMath.mulDiv(step.feeAmount, FixedPoint128.Q128, state.liquidity);
                }
            }

            // shift tick if we reached the next price
            if (state.sqrtPriceX96 == step.sqrtPriceNextX96) {
                // if the tick is initialized, run the tick transition
                if (step.initialized) {
                    int128 liquidityNet = self.ticks.cross(
                        step.tickNext,
                        (params.zeroForOne ? state.feeGrowthGlobalX128 : self.feeGrowthGlobal0X128),
                        (params.zeroForOne ? self.feeGrowthGlobal1X128 : state.feeGrowthGlobalX128)
                    );
                    // if we're moving leftward, we interpret liquidityNet as the opposite sign
                    // safe because liquidityNet cannot be type(int128).min
                    unchecked {
                        if (params.zeroForOne) liquidityNet = -liquidityNet;
                    }

                    state.liquidity = liquidityNet < 0
                        ? state.liquidity - uint128(-liquidityNet)
                        : state.liquidity + uint128(liquidityNet);
                }

                unchecked {
                    state.tick = params.zeroForOne ? step.tickNext - 1 : step.tickNext;
                }
            } else if (state.sqrtPriceX96 != step.sqrtPriceStartX96) {
                // recompute unless we're on a lower tick boundary (i.e. already transitioned ticks), and haven't moved
                state.tick = TickMath.getTickAtSqrtRatio(state.sqrtPriceX96);
            }
        }

        (self.slot0.sqrtPriceX96, self.slot0.tick) = (state.sqrtPriceX96, state.tick);

        // update liquidity if it changed
        if (cache.liquidityStart != state.liquidity) self.liquidity = state.liquidity;

        // update fee growth global
        if (params.zeroForOne) {
            self.feeGrowthGlobal0X128 = state.feeGrowthGlobalX128;
        } else {
            self.feeGrowthGlobal1X128 = state.feeGrowthGlobalX128;
        }

        unchecked {
            (result.amount0, result.amount1) = params.zeroForOne == exactInput
                ? (params.amountSpecified - state.amountSpecifiedRemaining, state.amountCalculated)
                : (state.amountCalculated, params.amountSpecified - state.amountSpecifiedRemaining);
        }
        finalFeeForProtocol = state.feeForProtocol;
    }

    /// @notice Donates the given amount of token0 and token1 to the pool
    function donate(
        State storage state,
        uint256 amount0,
        uint256 amount1
    ) internal returns (IPoolManager.BalanceDelta memory delta) {
        if (state.liquidity == 0) revert NoLiquidityToReceiveFees();
        delta.amount0 = amount0.toInt256();
        delta.amount1 = amount1.toInt256();
        unchecked {
            if (amount0 > 0)
                state.feeGrowthGlobal0X128 += FullMath.mulDiv(amount0, FixedPoint128.Q128, state.liquidity);
            if (amount1 > 0)
                state.feeGrowthGlobal1X128 += FullMath.mulDiv(amount1, FixedPoint128.Q128, state.liquidity);
        }
    }
}<|MERGE_RESOLUTION|>--- conflicted
+++ resolved
@@ -95,15 +95,11 @@
 
         tick = TickMath.getTickAtSqrtRatio(sqrtPriceX96);
 
-<<<<<<< HEAD
         self.slot0 = Slot0({
             sqrtPriceX96: sqrtPriceX96,
             tick: tick,
             protocolFee: protocolFee
         });
-=======
-        self.slot0 = Slot0({sqrtPriceX96: sqrtPriceX96, tick: tick, protocolFee: 0});
->>>>>>> 04943291
     }
 
     function setProtocolFee(State storage self, uint8 newProtocolFee) internal {
