// SPDX-License-Identifier: UNLICENSED
pragma solidity >=0.6.2;

import {IERC20Minimal} from './external/IERC20Minimal.sol';
import {Pool} from '../libraries/Pool.sol';
import {IERC1155} from '@openzeppelin/contracts/token/ERC1155/IERC1155.sol';
import {IHooks} from './IHooks.sol';

interface IPoolManager is IERC1155 {
    /// @notice Thrown when tokens touched has exceeded max of 256
    error MaxTokensTouched();

    /// @notice Thrown when a token is owed to the caller or the caller owes a token
    /// @param token The token that is owed
    /// @param delta The amount that is owed by or to the locker
    error TokenNotSettled(IERC20Minimal token, int256 delta);

    /// @notice Thrown when a function is called by an address that is not the current locker
    /// @param locker The current locker
    error LockedBy(address locker);

    /// @notice The ERC1155 being deposited is not the Uniswap ERC1155
    error NotPoolManagerToken();

    /// @notice Pools are limited to type(int16).max tickSpacing in #initialize, to prevent overflow
    error TickSpacingTooLarge();
    /// @notice Pools must have a positive non-zero tickSpacing passed to #initialize
    error TickSpacingTooSmall();

    /// @notice Returns the key for identifying a pool
    struct PoolKey {
        /// @notice The lower token of the pool, sorted numerically
        IERC20Minimal token0;
        /// @notice The higher token of the pool, sorted numerically
        IERC20Minimal token1;
        /// @notice The fee for the pool
        uint24 fee;
        /// @notice Ticks that involve positions must be a multiple of tick spacing
        int24 tickSpacing;
        /// @notice The hooks of the pool
        IHooks hooks;
    }

    /// @notice Returns the constant representing the maximum tickSpacing for an initialized pool key
    function MAX_TICK_SPACING() external view returns (int24);

    /// @notice Returns the constant representing the minimum tickSpacing for an initialized pool key
    function MIN_TICK_SPACING() external view returns (int24);

    /// @notice Get the current value in slot0 of the given pool
    function getSlot0(PoolKey memory key) external view returns (uint160 sqrtPriceX96, int24 tick);

    /// @notice Get the current value of liquidity of the given pool
    function getLiquidity(IPoolManager.PoolKey memory key) external view returns (uint128 liquidity);

    /// @notice Represents a change in the pool's balance of token0 and token1.
    /// @dev This is returned from most pool operations
    struct BalanceDelta {
        int256 amount0;
        int256 amount1;
    }

    /// @notice Returns the reserves for a given ERC20 token
    function reservesOf(IERC20Minimal token) external view returns (uint256);

    /// @notice Initialize the state for a given pool ID
    function initialize(PoolKey memory key, uint160 sqrtPriceX96) external returns (int24 tick);

    /// @notice Represents the stack of addresses that have locked the pool. Each call to #lock pushes the address onto the stack
    /// @param index The index of the locker, also known as the id of the locker
    function lockedBy(uint256 index) external returns (address);

    /// @notice Getter for the length of the lockedBy array
    function lockedByLength() external returns (uint256);

    /// @notice Get the number of tokens touched for the given locker index. The current locker index is always `#lockedByLength() - 1`
    /// @param id The ID of the locker
    function getTokensTouchedLength(uint256 id) external returns (uint256);

    /// @notice Get the token touched at the given index for the given locker index
    /// @param id The ID of the locker
    /// @param index The index of the token in the tokens touched array to get
    function getTokensTouched(uint256 id, uint256 index) external returns (IERC20Minimal);

    /// @notice Get the current delta for a given token, and its position in the tokens touched array
    /// @param id The ID of the locker
    /// @param token The token for which to lookup the delta
<<<<<<< HEAD
    /// @return slot The slot of the tokens touched array for the given ID where the token is stored in the list of tokens
    /// @return delta The unresolved delta of the pool manager's token balance
    function getTokenDelta(uint256 id, IERC20Minimal token) external returns (uint256 slot, int248 delta);
=======
    function getTokenDelta(uint256 id, IERC20Minimal token) external view returns (uint8 index, int248 delta);
>>>>>>> 6074fd59

    /// @notice All operations go through this function
    /// @param data Any data to pass to the callback, via `ILockCallback(msg.sender).lockCallback(data)`
    /// @return The data returned by the call to `ILockCallback(msg.sender).lockCallback(data)`
    function lock(bytes calldata data) external returns (bytes memory);

    struct ModifyPositionParams {
        // the lower and upper tick of the position
        int24 tickLower;
        int24 tickUpper;
        // how to modify the liquidity
        int256 liquidityDelta;
    }

    /// @notice Modify the position for the given pool
    function modifyPosition(PoolKey memory key, ModifyPositionParams memory params)
        external
        returns (BalanceDelta memory delta);

    struct SwapParams {
        bool zeroForOne;
        int256 amountSpecified;
        uint160 sqrtPriceLimitX96;
    }

    /// @notice Swap against the given pool
    function swap(PoolKey memory key, SwapParams memory params) external returns (BalanceDelta memory delta);

    /// @notice Donate the given token amounts to the pool with the given pool key
    function donate(
        PoolKey memory key,
        uint256 amount0,
        uint256 amount1
    ) external returns (BalanceDelta memory delta);

    /// @notice Called by the user to net out some value owed to the user
    /// @dev Can also be used as a mechanism for _free_ flash loans
    function take(
        IERC20Minimal token,
        address to,
        uint256 amount
    ) external;

    /// @notice Called by the user to move value into ERC1155 balance
    function mint(
        IERC20Minimal token,
        address to,
        uint256 amount
    ) external;

    /// @notice Called by the user to pay what is owed
    function settle(IERC20Minimal token) external returns (uint256 paid);
}<|MERGE_RESOLUTION|>--- conflicted
+++ resolved
@@ -85,13 +85,9 @@
     /// @notice Get the current delta for a given token, and its position in the tokens touched array
     /// @param id The ID of the locker
     /// @param token The token for which to lookup the delta
-<<<<<<< HEAD
-    /// @return slot The slot of the tokens touched array for the given ID where the token is stored in the list of tokens
+    /// @return index The index of the tokens touched array for the given ID where the token is stored in the list of tokens
     /// @return delta The unresolved delta of the pool manager's token balance
-    function getTokenDelta(uint256 id, IERC20Minimal token) external returns (uint256 slot, int248 delta);
-=======
-    function getTokenDelta(uint256 id, IERC20Minimal token) external view returns (uint8 index, int248 delta);
->>>>>>> 6074fd59
+    function getTokenDelta(uint256 id, IERC20Minimal token) external returns (uint256 index, int248 delta);
 
     /// @notice All operations go through this function
     /// @param data Any data to pass to the callback, via `ILockCallback(msg.sender).lockCallback(data)`
