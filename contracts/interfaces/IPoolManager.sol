--- conflicted
+++ resolved
@@ -144,32 +144,14 @@
     /// @notice Getter for the length of the lockedBy array
     function lockedByLength() external returns (uint256);
 
-<<<<<<< HEAD
-    /// @notice Get the number of tokens touched for the given locker index. The current locker index is always `#lockedByLength() - 1`
-    /// @param id The ID of the locker
-    function getTokensTouchedLength(uint256 id) external returns (uint256);
-
-    /// @notice Get the token touched at the given index for the given locker index
-    /// @param id The ID of the locker
-    /// @param index The index of the token in the tokens touched array to get
-    function getTokensTouched(uint256 id, uint256 index) external returns (IERC20Minimal);
-=======
     /// @notice Returns the count of nonzero deltas for the given locker ID
     /// @param id The ID of the locker
-    function getNonzeroDeltaCount(uint256 id) external view returns (uint256);
->>>>>>> 00ccb8a9
+    function getNonzeroDeltaCount(uint256 id) external returns (uint256);
 
     /// @notice Get the current delta for a given currency, and its position in the currencies touched array
     /// @param id The ID of the locker
-<<<<<<< HEAD
-    /// @param token The token for which to lookup the delta
-    /// @return index The index of the tokens touched array for the given ID where the token is stored in the list of tokens
-    /// @return delta The unresolved delta of the pool manager's token balance
-    function getTokenDelta(uint256 id, IERC20Minimal token) external returns (uint256 index, int248 delta);
-=======
     /// @param currency The currency for which to lookup the delta
     function getCurrencyDelta(uint256 id, Currency currency) external view returns (int256);
->>>>>>> 00ccb8a9
 
     /// @notice All operations go through this function
     /// @param data Any data to pass to the callback, via `ILockCallback(msg.sender).lockCallback(data)`
