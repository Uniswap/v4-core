--- conflicted
+++ resolved
@@ -51,41 +51,27 @@
     /// @notice Returns the constant representing the minimum tickSpacing for an initialized pool key
     function MIN_TICK_SPACING() external view returns (int24);
 
-<<<<<<< HEAD
     /// @notice Returns the pool ID for the given pool key
     /// @dev Should be computed using the PoolId library, but present for use in testing
     function getPoolId(PoolKey calldata key) external pure returns (bytes32);
 
     /// @notice Get the current value in slot0 of the given pool
-    function getSlot0(bytes32 id) external view returns (uint160 sqrtPriceX96, int24 tick);
+    function getSlot0(bytes32 id) external view returns (uint160 sqrtPriceX96, int24 tick, uint8 protocolFee);
 
     /// @notice Get the current value of liquidity of the given pool
     function getLiquidity(bytes32 id) external view returns (uint128 liquidity);
-=======
-    // @notice Given a token address, returns the protocol fees accrued in that token
-    function protocolFeesAccrued(IERC20Minimal) external view returns (uint256);
-
-    /// @notice Get the current value in slot0 of the given pool
-    function getSlot0(PoolKey memory key)
-        external
-        view
-        returns (
-            uint160 sqrtPriceX96,
-            int24 tick,
-            uint8 protocolFee
-        );
-
-    /// @notice Get the current value of liquidity of the given pool
-    function getLiquidity(IPoolManager.PoolKey calldata key) external view returns (uint128 liquidity);
 
     /// @notice Get the current value of liquidity for the specified pool and position
     function getLiquidity(
-        IPoolManager.PoolKey calldata key,
+        bytes32 id,
         address owner,
         int24 tickLower,
         int24 tickUpper
     ) external view returns (uint128 liquidity);
->>>>>>> 9e329dcc
+
+    // @notice Given a token address, returns the protocol fees accrued in that token
+    function protocolFeesAccrued(IERC20Minimal) external view returns (uint256);
+
 
     /// @notice Represents a change in the pool's balance of token0 and token1.
     /// @dev This is returned from most pool operations
