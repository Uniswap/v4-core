// SPDX-License-Identifier: UNLICENSED
pragma solidity >=0.6.2;

import {IERC20Minimal} from './external/IERC20Minimal.sol';
import {Pool} from '../libraries/Pool.sol';
import {IPoolImplementation} from './IPoolImplementation.sol';

import {BalanceDelta} from './shared.sol';

interface IPoolManager {
<<<<<<< HEAD
    struct Pair {
=======
    /// @notice Thrown when a token is owed to the caller or the caller owes a token
    /// @param token The token that is owed
    /// @param delta The amount that is owed by or to the locker
    error TokenNotSettled(IERC20Minimal token, int256 delta);

    /// @notice Thrown when a function is called by an address that is not the current locker
    /// @param locker The current locker
    error LockedBy(address locker);

    /// @notice Returns the key for identifying a pool
    struct PoolKey {
>>>>>>> 6a8ec6b3
        /// @notice The lower token of the pool, sorted numerically
        IERC20Minimal token0;
        /// @notice The higher token of the pool, sorted numerically
        IERC20Minimal token1;
    }

    /// @notice Returns the key for identifying a pool
    struct PoolKey {
        /// @notice The token pair
        Pair pair;
        /// @notice The implementation of the pool to use for the swap
        IPoolImplementation poolImplementation;
    }

    /// @notice Returns the reserves for a given ERC20 token
    function reservesOf(IERC20Minimal token) external view returns (uint256);

    ///////////////////////    TRANSIENT STATE   ///////////////////////////////////

    /// @notice The address that has locked the pool
    function lockedBy() external view returns (address);

    /// @notice The tokens that have been touched by any pool operations
    function tokensTouched(uint256 index) external view returns (IERC20Minimal);

    /// @notice The deltas and indices for each token touched by any operations in the pool. All deltas must be 0 at the end of the lock.
    function tokenDelta(IERC20Minimal token) external view returns (uint8, int248);

<<<<<<< HEAD
    /////////////////////// TRANSIENT STATE ENDS ///////////////////////////////////
=======
    /// @notice All operations go through this function
    /// @param data Any data to pass to the callback, via `ILockCallback(msg.sender).lockCallback(data)`
    /// @return The data returned by the call to `ILockCallback(msg.sender).lockCallback(data)`
    function lock(bytes calldata data) external returns (bytes memory);

    /// @dev Mint some liquidity for the given pool
    function mint(PoolKey memory key, MintParams memory params) external returns (Pool.BalanceDelta memory delta);
>>>>>>> 6a8ec6b3

    /// @notice All the below operations must happen in the context of a lock. Locks can be acquired by calling this function.
    /// @param data Any data to be passed through to the lock callback
    function lock(bytes calldata data) external returns (bytes memory);

    /// @notice Modify a position in a pool
    /// @param key The key of the pool for which to mint
    /// @param data How to modify the position, encoded for the pool implementation specified in the pool key
    function modifyPosition(PoolKey memory key, bytes memory data) external returns (BalanceDelta memory delta);

    /// @dev Execute a swap against the given pool
    /// @param key The key of the pool to swap against
    /// @param data How to swap against the pool, encoded for the pool implementation specified in the pool key
    function swap(PoolKey memory key, bytes memory data) external returns (BalanceDelta memory delta);

    /// @notice Take some tokens out of the manager
    /// @dev Can also be used for _free_ flash loans
    function take(
        IERC20Minimal token,
        address to,
        uint256 amount
    ) external;

    /// @notice Account for some tokens sent to the manager
    function settle(IERC20Minimal token) external returns (uint256 paid);
}<|MERGE_RESOLUTION|>--- conflicted
+++ resolved
@@ -8,9 +8,6 @@
 import {BalanceDelta} from './shared.sol';
 
 interface IPoolManager {
-<<<<<<< HEAD
-    struct Pair {
-=======
     /// @notice Thrown when a token is owed to the caller or the caller owes a token
     /// @param token The token that is owed
     /// @param delta The amount that is owed by or to the locker
@@ -20,9 +17,7 @@
     /// @param locker The current locker
     error LockedBy(address locker);
 
-    /// @notice Returns the key for identifying a pool
-    struct PoolKey {
->>>>>>> 6a8ec6b3
+    struct Pair {
         /// @notice The lower token of the pool, sorted numerically
         IERC20Minimal token0;
         /// @notice The higher token of the pool, sorted numerically
@@ -51,20 +46,11 @@
     /// @notice The deltas and indices for each token touched by any operations in the pool. All deltas must be 0 at the end of the lock.
     function tokenDelta(IERC20Minimal token) external view returns (uint8, int248);
 
-<<<<<<< HEAD
     /////////////////////// TRANSIENT STATE ENDS ///////////////////////////////////
-=======
-    /// @notice All operations go through this function
-    /// @param data Any data to pass to the callback, via `ILockCallback(msg.sender).lockCallback(data)`
-    /// @return The data returned by the call to `ILockCallback(msg.sender).lockCallback(data)`
-    function lock(bytes calldata data) external returns (bytes memory);
-
-    /// @dev Mint some liquidity for the given pool
-    function mint(PoolKey memory key, MintParams memory params) external returns (Pool.BalanceDelta memory delta);
->>>>>>> 6a8ec6b3
 
     /// @notice All the below operations must happen in the context of a lock. Locks can be acquired by calling this function.
     /// @param data Any data to be passed through to the lock callback
+    /// @notice All operations go through this function
     function lock(bytes calldata data) external returns (bytes memory);
 
     /// @notice Modify a position in a pool
