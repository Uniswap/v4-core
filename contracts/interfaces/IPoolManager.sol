// SPDX-License-Identifier: GPL-2.0-or-later
pragma solidity ^0.8.20;

import {Currency} from "../types/Currency.sol";
import {PoolKey} from "../types/PoolKey.sol";
import {Pool} from "../libraries/Pool.sol";
import {IERC1155} from "@openzeppelin/contracts/token/ERC1155/IERC1155.sol";
import {IHooks} from "./IHooks.sol";
import {IFees} from "./IFees.sol";
import {BalanceDelta} from "../types/BalanceDelta.sol";
import {PoolId} from "../types/PoolId.sol";
import {Position} from "../libraries/Position.sol";

interface IPoolManager is IFees, IERC1155 {
    /// @notice Thrown when currencies touched has exceeded max of 256
    error MaxCurrenciesTouched();

    /// @notice Thrown when a currency is not netted out after a lock
    error CurrencyNotSettled();

    /// @notice Thrown when a function is called by an address that is not the current locker
    /// @param locker The current locker
    error LockedBy(address locker);

    /// @notice The ERC1155 being deposited is not the Uniswap ERC1155
    error NotPoolManagerToken();

    /// @notice Pools are limited to type(int16).max tickSpacing in #initialize, to prevent overflow
    error TickSpacingTooLarge();
    /// @notice Pools must have a positive non-zero tickSpacing passed to #initialize
    error TickSpacingTooSmall();

    /// @notice Emitted when a new pool is initialized
    /// @param id The abi encoded hash of the pool key struct for the new pool
    /// @param currency0 The first currency of the pool by address sort order
    /// @param currency1 The second currency of the pool by address sort order
    /// @param fee The fee collected upon every swap in the pool, denominated in hundredths of a bip
    /// @param tickSpacing The minimum number of ticks between initialized ticks
    /// @param hooks The hooks contract address for the pool, or address(0) if none
    event Initialize(
        PoolId indexed id,
        Currency indexed currency0,
        Currency indexed currency1,
        uint24 fee,
        int24 tickSpacing,
        IHooks hooks
    );

    /// @notice Emitted when a liquidity position is modified
    /// @param id The abi encoded hash of the pool key struct for the pool that was modified
    /// @param sender The address that modified the pool
    /// @param tickLower The lower tick of the position
    /// @param tickUpper The upper tick of the position
    /// @param liquidityDelta The amount of liquidity that was added or removed
    event ModifyPosition(
        PoolId indexed id, address indexed sender, int24 tickLower, int24 tickUpper, int256 liquidityDelta
    );

    /// @notice Emitted for swaps between currency0 and currency1
    /// @param id The abi encoded hash of the pool key struct for the pool that was modified
    /// @param sender The address that initiated the swap call, and that received the callback
    /// @param amount0 The delta of the currency0 balance of the pool
    /// @param amount1 The delta of the currency1 balance of the pool
    /// @param sqrtPriceX96 The sqrt(price) of the pool after the swap, as a Q64.96
    /// @param liquidity The liquidity of the pool after the swap
    /// @param tick The log base 1.0001 of the price of the pool after the swap
    event Swap(
        PoolId indexed id,
        address indexed sender,
        int128 amount0,
        int128 amount1,
        uint160 sqrtPriceX96,
        uint128 liquidity,
        int24 tick,
        uint24 fee
    );

    event ProtocolFeeUpdated(PoolId indexed id, uint8 protocolSwapFee, uint8 protocolWithdrawFee);

    event HookFeeUpdated(PoolId indexed id, uint8 hookSwapFee, uint8 hookWithdrawFee);

    /// @notice Returns the constant representing the maximum tickSpacing for an initialized pool key
    function MAX_TICK_SPACING() external view returns (int24);

    /// @notice Returns the constant representing the minimum tickSpacing for an initialized pool key
    function MIN_TICK_SPACING() external view returns (int24);

<<<<<<< HEAD
    /// @notice Returns the minimum denominator for the protocol fee, which restricts it to a maximum of 25%
    function MIN_PROTOCOL_FEE_DENOMINATOR() external view returns (uint8);

    /// @notice Returns the maximum swap fee allowable for a pool, for both static and dynamic swap fees
    function MAX_POOL_SWAP_FEE() external view returns (uint24);

=======
>>>>>>> ff1dc91a
    /// @notice Get the current value in slot0 of the given pool
    function getSlot0(PoolId id)
        external
        view
        returns (
            uint160 sqrtPriceX96,
            int24 tick,
            uint8 protocolSwapFee,
            uint8 protocolWithdrawFee,
            uint8 hookSwapFee,
            uint8 hookWithdrawFee
        );

    /// @notice Get the current value of liquidity of the given pool
    function getLiquidity(PoolId id) external view returns (uint128 liquidity);

    /// @notice Get the current value of liquidity for the specified pool and position
    function getLiquidity(PoolId id, address owner, int24 tickLower, int24 tickUpper)
        external
        view
        returns (uint128 liquidity);

    /// @notice Get the position struct for a specified pool and position
    function getPosition(PoolId id, address owner, int24 tickLower, int24 tickUpper)
        external
        view
        returns (Position.Info memory position);

    /// @notice Returns the reserves for a given ERC20 currency
    function reservesOf(Currency currency) external view returns (uint256);

    /// @notice Contains data about pool lockers.
    struct LockData {
        /// @notice The current number of active lockers
        uint128 length;
        /// @notice The total number of nonzero deltas over all active + completed lockers
        uint128 nonzeroDeltaCount;
    }

    /// @notice Returns the locker in the ith position of the locker queue.
    function getLock(uint256 i) external view returns (address locker);

    /// @notice Returns lock data
    function lockData() external view returns (uint128 length, uint128 nonzeroDeltaCount);

    /// @notice Initialize the state for a given pool ID
    function initialize(PoolKey memory key, uint160 sqrtPriceX96) external returns (int24 tick);

    /// @notice Get the current delta for a locker in the given currency
    /// @param locker The address of the locker
    /// @param currency The currency for which to lookup the delta
    function currencyDelta(address locker, Currency currency) external view returns (int256);

    /// @notice All operations go through this function
    /// @param data Any data to pass to the callback, via `ILockCallback(msg.sender).lockCallback(data)`
    /// @return The data returned by the call to `ILockCallback(msg.sender).lockCallback(data)`
    function lock(bytes calldata data) external returns (bytes memory);

    struct ModifyPositionParams {
        // the lower and upper tick of the position
        int24 tickLower;
        int24 tickUpper;
        // how to modify the liquidity
        int256 liquidityDelta;
    }

    /// @notice Modify the position for the given pool
    function modifyPosition(PoolKey memory key, ModifyPositionParams memory params) external returns (BalanceDelta);

    struct SwapParams {
        bool zeroForOne;
        int256 amountSpecified;
        uint160 sqrtPriceLimitX96;
    }

    /// @notice Swap against the given pool
    function swap(PoolKey memory key, SwapParams memory params) external returns (BalanceDelta);

    /// @notice Donate the given currency amounts to the pool with the given pool key
    function donate(PoolKey memory key, uint256 amount0, uint256 amount1) external returns (BalanceDelta);

    /// @notice Called by the user to net out some value owed to the user
    /// @dev Can also be used as a mechanism for _free_ flash loans
    function take(Currency currency, address to, uint256 amount) external;

    /// @notice Called by the user to move value into ERC1155 balance
    function mint(Currency token, address to, uint256 amount) external;

    /// @notice Called by the user to pay what is owed
    function settle(Currency token) external payable returns (uint256 paid);

    /// @notice Sets the protocol's swap and withdrawal fees for the given pool
    /// Protocol fees are always a portion of a fee that is owed. If that underlying fee is 0, no protocol fees will accrue even if it is set to > 0.
    function setProtocolFees(PoolKey memory key) external;

    /// @notice Sets the hook's swap and withdrawal fees for the given pool
    function setHookFees(PoolKey memory key) external;

    /// @notice Called by external contracts to access granular pool state
    /// @param slot Key of slot to sload
    /// @return value The value of the slot as bytes32
    function extsload(bytes32 slot) external view returns (bytes32 value);

    /// @notice Called by external contracts to access granular pool state
    /// @param slot Key of slot to start sloading from
    /// @param nSlots Number of slots to load into return value
    /// @return value The value of the sload-ed slots concatenated as dynamic bytes
    function extsload(bytes32 slot, uint256 nSlots) external view returns (bytes memory value);
}<|MERGE_RESOLUTION|>--- conflicted
+++ resolved
@@ -85,15 +85,9 @@
     /// @notice Returns the constant representing the minimum tickSpacing for an initialized pool key
     function MIN_TICK_SPACING() external view returns (int24);
 
-<<<<<<< HEAD
-    /// @notice Returns the minimum denominator for the protocol fee, which restricts it to a maximum of 25%
-    function MIN_PROTOCOL_FEE_DENOMINATOR() external view returns (uint8);
-
     /// @notice Returns the maximum swap fee allowable for a pool, for both static and dynamic swap fees
     function MAX_POOL_SWAP_FEE() external view returns (uint24);
 
-=======
->>>>>>> ff1dc91a
     /// @notice Get the current value in slot0 of the given pool
     function getSlot0(PoolId id)
         external
