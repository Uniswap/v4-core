--- conflicted
+++ resolved
@@ -68,15 +68,9 @@
     event Swap(
         PoolId indexed id,
         address indexed sender,
-<<<<<<< HEAD
-        int256 amount0,
-        int256 amount1,
-        UQ64x96 sqrtPrice,
-=======
         int128 amount0,
         int128 amount1,
-        uint160 sqrtPriceX96,
->>>>>>> f630c8ca
+        UQ64x96 sqrtPrice,
         uint128 liquidity,
         int24 tick,
         uint24 fee
@@ -93,21 +87,17 @@
     function MIN_TICK_SPACING() external view returns (int24);
 
     /// @notice Get the current value in slot0 of the given pool
-<<<<<<< HEAD
-    function getSlot0(bytes32 id) external view returns (UQ64x96 sqrtPrice, int24 tick, uint8 protocolFee);
-=======
     function getSlot0(PoolId id)
         external
         view
         returns (
-            uint160 sqrtPriceX96,
+            UQ64x96 sqrtPrice,
             int24 tick,
             uint8 protocolSwapFee,
             uint8 protocolWithdrawFee,
             uint8 hookSwapFee,
             uint8 hookWithdrawFee
         );
->>>>>>> f630c8ca
 
     /// @notice Get the current value of liquidity of the given pool
     function getLiquidity(PoolId id) external view returns (uint128 liquidity);
@@ -127,10 +117,6 @@
     /// @notice Returns the reserves for a given ERC20 currency
     function reservesOf(Currency currency) external view returns (uint256);
 
-<<<<<<< HEAD
-    /// @notice Initialize the state for a given pool ID
-    function initialize(PoolKey memory key, UQ64x96 sqrtPrice) external returns (int24 tick);
-=======
     /// @notice Contains data about pool lockers.
     struct LockData {
         /// @notice The current number of active lockers
@@ -138,7 +124,6 @@
         /// @notice The total number of nonzero deltas over all active + completed lockers
         uint128 nonzeroDeltaCount;
     }
->>>>>>> f630c8ca
 
     /// @notice Returns the locker in the ith position of the locker queue.
     function getLock(uint256 i) external view returns (address locker);
@@ -147,7 +132,7 @@
     function lockData() external view returns (uint128 length, uint128 nonzeroDeltaCount);
 
     /// @notice Initialize the state for a given pool ID
-    function initialize(PoolKey memory key, uint160 sqrtPriceX96) external returns (int24 tick);
+    function initialize(PoolKey memory key, UQ64x96 sqrtPrice) external returns (int24 tick);
 
     /// @notice Get the current delta for a locker in the given currency
     /// @param locker The address of the locker
