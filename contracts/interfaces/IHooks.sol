--- conflicted
+++ resolved
@@ -14,15 +14,8 @@
     /// @param sender The initial msg.sender for the initialize call
     /// @param key The key for the pool being initialized
     /// @param sqrtPriceX96 The sqrt(price) of the pool as a Q64.96
-<<<<<<< HEAD
     /// @return bytes32 The function selector for the hook
-    function beforeInitialize(address sender, IPoolManager.PoolKey calldata key, uint160 sqrtPriceX96)
-        external
-        returns (bytes32);
-=======
-    /// @return bytes4 The function selector for the hook
-    function beforeInitialize(address sender, PoolKey calldata key, uint160 sqrtPriceX96) external returns (bytes4);
->>>>>>> 0a06a5c7
+    function beforeInitialize(address sender, PoolKey calldata key, uint160 sqrtPriceX96) external returns (bytes32);
 
     /// @notice The hook called after the state of a pool is initialized
     /// @param sender The initial msg.sender for the initialize call
@@ -61,13 +54,8 @@
     /// @param sender The initial msg.sender for the swap call
     /// @param key The key for the pool
     /// @param params The parameters for the swap
-<<<<<<< HEAD
     /// @return bytes32 The function selector for the hook
-    function beforeSwap(address sender, IPoolManager.PoolKey calldata key, IPoolManager.SwapParams calldata params)
-=======
-    /// @return bytes4 The function selector for the hook
     function beforeSwap(address sender, PoolKey calldata key, IPoolManager.SwapParams calldata params)
->>>>>>> 0a06a5c7
         external
         returns (bytes32);
 
@@ -89,13 +77,8 @@
     /// @param key The key for the pool
     /// @param amount0 The amount of token0 being donated
     /// @param amount1 The amount of token1 being donated
-<<<<<<< HEAD
     /// @return bytes32 The function selector for the hook
-    function beforeDonate(address sender, IPoolManager.PoolKey calldata key, uint256 amount0, uint256 amount1)
-=======
-    /// @return bytes4 The function selector for the hook
     function beforeDonate(address sender, PoolKey calldata key, uint256 amount0, uint256 amount1)
->>>>>>> 0a06a5c7
         external
         returns (bytes32);
 
