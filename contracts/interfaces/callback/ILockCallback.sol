--- conflicted
+++ resolved
@@ -1,10 +1,5 @@
-<<<<<<< HEAD
 // SPDX-License-Identifier: GPL-2.0-or-later
-pragma solidity >=0.6.2;
-=======
-// SPDX-License-Identifier: UNLICENSED
 pragma solidity ^0.8.19;
->>>>>>> 217bc94b
 
 interface ILockCallback {
     /// @notice Called by the pool manager on `msg.sender` when a lock is acquired
