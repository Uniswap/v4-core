// SPDX-License-Identifier: UNLICENSED
pragma solidity ^0.8.20;

import {Test} from "forge-std/Test.sol";
import {Vm} from "forge-std/Vm.sol";
import {PoolId, PoolIdLibrary} from "../src/types/PoolId.sol";
import {Hooks} from "../src/libraries/Hooks.sol";
import {SwapFeeLibrary} from "../src/libraries/SwapFeeLibrary.sol";
import {IPoolManager} from "../src/interfaces/IPoolManager.sol";
import {IProtocolFees} from "../src/interfaces/IProtocolFees.sol";
import {IHooks} from "../src/interfaces/IHooks.sol";
import {PoolKey} from "../src/types/PoolKey.sol";
import {PoolManager} from "../src/PoolManager.sol";
import {PoolSwapTest} from "../src/test/PoolSwapTest.sol";
import {Deployers} from "./utils/Deployers.sol";
import {GasSnapshot} from "forge-gas-snapshot/GasSnapshot.sol";
import {DynamicFeesTestHook} from "../src/test/DynamicFeesTestHook.sol";
import {Currency, CurrencyLibrary} from "../src/types/Currency.sol";
import {MockERC20} from "solmate/test/utils/mocks/MockERC20.sol";

contract TestDynamicFees is Test, Deployers, GasSnapshot {
    using PoolIdLibrary for PoolKey;

    DynamicFeesTestHook dynamicFeesHooks = DynamicFeesTestHook(
        address(
            uint160(0xFFfFfFffFFfffFFfFFfFFFFFffFFFffffFfFFFfF)
                & uint160(
                    ~Hooks.BEFORE_INITIALIZE_FLAG & ~Hooks.BEFORE_ADD_LIQUIDITY_FLAG & ~Hooks.AFTER_ADD_LIQUIDITY_FLAG
                        & ~Hooks.BEFORE_REMOVE_LIQUIDITY_FLAG & ~Hooks.AFTER_REMOVE_LIQUIDITY_FLAG & ~Hooks.AFTER_SWAP_FLAG
                        & ~Hooks.BEFORE_DONATE_FLAG & ~Hooks.AFTER_DONATE_FLAG
                )
        )
    );

    DynamicFeesTestHook dynamicFeesNoHooks = DynamicFeesTestHook(
        address(
            uint160(0xFFfFfFffFFfffFFfFFfFFFFFffFFFffffFfFFFfF)
                & uint160(
                    ~Hooks.BEFORE_INITIALIZE_FLAG & ~Hooks.AFTER_INITIALIZE_FLAG & ~Hooks.BEFORE_ADD_LIQUIDITY_FLAG
                        & ~Hooks.AFTER_ADD_LIQUIDITY_FLAG & ~Hooks.BEFORE_REMOVE_LIQUIDITY_FLAG
                        & ~Hooks.AFTER_REMOVE_LIQUIDITY_FLAG & ~Hooks.BEFORE_SWAP_FLAG & ~Hooks.AFTER_SWAP_FLAG
                        & ~Hooks.BEFORE_DONATE_FLAG & ~Hooks.AFTER_DONATE_FLAG
                )
        )
    );

    event Swap(
        PoolId indexed poolId,
        address indexed sender,
        int128 amount0,
        int128 amount1,
        uint160 sqrtPriceX96,
        uint128 liquidity,
        int24 tick,
        uint24 fee
    );

    function setUp() public {
        DynamicFeesTestHook impl = new DynamicFeesTestHook();
        vm.etch(address(dynamicFeesHooks), address(impl).code);
        vm.etch(address(dynamicFeesNoHooks), address(impl).code);

        deployFreshManagerAndRouters();
        dynamicFeesHooks.setManager(IPoolManager(manager));
        dynamicFeesNoHooks.setManager(IPoolManager(manager));

        (currency0, currency1) = deployMintAndApprove2Currencies();
        (key,) = initPoolAndAddLiquidity(
            currency0,
            currency1,
            IHooks(address(dynamicFeesHooks)),
            SwapFeeLibrary.DYNAMIC_FEE_FLAG,
            SQRT_RATIO_1_1,
            ZERO_BYTES
        );
    }

    function test_updateDynamicSwapFee_afterInitialize_failsWithTooLargeFee() public {
        key.tickSpacing = 30;
        dynamicFeesHooks.setFee(1000000);

        vm.expectRevert(SwapFeeLibrary.FeeTooLarge.selector);
        manager.initialize(key, SQRT_RATIO_1_1, ZERO_BYTES);
    }

    function test_initialize_initializesFeeTo0() public {
        key.hooks = dynamicFeesNoHooks;

        // this fee is not fetched as theres no afterInitialize hook
        dynamicFeesNoHooks.setFee(1000000);

        manager.initialize(key, SQRT_RATIO_1_1, ZERO_BYTES);
        assertEq(_fetchPoolSwapFee(key), 0);
    }

    function test_updateDynamicSwapFee_afterInitialize_initializesFee() public {
        key.tickSpacing = 30;
        dynamicFeesHooks.setFee(123);

        manager.initialize(key, SQRT_RATIO_1_1, ZERO_BYTES);
        assertEq(_fetchPoolSwapFee(key), 123);
    }

<<<<<<< HEAD
        IPoolManager.SwapParams memory params =
            IPoolManager.SwapParams({zeroForOne: true, amountSpecified: -100, sqrtPriceLimitX96: SQRT_RATIO_1_2});
        PoolSwapTest.TestSettings memory testSettings =
            PoolSwapTest.TestSettings({withdrawTokens: true, settleUsingTransfer: true, currencyAlreadySent: false});

        vm.expectEmit(true, true, true, true, address(manager));
        emit Swap(key.toId(), address(swapRouter), -100, 98, 79228162514264329749955861424, 1e18, -1, 123);
=======
    function test_updateDynamicSwapFee_revertsIfCallerIsntHook() public {
        vm.expectRevert(IPoolManager.UnauthorizedDynamicSwapFeeUpdate.selector);
        manager.updateDynamicSwapFee(key, 123);
    }

    function test_updateDynamicSwapFee_revertsIfPoolHasStaticFee() public {
        key.fee = 3000; // static fee
        dynamicFeesHooks.setFee(123);
>>>>>>> aea86abc

        // afterInitialize will try to update the fee, and fail
        vm.expectRevert(IPoolManager.UnauthorizedDynamicSwapFeeUpdate.selector);
        manager.initialize(key, SQRT_RATIO_1_1, ZERO_BYTES);
    }

    function test_updateDynamicSwapFee_beforeSwap_failsWithTooLargeFee() public {
        assertEq(_fetchPoolSwapFee(key), 0);

        dynamicFeesHooks.setFee(1000000);

        IPoolManager.SwapParams memory params =
            IPoolManager.SwapParams({zeroForOne: true, amountSpecified: -100, sqrtPriceLimitX96: SQRT_RATIO_1_2});
        PoolSwapTest.TestSettings memory testSettings =
            PoolSwapTest.TestSettings({withdrawTokens: true, settleUsingTransfer: true, currencyAlreadySent: false});

<<<<<<< HEAD
        vm.expectEmit(true, true, true, true, address(manager));
        emit Swap(key.toId(), address(swapRouter), -100, 98, 79228162514264329749955861424, 1e18, -1, 456);
        bytes memory data = abi.encode(true, uint24(456));

        snapStart("update dynamic fee in before swap");
        swapRouter.swap(key, params, testSettings, data);
        snapEnd();
=======
        vm.expectRevert(SwapFeeLibrary.FeeTooLarge.selector);
        swapRouter.swap(key, params, testSettings, ZERO_BYTES);
>>>>>>> aea86abc
    }

    function test_updateDynamicSwapFee_beforeSwap_succeeds_gas() public {
        assertEq(_fetchPoolSwapFee(key), 0);

        dynamicFeesHooks.setFee(123);

        IPoolManager.SwapParams memory params =
            IPoolManager.SwapParams({zeroForOne: true, amountSpecified: -100, sqrtPriceLimitX96: SQRT_RATIO_1_2});
        PoolSwapTest.TestSettings memory testSettings =
            PoolSwapTest.TestSettings({withdrawTokens: true, settleUsingTransfer: true, currencyAlreadySent: false});

        vm.expectEmit(true, true, true, true, address(manager));
<<<<<<< HEAD
        emit Swap(key.toId(), address(swapRouter), -100, 98, 79228162514264329749955861424, 1e18, -1, 123);
        bytes memory data = abi.encode(false, uint24(0));
=======
        emit Swap(key.toId(), address(swapRouter), 100, -98, 79228162514264329749955861424, 1e18, -1, 123);
>>>>>>> aea86abc

        snapStart("update dynamic fee in before swap");
        swapRouter.swap(key, params, testSettings, ZERO_BYTES);
        snapEnd();

        assertEq(_fetchPoolSwapFee(key), 123);
    }

    function test_swap_withDynamicFee_gas() public {
        (key,) = initPoolAndAddLiquidity(
            currency0, currency1, dynamicFeesNoHooks, SwapFeeLibrary.DYNAMIC_FEE_FLAG, SQRT_RATIO_1_1, ZERO_BYTES
        );

        assertEq(_fetchPoolSwapFee(key), 0);
        dynamicFeesNoHooks.forcePoolFeeUpdate(key, 123);
        assertEq(_fetchPoolSwapFee(key), 123);

        IPoolManager.SwapParams memory params =
            IPoolManager.SwapParams({zeroForOne: true, amountSpecified: -100, sqrtPriceLimitX96: SQRT_RATIO_1_2});
        PoolSwapTest.TestSettings memory testSettings =
            PoolSwapTest.TestSettings({withdrawTokens: true, settleUsingTransfer: true, currencyAlreadySent: false});

        vm.expectEmit(true, true, true, true, address(manager));
        emit Swap(key.toId(), address(swapRouter), -100, 98, 79228162514264329749955861424, 1e18, -1, 123);

        snapStart("swap with dynamic fee");
        swapRouter.swap(key, params, testSettings, ZERO_BYTES);
        snapEnd();
    }

    function _fetchPoolSwapFee(PoolKey memory _key) internal view returns (uint256 swapFee) {
        PoolId id = _key.toId();
        (,,, swapFee) = manager.getSlot0(id);
    }
}<|MERGE_RESOLUTION|>--- conflicted
+++ resolved
@@ -101,15 +101,6 @@
         assertEq(_fetchPoolSwapFee(key), 123);
     }
 
-<<<<<<< HEAD
-        IPoolManager.SwapParams memory params =
-            IPoolManager.SwapParams({zeroForOne: true, amountSpecified: -100, sqrtPriceLimitX96: SQRT_RATIO_1_2});
-        PoolSwapTest.TestSettings memory testSettings =
-            PoolSwapTest.TestSettings({withdrawTokens: true, settleUsingTransfer: true, currencyAlreadySent: false});
-
-        vm.expectEmit(true, true, true, true, address(manager));
-        emit Swap(key.toId(), address(swapRouter), -100, 98, 79228162514264329749955861424, 1e18, -1, 123);
-=======
     function test_updateDynamicSwapFee_revertsIfCallerIsntHook() public {
         vm.expectRevert(IPoolManager.UnauthorizedDynamicSwapFeeUpdate.selector);
         manager.updateDynamicSwapFee(key, 123);
@@ -118,7 +109,6 @@
     function test_updateDynamicSwapFee_revertsIfPoolHasStaticFee() public {
         key.fee = 3000; // static fee
         dynamicFeesHooks.setFee(123);
->>>>>>> aea86abc
 
         // afterInitialize will try to update the fee, and fail
         vm.expectRevert(IPoolManager.UnauthorizedDynamicSwapFeeUpdate.selector);
@@ -135,18 +125,8 @@
         PoolSwapTest.TestSettings memory testSettings =
             PoolSwapTest.TestSettings({withdrawTokens: true, settleUsingTransfer: true, currencyAlreadySent: false});
 
-<<<<<<< HEAD
-        vm.expectEmit(true, true, true, true, address(manager));
-        emit Swap(key.toId(), address(swapRouter), -100, 98, 79228162514264329749955861424, 1e18, -1, 456);
-        bytes memory data = abi.encode(true, uint24(456));
-
-        snapStart("update dynamic fee in before swap");
-        swapRouter.swap(key, params, testSettings, data);
-        snapEnd();
-=======
         vm.expectRevert(SwapFeeLibrary.FeeTooLarge.selector);
         swapRouter.swap(key, params, testSettings, ZERO_BYTES);
->>>>>>> aea86abc
     }
 
     function test_updateDynamicSwapFee_beforeSwap_succeeds_gas() public {
@@ -160,12 +140,7 @@
             PoolSwapTest.TestSettings({withdrawTokens: true, settleUsingTransfer: true, currencyAlreadySent: false});
 
         vm.expectEmit(true, true, true, true, address(manager));
-<<<<<<< HEAD
         emit Swap(key.toId(), address(swapRouter), -100, 98, 79228162514264329749955861424, 1e18, -1, 123);
-        bytes memory data = abi.encode(false, uint24(0));
-=======
-        emit Swap(key.toId(), address(swapRouter), 100, -98, 79228162514264329749955861424, 1e18, -1, 123);
->>>>>>> aea86abc
 
         snapStart("update dynamic fee in before swap");
         swapRouter.swap(key, params, testSettings, ZERO_BYTES);
