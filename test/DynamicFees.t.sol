// SPDX-License-Identifier: UNLICENSED
pragma solidity ^0.8.20;

import {Test} from "forge-std/Test.sol";
import {Vm} from "forge-std/Vm.sol";
import {PoolId, PoolIdLibrary} from "../src/types/PoolId.sol";
import {Hooks} from "../src/libraries/Hooks.sol";
import {LPFeeLibrary} from "../src/libraries/LPFeeLibrary.sol";
import {IPoolManager} from "../src/interfaces/IPoolManager.sol";
import {IProtocolFees} from "../src/interfaces/IProtocolFees.sol";
import {IHooks} from "../src/interfaces/IHooks.sol";
import {PoolKey} from "../src/types/PoolKey.sol";
import {PoolManager} from "../src/PoolManager.sol";
import {PoolSwapTest} from "../src/test/PoolSwapTest.sol";
import {Deployers} from "./utils/Deployers.sol";
import {GasSnapshot} from "forge-gas-snapshot/GasSnapshot.sol";
import {DynamicFeesTestHook} from "../src/test/DynamicFeesTestHook.sol";
import {Currency} from "../src/types/Currency.sol";
import {MockERC20} from "solmate/test/utils/mocks/MockERC20.sol";
import {Pool} from "../src/libraries/Pool.sol";
import {BalanceDelta, BalanceDeltaLibrary} from "../src/types/BalanceDelta.sol";
import {StateLibrary} from "../src/libraries/StateLibrary.sol";

contract TestDynamicFees is Test, Deployers, GasSnapshot {
    using StateLibrary for IPoolManager;
    using PoolIdLibrary for PoolKey;

    DynamicFeesTestHook dynamicFeesHooks = DynamicFeesTestHook(
        address(
            uint160(
                uint256(type(uint160).max) & clearAllHookPermissionsMask | Hooks.BEFORE_SWAP_FLAG
                    | Hooks.AFTER_INITIALIZE_FLAG
            )
        )
    );

    DynamicFeesTestHook dynamicFeesNoHooks =
        DynamicFeesTestHook(address(uint160(uint256(type(uint160).max) & clearAllHookPermissionsMask)));

    event Swap(
        PoolId indexed poolId,
        address indexed sender,
        int128 amount0,
        int128 amount1,
        uint160 sqrtPriceX96,
        uint128 liquidity,
        int24 tick,
        uint24 fee
    );

    function setUp() public {
        DynamicFeesTestHook impl = new DynamicFeesTestHook();
        vm.etch(address(dynamicFeesHooks), address(impl).code);
        vm.etch(address(dynamicFeesNoHooks), address(impl).code);

        deployFreshManagerAndRouters();
        dynamicFeesHooks.setManager(IPoolManager(manager));
        dynamicFeesNoHooks.setManager(IPoolManager(manager));

        deployMintAndApprove2Currencies();
        (key,) = initPoolAndAddLiquidity(
            currency0,
            currency1,
            IHooks(address(dynamicFeesHooks)),
            LPFeeLibrary.DYNAMIC_FEE_FLAG,
            SQRT_PRICE_1_1,
            ZERO_BYTES
        );
    }

    function test_updateDynamicLPFee_afterInitialize_failsWithTooLargeFee() public {
        key.tickSpacing = 30;
<<<<<<< HEAD
        dynamicFeesHooks.setFee(1000001);
        vm.expectRevert(
            abi.encodeWithSelector(
                Hooks.FailedHookCall.selector, abi.encodeWithSelector(LPFeeLibrary.FeeTooLarge.selector)
            )
        );
=======
        uint24 fee = 1000001;
        dynamicFeesHooks.setFee(fee);

        vm.expectRevert(abi.encodeWithSelector(LPFeeLibrary.LPFeeTooLarge.selector, fee));
>>>>>>> 58626828
        manager.initialize(key, SQRT_PRICE_1_1, ZERO_BYTES);
    }

    function test_initialize_initializesFeeTo0() public {
        key.hooks = dynamicFeesNoHooks;

        // this fee is not fetched as theres no afterInitialize hook
        dynamicFeesNoHooks.setFee(1000000);

        manager.initialize(key, SQRT_PRICE_1_1, ZERO_BYTES);
        assertEq(_fetchPoolLPFee(key), 0);
    }

    function test_updateDynamicLPFee_afterInitialize_initializesFee() public {
        key.tickSpacing = 30;
        dynamicFeesHooks.setFee(123);

        manager.initialize(key, SQRT_PRICE_1_1, ZERO_BYTES);
        assertEq(_fetchPoolLPFee(key), 123);
    }

    function test_updateDynamicLPFee_revertsIfCallerIsntHook() public {
        vm.expectRevert(IPoolManager.UnauthorizedDynamicLPFeeUpdate.selector);
        manager.updateDynamicLPFee(key, 123);
    }

    function test_updateDynamicLPFee_revertsIfPoolHasStaticFee() public {
        key.fee = 3000; // static fee
        dynamicFeesHooks.setFee(123);

        // afterInitialize will try to update the fee, and fail
        vm.expectRevert(
            abi.encodeWithSelector(
                Hooks.FailedHookCall.selector,
                abi.encodeWithSelector(IPoolManager.UnauthorizedDynamicLPFeeUpdate.selector)
            )
        );
        manager.initialize(key, SQRT_PRICE_1_1, ZERO_BYTES);
    }

    function test_updateDynamicLPFee_beforeSwap_failsWithTooLargeFee() public {
        assertEq(_fetchPoolLPFee(key), 0);

        uint24 fee = 1000001;
        dynamicFeesHooks.setFee(1000001);

        PoolSwapTest.TestSettings memory testSettings =
            PoolSwapTest.TestSettings({takeClaims: false, settleUsingBurn: false});

<<<<<<< HEAD
        vm.expectRevert(
            abi.encodeWithSelector(
                Hooks.FailedHookCall.selector, abi.encodeWithSelector(LPFeeLibrary.FeeTooLarge.selector)
            )
        );
=======
        vm.expectRevert(abi.encodeWithSelector(LPFeeLibrary.LPFeeTooLarge.selector, fee));
>>>>>>> 58626828
        swapRouter.swap(key, SWAP_PARAMS, testSettings, ZERO_BYTES);
    }

    function test_updateDynamicLPFee_beforeSwap_succeeds_gas() public {
        assertEq(_fetchPoolLPFee(key), 0);

        dynamicFeesHooks.setFee(123);

        PoolSwapTest.TestSettings memory testSettings =
            PoolSwapTest.TestSettings({takeClaims: false, settleUsingBurn: false});

        vm.expectEmit(true, true, true, true, address(manager));
        emit Swap(key.toId(), address(swapRouter), -100, 98, 79228162514264329749955861424, 1e18, -1, 123);

        swapRouter.swap(key, SWAP_PARAMS, testSettings, ZERO_BYTES);
        snapLastCall("update dynamic fee in before swap");

        assertEq(_fetchPoolLPFee(key), 123);
    }

    function test_swap_100PercentLPFee_AmountIn_NoProtocol() public {
        assertEq(_fetchPoolLPFee(key), 0);

        dynamicFeesHooks.setFee(1000000);

        PoolSwapTest.TestSettings memory testSettings =
            PoolSwapTest.TestSettings({takeClaims: false, settleUsingBurn: false});

        vm.expectEmit(true, true, true, true, address(manager));
        emit Swap(key.toId(), address(swapRouter), -100, 0, SQRT_PRICE_1_1, 1e18, -1, 1000000);

        swapRouter.swap(key, SWAP_PARAMS, testSettings, ZERO_BYTES);

        assertEq(_fetchPoolLPFee(key), 1000000);
    }

    function test_swap_50PercentLPFee_AmountIn_NoProtocol() public {
        assertEq(_fetchPoolLPFee(key), 0);

        dynamicFeesHooks.setFee(500000);

        PoolSwapTest.TestSettings memory testSettings =
            PoolSwapTest.TestSettings({takeClaims: false, settleUsingBurn: false});

        vm.expectEmit(true, true, true, true, address(manager));
        emit Swap(key.toId(), address(swapRouter), -100, 49, 79228162514264333632135824623, 1e18, -1, 500000);

        swapRouter.swap(key, SWAP_PARAMS, testSettings, ZERO_BYTES);

        assertEq(_fetchPoolLPFee(key), 500000);
    }

    function test_swap_50PercentLPFee_AmountOut_NoProtocol() public {
        assertEq(_fetchPoolLPFee(key), 0);

        dynamicFeesHooks.setFee(500000);

        IPoolManager.SwapParams memory params =
            IPoolManager.SwapParams({zeroForOne: true, amountSpecified: 100, sqrtPriceLimitX96: SQRT_PRICE_1_2});
        PoolSwapTest.TestSettings memory testSettings =
            PoolSwapTest.TestSettings({takeClaims: false, settleUsingBurn: false});

        vm.expectEmit(true, true, true, true, address(manager));
        emit Swap(key.toId(), address(swapRouter), -202, 100, 79228162514264329670727698909, 1e18, -1, 500000);

        swapRouter.swap(key, params, testSettings, ZERO_BYTES);

        assertEq(_fetchPoolLPFee(key), 500000);
    }

    function test_swap_revertsWith_InvalidFeeForExactOut_whenFeeIsMax() public {
        assertEq(_fetchPoolLPFee(key), 0);

        dynamicFeesHooks.setFee(1000000);

        IPoolManager.SwapParams memory params =
            IPoolManager.SwapParams({zeroForOne: true, amountSpecified: 100, sqrtPriceLimitX96: SQRT_PRICE_1_2});
        PoolSwapTest.TestSettings memory testSettings =
            PoolSwapTest.TestSettings({takeClaims: false, settleUsingBurn: false});

        vm.expectRevert(Pool.InvalidFeeForExactOut.selector);
        swapRouter.swap(key, params, testSettings, ZERO_BYTES);
    }

    function test_swap_99PercentFee_AmountOut_WithProtocol() public {
        assertEq(_fetchPoolLPFee(key), 0);

        dynamicFeesHooks.setFee(999999);

        vm.prank(address(feeController));
        manager.setProtocolFee(key, 1000);

        IPoolManager.SwapParams memory params =
            IPoolManager.SwapParams({zeroForOne: true, amountSpecified: 100, sqrtPriceLimitX96: SQRT_PRICE_1_2});
        PoolSwapTest.TestSettings memory testSettings =
            PoolSwapTest.TestSettings({takeClaims: false, settleUsingBurn: false});

        vm.expectEmit(true, true, true, true, address(manager));
        emit Swap(key.toId(), address(swapRouter), -101000000, 100, 79228162514264329670727698909, 1e18, -1, 999999);

        BalanceDelta delta = swapRouter.swap(key, params, testSettings, ZERO_BYTES);
        snapLastCall("swap with lp fee and protocol fee");

        uint256 expectedProtocolFee = uint256(uint128(-delta.amount0())) * 1000 / 1e6;
        assertEq(manager.protocolFeesAccrued(currency0), expectedProtocolFee);

        assertEq(_fetchPoolLPFee(key), 999999);
    }

    function test_swap_100PercentFee_AmountIn_WithProtocol() public {
        assertEq(_fetchPoolLPFee(key), 0);

        dynamicFeesHooks.setFee(1000000);

        vm.prank(address(feeController));
        manager.setProtocolFee(key, 1000);

        IPoolManager.SwapParams memory params =
            IPoolManager.SwapParams({zeroForOne: true, amountSpecified: -1000, sqrtPriceLimitX96: SQRT_PRICE_1_2});
        PoolSwapTest.TestSettings memory testSettings =
            PoolSwapTest.TestSettings({takeClaims: false, settleUsingBurn: false});

        vm.expectEmit(true, true, true, true, address(manager));
        emit Swap(key.toId(), address(swapRouter), -1000, 0, SQRT_PRICE_1_1, 1e18, -1, 1000000);

        swapRouter.swap(key, params, testSettings, ZERO_BYTES);

        uint256 expectedProtocolFee = uint256(-params.amountSpecified) * 1000 / 1e6;
        assertEq(manager.protocolFeesAccrued(currency0), expectedProtocolFee);
    }

    function test_emitsSwapFee() public {
        assertEq(_fetchPoolLPFee(key), 0);

        dynamicFeesHooks.setFee(123);

        vm.prank(address(feeController));
        manager.setProtocolFee(key, 1000);

        PoolSwapTest.TestSettings memory testSettings =
            PoolSwapTest.TestSettings({takeClaims: false, settleUsingBurn: false});

        vm.expectEmit(true, true, true, true, address(manager));
        emit Swap(key.toId(), address(swapRouter), -100, 98, 79228162514264329749955861424, 1e18, -1, 1122);

        swapRouter.swap(key, SWAP_PARAMS, testSettings, ZERO_BYTES);

        assertEq(_fetchPoolLPFee(key), 123);
    }

    function test_fuzz_ProtocolAndLPFee(uint24 lpFee, uint16 protocolFee0, uint16 protocolFee1, int256 amountSpecified)
        public
    {
        assertEq(_fetchPoolLPFee(key), 0);

        lpFee = uint16(bound(lpFee, 0, 1000000));
        protocolFee0 = uint16(bound(protocolFee0, 0, 1000));
        protocolFee1 = uint16(bound(protocolFee1, 0, 1000));
        vm.assume(amountSpecified != 0);

        uint24 protocolFee = (uint24(protocolFee1) << 12) | uint24(protocolFee0);
        dynamicFeesHooks.setFee(lpFee);

        vm.prank(address(feeController));
        manager.setProtocolFee(key, protocolFee);

        IPoolManager.SwapParams memory params = IPoolManager.SwapParams({
            zeroForOne: true,
            amountSpecified: amountSpecified,
            sqrtPriceLimitX96: SQRT_PRICE_1_2
        });
        PoolSwapTest.TestSettings memory testSettings =
            PoolSwapTest.TestSettings({takeClaims: false, settleUsingBurn: false});

        BalanceDelta delta = swapRouter.swap(key, params, testSettings, ZERO_BYTES);

        uint256 expectedProtocolFee = uint256(uint128(-delta.amount0())) * protocolFee0 / 1e6;
        assertEq(manager.protocolFeesAccrued(currency0), expectedProtocolFee);
    }

    function test_swap_withDynamicFee_gas() public {
        (key,) = initPoolAndAddLiquidity(
            currency0, currency1, dynamicFeesNoHooks, LPFeeLibrary.DYNAMIC_FEE_FLAG, SQRT_PRICE_1_1, ZERO_BYTES
        );

        assertEq(_fetchPoolLPFee(key), 0);
        dynamicFeesNoHooks.forcePoolFeeUpdate(key, 123);
        assertEq(_fetchPoolLPFee(key), 123);

        PoolSwapTest.TestSettings memory testSettings =
            PoolSwapTest.TestSettings({takeClaims: false, settleUsingBurn: false});

        vm.expectEmit(true, true, true, true, address(manager));
        emit Swap(key.toId(), address(swapRouter), -100, 98, 79228162514264329749955861424, 1e18, -1, 123);

        swapRouter.swap(key, SWAP_PARAMS, testSettings, ZERO_BYTES);
        snapLastCall("swap with dynamic fee");
    }

    function _fetchPoolLPFee(PoolKey memory _key) internal view returns (uint256 lpFee) {
        PoolId id = _key.toId();
        (,,, lpFee) = manager.getSlot0(id);
    }
}<|MERGE_RESOLUTION|>--- conflicted
+++ resolved
@@ -70,19 +70,14 @@
 
     function test_updateDynamicLPFee_afterInitialize_failsWithTooLargeFee() public {
         key.tickSpacing = 30;
-<<<<<<< HEAD
-        dynamicFeesHooks.setFee(1000001);
+        uint24 fee = 1000001;
+        dynamicFeesHooks.setFee(fee);
+
         vm.expectRevert(
             abi.encodeWithSelector(
-                Hooks.FailedHookCall.selector, abi.encodeWithSelector(LPFeeLibrary.FeeTooLarge.selector)
+                Hooks.FailedHookCall.selector, abi.encodeWithSelector(LPFeeLibrary.LPFeeTooLarge.selector, fee)
             )
         );
-=======
-        uint24 fee = 1000001;
-        dynamicFeesHooks.setFee(fee);
-
-        vm.expectRevert(abi.encodeWithSelector(LPFeeLibrary.LPFeeTooLarge.selector, fee));
->>>>>>> 58626828
         manager.initialize(key, SQRT_PRICE_1_1, ZERO_BYTES);
     }
 
@@ -132,15 +127,11 @@
         PoolSwapTest.TestSettings memory testSettings =
             PoolSwapTest.TestSettings({takeClaims: false, settleUsingBurn: false});
 
-<<<<<<< HEAD
         vm.expectRevert(
             abi.encodeWithSelector(
-                Hooks.FailedHookCall.selector, abi.encodeWithSelector(LPFeeLibrary.FeeTooLarge.selector)
+                Hooks.FailedHookCall.selector, abi.encodeWithSelector(LPFeeLibrary.LPFeeTooLarge.selector, fee)
             )
         );
-=======
-        vm.expectRevert(abi.encodeWithSelector(LPFeeLibrary.LPFeeTooLarge.selector, fee));
->>>>>>> 58626828
         swapRouter.swap(key, SWAP_PARAMS, testSettings, ZERO_BYTES);
     }
 
