--- conflicted
+++ resolved
@@ -26,15 +26,9 @@
         address(
             uint160(0xFFfFfFffFFfffFFfFFfFFFFFffFFFffffFfFFFfF)
                 & uint160(
-<<<<<<< HEAD
                     ~Hooks.BEFORE_INITIALIZE_FLAG & ~Hooks.AFTER_INITIALIZE_FLAG & ~Hooks.BEFORE_ADD_LIQUIDITY_FLAG
                         & ~Hooks.AFTER_ADD_LIQUIDITY_FLAG & ~Hooks.AFTER_SWAP_FLAG & ~Hooks.BEFORE_DONATE_FLAG
-                        & ~Hooks.AFTER_DONATE_FLAG
-=======
-                    ~Hooks.BEFORE_INITIALIZE_FLAG & ~Hooks.AFTER_INITIALIZE_FLAG & ~Hooks.BEFORE_MODIFY_POSITION_FLAG
-                        & ~Hooks.AFTER_MODIFY_POSITION_FLAG & ~Hooks.AFTER_SWAP_FLAG & ~Hooks.BEFORE_DONATE_FLAG
                         & ~Hooks.AFTER_DONATE_FLAG & ~Hooks.NO_OP_FLAG
->>>>>>> 06564d33
                 )
         )
     );
@@ -43,15 +37,9 @@
         address(
             uint160(0xFFfFfFffFFfffFFfFFfFFFFFffFFFffffFfFFFfF)
                 & uint160(
-<<<<<<< HEAD
                     ~Hooks.BEFORE_INITIALIZE_FLAG & ~Hooks.AFTER_INITIALIZE_FLAG & ~Hooks.BEFORE_ADD_LIQUIDITY_FLAG
                         & ~Hooks.AFTER_ADD_LIQUIDITY_FLAG & ~Hooks.BEFORE_SWAP_FLAG & ~Hooks.AFTER_SWAP_FLAG
-                        & ~Hooks.BEFORE_DONATE_FLAG & ~Hooks.AFTER_DONATE_FLAG
-=======
-                    ~Hooks.BEFORE_INITIALIZE_FLAG & ~Hooks.AFTER_INITIALIZE_FLAG & ~Hooks.BEFORE_MODIFY_POSITION_FLAG
-                        & ~Hooks.AFTER_MODIFY_POSITION_FLAG & ~Hooks.BEFORE_SWAP_FLAG & ~Hooks.AFTER_SWAP_FLAG
                         & ~Hooks.BEFORE_DONATE_FLAG & ~Hooks.AFTER_DONATE_FLAG & ~Hooks.NO_OP_FLAG
->>>>>>> 06564d33
                 )
         )
     );
