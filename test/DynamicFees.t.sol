// SPDX-License-Identifier: UNLICENSED
pragma solidity ^0.8.20;

import {Test} from "forge-std/Test.sol";
import {Vm} from "forge-std/Vm.sol";
import {PoolId, PoolIdLibrary} from "../src/types/PoolId.sol";
import {Hooks} from "../src/libraries/Hooks.sol";
import {SwapFeeLibrary} from "../src/libraries/SwapFeeLibrary.sol";
import {IPoolManager} from "../src/interfaces/IPoolManager.sol";
import {IProtocolFees} from "../src/interfaces/IProtocolFees.sol";
import {IHooks} from "../src/interfaces/IHooks.sol";
import {PoolKey} from "../src/types/PoolKey.sol";
import {PoolManager} from "../src/PoolManager.sol";
import {PoolSwapTest} from "../src/test/PoolSwapTest.sol";
import {Deployers} from "./utils/Deployers.sol";
import {GasSnapshot} from "forge-gas-snapshot/GasSnapshot.sol";
import {DynamicFeesTestHook} from "../src/test/DynamicFeesTestHook.sol";
import {Currency, CurrencyLibrary} from "../src/types/Currency.sol";
import {MockERC20} from "solmate/test/utils/mocks/MockERC20.sol";

contract TestDynamicFees is Test, Deployers, GasSnapshot {
    using PoolIdLibrary for PoolKey;

    DynamicFeesTestHook dynamicFeesHooks = DynamicFeesTestHook(
        address(
            uint160(0xFFfFfFffFFfffFFfFFfFFFFFffFFFffffFfFFFfF)
                & uint160(
                    ~Hooks.BEFORE_INITIALIZE_FLAG & ~Hooks.BEFORE_ADD_LIQUIDITY_FLAG & ~Hooks.AFTER_ADD_LIQUIDITY_FLAG
                        & ~Hooks.BEFORE_REMOVE_LIQUIDITY_FLAG & ~Hooks.AFTER_REMOVE_LIQUIDITY_FLAG & ~Hooks.AFTER_SWAP_FLAG
                        & ~Hooks.BEFORE_DONATE_FLAG & ~Hooks.AFTER_DONATE_FLAG
                )
        )
    );

    DynamicFeesTestHook dynamicFeesNoHooks = DynamicFeesTestHook(
        address(
            uint160(0xFFfFfFffFFfffFFfFFfFFFFFffFFFffffFfFFFfF)
                & uint160(
                    ~Hooks.BEFORE_INITIALIZE_FLAG & ~Hooks.AFTER_INITIALIZE_FLAG & ~Hooks.BEFORE_ADD_LIQUIDITY_FLAG
                        & ~Hooks.AFTER_ADD_LIQUIDITY_FLAG & ~Hooks.BEFORE_REMOVE_LIQUIDITY_FLAG
                        & ~Hooks.AFTER_REMOVE_LIQUIDITY_FLAG & ~Hooks.BEFORE_SWAP_FLAG & ~Hooks.AFTER_SWAP_FLAG
                        & ~Hooks.BEFORE_DONATE_FLAG & ~Hooks.AFTER_DONATE_FLAG
                )
        )
    );

    event Swap(
        PoolId indexed poolId,
        address indexed sender,
        int128 amount0,
        int128 amount1,
        uint160 sqrtPriceX96,
        uint128 liquidity,
        int24 tick,
        uint24 fee
    );

    function setUp() public {
        DynamicFeesTestHook impl = new DynamicFeesTestHook();
        vm.etch(address(dynamicFeesHooks), address(impl).code);
        vm.etch(address(dynamicFeesNoHooks), address(impl).code);

        deployFreshManagerAndRouters();
        dynamicFeesHooks.setManager(IPoolManager(manager));
        dynamicFeesNoHooks.setManager(IPoolManager(manager));

        (currency0, currency1) = deployMintAndApprove2Currencies();
        (key,) = initPoolAndAddLiquidity(
            currency0,
            currency1,
            IHooks(address(dynamicFeesHooks)),
            SwapFeeLibrary.DYNAMIC_FEE_FLAG,
            SQRT_RATIO_1_1,
            ZERO_BYTES
        );
    }

    function test_updateDynamicSwapFee_afterInitialize_failsWithTooLargeFee() public {
        key.tickSpacing = 30;
        dynamicFeesHooks.setFee(1000001);

        vm.expectRevert(SwapFeeLibrary.FeeTooLarge.selector);
        manager.initialize(key, SQRT_RATIO_1_1, ZERO_BYTES);
    }

    function test_initialize_initializesFeeTo0() public {
        key.hooks = dynamicFeesNoHooks;

        // this fee is not fetched as theres no afterInitialize hook
        dynamicFeesNoHooks.setFee(1000000);

        manager.initialize(key, SQRT_RATIO_1_1, ZERO_BYTES);
        assertEq(_fetchPoolSwapFee(key), 0);
    }

    function test_updateDynamicSwapFee_afterInitialize_initializesFee() public {
        key.tickSpacing = 30;
        dynamicFeesHooks.setFee(123);

        manager.initialize(key, SQRT_RATIO_1_1, ZERO_BYTES);
        assertEq(_fetchPoolSwapFee(key), 123);
    }

    function test_updateDynamicSwapFee_revertsIfCallerIsntHook() public {
        vm.expectRevert(IPoolManager.UnauthorizedDynamicSwapFeeUpdate.selector);
        manager.updateDynamicSwapFee(key, 123);
    }

    function test_updateDynamicSwapFee_revertsIfPoolHasStaticFee() public {
        key.fee = 3000; // static fee
        dynamicFeesHooks.setFee(123);

        // afterInitialize will try to update the fee, and fail
        vm.expectRevert(IPoolManager.UnauthorizedDynamicSwapFeeUpdate.selector);
        manager.initialize(key, SQRT_RATIO_1_1, ZERO_BYTES);
    }

    function test_updateDynamicSwapFee_beforeSwap_failsWithTooLargeFee() public {
        assertEq(_fetchPoolSwapFee(key), 0);

        dynamicFeesHooks.setFee(1000001);

        IPoolManager.SwapParams memory params =
            IPoolManager.SwapParams({zeroForOne: true, amountSpecified: -100, sqrtPriceLimitX96: SQRT_RATIO_1_2});
        PoolSwapTest.TestSettings memory testSettings =
<<<<<<< HEAD
            PoolSwapTest.TestSettings({withdrawTokens: true, settleUsingTransfer: true});
=======
            PoolSwapTest.TestSettings({takeClaims: false, settleUsingBurn: false, currencyAlreadySent: false});
>>>>>>> c164fd09

        vm.expectRevert(SwapFeeLibrary.FeeTooLarge.selector);
        swapRouter.swap(key, params, testSettings, ZERO_BYTES);
    }

    function test_updateDynamicSwapFee_beforeSwap_succeeds_gas() public {
        assertEq(_fetchPoolSwapFee(key), 0);

        dynamicFeesHooks.setFee(123);

        IPoolManager.SwapParams memory params =
            IPoolManager.SwapParams({zeroForOne: true, amountSpecified: -100, sqrtPriceLimitX96: SQRT_RATIO_1_2});
        PoolSwapTest.TestSettings memory testSettings =
<<<<<<< HEAD
            PoolSwapTest.TestSettings({withdrawTokens: true, settleUsingTransfer: true});
=======
            PoolSwapTest.TestSettings({takeClaims: false, settleUsingBurn: false, currencyAlreadySent: false});
>>>>>>> c164fd09

        vm.expectEmit(true, true, true, true, address(manager));
        emit Swap(key.toId(), address(swapRouter), -100, 98, 79228162514264329749955861424, 1e18, -1, 123);

        snapStart("update dynamic fee in before swap");
        swapRouter.swap(key, params, testSettings, ZERO_BYTES);
        snapEnd();

        assertEq(_fetchPoolSwapFee(key), 123);
    }

    function test_swap_withDynamicFee_gas() public {
        (key,) = initPoolAndAddLiquidity(
            currency0, currency1, dynamicFeesNoHooks, SwapFeeLibrary.DYNAMIC_FEE_FLAG, SQRT_RATIO_1_1, ZERO_BYTES
        );

        assertEq(_fetchPoolSwapFee(key), 0);
        dynamicFeesNoHooks.forcePoolFeeUpdate(key, 123);
        assertEq(_fetchPoolSwapFee(key), 123);

        IPoolManager.SwapParams memory params =
            IPoolManager.SwapParams({zeroForOne: true, amountSpecified: -100, sqrtPriceLimitX96: SQRT_RATIO_1_2});
        PoolSwapTest.TestSettings memory testSettings =
<<<<<<< HEAD
            PoolSwapTest.TestSettings({withdrawTokens: true, settleUsingTransfer: true});
=======
            PoolSwapTest.TestSettings({takeClaims: false, settleUsingBurn: false, currencyAlreadySent: false});
>>>>>>> c164fd09

        vm.expectEmit(true, true, true, true, address(manager));
        emit Swap(key.toId(), address(swapRouter), -100, 98, 79228162514264329749955861424, 1e18, -1, 123);

        snapStart("swap with dynamic fee");
        swapRouter.swap(key, params, testSettings, ZERO_BYTES);
        snapEnd();
    }

    function _fetchPoolSwapFee(PoolKey memory _key) internal view returns (uint256 swapFee) {
        PoolId id = _key.toId();
        (,,, swapFee) = manager.getSlot0(id);
    }
}<|MERGE_RESOLUTION|>--- conflicted
+++ resolved
@@ -123,11 +123,7 @@
         IPoolManager.SwapParams memory params =
             IPoolManager.SwapParams({zeroForOne: true, amountSpecified: -100, sqrtPriceLimitX96: SQRT_RATIO_1_2});
         PoolSwapTest.TestSettings memory testSettings =
-<<<<<<< HEAD
-            PoolSwapTest.TestSettings({withdrawTokens: true, settleUsingTransfer: true});
-=======
-            PoolSwapTest.TestSettings({takeClaims: false, settleUsingBurn: false, currencyAlreadySent: false});
->>>>>>> c164fd09
+            PoolSwapTest.TestSettings({takeClaims: false, settleUsingBurn: false});
 
         vm.expectRevert(SwapFeeLibrary.FeeTooLarge.selector);
         swapRouter.swap(key, params, testSettings, ZERO_BYTES);
@@ -141,11 +137,7 @@
         IPoolManager.SwapParams memory params =
             IPoolManager.SwapParams({zeroForOne: true, amountSpecified: -100, sqrtPriceLimitX96: SQRT_RATIO_1_2});
         PoolSwapTest.TestSettings memory testSettings =
-<<<<<<< HEAD
-            PoolSwapTest.TestSettings({withdrawTokens: true, settleUsingTransfer: true});
-=======
-            PoolSwapTest.TestSettings({takeClaims: false, settleUsingBurn: false, currencyAlreadySent: false});
->>>>>>> c164fd09
+            PoolSwapTest.TestSettings({takeClaims: false, settleUsingBurn: false});
 
         vm.expectEmit(true, true, true, true, address(manager));
         emit Swap(key.toId(), address(swapRouter), -100, 98, 79228162514264329749955861424, 1e18, -1, 123);
@@ -169,11 +161,7 @@
         IPoolManager.SwapParams memory params =
             IPoolManager.SwapParams({zeroForOne: true, amountSpecified: -100, sqrtPriceLimitX96: SQRT_RATIO_1_2});
         PoolSwapTest.TestSettings memory testSettings =
-<<<<<<< HEAD
-            PoolSwapTest.TestSettings({withdrawTokens: true, settleUsingTransfer: true});
-=======
-            PoolSwapTest.TestSettings({takeClaims: false, settleUsingBurn: false, currencyAlreadySent: false});
->>>>>>> c164fd09
+            PoolSwapTest.TestSettings({takeClaims: false, settleUsingBurn: false});
 
         vm.expectEmit(true, true, true, true, address(manager));
         emit Swap(key.toId(), address(swapRouter), -100, 98, 79228162514264329749955861424, 1e18, -1, 123);
