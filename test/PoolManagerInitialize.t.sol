// SPDX-License-Identifier: UNLICENSED
pragma solidity ^0.8.20;

import {Test} from "forge-std/Test.sol";
import {IHooks} from "../src/interfaces/IHooks.sol";
import {Hooks} from "../src/libraries/Hooks.sol";
import {IPoolManager} from "../src/interfaces/IPoolManager.sol";
import {IFees} from "../src/interfaces/IFees.sol";
import {PoolManager} from "../src/PoolManager.sol";
import {TickMath} from "../src/libraries/TickMath.sol";
import {Pool} from "../src/libraries/Pool.sol";
import {Deployers} from "./utils/Deployers.sol";
import {Currency, CurrencyLibrary} from "../src/types/Currency.sol";
import {MockHooks} from "../src/test/MockHooks.sol";
import {MockContract} from "../src/test/MockContract.sol";
import {EmptyTestHooks} from "../src/test/EmptyTestHooks.sol";
import {PoolKey} from "../src/types/PoolKey.sol";
import {GasSnapshot} from "forge-gas-snapshot/GasSnapshot.sol";
import {PoolId, PoolIdLibrary} from "../src/types/PoolId.sol";
import {FeeLibrary} from "../src/libraries/FeeLibrary.sol";
import {ProtocolFeeControllerTest} from "../src/test/ProtocolFeeControllerTest.sol";
import {IProtocolFeeController} from "../src/interfaces/IProtocolFeeController.sol";

contract PoolManagerInitializeTest is Test, Deployers, GasSnapshot {
    using Hooks for IHooks;
    using PoolIdLibrary for PoolKey;
    using FeeLibrary for uint24;

    event Initialize(
        PoolId indexed poolId,
        Currency indexed currency0,
        Currency indexed currency1,
        uint24 fee,
        int24 tickSpacing,
        IHooks hooks
    );

    address ADDRESS_ZERO = address(0);
    address EMPTY_HOOKS = address(0xf000000000000000000000000000000000000000);
    address ALL_HOOKS = address(0xff00000000000000000000000000000000000001);
    address MOCK_HOOKS = address(0xfF00000000000000000000000000000000000000);

    function setUp() public {
        deployFreshManagerAndRouters();
        (currency0, currency1) = deployMintAndApprove2Currencies();

        uninitializedKey = PoolKey({
            currency0: currency0,
            currency1: currency1,
            fee: 3000,
            hooks: IHooks(ADDRESS_ZERO),
            tickSpacing: 60
        });
    }

    function test_initialize(PoolKey memory key0, uint160 sqrtPriceX96) public {
        // Assumptions tested in Pool.t.sol
        sqrtPriceX96 = uint160(bound(sqrtPriceX96, TickMath.MIN_SQRT_RATIO, TickMath.MAX_SQRT_RATIO - 1));

        // tested in Hooks.t.sol
        key0.hooks = IHooks(ADDRESS_ZERO);

        if (key0.fee & FeeLibrary.STATIC_FEE_MASK >= 1000000) {
            vm.expectRevert(abi.encodeWithSelector(IFees.FeeTooLarge.selector));
            initializeRouter.initialize(key0, sqrtPriceX96, ZERO_BYTES);
        } else if (key0.tickSpacing > manager.MAX_TICK_SPACING()) {
            vm.expectRevert(abi.encodeWithSelector(IPoolManager.TickSpacingTooLarge.selector));
            initializeRouter.initialize(key0, sqrtPriceX96, ZERO_BYTES);
        } else if (key0.tickSpacing < manager.MIN_TICK_SPACING()) {
            vm.expectRevert(abi.encodeWithSelector(IPoolManager.TickSpacingTooSmall.selector));
            initializeRouter.initialize(key0, sqrtPriceX96, ZERO_BYTES);
        } else if (key0.currency0 >= key0.currency1) {
            vm.expectRevert(abi.encodeWithSelector(IPoolManager.CurrenciesOutOfOrderOrEqual.selector));
            initializeRouter.initialize(key0, sqrtPriceX96, ZERO_BYTES);
        } else if (!key0.hooks.isValidHookAddress(key0.fee)) {
            vm.expectRevert(abi.encodeWithSelector(Hooks.HookAddressNotValid.selector, address(key0.hooks)));
            initializeRouter.initialize(key0, sqrtPriceX96, ZERO_BYTES);
        } else {
            vm.expectEmit(true, true, true, true);
            emit Initialize(key0.toId(), key0.currency0, key0.currency1, key0.fee, key0.tickSpacing, key0.hooks);
            initializeRouter.initialize(key0, sqrtPriceX96, ZERO_BYTES);

            (Pool.Slot0 memory slot0,,,) = manager.pools(key0.toId());
            assertEq(slot0.sqrtPriceX96, sqrtPriceX96);
            assertEq(slot0.protocolFee, 0);
        }
    }

    function test_initialize_forNativeTokens(uint160 sqrtPriceX96) public {
        // Assumptions tested in Pool.t.sol
        sqrtPriceX96 = uint160(bound(sqrtPriceX96, TickMath.MIN_SQRT_RATIO, TickMath.MAX_SQRT_RATIO - 1));
        uninitializedKey.currency0 = CurrencyLibrary.NATIVE;

        vm.expectEmit(true, true, true, true);
        emit Initialize(
            uninitializedKey.toId(),
            uninitializedKey.currency0,
            uninitializedKey.currency1,
            uninitializedKey.fee,
            uninitializedKey.tickSpacing,
            uninitializedKey.hooks
        );
        initializeRouter.initialize(uninitializedKey, sqrtPriceX96, ZERO_BYTES);

        (Pool.Slot0 memory slot0,,,) = manager.pools(uninitializedKey.toId());
        assertEq(slot0.sqrtPriceX96, sqrtPriceX96);
        assertEq(slot0.protocolFee, 0);
        assertEq(slot0.tick, TickMath.getTickAtSqrtRatio(sqrtPriceX96));
    }

    function test_initialize_succeedsWithHooks(uint160 sqrtPriceX96) public {
        // Assumptions tested in Pool.t.sol
        sqrtPriceX96 = uint160(bound(sqrtPriceX96, TickMath.MIN_SQRT_RATIO, TickMath.MAX_SQRT_RATIO - 1));

        address payable mockAddr = payable(address(uint160(Hooks.BEFORE_INITIALIZE_FLAG | Hooks.AFTER_INITIALIZE_FLAG)));
        address payable hookAddr = payable(MOCK_HOOKS);

        vm.etch(hookAddr, vm.getDeployedCode("EmptyTestHooks.sol:EmptyTestHooks"));
        MockContract mockContract = new MockContract();
        vm.etch(mockAddr, address(mockContract).code);

        MockContract(mockAddr).setImplementation(hookAddr);

        uninitializedKey.hooks = IHooks(mockAddr);

        int24 tick = initializeRouter.initialize(uninitializedKey, sqrtPriceX96, ZERO_BYTES);
        (Pool.Slot0 memory slot0,,,) = manager.pools(uninitializedKey.toId());
        assertEq(slot0.sqrtPriceX96, sqrtPriceX96, "sqrtPrice");

        bytes32 beforeSelector = MockHooks.beforeInitialize.selector;
        bytes memory beforeParams = abi.encode(address(initializeRouter), uninitializedKey, sqrtPriceX96, ZERO_BYTES);

        bytes32 afterSelector = MockHooks.afterInitialize.selector;
        bytes memory afterParams =
            abi.encode(address(initializeRouter), uninitializedKey, sqrtPriceX96, tick, ZERO_BYTES);

        assertEq(MockContract(mockAddr).timesCalledSelector(beforeSelector), 1, "beforeSelector count");
        assertTrue(MockContract(mockAddr).calledWithSelector(beforeSelector, beforeParams), "beforeSelector params");
        assertEq(MockContract(mockAddr).timesCalledSelector(afterSelector), 1, "afterSelector count");
        assertTrue(MockContract(mockAddr).calledWithSelector(afterSelector, afterParams), "afterSelector params");
    }

    function test_initialize_succeedsWithMaxTickSpacing(uint160 sqrtPriceX96) public {
        // Assumptions tested in Pool.t.sol
        sqrtPriceX96 = uint160(bound(sqrtPriceX96, TickMath.MIN_SQRT_RATIO, TickMath.MAX_SQRT_RATIO - 1));

        uninitializedKey.tickSpacing = manager.MAX_TICK_SPACING();

        vm.expectEmit(true, true, true, true);
        emit Initialize(
            uninitializedKey.toId(),
            uninitializedKey.currency0,
            uninitializedKey.currency1,
            uninitializedKey.fee,
            uninitializedKey.tickSpacing,
            uninitializedKey.hooks
        );

        initializeRouter.initialize(uninitializedKey, sqrtPriceX96, ZERO_BYTES);
    }

    function test_initialize_succeedsWithEmptyHooks(uint160 sqrtPriceX96) public {
        // Assumptions tested in Pool.t.sol
        sqrtPriceX96 = uint160(bound(sqrtPriceX96, TickMath.MIN_SQRT_RATIO, TickMath.MAX_SQRT_RATIO - 1));

        address hookEmptyAddr = EMPTY_HOOKS;

        MockHooks impl = new MockHooks();
        vm.etch(hookEmptyAddr, address(impl).code);
        MockHooks mockHooks = MockHooks(hookEmptyAddr);

        uninitializedKey.hooks = mockHooks;

        initializeRouter.initialize(uninitializedKey, sqrtPriceX96, ZERO_BYTES);
        (Pool.Slot0 memory slot0,,,) = manager.pools(uninitializedKey.toId());
        assertEq(slot0.sqrtPriceX96, sqrtPriceX96);
    }

    function test_initialize_revertsWithIdenticalTokens(uint160 sqrtPriceX96) public {
        // Assumptions tested in Pool.t.sol
        sqrtPriceX96 = uint160(bound(sqrtPriceX96, TickMath.MIN_SQRT_RATIO, TickMath.MAX_SQRT_RATIO - 1));

        // Both currencies are currency0
        uninitializedKey.currency1 = currency0;

        vm.expectRevert(IPoolManager.CurrenciesOutOfOrderOrEqual.selector);
        initializeRouter.initialize(uninitializedKey, sqrtPriceX96, ZERO_BYTES);
    }

    function test_initialize_revertsWithSameTokenCombo(uint160 sqrtPriceX96) public {
        // Assumptions tested in Pool.t.sol
        sqrtPriceX96 = uint160(bound(sqrtPriceX96, TickMath.MIN_SQRT_RATIO, TickMath.MAX_SQRT_RATIO - 1));

        uninitializedKey.currency1 = currency0;
        uninitializedKey.currency0 = currency1;

        vm.expectRevert(IPoolManager.CurrenciesOutOfOrderOrEqual.selector);
        initializeRouter.initialize(uninitializedKey, sqrtPriceX96, ZERO_BYTES);
    }

<<<<<<< HEAD
    function test_initialize_fetchFeeWhenController(uint16 protocolFee) public {
=======
    function test_initialize_fetchFeeWhenController(uint160 sqrtPriceX96) public {
        // Assumptions tested in Pool.t.sol
        sqrtPriceX96 = uint160(bound(sqrtPriceX96, TickMath.MIN_SQRT_RATIO, TickMath.MAX_SQRT_RATIO - 1));

>>>>>>> dc9f59cc
        manager.setProtocolFeeController(feeController);
        feeController.setSwapFeeForPool(uninitializedKey.toId(), protocolFee);

        uint8 fee0 = uint8(protocolFee >> 8);
        uint8 fee1 = uint8(protocolFee % 256);

        initializeRouter.initialize(uninitializedKey, SQRT_RATIO_1_1, ZERO_BYTES);

        (Pool.Slot0 memory slot0,,,) = manager.pools(uninitializedKey.toId());
        assertEq(slot0.sqrtPriceX96, SQRT_RATIO_1_1);
        if ((0 < fee0 && fee0 < 4) || (0 < fee1 && fee1 < 4)) {
            assertEq(slot0.protocolFee, 0);
        } else {
            assertEq(slot0.protocolFee, protocolFee);
        }
    }

    function test_initialize_revertsWhenPoolAlreadyInitialized(uint160 sqrtPriceX96) public {
        // Assumptions tested in Pool.t.sol
        sqrtPriceX96 = uint160(bound(sqrtPriceX96, TickMath.MIN_SQRT_RATIO, TickMath.MAX_SQRT_RATIO - 1));

        initializeRouter.initialize(uninitializedKey, sqrtPriceX96, ZERO_BYTES);
        vm.expectRevert(Pool.PoolAlreadyInitialized.selector);
        initializeRouter.initialize(uninitializedKey, sqrtPriceX96, ZERO_BYTES);
    }

    function test_initialize_failsWithIncorrectSelectors() public {
        address hookAddr = address(uint160(Hooks.BEFORE_INITIALIZE_FLAG | Hooks.AFTER_INITIALIZE_FLAG));

        MockHooks impl = new MockHooks();
        vm.etch(hookAddr, address(impl).code);
        MockHooks mockHooks = MockHooks(hookAddr);

        uninitializedKey.hooks = mockHooks;

        mockHooks.setReturnValue(mockHooks.beforeInitialize.selector, bytes4(0xdeadbeef));
        mockHooks.setReturnValue(mockHooks.afterInitialize.selector, bytes4(0xdeadbeef));

        // Fails at beforeInitialize hook.
        vm.expectRevert(Hooks.InvalidHookResponse.selector);
        initializeRouter.initialize(uninitializedKey, SQRT_RATIO_1_1, ZERO_BYTES);

        // Fail at afterInitialize hook.
        mockHooks.setReturnValue(mockHooks.beforeInitialize.selector, mockHooks.beforeInitialize.selector);
        vm.expectRevert(Hooks.InvalidHookResponse.selector);
        initializeRouter.initialize(uninitializedKey, SQRT_RATIO_1_1, ZERO_BYTES);
    }

    function test_initialize_succeedsWithCorrectSelectors() public {
        address hookAddr = address(uint160(Hooks.BEFORE_INITIALIZE_FLAG | Hooks.AFTER_INITIALIZE_FLAG));

        MockHooks impl = new MockHooks();
        vm.etch(hookAddr, address(impl).code);
        MockHooks mockHooks = MockHooks(hookAddr);

        uninitializedKey.hooks = mockHooks;

        mockHooks.setReturnValue(mockHooks.beforeInitialize.selector, mockHooks.beforeInitialize.selector);
        mockHooks.setReturnValue(mockHooks.afterInitialize.selector, mockHooks.afterInitialize.selector);

        vm.expectEmit(true, true, true, true);
        emit Initialize(
            uninitializedKey.toId(),
            uninitializedKey.currency0,
            uninitializedKey.currency1,
            uninitializedKey.fee,
            uninitializedKey.tickSpacing,
            uninitializedKey.hooks
        );

        initializeRouter.initialize(uninitializedKey, SQRT_RATIO_1_1, ZERO_BYTES);
    }

    function test_initialize_failsIfTickSpaceTooLarge(uint160 sqrtPriceX96) public {
        // Assumptions tested in Pool.t.sol
        sqrtPriceX96 = uint160(bound(sqrtPriceX96, TickMath.MIN_SQRT_RATIO, TickMath.MAX_SQRT_RATIO - 1));

        uninitializedKey.tickSpacing = manager.MAX_TICK_SPACING() + 1;

        vm.expectRevert(abi.encodeWithSelector(IPoolManager.TickSpacingTooLarge.selector));
        initializeRouter.initialize(uninitializedKey, sqrtPriceX96, ZERO_BYTES);
    }

    function test_initialize_failsIfTickSpaceZero(uint160 sqrtPriceX96) public {
        // Assumptions tested in Pool.t.sol
        sqrtPriceX96 = uint160(bound(sqrtPriceX96, TickMath.MIN_SQRT_RATIO, TickMath.MAX_SQRT_RATIO - 1));

        uninitializedKey.tickSpacing = 0;

        vm.expectRevert(abi.encodeWithSelector(IPoolManager.TickSpacingTooSmall.selector));
        initializeRouter.initialize(uninitializedKey, sqrtPriceX96, ZERO_BYTES);
    }

    function test_initialize_failsIfTickSpaceNeg(uint160 sqrtPriceX96) public {
        // Assumptions tested in Pool.t.sol
        sqrtPriceX96 = uint160(bound(sqrtPriceX96, TickMath.MIN_SQRT_RATIO, TickMath.MAX_SQRT_RATIO - 1));

        uninitializedKey.tickSpacing = -1;

        vm.expectRevert(abi.encodeWithSelector(IPoolManager.TickSpacingTooSmall.selector));
        initializeRouter.initialize(uninitializedKey, sqrtPriceX96, ZERO_BYTES);
    }

    function test_initialize_succeedsWithOutOfBoundsFeeController(uint160 sqrtPriceX96) public {
        // Assumptions tested in Pool.t.sol
        sqrtPriceX96 = uint160(bound(sqrtPriceX96, TickMath.MIN_SQRT_RATIO, TickMath.MAX_SQRT_RATIO - 1));

        manager.setProtocolFeeController(outOfBoundsFeeController);
        // expect initialize to succeed even though the controller reverts
        vm.expectEmit(true, true, true, true);
        emit Initialize(
            uninitializedKey.toId(),
            uninitializedKey.currency0,
            uninitializedKey.currency1,
            uninitializedKey.fee,
            uninitializedKey.tickSpacing,
            uninitializedKey.hooks
        );
        initializeRouter.initialize(uninitializedKey, sqrtPriceX96, ZERO_BYTES);
        // protocol fees should default to 0
        (Pool.Slot0 memory slot0,,,) = manager.pools(uninitializedKey.toId());
        assertEq(slot0.protocolFee, 0);
        // call to setProtocolFee should also revert
        vm.expectRevert(IFees.ProtocolFeeControllerCallFailedOrInvalidResult.selector);
        manager.setProtocolFee(uninitializedKey);
    }

    function test_initialize_succeedsWithRevertingFeeController(uint160 sqrtPriceX96) public {
        // Assumptions tested in Pool.t.sol
        sqrtPriceX96 = uint160(bound(sqrtPriceX96, TickMath.MIN_SQRT_RATIO, TickMath.MAX_SQRT_RATIO - 1));

        manager.setProtocolFeeController(revertingFeeController);
        // expect initialize to succeed even though the controller reverts
        vm.expectEmit(true, true, true, true);
        emit Initialize(
            uninitializedKey.toId(),
            uninitializedKey.currency0,
            uninitializedKey.currency1,
            uninitializedKey.fee,
            uninitializedKey.tickSpacing,
            uninitializedKey.hooks
        );
        initializeRouter.initialize(uninitializedKey, sqrtPriceX96, ZERO_BYTES);
        // protocol fees should default to 0
        (Pool.Slot0 memory slot0,,,) = manager.pools(uninitializedKey.toId());
        assertEq(slot0.protocolFee, 0);
    }

    function test_initialize_succeedsWithOverflowFeeController(uint160 sqrtPriceX96) public {
        // Assumptions tested in Pool.t.sol
        sqrtPriceX96 = uint160(bound(sqrtPriceX96, TickMath.MIN_SQRT_RATIO, TickMath.MAX_SQRT_RATIO - 1));

        manager.setProtocolFeeController(overflowFeeController);
        // expect initialize to succeed
        vm.expectEmit(true, true, true, true);
        emit Initialize(
            uninitializedKey.toId(),
            uninitializedKey.currency0,
            uninitializedKey.currency1,
            uninitializedKey.fee,
            uninitializedKey.tickSpacing,
            uninitializedKey.hooks
        );
        initializeRouter.initialize(uninitializedKey, sqrtPriceX96, ZERO_BYTES);
        // protocol fees should default to 0
        (Pool.Slot0 memory slot0,,,) = manager.pools(uninitializedKey.toId());
        assertEq(slot0.protocolFee, 0);
    }

    function test_initialize_succeedsWithWrongReturnSizeFeeController(uint160 sqrtPriceX96) public {
        // Assumptions tested in Pool.t.sol
        sqrtPriceX96 = uint160(bound(sqrtPriceX96, TickMath.MIN_SQRT_RATIO, TickMath.MAX_SQRT_RATIO - 1));

        manager.setProtocolFeeController(invalidReturnSizeFeeController);
        // expect initialize to succeed
        vm.expectEmit(true, true, true, true);
        emit Initialize(
            uninitializedKey.toId(),
            uninitializedKey.currency0,
            uninitializedKey.currency1,
            uninitializedKey.fee,
            uninitializedKey.tickSpacing,
            uninitializedKey.hooks
        );
        initializeRouter.initialize(uninitializedKey, sqrtPriceX96, ZERO_BYTES);
        // protocol fees should default to 0
        (Pool.Slot0 memory slot0,,,) = manager.pools(uninitializedKey.toId());
<<<<<<< HEAD
        assertEq(slot0.protocolFee, 0);
=======
        assertEq(slot0.protocolFees >> 12, 0);
        assertEq(slot0.protocolFees & 0xFFF, 0);
    }

    function test_initialize_succeedsAndSetsHookFeeIfControllerReverts(uint160 sqrtPriceX96) public {
        // Assumptions tested in Pool.t.sol
        sqrtPriceX96 = uint160(bound(sqrtPriceX96, TickMath.MIN_SQRT_RATIO, TickMath.MAX_SQRT_RATIO - 1));

        address hookAddr = address(99); // can't be a zero address, but does not have to have any other hook flags specified
        MockHooks impl = new MockHooks();
        vm.etch(hookAddr, address(impl).code);
        MockHooks hook = MockHooks(hookAddr);

        uninitializedKey = PoolKey({
            currency0: currency0,
            currency1: currency1,
            fee: FeeLibrary.HOOK_SWAP_FEE_FLAG | uint24(3000),
            hooks: hook,
            tickSpacing: 60
        });

        manager.setProtocolFeeController(revertingFeeController);
        // expect initialize to succeed even though the controller reverts
        initializeRouter.initialize(uninitializedKey, sqrtPriceX96, ZERO_BYTES);
        (Pool.Slot0 memory slot0,,,) = manager.pools(uninitializedKey.toId());
        assertEq(slot0.sqrtPriceX96, sqrtPriceX96);
        // protocol fees should default to 0
        assertEq(slot0.protocolFees >> 12, 0);
        // hook fees can still be set
        assertEq(uint16(slot0.hookFees >> 12), 0);
        hook.setSwapFee(uninitializedKey, 3000);
        manager.setHookFees(uninitializedKey);

        (slot0,,,) = manager.pools(uninitializedKey.toId());
        assertEq(uint16(slot0.hookFees >> 12), 3000);
>>>>>>> dc9f59cc
    }

    function test_initialize_gas() public {
        snapStart("initialize");
        initializeRouter.initialize(uninitializedKey, SQRT_RATIO_1_1, ZERO_BYTES);
        snapEnd();
    }
}<|MERGE_RESOLUTION|>--- conflicted
+++ resolved
@@ -198,14 +198,7 @@
         initializeRouter.initialize(uninitializedKey, sqrtPriceX96, ZERO_BYTES);
     }
 
-<<<<<<< HEAD
     function test_initialize_fetchFeeWhenController(uint16 protocolFee) public {
-=======
-    function test_initialize_fetchFeeWhenController(uint160 sqrtPriceX96) public {
-        // Assumptions tested in Pool.t.sol
-        sqrtPriceX96 = uint160(bound(sqrtPriceX96, TickMath.MIN_SQRT_RATIO, TickMath.MAX_SQRT_RATIO - 1));
-
->>>>>>> dc9f59cc
         manager.setProtocolFeeController(feeController);
         feeController.setSwapFeeForPool(uninitializedKey.toId(), protocolFee);
 
@@ -393,45 +386,7 @@
         initializeRouter.initialize(uninitializedKey, sqrtPriceX96, ZERO_BYTES);
         // protocol fees should default to 0
         (Pool.Slot0 memory slot0,,,) = manager.pools(uninitializedKey.toId());
-<<<<<<< HEAD
-        assertEq(slot0.protocolFee, 0);
-=======
-        assertEq(slot0.protocolFees >> 12, 0);
-        assertEq(slot0.protocolFees & 0xFFF, 0);
-    }
-
-    function test_initialize_succeedsAndSetsHookFeeIfControllerReverts(uint160 sqrtPriceX96) public {
-        // Assumptions tested in Pool.t.sol
-        sqrtPriceX96 = uint160(bound(sqrtPriceX96, TickMath.MIN_SQRT_RATIO, TickMath.MAX_SQRT_RATIO - 1));
-
-        address hookAddr = address(99); // can't be a zero address, but does not have to have any other hook flags specified
-        MockHooks impl = new MockHooks();
-        vm.etch(hookAddr, address(impl).code);
-        MockHooks hook = MockHooks(hookAddr);
-
-        uninitializedKey = PoolKey({
-            currency0: currency0,
-            currency1: currency1,
-            fee: FeeLibrary.HOOK_SWAP_FEE_FLAG | uint24(3000),
-            hooks: hook,
-            tickSpacing: 60
-        });
-
-        manager.setProtocolFeeController(revertingFeeController);
-        // expect initialize to succeed even though the controller reverts
-        initializeRouter.initialize(uninitializedKey, sqrtPriceX96, ZERO_BYTES);
-        (Pool.Slot0 memory slot0,,,) = manager.pools(uninitializedKey.toId());
-        assertEq(slot0.sqrtPriceX96, sqrtPriceX96);
-        // protocol fees should default to 0
-        assertEq(slot0.protocolFees >> 12, 0);
-        // hook fees can still be set
-        assertEq(uint16(slot0.hookFees >> 12), 0);
-        hook.setSwapFee(uninitializedKey, 3000);
-        manager.setHookFees(uninitializedKey);
-
-        (slot0,,,) = manager.pools(uninitializedKey.toId());
-        assertEq(uint16(slot0.hookFees >> 12), 3000);
->>>>>>> dc9f59cc
+        assertEq(slot0.protocolFee, 0);
     }
 
     function test_initialize_gas() public {
