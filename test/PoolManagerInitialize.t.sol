--- conflicted
+++ resolved
@@ -80,7 +80,7 @@
             emit Initialize(key0.toId(), key0.currency0, key0.currency1, key0.fee, key0.tickSpacing, key0.hooks);
             manager.initialize(key0, sqrtPriceX96, ZERO_BYTES);
 
-            (uint160 slot0SqrtPriceX96,, uint16 slot0ProtocolFee,) = manager.getSlot0(key0.toId());
+            (uint160 slot0SqrtPriceX96,, uint24 slot0ProtocolFee,) = manager.getSlot0(key0.toId());
             assertEq(slot0SqrtPriceX96, sqrtPriceX96);
             assertEq(slot0ProtocolFee, 0);
         }
@@ -102,7 +102,7 @@
         );
         manager.initialize(uninitializedKey, sqrtPriceX96, ZERO_BYTES);
 
-        (uint160 slot0SqrtPriceX96, int24 slot0Tick, uint16 slot0ProtocolFee,) =
+        (uint160 slot0SqrtPriceX96, int24 slot0Tick, uint24 slot0ProtocolFee,) =
             manager.getSlot0(uninitializedKey.toId());
         assertEq(slot0SqrtPriceX96, sqrtPriceX96);
         assertEq(slot0ProtocolFee, 0);
@@ -207,17 +207,10 @@
 
         manager.initialize(uninitializedKey, SQRT_RATIO_1_1, ZERO_BYTES);
 
-<<<<<<< HEAD
-        (Pool.Slot0 memory slot0,,,) = manager.pools(uninitializedKey.toId());
-        assertEq(slot0.sqrtPriceX96, SQRT_RATIO_1_1);
+        (uint160 slot0SqrtPriceX96,, uint24 slot0ProtocolFee,) = manager.getSlot0(uninitializedKey.toId());
+        assertEq(slot0SqrtPriceX96, SQRT_RATIO_1_1);
         if ((fee0 > 2500) || (fee1 > 2500)) {
-            assertEq(slot0.protocolFee, 0);
-=======
-        (uint160 slot0SqrtPriceX96,, uint16 slot0ProtocolFee,) = manager.getSlot0(uninitializedKey.toId());
-        assertEq(slot0SqrtPriceX96, SQRT_RATIO_1_1);
-        if ((0 < fee0 && fee0 < 4) || (0 < fee1 && fee1 < 4)) {
             assertEq(slot0ProtocolFee, 0);
->>>>>>> 1dd936fd
         } else {
             assertEq(slot0ProtocolFee, protocolFee);
         }
@@ -326,10 +319,10 @@
         );
         manager.initialize(uninitializedKey, sqrtPriceX96, ZERO_BYTES);
         // protocol fees should default to 0
-        (,, uint16 slot0ProtocolFee,) = manager.getSlot0(uninitializedKey.toId());
+        (,, uint24 slot0ProtocolFee,) = manager.getSlot0(uninitializedKey.toId());
         assertEq(slot0ProtocolFee, 0);
         // call to setProtocolFee should also revert
-        vm.expectRevert(IPoolManager.ProtocolFeeControllerCallFailedOrInvalidResult.selector);
+        vm.expectRevert(IProtocolFees.ProtocolFeeControllerCallFailedOrInvalidResult.selector);
         manager.setProtocolFee(uninitializedKey);
     }
 
@@ -350,7 +343,7 @@
         );
         manager.initialize(uninitializedKey, sqrtPriceX96, ZERO_BYTES);
         // protocol fees should default to 0
-        (,, uint16 slot0ProtocolFee,) = manager.getSlot0(uninitializedKey.toId());
+        (,, uint24 slot0ProtocolFee,) = manager.getSlot0(uninitializedKey.toId());
         assertEq(slot0ProtocolFee, 0);
     }
 
@@ -371,7 +364,7 @@
         );
         manager.initialize(uninitializedKey, sqrtPriceX96, ZERO_BYTES);
         // protocol fees should default to 0
-        (,, uint16 slot0ProtocolFee,) = manager.getSlot0(uninitializedKey.toId());
+        (,, uint24 slot0ProtocolFee,) = manager.getSlot0(uninitializedKey.toId());
         assertEq(slot0ProtocolFee, 0);
     }
 
@@ -392,7 +385,7 @@
         );
         manager.initialize(uninitializedKey, sqrtPriceX96, ZERO_BYTES);
         // protocol fees should default to 0
-        (,, uint16 slot0ProtocolFee,) = manager.getSlot0(uninitializedKey.toId());
+        (,, uint24 slot0ProtocolFee,) = manager.getSlot0(uninitializedKey.toId());
         assertEq(slot0ProtocolFee, 0);
     }
 
