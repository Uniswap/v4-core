--- conflicted
+++ resolved
@@ -226,27 +226,6 @@
         manager.initialize(uninitializedKey, sqrtPriceX96);
     }
 
-<<<<<<< HEAD
-=======
-    function test_initialize_fetchFeeWhenController(uint24 protocolFee) public {
-        manager.setProtocolFeeController(feeController);
-        feeController.setProtocolFeeForPool(uninitializedKey.toId(), protocolFee);
-
-        uint16 fee0 = protocolFee.getZeroForOneFee();
-        uint16 fee1 = protocolFee.getOneForZeroFee();
-
-        manager.initialize(uninitializedKey, SQRT_PRICE_1_1);
-
-        (uint160 slot0SqrtPriceX96,, uint24 slot0ProtocolFee,) = manager.getSlot0(uninitializedKey.toId());
-        assertEq(slot0SqrtPriceX96, SQRT_PRICE_1_1);
-        if ((fee0 > 1000) || (fee1 > 1000)) {
-            assertEq(slot0ProtocolFee, 0);
-        } else {
-            assertEq(slot0ProtocolFee, protocolFee);
-        }
-    }
-
->>>>>>> 88482f7d
     function test_initialize_revertsWhenPoolAlreadyInitialized(uint160 sqrtPriceX96) public {
         // Assumptions tested in Pool.t.sol
         sqrtPriceX96 = uint160(bound(sqrtPriceX96, TickMath.MIN_SQRT_PRICE, TickMath.MAX_SQRT_PRICE - 1));
@@ -337,112 +316,6 @@
         manager.initialize(uninitializedKey, sqrtPriceX96);
     }
 
-<<<<<<< HEAD
-=======
-    function test_initialize_succeedsWithOutOfBoundsFeeController(uint160 sqrtPriceX96) public {
-        // Assumptions tested in Pool.t.sol
-        sqrtPriceX96 = uint160(bound(sqrtPriceX96, TickMath.MIN_SQRT_PRICE, TickMath.MAX_SQRT_PRICE - 1));
-
-        manager.setProtocolFeeController(outOfBoundsFeeController);
-
-        int24 tick = TickMath.getTickAtSqrtPrice(sqrtPriceX96);
-        // expect initialize to succeed even though the controller reverts
-        vm.expectEmit(true, true, true, true);
-        emit Initialize(
-            uninitializedKey.toId(),
-            uninitializedKey.currency0,
-            uninitializedKey.currency1,
-            uninitializedKey.fee,
-            uninitializedKey.tickSpacing,
-            uninitializedKey.hooks,
-            sqrtPriceX96,
-            tick
-        );
-        manager.initialize(uninitializedKey, sqrtPriceX96);
-        // protocol fees should default to 0
-        (,, uint24 slot0ProtocolFee,) = manager.getSlot0(uninitializedKey.toId());
-        assertEq(slot0ProtocolFee, 0);
-    }
-
-    function test_initialize_succeedsWithRevertingFeeController(uint160 sqrtPriceX96) public {
-        // Assumptions tested in Pool.t.sol
-        sqrtPriceX96 = uint160(bound(sqrtPriceX96, TickMath.MIN_SQRT_PRICE, TickMath.MAX_SQRT_PRICE - 1));
-
-        manager.setProtocolFeeController(revertingFeeController);
-
-        int24 tick = TickMath.getTickAtSqrtPrice(sqrtPriceX96);
-
-        // expect initialize to succeed even though the controller reverts
-        vm.expectEmit(true, true, true, true);
-        emit Initialize(
-            uninitializedKey.toId(),
-            uninitializedKey.currency0,
-            uninitializedKey.currency1,
-            uninitializedKey.fee,
-            uninitializedKey.tickSpacing,
-            uninitializedKey.hooks,
-            sqrtPriceX96,
-            tick
-        );
-        manager.initialize(uninitializedKey, sqrtPriceX96);
-        // protocol fees should default to 0
-        (,, uint24 slot0ProtocolFee,) = manager.getSlot0(uninitializedKey.toId());
-        assertEq(slot0ProtocolFee, 0);
-    }
-
-    function test_initialize_succeedsWithOverflowFeeController(uint160 sqrtPriceX96) public {
-        // Assumptions tested in Pool.t.sol
-        sqrtPriceX96 = uint160(bound(sqrtPriceX96, TickMath.MIN_SQRT_PRICE, TickMath.MAX_SQRT_PRICE - 1));
-
-        manager.setProtocolFeeController(overflowFeeController);
-
-        int24 tick = TickMath.getTickAtSqrtPrice(sqrtPriceX96);
-
-        // expect initialize to succeed
-        vm.expectEmit(true, true, true, true);
-        emit Initialize(
-            uninitializedKey.toId(),
-            uninitializedKey.currency0,
-            uninitializedKey.currency1,
-            uninitializedKey.fee,
-            uninitializedKey.tickSpacing,
-            uninitializedKey.hooks,
-            sqrtPriceX96,
-            tick
-        );
-        manager.initialize(uninitializedKey, sqrtPriceX96);
-        // protocol fees should default to 0
-        (,, uint24 slot0ProtocolFee,) = manager.getSlot0(uninitializedKey.toId());
-        assertEq(slot0ProtocolFee, 0);
-    }
-
-    function test_initialize_succeedsWithWrongReturnSizeFeeController(uint160 sqrtPriceX96) public {
-        // Assumptions tested in Pool.t.sol
-        sqrtPriceX96 = uint160(bound(sqrtPriceX96, TickMath.MIN_SQRT_PRICE, TickMath.MAX_SQRT_PRICE - 1));
-
-        manager.setProtocolFeeController(invalidReturnSizeFeeController);
-
-        int24 tick = TickMath.getTickAtSqrtPrice(sqrtPriceX96);
-
-        // expect initialize to succeed
-        vm.expectEmit(true, true, true, true);
-        emit Initialize(
-            uninitializedKey.toId(),
-            uninitializedKey.currency0,
-            uninitializedKey.currency1,
-            uninitializedKey.fee,
-            uninitializedKey.tickSpacing,
-            uninitializedKey.hooks,
-            sqrtPriceX96,
-            tick
-        );
-        manager.initialize(uninitializedKey, sqrtPriceX96);
-        // protocol fees should default to 0
-        (,, uint24 slot0ProtocolFee,) = manager.getSlot0(uninitializedKey.toId());
-        assertEq(slot0ProtocolFee, 0);
-    }
-
->>>>>>> 88482f7d
     function test_initialize_gas() public {
         manager.initialize(uninitializedKey, SQRT_PRICE_1_1);
         snapLastCall("initialize");
