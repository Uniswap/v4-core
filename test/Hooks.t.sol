// SPDX-License-Identifier: UNLICENSED
pragma solidity ^0.8.20;

import {GasSnapshot} from "forge-gas-snapshot/GasSnapshot.sol";
import {Test} from "forge-std/Test.sol";
import {Vm} from "forge-std/Vm.sol";
import {Hooks} from "../src/libraries/Hooks.sol";
import {FeeLibrary} from "../src/libraries/FeeLibrary.sol";
import {MockHooks} from "../src/test/MockHooks.sol";
import {IPoolManager} from "../src/interfaces/IPoolManager.sol";
import {MockERC20} from "solmate/test/utils/mocks/MockERC20.sol";
import {IHooks} from "../src/interfaces/IHooks.sol";
import {Currency} from "../src/types/Currency.sol";
import {PoolManager} from "../src/PoolManager.sol";
import {PoolSwapTest} from "../src/test/PoolSwapTest.sol";
import {PoolDonateTest} from "../src/test/PoolDonateTest.sol";
import {Deployers} from "./utils/Deployers.sol";
import {Fees} from "../src/Fees.sol";
import {PoolId, PoolIdLibrary} from "../src/types/PoolId.sol";
import {PoolKey} from "../src/types/PoolKey.sol";
import {IERC20Minimal} from "../src/interfaces/external/IERC20Minimal.sol";
import {BalanceDelta} from "../src/types/BalanceDelta.sol";

contract HooksTest is Test, Deployers, GasSnapshot {
    using PoolIdLibrary for PoolKey;
    using Hooks for IHooks;

    address payable ALL_HOOKS_ADDRESS = payable(0xfFf0000000000000000000000000000000000000);
    MockHooks mockHooks;

    // Update this value when you add a new hook flag. And then update all appropriate asserts.
    uint256 hookPermissionCount = 12;
    uint256 clearAllHookPermisssionsMask;

    function setUp() public {
        clearAllHookPermisssionsMask = uint256(~uint160(0) >> (hookPermissionCount));

        MockHooks impl = new MockHooks();
        vm.etch(ALL_HOOKS_ADDRESS, address(impl).code);
        mockHooks = MockHooks(ALL_HOOKS_ADDRESS);

        initializeManagerRoutersAndPoolsWithLiq(mockHooks);
    }

    function test_initialize_succeedsWithHook() public {
        initializeRouter.initialize(uninitializedKey, SQRT_RATIO_1_1, new bytes(123));

        (uint160 sqrtPriceX96,,) = manager.getSlot0(uninitializedKey.toId());
        assertEq(sqrtPriceX96, SQRT_RATIO_1_1);
        assertEq(mockHooks.beforeInitializeData(), new bytes(123));
        assertEq(mockHooks.afterInitializeData(), new bytes(123));
    }

    function test_beforeInitialize_invalidReturn() public {
        mockHooks.setReturnValue(mockHooks.beforeInitialize.selector, bytes4(0xdeadbeef));
        vm.expectRevert(Hooks.InvalidHookResponse.selector);
        initializeRouter.initialize(uninitializedKey, SQRT_RATIO_1_1, ZERO_BYTES);
    }

    function test_afterInitialize_invalidReturn() public {
        mockHooks.setReturnValue(mockHooks.afterInitialize.selector, bytes4(0xdeadbeef));
        vm.expectRevert(Hooks.InvalidHookResponse.selector);
        initializeRouter.initialize(uninitializedKey, SQRT_RATIO_1_1, ZERO_BYTES);
    }

    function test_beforeAfterAddLiquidity_beforeAfterRemoveLiquidity_succeedsWithHook() public {
        MockERC20(Currency.unwrap(key.currency0)).mint(address(this), 1e18);
        MockERC20(Currency.unwrap(key.currency0)).approve(address(modifyLiquidityRouter), 1e18);
        modifyLiquidityRouter.modifyLiquidity(key, IPoolManager.ModifyLiquidityParams(0, 60, 1e18), new bytes(111));
        assertEq(mockHooks.beforeAddLiquidityData(), new bytes(111));
        assertEq(mockHooks.afterAddLiquidityData(), new bytes(111));

        modifyLiquidityRouter.modifyLiquidity(key, IPoolManager.ModifyLiquidityParams(0, 60, -1e18), new bytes(222));
        assertEq(mockHooks.beforeRemoveLiquidityData(), new bytes(222));
        assertEq(mockHooks.afterRemoveLiquidityData(), new bytes(222));
    }

    function test_beforeAfterAddLiquidity_calledWithPositiveLiquidityDelta() public {
        MockERC20(Currency.unwrap(key.currency0)).mint(address(this), 1e18);
        MockERC20(Currency.unwrap(key.currency0)).approve(address(modifyLiquidityRouter), 1e18);
        modifyLiquidityRouter.modifyLiquidity(key, IPoolManager.ModifyLiquidityParams(0, 60, 100), new bytes(111));
        assertEq(mockHooks.beforeAddLiquidityData(), new bytes(111));
        assertEq(mockHooks.afterAddLiquidityData(), new bytes(111));
    }

    function test_beforeAfterRemoveLiquidity_calledWithZeroLiquidityDelta() public {
        MockERC20(Currency.unwrap(key.currency0)).mint(address(this), 1e18);
        MockERC20(Currency.unwrap(key.currency0)).approve(address(modifyLiquidityRouter), 1e18);
        modifyLiquidityRouter.modifyLiquidity(key, IPoolManager.ModifyLiquidityParams(0, 60, 1e18), new bytes(111));
        assertEq(mockHooks.beforeAddLiquidityData(), new bytes(111));
        assertEq(mockHooks.afterAddLiquidityData(), new bytes(111));

        modifyLiquidityRouter.modifyLiquidity(key, IPoolManager.ModifyLiquidityParams(0, 60, 0), new bytes(222));
        assertEq(mockHooks.beforeAddLiquidityData(), new bytes(111));
        assertEq(mockHooks.afterAddLiquidityData(), new bytes(111));
        assertEq(mockHooks.beforeRemoveLiquidityData(), new bytes(222));
        assertEq(mockHooks.afterRemoveLiquidityData(), new bytes(222));
    }

    function test_beforeAfterRemoveLiquidity_calledWithPositiveLiquidityDelta() public {
        modifyLiquidityRouter.modifyLiquidity(key, IPoolManager.ModifyLiquidityParams(0, 60, 1e18), new bytes(111));
        MockERC20(Currency.unwrap(key.currency0)).mint(address(this), 1e18);
        MockERC20(Currency.unwrap(key.currency0)).approve(address(modifyLiquidityRouter), 1e18);
        modifyLiquidityRouter.modifyLiquidity(key, IPoolManager.ModifyLiquidityParams(0, 60, -1e18), new bytes(111));
        assertEq(mockHooks.beforeRemoveLiquidityData(), new bytes(111));
        assertEq(mockHooks.afterRemoveLiquidityData(), new bytes(111));
    }

    function test_beforeAddLiquidity_invalidReturn() public {
        mockHooks.setReturnValue(mockHooks.beforeAddLiquidity.selector, bytes4(0xdeadbeef));
        MockERC20(Currency.unwrap(key.currency0)).mint(address(this), 1e18);
        MockERC20(Currency.unwrap(key.currency0)).approve(address(modifyLiquidityRouter), 1e18);
        vm.expectRevert(Hooks.InvalidHookResponse.selector);
        modifyLiquidityRouter.modifyLiquidity(key, LIQ_PARAMS, ZERO_BYTES);
    }

    function test_beforeRemoveLiquidity_invalidReturn() public {
        mockHooks.setReturnValue(mockHooks.beforeRemoveLiquidity.selector, bytes4(0xdeadbeef));
        MockERC20(Currency.unwrap(key.currency0)).mint(address(this), 1e18);
        MockERC20(Currency.unwrap(key.currency0)).approve(address(modifyLiquidityRouter), 1e18);
        modifyLiquidityRouter.modifyLiquidity(key, LIQ_PARAMS, ZERO_BYTES);
        vm.expectRevert(Hooks.InvalidHookResponse.selector);
        modifyLiquidityRouter.modifyLiquidity(key, REMOVE_LIQ_PARAMS, ZERO_BYTES);
    }

    function test_afterAddLiquidity_invalidReturn() public {
        mockHooks.setReturnValue(mockHooks.afterAddLiquidity.selector, bytes4(0xdeadbeef));
        MockERC20(Currency.unwrap(key.currency0)).mint(address(this), 1e18);
        MockERC20(Currency.unwrap(key.currency0)).approve(address(modifyLiquidityRouter), 1e18);
        vm.expectRevert(Hooks.InvalidHookResponse.selector);
        modifyLiquidityRouter.modifyLiquidity(key, LIQ_PARAMS, ZERO_BYTES);
    }

    function test_afterRemoveLiquidity_invalidReturn() public {
        mockHooks.setReturnValue(mockHooks.afterRemoveLiquidity.selector, bytes4(0xdeadbeef));
        MockERC20(Currency.unwrap(key.currency0)).mint(address(this), 1e18);
        MockERC20(Currency.unwrap(key.currency0)).approve(address(modifyLiquidityRouter), 1e18);
        modifyLiquidityRouter.modifyLiquidity(key, LIQ_PARAMS, ZERO_BYTES);
        vm.expectRevert(Hooks.InvalidHookResponse.selector);
        modifyLiquidityRouter.modifyLiquidity(key, REMOVE_LIQ_PARAMS, ZERO_BYTES);
    }

    function test_swap_succeedsWithHook() public {
        IPoolManager.SwapParams memory swapParams =
            IPoolManager.SwapParams({zeroForOne: true, amountSpecified: 100, sqrtPriceLimitX96: SQRT_RATIO_1_2});

        PoolSwapTest.TestSettings memory testSettings =
            PoolSwapTest.TestSettings({withdrawTokens: true, settleUsingTransfer: true, currencyAlreadySent: false});

        swapRouter.swap(key, swapParams, testSettings, new bytes(222));
        assertEq(mockHooks.beforeSwapData(), new bytes(222));
        assertEq(mockHooks.afterSwapData(), new bytes(222));
    }

    function test_beforeSwap_invalidReturn() public {
        mockHooks.setReturnValue(mockHooks.beforeSwap.selector, bytes4(0xdeadbeef));
        vm.expectRevert(Hooks.InvalidHookResponse.selector);
        swapRouter.swap(
            key,
            IPoolManager.SwapParams(false, 100, SQRT_RATIO_1_1 + 60),
            PoolSwapTest.TestSettings(false, false, false),
            ZERO_BYTES
        );
    }

    function test_afterSwap_invalidReturn() public {
        mockHooks.setReturnValue(mockHooks.afterSwap.selector, bytes4(0xdeadbeef));
        vm.expectRevert(Hooks.InvalidHookResponse.selector);
        swapRouter.swap(
            key,
            IPoolManager.SwapParams(false, 100, SQRT_RATIO_1_1 + 60),
            PoolSwapTest.TestSettings(false, false, false),
            ZERO_BYTES
        );
    }

    function test_donate_succeedsWithHook() public {
        donateRouter.donate(key, 100, 200, new bytes(333));
        assertEq(mockHooks.beforeDonateData(), new bytes(333));
        assertEq(mockHooks.afterDonateData(), new bytes(333));
    }

    function test_beforeDonate_invalidReturn() public {
        mockHooks.setReturnValue(mockHooks.beforeDonate.selector, bytes4(0xdeadbeef));
        vm.expectRevert(Hooks.InvalidHookResponse.selector);
        donateRouter.donate(key, 100, 200, ZERO_BYTES);
    }

    function test_afterDonate_invalidReturn() public {
        mockHooks.setReturnValue(mockHooks.beforeDonate.selector, bytes4(0xdeadbeef));
        vm.expectRevert(Hooks.InvalidHookResponse.selector);
        donateRouter.donate(key, 100, 200, ZERO_BYTES);
    }

    // hook validation
    function test_ValidateHookAddress_noHooks(uint160 addr) public {
        uint160 preAddr = uint160(uint256(addr) & clearAllHookPermisssionsMask);

        IHooks hookAddr = IHooks(address(preAddr));
        Hooks.validateHookPermissions(
            hookAddr,
            Hooks.Permissions({
                beforeInitialize: false,
                afterInitialize: false,
                beforeAddLiquidity: false,
                afterAddLiquidity: false,
                beforeRemoveLiquidity: false,
                afterRemoveLiquidity: false,
                beforeSwap: false,
                afterSwap: false,
                beforeDonate: false,
                afterDonate: false,
                noOp: false
            })
        );
        assertFalse(hookAddr.hasPermission(Hooks.BEFORE_INITIALIZE_FLAG));
        assertFalse(hookAddr.hasPermission(Hooks.AFTER_INITIALIZE_FLAG));
        assertFalse(hookAddr.hasPermission(Hooks.BEFORE_ADD_LIQUIDITY_FLAG));
        assertFalse(hookAddr.hasPermission(Hooks.AFTER_ADD_LIQUIDITY_FLAG));
        assertFalse(hookAddr.hasPermission(Hooks.BEFORE_REMOVE_LIQUIDITY_FLAG));
        assertFalse(hookAddr.hasPermission(Hooks.AFTER_REMOVE_LIQUIDITY_FLAG));
        assertFalse(hookAddr.hasPermission(Hooks.BEFORE_SWAP_FLAG));
        assertFalse(hookAddr.hasPermission(Hooks.AFTER_SWAP_FLAG));
        assertFalse(hookAddr.hasPermission(Hooks.BEFORE_DONATE_FLAG));
        assertFalse(hookAddr.hasPermission(Hooks.AFTER_DONATE_FLAG));
        assertFalse(hookAddr.hasPermission(Hooks.NO_OP_FLAG));
    }

    function test_validateHookAddress_beforeInitialize(uint160 addr) public {
        uint160 preAddr = uint160(uint256(addr) & clearAllHookPermisssionsMask);

        IHooks hookAddr = IHooks(address(uint160(preAddr | Hooks.BEFORE_INITIALIZE_FLAG)));
        Hooks.validateHookPermissions(
            hookAddr,
            Hooks.Permissions({
                beforeInitialize: true,
                afterInitialize: false,
                beforeAddLiquidity: false,
                afterAddLiquidity: false,
                beforeRemoveLiquidity: false,
                afterRemoveLiquidity: false,
                beforeSwap: false,
                afterSwap: false,
                beforeDonate: false,
                afterDonate: false,
                noOp: false
            })
        );
        assertTrue(hookAddr.hasPermission(Hooks.BEFORE_INITIALIZE_FLAG));
        assertFalse(hookAddr.hasPermission(Hooks.AFTER_INITIALIZE_FLAG));
        assertFalse(hookAddr.hasPermission(Hooks.BEFORE_ADD_LIQUIDITY_FLAG));
        assertFalse(hookAddr.hasPermission(Hooks.AFTER_ADD_LIQUIDITY_FLAG));
        assertFalse(hookAddr.hasPermission(Hooks.BEFORE_REMOVE_LIQUIDITY_FLAG));
        assertFalse(hookAddr.hasPermission(Hooks.AFTER_REMOVE_LIQUIDITY_FLAG));
        assertFalse(hookAddr.hasPermission(Hooks.BEFORE_SWAP_FLAG));
        assertFalse(hookAddr.hasPermission(Hooks.AFTER_SWAP_FLAG));
        assertFalse(hookAddr.hasPermission(Hooks.BEFORE_DONATE_FLAG));
        assertFalse(hookAddr.hasPermission(Hooks.AFTER_DONATE_FLAG));
        assertFalse(hookAddr.hasPermission(Hooks.NO_OP_FLAG));
    }

    function test_validateHookAddress_afterInitialize(uint160 addr) public {
        uint160 preAddr = uint160(uint256(addr) & clearAllHookPermisssionsMask);

        IHooks hookAddr = IHooks(address(uint160(preAddr | Hooks.AFTER_INITIALIZE_FLAG)));
        Hooks.validateHookPermissions(
            hookAddr,
            Hooks.Permissions({
                beforeInitialize: false,
                afterInitialize: true,
                beforeAddLiquidity: false,
                afterAddLiquidity: false,
                beforeRemoveLiquidity: false,
                afterRemoveLiquidity: false,
                beforeSwap: false,
                afterSwap: false,
                beforeDonate: false,
                afterDonate: false,
                noOp: false
            })
        );
        assertFalse(hookAddr.hasPermission(Hooks.BEFORE_INITIALIZE_FLAG));
        assertTrue(hookAddr.hasPermission(Hooks.AFTER_INITIALIZE_FLAG));
        assertFalse(hookAddr.hasPermission(Hooks.BEFORE_ADD_LIQUIDITY_FLAG));
        assertFalse(hookAddr.hasPermission(Hooks.AFTER_ADD_LIQUIDITY_FLAG));
        assertFalse(hookAddr.hasPermission(Hooks.BEFORE_REMOVE_LIQUIDITY_FLAG));
        assertFalse(hookAddr.hasPermission(Hooks.AFTER_REMOVE_LIQUIDITY_FLAG));
        assertFalse(hookAddr.hasPermission(Hooks.BEFORE_SWAP_FLAG));
        assertFalse(hookAddr.hasPermission(Hooks.AFTER_SWAP_FLAG));
        assertFalse(hookAddr.hasPermission(Hooks.BEFORE_DONATE_FLAG));
        assertFalse(hookAddr.hasPermission(Hooks.AFTER_DONATE_FLAG));
        assertFalse(hookAddr.hasPermission(Hooks.NO_OP_FLAG));
    }

    function test_validateHookAddress_beforeAndAfterInitialize(uint160 addr) public {
        uint160 preAddr = uint160(uint256(addr) & clearAllHookPermisssionsMask);
        IHooks hookAddr = IHooks(address(uint160(preAddr | Hooks.BEFORE_INITIALIZE_FLAG | Hooks.AFTER_INITIALIZE_FLAG)));
        Hooks.validateHookPermissions(
            hookAddr,
            Hooks.Permissions({
                beforeInitialize: true,
                afterInitialize: true,
                beforeAddLiquidity: false,
                afterAddLiquidity: false,
                beforeRemoveLiquidity: false,
                afterRemoveLiquidity: false,
                beforeSwap: false,
                afterSwap: false,
                beforeDonate: false,
                afterDonate: false,
                noOp: false
            })
        );
        assertTrue(hookAddr.hasPermission(Hooks.BEFORE_INITIALIZE_FLAG));
        assertTrue(hookAddr.hasPermission(Hooks.AFTER_INITIALIZE_FLAG));
        assertFalse(hookAddr.hasPermission(Hooks.BEFORE_ADD_LIQUIDITY_FLAG));
        assertFalse(hookAddr.hasPermission(Hooks.AFTER_ADD_LIQUIDITY_FLAG));
        assertFalse(hookAddr.hasPermission(Hooks.BEFORE_REMOVE_LIQUIDITY_FLAG));
        assertFalse(hookAddr.hasPermission(Hooks.AFTER_REMOVE_LIQUIDITY_FLAG));
        assertFalse(hookAddr.hasPermission(Hooks.BEFORE_SWAP_FLAG));
        assertFalse(hookAddr.hasPermission(Hooks.AFTER_SWAP_FLAG));
        assertFalse(hookAddr.hasPermission(Hooks.BEFORE_DONATE_FLAG));
        assertFalse(hookAddr.hasPermission(Hooks.AFTER_DONATE_FLAG));
        assertFalse(hookAddr.hasPermission(Hooks.NO_OP_FLAG));
        assertFalse(hookAddr.hasPermission(Hooks.ACCESS_LOCK_FLAG));
    }

    function test_validateHookAddress_beforeAddLiquidity(uint160 addr) public {
        uint160 preAddr = uint160(uint256(addr) & clearAllHookPermisssionsMask);
        IHooks hookAddr = IHooks(address(uint160(preAddr | Hooks.BEFORE_ADD_LIQUIDITY_FLAG)));
        Hooks.validateHookPermissions(
            hookAddr,
            Hooks.Permissions({
                beforeInitialize: false,
                afterInitialize: false,
                beforeAddLiquidity: true,
                afterAddLiquidity: false,
                beforeRemoveLiquidity: false,
                afterRemoveLiquidity: false,
                beforeSwap: false,
                afterSwap: false,
                beforeDonate: false,
                afterDonate: false,
                noOp: false,
                accessLock: false
            })
        );
        assertFalse(hookAddr.hasPermission(Hooks.BEFORE_INITIALIZE_FLAG));
        assertFalse(hookAddr.hasPermission(Hooks.AFTER_INITIALIZE_FLAG));
        assertTrue(hookAddr.hasPermission(Hooks.BEFORE_ADD_LIQUIDITY_FLAG));
        assertFalse(hookAddr.hasPermission(Hooks.AFTER_ADD_LIQUIDITY_FLAG));
        assertFalse(hookAddr.hasPermission(Hooks.BEFORE_REMOVE_LIQUIDITY_FLAG));
        assertFalse(hookAddr.hasPermission(Hooks.AFTER_REMOVE_LIQUIDITY_FLAG));
        assertFalse(hookAddr.hasPermission(Hooks.BEFORE_SWAP_FLAG));
        assertFalse(hookAddr.hasPermission(Hooks.AFTER_SWAP_FLAG));
        assertFalse(hookAddr.hasPermission(Hooks.BEFORE_DONATE_FLAG));
        assertFalse(hookAddr.hasPermission(Hooks.AFTER_DONATE_FLAG));
        assertFalse(hookAddr.hasPermission(Hooks.NO_OP_FLAG));
        assertFalse(hookAddr.hasPermission(Hooks.ACCESS_LOCK_FLAG));
    }

    function test_validateHookAddress_afterAddLiquidity(uint160 addr) public {
        uint160 preAddr = uint160(uint256(addr) & clearAllHookPermisssionsMask);
        IHooks hookAddr = IHooks(address(uint160(preAddr | Hooks.AFTER_ADD_LIQUIDITY_FLAG)));
        Hooks.validateHookPermissions(
            hookAddr,
            Hooks.Permissions({
                beforeInitialize: false,
                afterInitialize: false,
                beforeAddLiquidity: false,
                afterAddLiquidity: true,
                beforeRemoveLiquidity: false,
                afterRemoveLiquidity: false,
                beforeSwap: false,
                afterSwap: false,
                beforeDonate: false,
                afterDonate: false,
                noOp: false,
                accessLock: false
            })
        );
        assertFalse(hookAddr.hasPermission(Hooks.BEFORE_INITIALIZE_FLAG));
        assertFalse(hookAddr.hasPermission(Hooks.AFTER_INITIALIZE_FLAG));
        assertFalse(hookAddr.hasPermission(Hooks.BEFORE_ADD_LIQUIDITY_FLAG));
        assertTrue(hookAddr.hasPermission(Hooks.AFTER_ADD_LIQUIDITY_FLAG));
        assertFalse(hookAddr.hasPermission(Hooks.BEFORE_REMOVE_LIQUIDITY_FLAG));
        assertFalse(hookAddr.hasPermission(Hooks.AFTER_REMOVE_LIQUIDITY_FLAG));
        assertFalse(hookAddr.hasPermission(Hooks.BEFORE_SWAP_FLAG));
        assertFalse(hookAddr.hasPermission(Hooks.AFTER_SWAP_FLAG));
        assertFalse(hookAddr.hasPermission(Hooks.BEFORE_DONATE_FLAG));
        assertFalse(hookAddr.hasPermission(Hooks.AFTER_DONATE_FLAG));
        assertFalse(hookAddr.hasPermission(Hooks.NO_OP_FLAG));
        assertFalse(hookAddr.hasPermission(Hooks.ACCESS_LOCK_FLAG));
    }

    function test_validateHookAddress_beforeAndAfterAddLiquidity(uint160 addr) public {
        uint160 preAddr = uint160(uint256(addr) & clearAllHookPermisssionsMask);
        IHooks hookAddr =
            IHooks(address(uint160(preAddr | Hooks.BEFORE_ADD_LIQUIDITY_FLAG | Hooks.AFTER_ADD_LIQUIDITY_FLAG)));
        Hooks.validateHookPermissions(
            hookAddr,
            Hooks.Permissions({
                beforeInitialize: false,
                afterInitialize: false,
                beforeAddLiquidity: true,
                afterAddLiquidity: true,
                beforeRemoveLiquidity: false,
                afterRemoveLiquidity: false,
                beforeSwap: false,
                afterSwap: false,
                beforeDonate: false,
                afterDonate: false,
                noOp: false,
                accessLock: false
            })
        );
        assertFalse(hookAddr.hasPermission(Hooks.BEFORE_INITIALIZE_FLAG));
        assertFalse(hookAddr.hasPermission(Hooks.AFTER_INITIALIZE_FLAG));
        assertTrue(hookAddr.hasPermission(Hooks.BEFORE_ADD_LIQUIDITY_FLAG));
        assertTrue(hookAddr.hasPermission(Hooks.AFTER_ADD_LIQUIDITY_FLAG));
        assertFalse(hookAddr.hasPermission(Hooks.BEFORE_REMOVE_LIQUIDITY_FLAG));
        assertFalse(hookAddr.hasPermission(Hooks.AFTER_REMOVE_LIQUIDITY_FLAG));
        assertFalse(hookAddr.hasPermission(Hooks.BEFORE_SWAP_FLAG));
        assertFalse(hookAddr.hasPermission(Hooks.AFTER_SWAP_FLAG));
        assertFalse(hookAddr.hasPermission(Hooks.BEFORE_DONATE_FLAG));
        assertFalse(hookAddr.hasPermission(Hooks.AFTER_DONATE_FLAG));
        assertFalse(hookAddr.hasPermission(Hooks.NO_OP_FLAG));
    }

    function test_validateHookAddress_beforeRemoveLiquidity(uint160 addr) public {
        uint160 preAddr = uint160(uint256(addr) & clearAllHookPermisssionsMask);
        IHooks hookAddr = IHooks(address(uint160(preAddr | Hooks.BEFORE_REMOVE_LIQUIDITY_FLAG)));
        Hooks.validateHookPermissions(
            hookAddr,
            Hooks.Permissions({
                beforeInitialize: false,
                afterInitialize: false,
                beforeAddLiquidity: false,
                afterAddLiquidity: false,
                beforeRemoveLiquidity: true,
                afterRemoveLiquidity: false,
                beforeSwap: false,
                afterSwap: false,
                beforeDonate: false,
                afterDonate: false,
                noOp: false
            })
        );
        assertFalse(hookAddr.hasPermission(Hooks.BEFORE_INITIALIZE_FLAG));
        assertFalse(hookAddr.hasPermission(Hooks.AFTER_INITIALIZE_FLAG));
        assertFalse(hookAddr.hasPermission(Hooks.BEFORE_ADD_LIQUIDITY_FLAG));
        assertFalse(hookAddr.hasPermission(Hooks.AFTER_ADD_LIQUIDITY_FLAG));
        assertTrue(hookAddr.hasPermission(Hooks.BEFORE_REMOVE_LIQUIDITY_FLAG));
        assertFalse(hookAddr.hasPermission(Hooks.AFTER_REMOVE_LIQUIDITY_FLAG));
        assertFalse(hookAddr.hasPermission(Hooks.BEFORE_SWAP_FLAG));
        assertFalse(hookAddr.hasPermission(Hooks.AFTER_SWAP_FLAG));
        assertFalse(hookAddr.hasPermission(Hooks.BEFORE_DONATE_FLAG));
        assertFalse(hookAddr.hasPermission(Hooks.AFTER_DONATE_FLAG));
        assertFalse(hookAddr.hasPermission(Hooks.NO_OP_FLAG));
    }

    function test_validateHookAddress_afterRemoveLiquidity(uint160 addr) public {
        uint160 preAddr = uint160(uint256(addr) & clearAllHookPermisssionsMask);
        IHooks hookAddr = IHooks(address(uint160(preAddr | Hooks.AFTER_REMOVE_LIQUIDITY_FLAG)));
        Hooks.validateHookPermissions(
            hookAddr,
            Hooks.Permissions({
                beforeInitialize: false,
                afterInitialize: false,
                beforeAddLiquidity: false,
                afterAddLiquidity: false,
                beforeRemoveLiquidity: false,
                afterRemoveLiquidity: true,
                beforeSwap: false,
                afterSwap: false,
                beforeDonate: false,
                afterDonate: false,
                noOp: false
            })
        );
        assertFalse(hookAddr.hasPermission(Hooks.BEFORE_INITIALIZE_FLAG));
        assertFalse(hookAddr.hasPermission(Hooks.AFTER_INITIALIZE_FLAG));
        assertFalse(hookAddr.hasPermission(Hooks.BEFORE_ADD_LIQUIDITY_FLAG));
        assertFalse(hookAddr.hasPermission(Hooks.AFTER_ADD_LIQUIDITY_FLAG));
        assertFalse(hookAddr.hasPermission(Hooks.BEFORE_REMOVE_LIQUIDITY_FLAG));
        assertTrue(hookAddr.hasPermission(Hooks.AFTER_REMOVE_LIQUIDITY_FLAG));
        assertFalse(hookAddr.hasPermission(Hooks.BEFORE_SWAP_FLAG));
        assertFalse(hookAddr.hasPermission(Hooks.AFTER_SWAP_FLAG));
        assertFalse(hookAddr.hasPermission(Hooks.BEFORE_DONATE_FLAG));
        assertFalse(hookAddr.hasPermission(Hooks.AFTER_DONATE_FLAG));
        assertFalse(hookAddr.hasPermission(Hooks.NO_OP_FLAG));
    }

    function test_validateHookAddress_beforeAfterRemoveLiquidity(uint160 addr) public {
        uint160 preAddr = uint160(uint256(addr) & clearAllHookPermisssionsMask);
        IHooks hookAddr =
            IHooks(address(uint160(preAddr | Hooks.BEFORE_REMOVE_LIQUIDITY_FLAG | Hooks.AFTER_REMOVE_LIQUIDITY_FLAG)));
        Hooks.validateHookPermissions(
            hookAddr,
            Hooks.Permissions({
                beforeInitialize: false,
                afterInitialize: false,
                beforeAddLiquidity: false,
                afterAddLiquidity: false,
                beforeRemoveLiquidity: true,
                afterRemoveLiquidity: true,
                beforeSwap: false,
                afterSwap: false,
                beforeDonate: false,
                afterDonate: false,
                noOp: false
            })
        );
        assertFalse(hookAddr.hasPermission(Hooks.BEFORE_INITIALIZE_FLAG));
        assertFalse(hookAddr.hasPermission(Hooks.AFTER_INITIALIZE_FLAG));
        assertFalse(hookAddr.hasPermission(Hooks.BEFORE_ADD_LIQUIDITY_FLAG));
        assertFalse(hookAddr.hasPermission(Hooks.AFTER_ADD_LIQUIDITY_FLAG));
        assertTrue(hookAddr.hasPermission(Hooks.BEFORE_REMOVE_LIQUIDITY_FLAG));
        assertTrue(hookAddr.hasPermission(Hooks.AFTER_REMOVE_LIQUIDITY_FLAG));
        assertFalse(hookAddr.hasPermission(Hooks.BEFORE_SWAP_FLAG));
        assertFalse(hookAddr.hasPermission(Hooks.AFTER_SWAP_FLAG));
        assertFalse(hookAddr.hasPermission(Hooks.BEFORE_DONATE_FLAG));
        assertFalse(hookAddr.hasPermission(Hooks.AFTER_DONATE_FLAG));
        assertFalse(hookAddr.hasPermission(Hooks.NO_OP_FLAG));
    }

    function test_validateHookAddress_beforeInitializeAfterAddLiquidity(uint160 addr) public {
        uint160 preAddr = uint160(uint256(addr) & clearAllHookPermisssionsMask);
        IHooks hookAddr =
            IHooks(address(uint160(preAddr | Hooks.BEFORE_INITIALIZE_FLAG | Hooks.AFTER_ADD_LIQUIDITY_FLAG)));
        Hooks.validateHookPermissions(
            hookAddr,
            Hooks.Permissions({
                beforeInitialize: true,
                afterInitialize: false,
                beforeAddLiquidity: false,
                afterAddLiquidity: true,
                beforeRemoveLiquidity: false,
                afterRemoveLiquidity: false,
                beforeSwap: false,
                afterSwap: false,
                beforeDonate: false,
                afterDonate: false,
                noOp: false
            })
        );
        assertTrue(hookAddr.hasPermission(Hooks.BEFORE_INITIALIZE_FLAG));
        assertFalse(hookAddr.hasPermission(Hooks.AFTER_INITIALIZE_FLAG));
        assertFalse(hookAddr.hasPermission(Hooks.BEFORE_ADD_LIQUIDITY_FLAG));
        assertTrue(hookAddr.hasPermission(Hooks.AFTER_ADD_LIQUIDITY_FLAG));
        assertFalse(hookAddr.hasPermission(Hooks.BEFORE_REMOVE_LIQUIDITY_FLAG));
        assertFalse(hookAddr.hasPermission(Hooks.AFTER_REMOVE_LIQUIDITY_FLAG));
        assertFalse(hookAddr.hasPermission(Hooks.BEFORE_SWAP_FLAG));
        assertFalse(hookAddr.hasPermission(Hooks.AFTER_SWAP_FLAG));
        assertFalse(hookAddr.hasPermission(Hooks.BEFORE_DONATE_FLAG));
        assertFalse(hookAddr.hasPermission(Hooks.AFTER_DONATE_FLAG));
        assertFalse(hookAddr.hasPermission(Hooks.NO_OP_FLAG));
    }

    function test_validateHookAddress_beforeSwap(uint160 addr) public {
        uint160 preAddr = uint160(uint256(addr) & clearAllHookPermisssionsMask);
        IHooks hookAddr = IHooks(address(uint160(preAddr | Hooks.BEFORE_SWAP_FLAG)));
        Hooks.validateHookPermissions(
            hookAddr,
            Hooks.Permissions({
                beforeInitialize: false,
                afterInitialize: false,
                beforeAddLiquidity: false,
                afterAddLiquidity: false,
                beforeRemoveLiquidity: false,
                afterRemoveLiquidity: false,
                beforeSwap: true,
                afterSwap: false,
                beforeDonate: false,
                afterDonate: false,
                noOp: false
            })
        );
        assertFalse(hookAddr.hasPermission(Hooks.BEFORE_INITIALIZE_FLAG));
        assertFalse(hookAddr.hasPermission(Hooks.AFTER_INITIALIZE_FLAG));
        assertFalse(hookAddr.hasPermission(Hooks.BEFORE_ADD_LIQUIDITY_FLAG));
        assertFalse(hookAddr.hasPermission(Hooks.AFTER_ADD_LIQUIDITY_FLAG));
        assertFalse(hookAddr.hasPermission(Hooks.BEFORE_REMOVE_LIQUIDITY_FLAG));
        assertFalse(hookAddr.hasPermission(Hooks.AFTER_REMOVE_LIQUIDITY_FLAG));
        assertTrue(hookAddr.hasPermission(Hooks.BEFORE_SWAP_FLAG));
        assertFalse(hookAddr.hasPermission(Hooks.AFTER_SWAP_FLAG));
        assertFalse(hookAddr.hasPermission(Hooks.BEFORE_DONATE_FLAG));
        assertFalse(hookAddr.hasPermission(Hooks.AFTER_DONATE_FLAG));
        assertFalse(hookAddr.hasPermission(Hooks.NO_OP_FLAG));
    }

    function test_validateHookAddress_afterSwap(uint160 addr) public {
        uint160 preAddr = uint160(uint256(addr) & clearAllHookPermisssionsMask);
        IHooks hookAddr = IHooks(address(uint160(preAddr | Hooks.AFTER_SWAP_FLAG)));
        Hooks.validateHookPermissions(
            hookAddr,
            Hooks.Permissions({
                beforeInitialize: false,
                afterInitialize: false,
                beforeAddLiquidity: false,
                afterAddLiquidity: false,
                beforeRemoveLiquidity: false,
                afterRemoveLiquidity: false,
                beforeSwap: false,
                afterSwap: true,
                beforeDonate: false,
                afterDonate: false,
                noOp: false
            })
        );
        assertFalse(hookAddr.hasPermission(Hooks.BEFORE_INITIALIZE_FLAG));
        assertFalse(hookAddr.hasPermission(Hooks.AFTER_INITIALIZE_FLAG));
        assertFalse(hookAddr.hasPermission(Hooks.BEFORE_ADD_LIQUIDITY_FLAG));
        assertFalse(hookAddr.hasPermission(Hooks.AFTER_ADD_LIQUIDITY_FLAG));
        assertFalse(hookAddr.hasPermission(Hooks.BEFORE_REMOVE_LIQUIDITY_FLAG));
        assertFalse(hookAddr.hasPermission(Hooks.AFTER_REMOVE_LIQUIDITY_FLAG));
        assertFalse(hookAddr.hasPermission(Hooks.BEFORE_SWAP_FLAG));
        assertTrue(hookAddr.hasPermission(Hooks.AFTER_SWAP_FLAG));
        assertFalse(hookAddr.hasPermission(Hooks.BEFORE_DONATE_FLAG));
        assertFalse(hookAddr.hasPermission(Hooks.AFTER_DONATE_FLAG));
        assertFalse(hookAddr.hasPermission(Hooks.NO_OP_FLAG));
    }

    function test_validateHookAddress_beforeAndAfterSwap(uint160 addr) public {
        uint160 preAddr = uint160(uint256(addr) & clearAllHookPermisssionsMask);
        IHooks hookAddr = IHooks(address(uint160(preAddr | Hooks.BEFORE_SWAP_FLAG | Hooks.AFTER_SWAP_FLAG)));
        Hooks.validateHookPermissions(
            hookAddr,
            Hooks.Permissions({
                beforeInitialize: false,
                afterInitialize: false,
                beforeAddLiquidity: false,
                afterAddLiquidity: false,
                beforeRemoveLiquidity: false,
                afterRemoveLiquidity: false,
                beforeSwap: true,
                afterSwap: true,
                beforeDonate: false,
                afterDonate: false,
                noOp: false
            })
        );
        assertFalse(hookAddr.hasPermission(Hooks.BEFORE_INITIALIZE_FLAG));
        assertFalse(hookAddr.hasPermission(Hooks.AFTER_INITIALIZE_FLAG));
        assertFalse(hookAddr.hasPermission(Hooks.BEFORE_ADD_LIQUIDITY_FLAG));
        assertFalse(hookAddr.hasPermission(Hooks.AFTER_ADD_LIQUIDITY_FLAG));
        assertFalse(hookAddr.hasPermission(Hooks.BEFORE_REMOVE_LIQUIDITY_FLAG));
        assertFalse(hookAddr.hasPermission(Hooks.AFTER_REMOVE_LIQUIDITY_FLAG));
        assertTrue(hookAddr.hasPermission(Hooks.BEFORE_SWAP_FLAG));
        assertTrue(hookAddr.hasPermission(Hooks.AFTER_SWAP_FLAG));
        assertFalse(hookAddr.hasPermission(Hooks.BEFORE_DONATE_FLAG));
        assertFalse(hookAddr.hasPermission(Hooks.AFTER_DONATE_FLAG));
        assertFalse(hookAddr.hasPermission(Hooks.NO_OP_FLAG));
    }

    function test_validateHookAddress_beforeDonate(uint160 addr) public {
        uint160 preAddr = uint160(uint256(addr) & clearAllHookPermisssionsMask);
        IHooks hookAddr = IHooks(address(uint160(preAddr | Hooks.BEFORE_DONATE_FLAG)));
        Hooks.validateHookPermissions(
            hookAddr,
            Hooks.Permissions({
                beforeInitialize: false,
                afterInitialize: false,
                beforeAddLiquidity: false,
                afterAddLiquidity: false,
                beforeRemoveLiquidity: false,
                afterRemoveLiquidity: false,
                beforeSwap: false,
                afterSwap: false,
                beforeDonate: true,
                afterDonate: false,
                noOp: false
            })
        );
        assertFalse(hookAddr.hasPermission(Hooks.BEFORE_INITIALIZE_FLAG));
        assertFalse(hookAddr.hasPermission(Hooks.AFTER_INITIALIZE_FLAG));
        assertFalse(hookAddr.hasPermission(Hooks.BEFORE_ADD_LIQUIDITY_FLAG));
        assertFalse(hookAddr.hasPermission(Hooks.AFTER_ADD_LIQUIDITY_FLAG));
        assertFalse(hookAddr.hasPermission(Hooks.BEFORE_REMOVE_LIQUIDITY_FLAG));
        assertFalse(hookAddr.hasPermission(Hooks.AFTER_REMOVE_LIQUIDITY_FLAG));
        assertFalse(hookAddr.hasPermission(Hooks.BEFORE_SWAP_FLAG));
        assertFalse(hookAddr.hasPermission(Hooks.AFTER_SWAP_FLAG));
        assertTrue(hookAddr.hasPermission(Hooks.BEFORE_DONATE_FLAG));
        assertFalse(hookAddr.hasPermission(Hooks.AFTER_DONATE_FLAG));
        assertFalse(hookAddr.hasPermission(Hooks.NO_OP_FLAG));
    }

    function test_validateHookAddress_afterDonate(uint160 addr) public {
        uint160 preAddr = uint160(uint256(addr) & clearAllHookPermisssionsMask);
        IHooks hookAddr = IHooks(address(uint160(preAddr | Hooks.AFTER_DONATE_FLAG)));
        Hooks.validateHookPermissions(
            hookAddr,
            Hooks.Permissions({
                beforeInitialize: false,
                afterInitialize: false,
                beforeAddLiquidity: false,
                afterAddLiquidity: false,
                beforeRemoveLiquidity: false,
                afterRemoveLiquidity: false,
                beforeSwap: false,
                afterSwap: false,
                beforeDonate: false,
                afterDonate: true,
                noOp: false
            })
        );
        assertFalse(hookAddr.hasPermission(Hooks.BEFORE_INITIALIZE_FLAG));
        assertFalse(hookAddr.hasPermission(Hooks.AFTER_INITIALIZE_FLAG));
        assertFalse(hookAddr.hasPermission(Hooks.BEFORE_ADD_LIQUIDITY_FLAG));
        assertFalse(hookAddr.hasPermission(Hooks.AFTER_ADD_LIQUIDITY_FLAG));
        assertFalse(hookAddr.hasPermission(Hooks.BEFORE_REMOVE_LIQUIDITY_FLAG));
        assertFalse(hookAddr.hasPermission(Hooks.AFTER_REMOVE_LIQUIDITY_FLAG));
        assertFalse(hookAddr.hasPermission(Hooks.BEFORE_SWAP_FLAG));
        assertFalse(hookAddr.hasPermission(Hooks.AFTER_SWAP_FLAG));
        assertFalse(hookAddr.hasPermission(Hooks.BEFORE_DONATE_FLAG));
        assertTrue(hookAddr.hasPermission(Hooks.AFTER_DONATE_FLAG));
        assertFalse(hookAddr.hasPermission(Hooks.NO_OP_FLAG));
    }

    function test_validateHookAddress_beforeAndAfterDonate(uint160 addr) public {
        uint160 preAddr = uint160(uint256(addr) & clearAllHookPermisssionsMask);
        IHooks hookAddr = IHooks(address(uint160(preAddr | Hooks.BEFORE_DONATE_FLAG | Hooks.AFTER_DONATE_FLAG)));
        Hooks.validateHookPermissions(
            hookAddr,
            Hooks.Permissions({
                beforeInitialize: false,
                afterInitialize: false,
                beforeAddLiquidity: false,
                afterAddLiquidity: false,
                beforeRemoveLiquidity: false,
                afterRemoveLiquidity: false,
                beforeSwap: false,
                afterSwap: false,
                beforeDonate: true,
                afterDonate: true,
                noOp: false
            })
        );
        assertFalse(hookAddr.hasPermission(Hooks.BEFORE_INITIALIZE_FLAG));
        assertFalse(hookAddr.hasPermission(Hooks.AFTER_INITIALIZE_FLAG));
        assertFalse(hookAddr.hasPermission(Hooks.BEFORE_ADD_LIQUIDITY_FLAG));
        assertFalse(hookAddr.hasPermission(Hooks.AFTER_ADD_LIQUIDITY_FLAG));
        assertFalse(hookAddr.hasPermission(Hooks.BEFORE_REMOVE_LIQUIDITY_FLAG));
        assertFalse(hookAddr.hasPermission(Hooks.AFTER_REMOVE_LIQUIDITY_FLAG));
        assertFalse(hookAddr.hasPermission(Hooks.BEFORE_SWAP_FLAG));
        assertFalse(hookAddr.hasPermission(Hooks.AFTER_SWAP_FLAG));
        assertTrue(hookAddr.hasPermission(Hooks.BEFORE_DONATE_FLAG));
        assertTrue(hookAddr.hasPermission(Hooks.AFTER_DONATE_FLAG));
        assertFalse(hookAddr.hasPermission(Hooks.NO_OP_FLAG));
<<<<<<< HEAD
=======
        assertFalse(hookAddr.hasPermission(Hooks.ACCESS_LOCK_FLAG));
    }

    function test_validateHookAddress_accessLock(uint160 addr) public {
        uint160 preAddr = uint160(uint256(addr) & clearAllHookPermisssionsMask);
        IHooks hookAddr = IHooks(address(uint160(preAddr | Hooks.ACCESS_LOCK_FLAG)));
        Hooks.validateHookPermissions(
            hookAddr,
            Hooks.Permissions({
                beforeInitialize: false,
                afterInitialize: false,
                beforeAddLiquidity: false,
                afterAddLiquidity: false,
                beforeRemoveLiquidity: false,
                afterRemoveLiquidity: false,
                beforeSwap: false,
                afterSwap: false,
                beforeDonate: false,
                afterDonate: false,
                noOp: false,
                accessLock: true
            })
        );
        assertFalse(hookAddr.hasPermission(Hooks.BEFORE_INITIALIZE_FLAG));
        assertFalse(hookAddr.hasPermission(Hooks.AFTER_INITIALIZE_FLAG));
        assertFalse(hookAddr.hasPermission(Hooks.BEFORE_ADD_LIQUIDITY_FLAG));
        assertFalse(hookAddr.hasPermission(Hooks.AFTER_ADD_LIQUIDITY_FLAG));
        assertFalse(hookAddr.hasPermission(Hooks.BEFORE_REMOVE_LIQUIDITY_FLAG));
        assertFalse(hookAddr.hasPermission(Hooks.AFTER_REMOVE_LIQUIDITY_FLAG));
        assertFalse(hookAddr.hasPermission(Hooks.BEFORE_SWAP_FLAG));
        assertFalse(hookAddr.hasPermission(Hooks.AFTER_SWAP_FLAG));
        assertFalse(hookAddr.hasPermission(Hooks.BEFORE_DONATE_FLAG));
        assertFalse(hookAddr.hasPermission(Hooks.AFTER_DONATE_FLAG));
        assertFalse(hookAddr.hasPermission(Hooks.NO_OP_FLAG));
        assertTrue(hookAddr.hasPermission(Hooks.ACCESS_LOCK_FLAG));
>>>>>>> 36160ced
    }

    function test_validateHookAddress_allHooks(uint160 addr) public {
        uint160 preAddr = uint160(uint256(addr) & clearAllHookPermisssionsMask);
        uint160 allHookBitsFlipped = (~uint160(0)) << uint160((160 - hookPermissionCount));
        IHooks hookAddr = IHooks(address(uint160(preAddr) | allHookBitsFlipped));
        Hooks.validateHookPermissions(
            hookAddr,
            Hooks.Permissions({
                beforeInitialize: true,
                afterInitialize: true,
                beforeAddLiquidity: true,
                afterAddLiquidity: true,
                beforeRemoveLiquidity: true,
                afterRemoveLiquidity: true,
                beforeSwap: true,
                afterSwap: true,
                beforeDonate: true,
                afterDonate: true,
                noOp: true
            })
        );
        assertTrue(hookAddr.hasPermission(Hooks.BEFORE_INITIALIZE_FLAG));
        assertTrue(hookAddr.hasPermission(Hooks.AFTER_INITIALIZE_FLAG));
        assertTrue(hookAddr.hasPermission(Hooks.BEFORE_ADD_LIQUIDITY_FLAG));
        assertTrue(hookAddr.hasPermission(Hooks.AFTER_ADD_LIQUIDITY_FLAG));
        assertTrue(hookAddr.hasPermission(Hooks.BEFORE_REMOVE_LIQUIDITY_FLAG));
        assertTrue(hookAddr.hasPermission(Hooks.AFTER_REMOVE_LIQUIDITY_FLAG));
        assertTrue(hookAddr.hasPermission(Hooks.BEFORE_SWAP_FLAG));
        assertTrue(hookAddr.hasPermission(Hooks.AFTER_SWAP_FLAG));
        assertTrue(hookAddr.hasPermission(Hooks.BEFORE_DONATE_FLAG));
        assertTrue(hookAddr.hasPermission(Hooks.AFTER_DONATE_FLAG));
        assertTrue(hookAddr.hasPermission(Hooks.NO_OP_FLAG));
    }

    function test_validateHookAddress_noOp(uint160 addr) public {
        uint160 preAddr = uint160(uint256(addr) & clearAllHookPermisssionsMask);
        IHooks hookAddr = IHooks(
            address(
                uint160(
                    preAddr | Hooks.BEFORE_ADD_LIQUIDITY_FLAG | Hooks.BEFORE_SWAP_FLAG | Hooks.BEFORE_DONATE_FLAG
                        | Hooks.NO_OP_FLAG
                )
            )
        );
        Hooks.validateHookPermissions(
            hookAddr,
            Hooks.Permissions({
                beforeInitialize: false,
                afterInitialize: false,
                beforeAddLiquidity: true,
                afterAddLiquidity: false,
                beforeRemoveLiquidity: false,
                afterRemoveLiquidity: false,
                beforeSwap: true,
                afterSwap: false,
                beforeDonate: true,
                afterDonate: false,
                noOp: true
            })
        );
        assertFalse(hookAddr.hasPermission(Hooks.BEFORE_INITIALIZE_FLAG));
        assertFalse(hookAddr.hasPermission(Hooks.AFTER_INITIALIZE_FLAG));
        assertTrue(hookAddr.hasPermission(Hooks.BEFORE_ADD_LIQUIDITY_FLAG));
        assertFalse(hookAddr.hasPermission(Hooks.AFTER_ADD_LIQUIDITY_FLAG));
        assertFalse(hookAddr.hasPermission(Hooks.BEFORE_REMOVE_LIQUIDITY_FLAG));
        assertFalse(hookAddr.hasPermission(Hooks.AFTER_REMOVE_LIQUIDITY_FLAG));
        assertTrue(hookAddr.hasPermission(Hooks.BEFORE_SWAP_FLAG));
        assertFalse(hookAddr.hasPermission(Hooks.AFTER_SWAP_FLAG));
        assertTrue(hookAddr.hasPermission(Hooks.BEFORE_DONATE_FLAG));
        assertFalse(hookAddr.hasPermission(Hooks.AFTER_DONATE_FLAG));
        assertTrue(hookAddr.hasPermission(Hooks.NO_OP_FLAG));
    }

    function test_validateHookAddress_failsAllHooks(uint152 addr, uint8 mask) public {
        uint160 preAddr = uint160(uint256(addr));
        vm.assume(mask != 0xff8);
        IHooks hookAddr = IHooks(address(uint160(preAddr) | (uint160(mask) << 151)));
        vm.expectRevert(abi.encodeWithSelector(Hooks.HookAddressNotValid.selector, (address(hookAddr))));
        Hooks.validateHookPermissions(
            hookAddr,
            Hooks.Permissions({
                beforeInitialize: true,
                afterInitialize: true,
                beforeAddLiquidity: true,
                afterAddLiquidity: true,
                beforeRemoveLiquidity: false,
                afterRemoveLiquidity: false,
                beforeSwap: true,
                afterSwap: true,
                beforeDonate: true,
                afterDonate: true,
                noOp: true
            })
        );
    }

    function test_validateHookAddress_failsNoHooks(uint160 addr, uint16 mask) public {
        uint160 preAddr = addr & uint160(0x007ffffFfffffffffFffffFFfFFFFFFffFFfFFff);
        mask = mask & 0xff80; // the last 7 bits are all 0, we just want a 9 bit mask
        vm.assume(mask != 0); // we want any combination except no hooks
        IHooks hookAddr = IHooks(address(preAddr | (uint160(mask) << 144)));
        vm.expectRevert(abi.encodeWithSelector(Hooks.HookAddressNotValid.selector, (address(hookAddr))));
        Hooks.validateHookPermissions(
            hookAddr,
            Hooks.Permissions({
                beforeInitialize: false,
                afterInitialize: false,
                beforeAddLiquidity: false,
                afterAddLiquidity: false,
                beforeRemoveLiquidity: false,
                afterRemoveLiquidity: false,
                beforeSwap: false,
                afterSwap: false,
                beforeDonate: false,
                afterDonate: false,
                noOp: false
            })
        );
    }

    function testGas() public {
        snapStart("HooksShouldCallBeforeSwap");
        IHooks(address(0)).hasPermission(Hooks.BEFORE_SWAP_FLAG);
        snapEnd();
    }

    function test_isValidHookAddress_anyFlags() public {
        assertTrue(Hooks.isValidHookAddress(IHooks(0x8000000000000000000000000000000000000000), 3000));
        assertTrue(Hooks.isValidHookAddress(IHooks(0x4000000000000000000000000000000000000000), 3000));
        assertTrue(Hooks.isValidHookAddress(IHooks(0x2000000000000000000000000000000000000000), 3000));
        assertTrue(Hooks.isValidHookAddress(IHooks(0x1000000000000000000000000000000000000000), 3000));
        assertTrue(Hooks.isValidHookAddress(IHooks(0x0800000000000000000000000000000000000000), 3000));
        assertTrue(Hooks.isValidHookAddress(IHooks(0x0200000000000000000000000000000000000000), 3000));
        assertTrue(Hooks.isValidHookAddress(IHooks(0x0100000000000000000000000000000000000000), 3000));
        assertTrue(Hooks.isValidHookAddress(IHooks(0xf09840a85d5Af5bF1d1762f925bdaDdC4201f984), 3000));
    }

    function testIsValidHookAddress_zeroAddress() public {
        assertTrue(Hooks.isValidHookAddress(IHooks(address(0)), 3000));
    }

    function test_isValidIfDynamicFee() public {
        assertTrue(
            Hooks.isValidHookAddress(IHooks(0x0000000000000000000000000000000000000001), FeeLibrary.DYNAMIC_FEE_FLAG)
        );
        assertTrue(
            Hooks.isValidHookAddress(
                IHooks(0x0000000000000000000000000000000000000001), FeeLibrary.DYNAMIC_FEE_FLAG | uint24(3000)
            )
        );
        assertTrue(Hooks.isValidHookAddress(IHooks(0x8000000000000000000000000000000000000000), 3000));
    }

    function test_invalidIfNoFlags() public {
        assertFalse(Hooks.isValidHookAddress(IHooks(0x0000000000000000000000000000000000000001), 3000));
        assertFalse(Hooks.isValidHookAddress(IHooks(0x0020000000000000000000000000000000000001), 3000));
        assertFalse(Hooks.isValidHookAddress(IHooks(0x003840a85d5Af5Bf1d1762F925BDADDc4201f984), 3000));
    }
}<|MERGE_RESOLUTION|>--- conflicted
+++ resolved
@@ -322,7 +322,6 @@
         assertFalse(hookAddr.hasPermission(Hooks.BEFORE_DONATE_FLAG));
         assertFalse(hookAddr.hasPermission(Hooks.AFTER_DONATE_FLAG));
         assertFalse(hookAddr.hasPermission(Hooks.NO_OP_FLAG));
-        assertFalse(hookAddr.hasPermission(Hooks.ACCESS_LOCK_FLAG));
     }
 
     function test_validateHookAddress_beforeAddLiquidity(uint160 addr) public {
@@ -341,8 +340,7 @@
                 afterSwap: false,
                 beforeDonate: false,
                 afterDonate: false,
-                noOp: false,
-                accessLock: false
+                noOp: false
             })
         );
         assertFalse(hookAddr.hasPermission(Hooks.BEFORE_INITIALIZE_FLAG));
@@ -356,7 +354,6 @@
         assertFalse(hookAddr.hasPermission(Hooks.BEFORE_DONATE_FLAG));
         assertFalse(hookAddr.hasPermission(Hooks.AFTER_DONATE_FLAG));
         assertFalse(hookAddr.hasPermission(Hooks.NO_OP_FLAG));
-        assertFalse(hookAddr.hasPermission(Hooks.ACCESS_LOCK_FLAG));
     }
 
     function test_validateHookAddress_afterAddLiquidity(uint160 addr) public {
@@ -375,8 +372,7 @@
                 afterSwap: false,
                 beforeDonate: false,
                 afterDonate: false,
-                noOp: false,
-                accessLock: false
+                noOp: false
             })
         );
         assertFalse(hookAddr.hasPermission(Hooks.BEFORE_INITIALIZE_FLAG));
@@ -390,7 +386,6 @@
         assertFalse(hookAddr.hasPermission(Hooks.BEFORE_DONATE_FLAG));
         assertFalse(hookAddr.hasPermission(Hooks.AFTER_DONATE_FLAG));
         assertFalse(hookAddr.hasPermission(Hooks.NO_OP_FLAG));
-        assertFalse(hookAddr.hasPermission(Hooks.ACCESS_LOCK_FLAG));
     }
 
     function test_validateHookAddress_beforeAndAfterAddLiquidity(uint160 addr) public {
@@ -410,8 +405,7 @@
                 afterSwap: false,
                 beforeDonate: false,
                 afterDonate: false,
-                noOp: false,
-                accessLock: false
+                noOp: false
             })
         );
         assertFalse(hookAddr.hasPermission(Hooks.BEFORE_INITIALIZE_FLAG));
@@ -747,44 +741,6 @@
         assertTrue(hookAddr.hasPermission(Hooks.BEFORE_DONATE_FLAG));
         assertTrue(hookAddr.hasPermission(Hooks.AFTER_DONATE_FLAG));
         assertFalse(hookAddr.hasPermission(Hooks.NO_OP_FLAG));
-<<<<<<< HEAD
-=======
-        assertFalse(hookAddr.hasPermission(Hooks.ACCESS_LOCK_FLAG));
-    }
-
-    function test_validateHookAddress_accessLock(uint160 addr) public {
-        uint160 preAddr = uint160(uint256(addr) & clearAllHookPermisssionsMask);
-        IHooks hookAddr = IHooks(address(uint160(preAddr | Hooks.ACCESS_LOCK_FLAG)));
-        Hooks.validateHookPermissions(
-            hookAddr,
-            Hooks.Permissions({
-                beforeInitialize: false,
-                afterInitialize: false,
-                beforeAddLiquidity: false,
-                afterAddLiquidity: false,
-                beforeRemoveLiquidity: false,
-                afterRemoveLiquidity: false,
-                beforeSwap: false,
-                afterSwap: false,
-                beforeDonate: false,
-                afterDonate: false,
-                noOp: false,
-                accessLock: true
-            })
-        );
-        assertFalse(hookAddr.hasPermission(Hooks.BEFORE_INITIALIZE_FLAG));
-        assertFalse(hookAddr.hasPermission(Hooks.AFTER_INITIALIZE_FLAG));
-        assertFalse(hookAddr.hasPermission(Hooks.BEFORE_ADD_LIQUIDITY_FLAG));
-        assertFalse(hookAddr.hasPermission(Hooks.AFTER_ADD_LIQUIDITY_FLAG));
-        assertFalse(hookAddr.hasPermission(Hooks.BEFORE_REMOVE_LIQUIDITY_FLAG));
-        assertFalse(hookAddr.hasPermission(Hooks.AFTER_REMOVE_LIQUIDITY_FLAG));
-        assertFalse(hookAddr.hasPermission(Hooks.BEFORE_SWAP_FLAG));
-        assertFalse(hookAddr.hasPermission(Hooks.AFTER_SWAP_FLAG));
-        assertFalse(hookAddr.hasPermission(Hooks.BEFORE_DONATE_FLAG));
-        assertFalse(hookAddr.hasPermission(Hooks.AFTER_DONATE_FLAG));
-        assertFalse(hookAddr.hasPermission(Hooks.NO_OP_FLAG));
-        assertTrue(hookAddr.hasPermission(Hooks.ACCESS_LOCK_FLAG));
->>>>>>> 36160ced
     }
 
     function test_validateHookAddress_allHooks(uint160 addr) public {
