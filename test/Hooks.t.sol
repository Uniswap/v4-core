--- conflicted
+++ resolved
@@ -26,11 +26,11 @@
 contract HooksTest is Test, Deployers, GasSnapshot {
     using PoolIdLibrary for PoolKey;
 
-    address payable ALL_HOOKS_ADDRESS = payable(0xfF00000000000000000000000000000000000000);
+    address payable ALL_HOOKS_ADDRESS = payable(0xfFf0000000000000000000000000000000000000);
     MockHooks mockHooks;
 
     // Update this value when you add a new hook flag. And then update all appropriate asserts.
-    uint256 hookPermissionCount = 10;
+    uint256 hookPermissionCount = 12;
     uint256 clearAllHookPermisssionsMask;
 
     function setUp() public {
@@ -64,7 +64,6 @@
         initializeRouter.initialize(uninitializedKey, SQRT_RATIO_1_1, ZERO_BYTES);
     }
 
-<<<<<<< HEAD
     function testModifyPositionSucceedsWithHook() public {
         MockERC20(Currency.unwrap(key.currency0)).mint(address(this), 10 ** 18);
         MockERC20(Currency.unwrap(key.currency0)).approve(address(modifyPositionRouter), 10 ** 18);
@@ -85,11 +84,11 @@
     function testBeforeAfterAddLiquidityNotCalledWithNegativeLiquidityDelta() public {
         MockERC20(Currency.unwrap(key.currency0)).mint(address(this), 10 ** 18);
         MockERC20(Currency.unwrap(key.currency0)).approve(address(modifyPositionRouter), 10 ** 18);
-        modifyPositionRouter.modifyPosition(key, IPoolManager.ModifyPositionParams(0, 60, 100), new bytes(111));
+        modifyPositionRouter.modifyPosition(key, IPoolManager.ModifyPositionParams(0, 60, 10 ** 18), new bytes(111));
         assertEq(mockHooks.beforeAddLiquidityData(), new bytes(111));
         assertEq(mockHooks.afterAddLiquidityData(), new bytes(111));
 
-        modifyPositionRouter.modifyPosition(key, IPoolManager.ModifyPositionParams(0, 60, -100), new bytes(222));
+        modifyPositionRouter.modifyPosition(key, IPoolManager.ModifyPositionParams(0, 60, -(10 ** 18)), new bytes(222));
         assertEq(mockHooks.beforeAddLiquidityData(), new bytes(111));
         assertEq(mockHooks.afterAddLiquidityData(), new bytes(111));
     }
@@ -97,7 +96,7 @@
     function testBeforeAfterAddLiquidityCalledWithZeroLiquidityDelta() public {
         MockERC20(Currency.unwrap(key.currency0)).mint(address(this), 10 ** 18);
         MockERC20(Currency.unwrap(key.currency0)).approve(address(modifyPositionRouter), 10 ** 18);
-        modifyPositionRouter.modifyPosition(key, IPoolManager.ModifyPositionParams(0, 60, 100), new bytes(111));
+        modifyPositionRouter.modifyPosition(key, IPoolManager.ModifyPositionParams(0, 60, 10 ** 18), new bytes(111));
         assertEq(mockHooks.beforeAddLiquidityData(), new bytes(111));
         assertEq(mockHooks.afterAddLiquidityData(), new bytes(111));
 
@@ -110,29 +109,14 @@
         mockHooks.setReturnValue(mockHooks.beforeAddLiquidity.selector, bytes4(0xdeadbeef));
         MockERC20(Currency.unwrap(key.currency0)).mint(address(this), 10 ** 18);
         MockERC20(Currency.unwrap(key.currency0)).approve(address(modifyPositionRouter), 10 ** 18);
-=======
-    function test_modifyPosition_succeedsWithHook() public {
-        modifyPositionRouter.modifyPosition(key, LIQ_PARAMS, new bytes(111));
-        assertEq(mockHooks.beforeModifyPositionData(), new bytes(111));
-        assertEq(mockHooks.afterModifyPositionData(), new bytes(111));
-    }
-
-    function test_beforeModifyPosition_invalidReturn() public {
-        mockHooks.setReturnValue(mockHooks.beforeModifyPosition.selector, bytes4(0xdeadbeef));
->>>>>>> 6b8ec7c6
         vm.expectRevert(Hooks.InvalidHookResponse.selector);
         modifyPositionRouter.modifyPosition(key, LIQ_PARAMS, ZERO_BYTES);
     }
 
-<<<<<<< HEAD
     function testAfterAddLiquidityInvalidReturn() public {
         mockHooks.setReturnValue(mockHooks.afterAddLiquidity.selector, bytes4(0xdeadbeef));
         MockERC20(Currency.unwrap(key.currency0)).mint(address(this), 10 ** 18);
         MockERC20(Currency.unwrap(key.currency0)).approve(address(modifyPositionRouter), 10 ** 18);
-=======
-    function test_afterModifyPosition_invalidReturn() public {
-        mockHooks.setReturnValue(mockHooks.afterModifyPosition.selector, bytes4(0xdeadbeef));
->>>>>>> 6b8ec7c6
         vm.expectRevert(Hooks.InvalidHookResponse.selector);
         modifyPositionRouter.modifyPosition(key, LIQ_PARAMS, ZERO_BYTES);
     }
@@ -172,7 +156,7 @@
     }
 
     function test_donate_succeedsWithHook() public {
-        donateRouter.donate(key, 100, 200, new bytes(333));
+        donateRouter.donate(key, 10, 200, new bytes(333));
         assertEq(mockHooks.beforeDonateData(), new bytes(333));
         assertEq(mockHooks.afterDonateData(), new bytes(333));
     }
@@ -201,18 +185,22 @@
                 afterInitialize: false,
                 beforeAddLiquidity: false,
                 afterAddLiquidity: false,
-                beforeSwap: false,
-                afterSwap: false,
-                beforeDonate: false,
-                afterDonate: false,
-                noOp: false,
-                accessLock: false
-            })
-        );
-        assertFalse(Hooks.shouldCallBeforeInitialize(hookAddr));
-        assertFalse(Hooks.shouldCallAfterInitialize(hookAddr));
-        assertFalse(Hooks.shouldCallBeforeAddLiquidity(hookAddr));
-        assertFalse(Hooks.shouldCallAfterAddLiquidity(hookAddr));
+                beforeRemoveLiquidity: false,
+                afterRemoveLiquidity: false,
+                beforeSwap: false,
+                afterSwap: false,
+                beforeDonate: false,
+                afterDonate: false,
+                noOp: false,
+                accessLock: false
+            })
+        );
+        assertFalse(Hooks.shouldCallBeforeInitialize(hookAddr));
+        assertFalse(Hooks.shouldCallAfterInitialize(hookAddr));
+        assertFalse(Hooks.shouldCallBeforeAddLiquidity(hookAddr));
+        assertFalse(Hooks.shouldCallAfterAddLiquidity(hookAddr));
+        assertFalse(Hooks.shouldCallBeforeRemoveLiquidity(hookAddr));
+        assertFalse(Hooks.shouldCallAfterRemoveLiquidity(hookAddr));
         assertFalse(Hooks.shouldCallBeforeSwap(hookAddr));
         assertFalse(Hooks.shouldCallAfterSwap(hookAddr));
         assertFalse(Hooks.shouldCallBeforeDonate(hookAddr));
@@ -232,6 +220,8 @@
                 afterInitialize: false,
                 beforeAddLiquidity: false,
                 afterAddLiquidity: false,
+                beforeRemoveLiquidity: false,
+                afterRemoveLiquidity: false,
                 beforeSwap: false,
                 afterSwap: false,
                 beforeDonate: false,
@@ -244,6 +234,8 @@
         assertFalse(Hooks.shouldCallAfterInitialize(hookAddr));
         assertFalse(Hooks.shouldCallBeforeAddLiquidity(hookAddr));
         assertFalse(Hooks.shouldCallAfterAddLiquidity(hookAddr));
+        assertFalse(Hooks.shouldCallBeforeRemoveLiquidity(hookAddr));
+        assertFalse(Hooks.shouldCallAfterRemoveLiquidity(hookAddr));
         assertFalse(Hooks.shouldCallBeforeSwap(hookAddr));
         assertFalse(Hooks.shouldCallAfterSwap(hookAddr));
         assertFalse(Hooks.shouldCallBeforeDonate(hookAddr));
@@ -263,6 +255,8 @@
                 afterInitialize: true,
                 beforeAddLiquidity: false,
                 afterAddLiquidity: false,
+                beforeRemoveLiquidity: false,
+                afterRemoveLiquidity: false,
                 beforeSwap: false,
                 afterSwap: false,
                 beforeDonate: false,
@@ -275,6 +269,8 @@
         assertTrue(Hooks.shouldCallAfterInitialize(hookAddr));
         assertFalse(Hooks.shouldCallBeforeAddLiquidity(hookAddr));
         assertFalse(Hooks.shouldCallAfterAddLiquidity(hookAddr));
+        assertFalse(Hooks.shouldCallBeforeRemoveLiquidity(hookAddr));
+        assertFalse(Hooks.shouldCallAfterRemoveLiquidity(hookAddr));
         assertFalse(Hooks.shouldCallBeforeSwap(hookAddr));
         assertFalse(Hooks.shouldCallAfterSwap(hookAddr));
         assertFalse(Hooks.shouldCallBeforeDonate(hookAddr));
@@ -293,6 +289,8 @@
                 afterInitialize: true,
                 beforeAddLiquidity: false,
                 afterAddLiquidity: false,
+                beforeRemoveLiquidity: false,
+                afterRemoveLiquidity: false,
                 beforeSwap: false,
                 afterSwap: false,
                 beforeDonate: false,
@@ -305,31 +303,28 @@
         assertTrue(Hooks.shouldCallAfterInitialize(hookAddr));
         assertFalse(Hooks.shouldCallBeforeAddLiquidity(hookAddr));
         assertFalse(Hooks.shouldCallAfterAddLiquidity(hookAddr));
-        assertFalse(Hooks.shouldCallBeforeSwap(hookAddr));
-        assertFalse(Hooks.shouldCallAfterSwap(hookAddr));
-        assertFalse(Hooks.shouldCallBeforeDonate(hookAddr));
-        assertFalse(Hooks.shouldCallAfterDonate(hookAddr));
-        assertFalse(Hooks.hasPermissionToNoOp(hookAddr));
-        assertFalse(Hooks.hasPermissionToAccessLock(hookAddr));
-    }
-
-<<<<<<< HEAD
+        assertFalse(Hooks.shouldCallBeforeRemoveLiquidity(hookAddr));
+        assertFalse(Hooks.shouldCallAfterRemoveLiquidity(hookAddr));
+        assertFalse(Hooks.shouldCallBeforeSwap(hookAddr));
+        assertFalse(Hooks.shouldCallAfterSwap(hookAddr));
+        assertFalse(Hooks.shouldCallBeforeDonate(hookAddr));
+        assertFalse(Hooks.shouldCallAfterDonate(hookAddr));
+        assertFalse(Hooks.hasPermissionToNoOp(hookAddr));
+        assertFalse(Hooks.hasPermissionToAccessLock(hookAddr));
+    }
+
     function testValidateHookAddressBeforeAddLiquidity(uint160 addr) public {
-        uint160 preAddr = addr & uint160(0x007ffffFfffffffffFffffFFfFFFFFFffFFfFFff);
+        uint160 preAddr = uint160(uint256(addr) & clearAllHookPermisssionsMask);
         IHooks hookAddr = IHooks(address(uint160(preAddr | Hooks.BEFORE_ADD_LIQUIDITY_FLAG)));
-        Hooks.validateHookAddress(
-=======
-    function testValidateHookAddressBeforeModify(uint160 addr) public {
-        uint160 preAddr = uint160(uint256(addr) & clearAllHookPermisssionsMask);
-        IHooks hookAddr = IHooks(address(uint160(preAddr | Hooks.BEFORE_MODIFY_POSITION_FLAG)));
-        Hooks.validateHookPermissions(
->>>>>>> 6b8ec7c6
+        Hooks.validateHookPermissions(
             hookAddr,
             Hooks.Permissions({
                 beforeInitialize: false,
                 afterInitialize: false,
                 beforeAddLiquidity: true,
                 afterAddLiquidity: false,
+                beforeRemoveLiquidity: false,
+                afterRemoveLiquidity: false,
                 beforeSwap: false,
                 afterSwap: false,
                 beforeDonate: false,
@@ -342,31 +337,28 @@
         assertFalse(Hooks.shouldCallAfterInitialize(hookAddr));
         assertTrue(Hooks.shouldCallBeforeAddLiquidity(hookAddr));
         assertFalse(Hooks.shouldCallAfterAddLiquidity(hookAddr));
-        assertFalse(Hooks.shouldCallBeforeSwap(hookAddr));
-        assertFalse(Hooks.shouldCallAfterSwap(hookAddr));
-        assertFalse(Hooks.shouldCallBeforeDonate(hookAddr));
-        assertFalse(Hooks.shouldCallAfterDonate(hookAddr));
-        assertFalse(Hooks.hasPermissionToNoOp(hookAddr));
-        assertFalse(Hooks.hasPermissionToAccessLock(hookAddr));
-    }
-
-<<<<<<< HEAD
+        assertFalse(Hooks.shouldCallBeforeRemoveLiquidity(hookAddr));
+        assertFalse(Hooks.shouldCallAfterRemoveLiquidity(hookAddr));
+        assertFalse(Hooks.shouldCallBeforeSwap(hookAddr));
+        assertFalse(Hooks.shouldCallAfterSwap(hookAddr));
+        assertFalse(Hooks.shouldCallBeforeDonate(hookAddr));
+        assertFalse(Hooks.shouldCallAfterDonate(hookAddr));
+        assertFalse(Hooks.hasPermissionToNoOp(hookAddr));
+        assertFalse(Hooks.hasPermissionToAccessLock(hookAddr));
+    }
+
     function testValidateHookAddressAfterAddLiquidity(uint160 addr) public {
-        uint160 preAddr = addr & uint160(0x007ffffFfffffffffFffffFFfFFFFFFffFFfFFff);
+        uint160 preAddr = uint160(uint256(addr) & clearAllHookPermisssionsMask);
         IHooks hookAddr = IHooks(address(uint160(preAddr | Hooks.AFTER_ADD_LIQUIDITY_FLAG)));
-        Hooks.validateHookAddress(
-=======
-    function testValidateHookAddressAfterModify(uint160 addr) public {
-        uint160 preAddr = uint160(uint256(addr) & clearAllHookPermisssionsMask);
-        IHooks hookAddr = IHooks(address(uint160(preAddr | Hooks.AFTER_MODIFY_POSITION_FLAG)));
-        Hooks.validateHookPermissions(
->>>>>>> 6b8ec7c6
+        Hooks.validateHookPermissions(
             hookAddr,
             Hooks.Permissions({
                 beforeInitialize: false,
                 afterInitialize: false,
                 beforeAddLiquidity: false,
                 afterAddLiquidity: true,
+                beforeRemoveLiquidity: false,
+                afterRemoveLiquidity: false,
                 beforeSwap: false,
                 afterSwap: false,
                 beforeDonate: false,
@@ -379,33 +371,29 @@
         assertFalse(Hooks.shouldCallAfterInitialize(hookAddr));
         assertFalse(Hooks.shouldCallBeforeAddLiquidity(hookAddr));
         assertTrue(Hooks.shouldCallAfterAddLiquidity(hookAddr));
-        assertFalse(Hooks.shouldCallBeforeSwap(hookAddr));
-        assertFalse(Hooks.shouldCallAfterSwap(hookAddr));
-        assertFalse(Hooks.shouldCallBeforeDonate(hookAddr));
-        assertFalse(Hooks.shouldCallAfterDonate(hookAddr));
-        assertFalse(Hooks.hasPermissionToNoOp(hookAddr));
-        assertFalse(Hooks.hasPermissionToAccessLock(hookAddr));
-    }
-
-<<<<<<< HEAD
+        assertFalse(Hooks.shouldCallBeforeRemoveLiquidity(hookAddr));
+        assertFalse(Hooks.shouldCallAfterRemoveLiquidity(hookAddr));
+        assertFalse(Hooks.shouldCallBeforeSwap(hookAddr));
+        assertFalse(Hooks.shouldCallAfterSwap(hookAddr));
+        assertFalse(Hooks.shouldCallBeforeDonate(hookAddr));
+        assertFalse(Hooks.shouldCallAfterDonate(hookAddr));
+        assertFalse(Hooks.hasPermissionToNoOp(hookAddr));
+        assertFalse(Hooks.hasPermissionToAccessLock(hookAddr));
+    }
+
     function testValidateHookAddressBeforeAndAfterAddLiquidity(uint160 addr) public {
-        uint160 preAddr = addr & uint160(0x007ffffFfffffffffFffffFFfFFFFFFffFFfFFff);
+        uint160 preAddr = uint160(uint256(addr) & clearAllHookPermisssionsMask);
         IHooks hookAddr =
             IHooks(address(uint160(preAddr | Hooks.BEFORE_ADD_LIQUIDITY_FLAG | Hooks.AFTER_ADD_LIQUIDITY_FLAG)));
-        Hooks.validateHookAddress(
-=======
-    function testValidateHookAddressBeforeAndAfterModify(uint160 addr) public {
-        uint160 preAddr = uint160(uint256(addr) & clearAllHookPermisssionsMask);
-        IHooks hookAddr =
-            IHooks(address(uint160(preAddr | Hooks.BEFORE_MODIFY_POSITION_FLAG | Hooks.AFTER_MODIFY_POSITION_FLAG)));
-        Hooks.validateHookPermissions(
->>>>>>> 6b8ec7c6
+        Hooks.validateHookPermissions(
             hookAddr,
             Hooks.Permissions({
                 beforeInitialize: false,
                 afterInitialize: false,
                 beforeAddLiquidity: true,
                 afterAddLiquidity: true,
+                beforeRemoveLiquidity: false,
+                afterRemoveLiquidity: false,
                 beforeSwap: false,
                 afterSwap: false,
                 beforeDonate: false,
@@ -418,6 +406,8 @@
         assertFalse(Hooks.shouldCallAfterInitialize(hookAddr));
         assertTrue(Hooks.shouldCallBeforeAddLiquidity(hookAddr));
         assertTrue(Hooks.shouldCallAfterAddLiquidity(hookAddr));
+        assertFalse(Hooks.shouldCallBeforeRemoveLiquidity(hookAddr));
+        assertFalse(Hooks.shouldCallAfterRemoveLiquidity(hookAddr));
         assertFalse(Hooks.shouldCallBeforeSwap(hookAddr));
         assertFalse(Hooks.shouldCallAfterSwap(hookAddr));
         assertFalse(Hooks.shouldCallBeforeDonate(hookAddr));
@@ -429,19 +419,16 @@
     function testValidateHookAddressBeforeInitializeAfterModify(uint160 addr) public {
         uint160 preAddr = uint160(uint256(addr) & clearAllHookPermisssionsMask);
         IHooks hookAddr =
-<<<<<<< HEAD
             IHooks(address(uint160(preAddr | Hooks.BEFORE_INITIALIZE_FLAG | Hooks.AFTER_ADD_LIQUIDITY_FLAG)));
-        Hooks.validateHookAddress(
-=======
-            IHooks(address(uint160(preAddr | Hooks.BEFORE_INITIALIZE_FLAG | Hooks.AFTER_MODIFY_POSITION_FLAG)));
-        Hooks.validateHookPermissions(
->>>>>>> 6b8ec7c6
+        Hooks.validateHookPermissions(
             hookAddr,
             Hooks.Permissions({
                 beforeInitialize: true,
                 afterInitialize: false,
                 beforeAddLiquidity: false,
                 afterAddLiquidity: true,
+                beforeRemoveLiquidity: false,
+                afterRemoveLiquidity: false,
                 beforeSwap: false,
                 afterSwap: false,
                 beforeDonate: false,
@@ -454,6 +441,8 @@
         assertFalse(Hooks.shouldCallAfterInitialize(hookAddr));
         assertFalse(Hooks.shouldCallBeforeAddLiquidity(hookAddr));
         assertTrue(Hooks.shouldCallAfterAddLiquidity(hookAddr));
+        assertFalse(Hooks.shouldCallBeforeRemoveLiquidity(hookAddr));
+        assertFalse(Hooks.shouldCallAfterRemoveLiquidity(hookAddr));
         assertFalse(Hooks.shouldCallBeforeSwap(hookAddr));
         assertFalse(Hooks.shouldCallAfterSwap(hookAddr));
         assertFalse(Hooks.shouldCallBeforeDonate(hookAddr));
@@ -472,6 +461,8 @@
                 afterInitialize: false,
                 beforeAddLiquidity: false,
                 afterAddLiquidity: false,
+                beforeRemoveLiquidity: false,
+                afterRemoveLiquidity: false,
                 beforeSwap: true,
                 afterSwap: false,
                 beforeDonate: false,
@@ -484,6 +475,8 @@
         assertFalse(Hooks.shouldCallAfterInitialize(hookAddr));
         assertFalse(Hooks.shouldCallBeforeAddLiquidity(hookAddr));
         assertFalse(Hooks.shouldCallAfterAddLiquidity(hookAddr));
+        assertFalse(Hooks.shouldCallBeforeRemoveLiquidity(hookAddr));
+        assertFalse(Hooks.shouldCallAfterRemoveLiquidity(hookAddr));
         assertTrue(Hooks.shouldCallBeforeSwap(hookAddr));
         assertFalse(Hooks.shouldCallAfterSwap(hookAddr));
         assertFalse(Hooks.shouldCallBeforeDonate(hookAddr));
@@ -502,6 +495,8 @@
                 afterInitialize: false,
                 beforeAddLiquidity: false,
                 afterAddLiquidity: false,
+                beforeRemoveLiquidity: false,
+                afterRemoveLiquidity: false,
                 beforeSwap: false,
                 afterSwap: true,
                 beforeDonate: false,
@@ -514,6 +509,8 @@
         assertFalse(Hooks.shouldCallAfterInitialize(hookAddr));
         assertFalse(Hooks.shouldCallBeforeAddLiquidity(hookAddr));
         assertFalse(Hooks.shouldCallAfterAddLiquidity(hookAddr));
+        assertFalse(Hooks.shouldCallBeforeRemoveLiquidity(hookAddr));
+        assertFalse(Hooks.shouldCallAfterRemoveLiquidity(hookAddr));
         assertFalse(Hooks.shouldCallBeforeSwap(hookAddr));
         assertTrue(Hooks.shouldCallAfterSwap(hookAddr));
         assertFalse(Hooks.shouldCallBeforeDonate(hookAddr));
@@ -532,6 +529,8 @@
                 afterInitialize: false,
                 beforeAddLiquidity: false,
                 afterAddLiquidity: false,
+                beforeRemoveLiquidity: false,
+                afterRemoveLiquidity: false,
                 beforeSwap: true,
                 afterSwap: true,
                 beforeDonate: false,
@@ -544,6 +543,8 @@
         assertFalse(Hooks.shouldCallAfterInitialize(hookAddr));
         assertFalse(Hooks.shouldCallBeforeAddLiquidity(hookAddr));
         assertFalse(Hooks.shouldCallAfterAddLiquidity(hookAddr));
+        assertFalse(Hooks.shouldCallBeforeRemoveLiquidity(hookAddr));
+        assertFalse(Hooks.shouldCallAfterRemoveLiquidity(hookAddr));
         assertTrue(Hooks.shouldCallBeforeSwap(hookAddr));
         assertTrue(Hooks.shouldCallAfterSwap(hookAddr));
         assertFalse(Hooks.shouldCallBeforeDonate(hookAddr));
@@ -562,6 +563,8 @@
                 afterInitialize: false,
                 beforeAddLiquidity: false,
                 afterAddLiquidity: false,
+                beforeRemoveLiquidity: false,
+                afterRemoveLiquidity: false,
                 beforeSwap: false,
                 afterSwap: false,
                 beforeDonate: true,
@@ -574,6 +577,8 @@
         assertFalse(Hooks.shouldCallAfterInitialize(hookAddr));
         assertFalse(Hooks.shouldCallBeforeAddLiquidity(hookAddr));
         assertFalse(Hooks.shouldCallAfterAddLiquidity(hookAddr));
+        assertFalse(Hooks.shouldCallBeforeRemoveLiquidity(hookAddr));
+        assertFalse(Hooks.shouldCallAfterRemoveLiquidity(hookAddr));
         assertFalse(Hooks.shouldCallBeforeSwap(hookAddr));
         assertFalse(Hooks.shouldCallAfterSwap(hookAddr));
         assertTrue(Hooks.shouldCallBeforeDonate(hookAddr));
@@ -592,6 +597,8 @@
                 afterInitialize: false,
                 beforeAddLiquidity: false,
                 afterAddLiquidity: false,
+                beforeRemoveLiquidity: false,
+                afterRemoveLiquidity: false,
                 beforeSwap: false,
                 afterSwap: false,
                 beforeDonate: false,
@@ -604,6 +611,8 @@
         assertFalse(Hooks.shouldCallAfterInitialize(hookAddr));
         assertFalse(Hooks.shouldCallBeforeAddLiquidity(hookAddr));
         assertFalse(Hooks.shouldCallAfterAddLiquidity(hookAddr));
+        assertFalse(Hooks.shouldCallBeforeRemoveLiquidity(hookAddr));
+        assertFalse(Hooks.shouldCallAfterRemoveLiquidity(hookAddr));
         assertFalse(Hooks.shouldCallBeforeSwap(hookAddr));
         assertFalse(Hooks.shouldCallAfterSwap(hookAddr));
         assertFalse(Hooks.shouldCallBeforeDonate(hookAddr));
@@ -622,6 +631,8 @@
                 afterInitialize: false,
                 beforeAddLiquidity: false,
                 afterAddLiquidity: false,
+                beforeRemoveLiquidity: false,
+                afterRemoveLiquidity: false,
                 beforeSwap: false,
                 afterSwap: false,
                 beforeDonate: true,
@@ -634,6 +645,8 @@
         assertFalse(Hooks.shouldCallAfterInitialize(hookAddr));
         assertFalse(Hooks.shouldCallBeforeAddLiquidity(hookAddr));
         assertFalse(Hooks.shouldCallAfterAddLiquidity(hookAddr));
+        assertFalse(Hooks.shouldCallBeforeRemoveLiquidity(hookAddr));
+        assertFalse(Hooks.shouldCallAfterRemoveLiquidity(hookAddr));
         assertFalse(Hooks.shouldCallBeforeSwap(hookAddr));
         assertFalse(Hooks.shouldCallAfterSwap(hookAddr));
         assertTrue(Hooks.shouldCallBeforeDonate(hookAddr));
@@ -650,8 +663,10 @@
             Hooks.Permissions({
                 beforeInitialize: false,
                 afterInitialize: false,
-                beforeModifyPosition: false,
-                afterModifyPosition: false,
+                beforeAddLiquidity: false,
+                afterAddLiquidity: false,
+                beforeRemoveLiquidity: false,
+                afterRemoveLiquidity: false,
                 beforeSwap: false,
                 afterSwap: false,
                 beforeDonate: false,
@@ -662,8 +677,10 @@
         );
         assertFalse(Hooks.shouldCallBeforeInitialize(hookAddr));
         assertFalse(Hooks.shouldCallAfterInitialize(hookAddr));
-        assertFalse(Hooks.shouldCallBeforeModifyPosition(hookAddr));
-        assertFalse(Hooks.shouldCallAfterModifyPosition(hookAddr));
+        assertFalse(Hooks.shouldCallBeforeAddLiquidity(hookAddr));
+        assertFalse(Hooks.shouldCallAfterAddLiquidity(hookAddr));
+        assertFalse(Hooks.shouldCallBeforeRemoveLiquidity(hookAddr));
+        assertFalse(Hooks.shouldCallAfterRemoveLiquidity(hookAddr));
         assertFalse(Hooks.shouldCallBeforeSwap(hookAddr));
         assertFalse(Hooks.shouldCallAfterSwap(hookAddr));
         assertFalse(Hooks.shouldCallBeforeDonate(hookAddr));
@@ -683,6 +700,8 @@
                 afterInitialize: true,
                 beforeAddLiquidity: true,
                 afterAddLiquidity: true,
+                beforeRemoveLiquidity: true,
+                afterRemoveLiquidity: true,
                 beforeSwap: true,
                 afterSwap: true,
                 beforeDonate: true,
@@ -695,6 +714,8 @@
         assertTrue(Hooks.shouldCallAfterInitialize(hookAddr));
         assertTrue(Hooks.shouldCallBeforeAddLiquidity(hookAddr));
         assertTrue(Hooks.shouldCallAfterAddLiquidity(hookAddr));
+        assertTrue(Hooks.shouldCallBeforeRemoveLiquidity(hookAddr));
+        assertTrue(Hooks.shouldCallAfterRemoveLiquidity(hookAddr));
         assertTrue(Hooks.shouldCallBeforeSwap(hookAddr));
         assertTrue(Hooks.shouldCallAfterSwap(hookAddr));
         assertTrue(Hooks.shouldCallBeforeDonate(hookAddr));
@@ -720,6 +741,8 @@
                 afterInitialize: false,
                 beforeAddLiquidity: true,
                 afterAddLiquidity: false,
+                beforeRemoveLiquidity: false,
+                afterRemoveLiquidity: false,
                 beforeSwap: true,
                 afterSwap: false,
                 beforeDonate: true,
@@ -731,7 +754,9 @@
         assertFalse(Hooks.shouldCallBeforeInitialize(hookAddr));
         assertFalse(Hooks.shouldCallAfterInitialize(hookAddr));
         assertTrue(Hooks.shouldCallBeforeAddLiquidity(hookAddr));
-        assertFalse(Hooks.shouldCallBeforeAddLiquidity(hookAddr));
+        assertFalse(Hooks.shouldCallAfterAddLiquidity(hookAddr));
+        assertFalse(Hooks.shouldCallBeforeRemoveLiquidity(hookAddr));
+        assertFalse(Hooks.shouldCallAfterRemoveLiquidity(hookAddr));
         assertTrue(Hooks.shouldCallBeforeSwap(hookAddr));
         assertFalse(Hooks.shouldCallAfterSwap(hookAddr));
         assertTrue(Hooks.shouldCallBeforeDonate(hookAddr));
@@ -752,6 +777,8 @@
                 afterInitialize: true,
                 beforeAddLiquidity: true,
                 afterAddLiquidity: true,
+                beforeRemoveLiquidity: false,
+                afterRemoveLiquidity: false,
                 beforeSwap: true,
                 afterSwap: true,
                 beforeDonate: true,
@@ -775,6 +802,8 @@
                 afterInitialize: false,
                 beforeAddLiquidity: false,
                 afterAddLiquidity: false,
+                beforeRemoveLiquidity: false,
+                afterRemoveLiquidity: false,
                 beforeSwap: false,
                 afterSwap: false,
                 beforeDonate: false,
