// SPDX-License-Identifier: UNLICENSED
pragma solidity ^0.8.20;

import {GasSnapshot} from "forge-gas-snapshot/GasSnapshot.sol";
import {Test} from "forge-std/Test.sol";
import {Vm} from "forge-std/Vm.sol";
import {Hooks} from "../src/libraries/Hooks.sol";
import {FeeLibrary} from "../src/libraries/FeeLibrary.sol";
import {MockHooks} from "../src/test/MockHooks.sol";
import {IPoolManager} from "../src/interfaces/IPoolManager.sol";
import {MockERC20} from "solmate/test/utils/mocks/MockERC20.sol";
import {IHooks} from "../src/interfaces/IHooks.sol";
import {Currency} from "../src/types/Currency.sol";
import {PoolManager} from "../src/PoolManager.sol";
import {PoolSwapTest} from "../src/test/PoolSwapTest.sol";
import {PoolDonateTest} from "../src/test/PoolDonateTest.sol";
import {Deployers} from "./utils/Deployers.sol";
import {Fees} from "../src/Fees.sol";
import {PoolId, PoolIdLibrary} from "../src/types/PoolId.sol";
import {PoolKey} from "../src/types/PoolKey.sol";
import {AccessLockHook} from "../src/test/AccessLockHook.sol";
import {IERC20Minimal} from "../src/interfaces/external/IERC20Minimal.sol";
import {BalanceDelta} from "../src/types/BalanceDelta.sol";

contract HooksTest is Test, Deployers, GasSnapshot {
    using PoolIdLibrary for PoolKey;
    using Hooks for IHooks;

    address payable ALL_HOOKS_ADDRESS = payable(0xfFf0000000000000000000000000000000000000);
    MockHooks mockHooks;

    // Update this value when you add a new hook flag. And then update all appropriate asserts.
    uint256 hookPermissionCount = 12;
    uint256 clearAllHookPermisssionsMask;

    function setUp() public {
        clearAllHookPermisssionsMask = uint256(~uint160(0) >> (hookPermissionCount));

        MockHooks impl = new MockHooks();
        vm.etch(ALL_HOOKS_ADDRESS, address(impl).code);
        mockHooks = MockHooks(ALL_HOOKS_ADDRESS);

        initializeManagerRoutersAndPoolsWithLiq(mockHooks);
    }

    function test_initialize_succeedsWithHook() public {
        initializeRouter.initialize(uninitializedKey, SQRT_RATIO_1_1, new bytes(123));

        (uint160 sqrtPriceX96,,) = manager.getSlot0(uninitializedKey.toId());
        assertEq(sqrtPriceX96, SQRT_RATIO_1_1);
        assertEq(mockHooks.beforeInitializeData(), new bytes(123));
        assertEq(mockHooks.afterInitializeData(), new bytes(123));
    }

    function test_beforeInitialize_invalidReturn() public {
        mockHooks.setReturnValue(mockHooks.beforeInitialize.selector, bytes4(0xdeadbeef));
        vm.expectRevert(Hooks.InvalidHookResponse.selector);
        initializeRouter.initialize(uninitializedKey, SQRT_RATIO_1_1, ZERO_BYTES);
    }

    function test_afterInitialize_invalidReturn() public {
        mockHooks.setReturnValue(mockHooks.afterInitialize.selector, bytes4(0xdeadbeef));
        vm.expectRevert(Hooks.InvalidHookResponse.selector);
        initializeRouter.initialize(uninitializedKey, SQRT_RATIO_1_1, ZERO_BYTES);
    }

    function test_beforeAfterAddLiquidity_beforeAfterRemoveLiquidity_succeedsWithHook() public {
        MockERC20(Currency.unwrap(key.currency0)).mint(address(this), 10 ** 18);
        MockERC20(Currency.unwrap(key.currency0)).approve(address(modifyPositionRouter), 10 ** 18);
        modifyPositionRouter.addLiquidity(key, IPoolManager.ModifyPositionParams(0, 60, 10 ** 18), new bytes(111));
        assertEq(mockHooks.beforeAddLiquidityData(), new bytes(111));
        assertEq(mockHooks.afterAddLiquidityData(), new bytes(111));

        modifyPositionRouter.removeLiquidity(key, IPoolManager.ModifyPositionParams(0, 60, 10 ** 18), new bytes(222));
        assertEq(mockHooks.beforeRemoveLiquidityData(), new bytes(222));
        assertEq(mockHooks.afterRemoveLiquidityData(), new bytes(222));
    }

    function test_beforeAfterAddLiquidity_calledWithPositiveLiquidityDelta() public {
        MockERC20(Currency.unwrap(key.currency0)).mint(address(this), 10 ** 18);
        MockERC20(Currency.unwrap(key.currency0)).approve(address(modifyPositionRouter), 10 ** 18);
        modifyPositionRouter.addLiquidity(key, IPoolManager.ModifyPositionParams(0, 60, 100), new bytes(111));
        assertEq(mockHooks.beforeAddLiquidityData(), new bytes(111));
        assertEq(mockHooks.afterAddLiquidityData(), new bytes(111));
    }

    function test_beforeAfterAddLiquidity_calledWithZeroLiquidityDelta() public {
        MockERC20(Currency.unwrap(key.currency0)).mint(address(this), 10 ** 18);
        MockERC20(Currency.unwrap(key.currency0)).approve(address(modifyPositionRouter), 10 ** 18);
        modifyPositionRouter.addLiquidity(key, IPoolManager.ModifyPositionParams(0, 60, 10 ** 18), new bytes(111));
        assertEq(mockHooks.beforeAddLiquidityData(), new bytes(111));
        assertEq(mockHooks.afterAddLiquidityData(), new bytes(111));

        modifyPositionRouter.addLiquidity(key, IPoolManager.ModifyPositionParams(0, 60, 0), new bytes(222));
        assertEq(mockHooks.beforeAddLiquidityData(), new bytes(222));
        assertEq(mockHooks.afterAddLiquidityData(), new bytes(222));
    }

    function test_beforeAfterRemoveLiquidity_calledWithPositiveLiquidityDelta() public {
        modifyPositionRouter.addLiquidity(key, IPoolManager.ModifyPositionParams(0, 60, 10 ** 18), new bytes(111));
        MockERC20(Currency.unwrap(key.currency0)).mint(address(this), 10 ** 18);
        MockERC20(Currency.unwrap(key.currency0)).approve(address(modifyPositionRouter), 10 ** 18);
        modifyPositionRouter.removeLiquidity(key, IPoolManager.ModifyPositionParams(0, 60, 10 ** 18), new bytes(111));
        assertEq(mockHooks.beforeRemoveLiquidityData(), new bytes(111));
        assertEq(mockHooks.afterRemoveLiquidityData(), new bytes(111));
    }

    function test_beforeAfterRemoveLiquidity_calledWithZeroLiquidityDelta() public {
        MockERC20(Currency.unwrap(key.currency0)).mint(address(this), 10 ** 18);
        MockERC20(Currency.unwrap(key.currency0)).approve(address(modifyPositionRouter), 10 ** 18);
        modifyPositionRouter.addLiquidity(key, IPoolManager.ModifyPositionParams(0, 60, 10 ** 18), new bytes(111));
        modifyPositionRouter.removeLiquidity(key, IPoolManager.ModifyPositionParams(0, 60, 5 ** 18), new bytes(111));
        assertEq(mockHooks.beforeRemoveLiquidityData(), new bytes(111));
        assertEq(mockHooks.afterRemoveLiquidityData(), new bytes(111));

        modifyPositionRouter.removeLiquidity(key, IPoolManager.ModifyPositionParams(0, 60, 0), new bytes(222));
        assertEq(mockHooks.beforeRemoveLiquidityData(), new bytes(222));
        assertEq(mockHooks.afterRemoveLiquidityData(), new bytes(222));
    }

    function test_beforeAddLiquidity_invalidReturn() public {
        mockHooks.setReturnValue(mockHooks.beforeAddLiquidity.selector, bytes4(0xdeadbeef));
        MockERC20(Currency.unwrap(key.currency0)).mint(address(this), 10 ** 18);
        MockERC20(Currency.unwrap(key.currency0)).approve(address(modifyPositionRouter), 10 ** 18);
        vm.expectRevert(Hooks.InvalidHookResponse.selector);
        modifyPositionRouter.addLiquidity(key, LIQ_PARAMS, ZERO_BYTES);
    }

    function test_beforeRemoveLiquidity_invalidReturn() public {
        mockHooks.setReturnValue(mockHooks.beforeRemoveLiquidity.selector, bytes4(0xdeadbeef));
        MockERC20(Currency.unwrap(key.currency0)).mint(address(this), 10 ** 18);
        MockERC20(Currency.unwrap(key.currency0)).approve(address(modifyPositionRouter), 10 ** 18);
        modifyPositionRouter.addLiquidity(key, LIQ_PARAMS, ZERO_BYTES);
        vm.expectRevert(Hooks.InvalidHookResponse.selector);
        modifyPositionRouter.removeLiquidity(key, LIQ_PARAMS, ZERO_BYTES);
    }

    function test_afterAddLiquidity_invalidReturn() public {
        mockHooks.setReturnValue(mockHooks.afterAddLiquidity.selector, bytes4(0xdeadbeef));
        MockERC20(Currency.unwrap(key.currency0)).mint(address(this), 10 ** 18);
        MockERC20(Currency.unwrap(key.currency0)).approve(address(modifyPositionRouter), 10 ** 18);
        vm.expectRevert(Hooks.InvalidHookResponse.selector);
        modifyPositionRouter.addLiquidity(key, LIQ_PARAMS, ZERO_BYTES);
    }

    function test_afterRemoveLiquidity_invalidReturn() public {
        mockHooks.setReturnValue(mockHooks.afterRemoveLiquidity.selector, bytes4(0xdeadbeef));
        MockERC20(Currency.unwrap(key.currency0)).mint(address(this), 10 ** 18);
        MockERC20(Currency.unwrap(key.currency0)).approve(address(modifyPositionRouter), 10 ** 18);
        modifyPositionRouter.addLiquidity(key, LIQ_PARAMS, ZERO_BYTES);
        vm.expectRevert(Hooks.InvalidHookResponse.selector);
        modifyPositionRouter.removeLiquidity(key, LIQ_PARAMS, ZERO_BYTES);
    }

    function test_swap_succeedsWithHook() public {
        IPoolManager.SwapParams memory swapParams =
            IPoolManager.SwapParams({zeroForOne: true, amountSpecified: 100, sqrtPriceLimitX96: SQRT_RATIO_1_2});

        PoolSwapTest.TestSettings memory testSettings =
            PoolSwapTest.TestSettings({withdrawTokens: true, settleUsingTransfer: true, currencyAlreadySent: false});

        swapRouter.swap(key, swapParams, testSettings, new bytes(222));
        assertEq(mockHooks.beforeSwapData(), new bytes(222));
        assertEq(mockHooks.afterSwapData(), new bytes(222));
    }

    function test_beforeSwap_invalidReturn() public {
        mockHooks.setReturnValue(mockHooks.beforeSwap.selector, bytes4(0xdeadbeef));
        vm.expectRevert(Hooks.InvalidHookResponse.selector);
        swapRouter.swap(
            key,
            IPoolManager.SwapParams(false, 100, SQRT_RATIO_1_1 + 60),
            PoolSwapTest.TestSettings(false, false, false),
            ZERO_BYTES
        );
    }

    function test_afterSwap_invalidReturn() public {
        mockHooks.setReturnValue(mockHooks.afterSwap.selector, bytes4(0xdeadbeef));
        vm.expectRevert(Hooks.InvalidHookResponse.selector);
        swapRouter.swap(
            key,
            IPoolManager.SwapParams(false, 100, SQRT_RATIO_1_1 + 60),
            PoolSwapTest.TestSettings(false, false, false),
            ZERO_BYTES
        );
    }

    function test_donate_succeedsWithHook() public {
        donateRouter.donate(key, 10, 200, new bytes(333));
        assertEq(mockHooks.beforeDonateData(), new bytes(333));
        assertEq(mockHooks.afterDonateData(), new bytes(333));
    }

    function test_beforeDonate_invalidReturn() public {
        mockHooks.setReturnValue(mockHooks.beforeDonate.selector, bytes4(0xdeadbeef));
        vm.expectRevert(Hooks.InvalidHookResponse.selector);
        donateRouter.donate(key, 100, 200, ZERO_BYTES);
    }

    function test_afterDonate_invalidReturn() public {
        mockHooks.setReturnValue(mockHooks.beforeDonate.selector, bytes4(0xdeadbeef));
        vm.expectRevert(Hooks.InvalidHookResponse.selector);
        donateRouter.donate(key, 100, 200, ZERO_BYTES);
    }

    // hook validation
    function test_ValidateHookAddress_noHooks(uint160 addr) public {
        uint160 preAddr = uint160(uint256(addr) & clearAllHookPermisssionsMask);

        IHooks hookAddr = IHooks(address(preAddr));
        Hooks.validateHookPermissions(
            hookAddr,
            Hooks.Permissions({
                beforeInitialize: false,
                afterInitialize: false,
                beforeAddLiquidity: false,
                afterAddLiquidity: false,
                beforeRemoveLiquidity: false,
                afterRemoveLiquidity: false,
                beforeSwap: false,
                afterSwap: false,
                beforeDonate: false,
                afterDonate: false,
                noOp: false,
                accessLock: false
            })
        );
<<<<<<< HEAD
        assertFalse(Hooks.shouldCallBeforeInitialize(hookAddr));
        assertFalse(Hooks.shouldCallAfterInitialize(hookAddr));
        assertFalse(Hooks.shouldCallBeforeAddLiquidity(hookAddr));
        assertFalse(Hooks.shouldCallAfterAddLiquidity(hookAddr));
        assertFalse(Hooks.shouldCallBeforeRemoveLiquidity(hookAddr));
        assertFalse(Hooks.shouldCallAfterRemoveLiquidity(hookAddr));
        assertFalse(Hooks.shouldCallBeforeSwap(hookAddr));
        assertFalse(Hooks.shouldCallAfterSwap(hookAddr));
        assertFalse(Hooks.shouldCallBeforeDonate(hookAddr));
        assertFalse(Hooks.shouldCallAfterDonate(hookAddr));
        assertFalse(Hooks.hasPermissionToNoOp(hookAddr));
        assertFalse(Hooks.hasPermissionToAccessLock(hookAddr));
=======
        assertFalse(hookAddr.hasPermission(Hooks.BEFORE_INITIALIZE_FLAG));
        assertFalse(hookAddr.hasPermission(Hooks.AFTER_INITIALIZE_FLAG));
        assertFalse(hookAddr.hasPermission(Hooks.BEFORE_MODIFY_POSITION_FLAG));
        assertFalse(hookAddr.hasPermission(Hooks.AFTER_MODIFY_POSITION_FLAG));
        assertFalse(hookAddr.hasPermission(Hooks.BEFORE_SWAP_FLAG));
        assertFalse(hookAddr.hasPermission(Hooks.AFTER_SWAP_FLAG));
        assertFalse(hookAddr.hasPermission(Hooks.BEFORE_DONATE_FLAG));
        assertFalse(hookAddr.hasPermission(Hooks.AFTER_DONATE_FLAG));
        assertFalse(hookAddr.hasPermission(Hooks.NO_OP_FLAG));
        assertFalse(hookAddr.hasPermission(Hooks.ACCESS_LOCK_FLAG));
>>>>>>> cda1f483
    }

    function test_validateHookAddress_beforeInitialize(uint160 addr) public {
        uint160 preAddr = uint160(uint256(addr) & clearAllHookPermisssionsMask);

        IHooks hookAddr = IHooks(address(uint160(preAddr | Hooks.BEFORE_INITIALIZE_FLAG)));
        Hooks.validateHookPermissions(
            hookAddr,
            Hooks.Permissions({
                beforeInitialize: true,
                afterInitialize: false,
                beforeAddLiquidity: false,
                afterAddLiquidity: false,
                beforeRemoveLiquidity: false,
                afterRemoveLiquidity: false,
                beforeSwap: false,
                afterSwap: false,
                beforeDonate: false,
                afterDonate: false,
                noOp: false,
                accessLock: false
            })
        );
<<<<<<< HEAD
        assertTrue(Hooks.shouldCallBeforeInitialize(hookAddr));
        assertFalse(Hooks.shouldCallAfterInitialize(hookAddr));
        assertFalse(Hooks.shouldCallBeforeAddLiquidity(hookAddr));
        assertFalse(Hooks.shouldCallAfterAddLiquidity(hookAddr));
        assertFalse(Hooks.shouldCallBeforeRemoveLiquidity(hookAddr));
        assertFalse(Hooks.shouldCallAfterRemoveLiquidity(hookAddr));
        assertFalse(Hooks.shouldCallBeforeSwap(hookAddr));
        assertFalse(Hooks.shouldCallAfterSwap(hookAddr));
        assertFalse(Hooks.shouldCallBeforeDonate(hookAddr));
        assertFalse(Hooks.shouldCallAfterDonate(hookAddr));
        assertFalse(Hooks.hasPermissionToNoOp(hookAddr));
        assertFalse(Hooks.hasPermissionToAccessLock(hookAddr));
=======
        assertTrue(hookAddr.hasPermission(Hooks.BEFORE_INITIALIZE_FLAG));
        assertFalse(hookAddr.hasPermission(Hooks.AFTER_INITIALIZE_FLAG));
        assertFalse(hookAddr.hasPermission(Hooks.BEFORE_MODIFY_POSITION_FLAG));
        assertFalse(hookAddr.hasPermission(Hooks.AFTER_MODIFY_POSITION_FLAG));
        assertFalse(hookAddr.hasPermission(Hooks.BEFORE_SWAP_FLAG));
        assertFalse(hookAddr.hasPermission(Hooks.AFTER_SWAP_FLAG));
        assertFalse(hookAddr.hasPermission(Hooks.BEFORE_DONATE_FLAG));
        assertFalse(hookAddr.hasPermission(Hooks.AFTER_DONATE_FLAG));
        assertFalse(hookAddr.hasPermission(Hooks.NO_OP_FLAG));
        assertFalse(hookAddr.hasPermission(Hooks.ACCESS_LOCK_FLAG));
>>>>>>> cda1f483
    }

    function test_validateHookAddress_afterInitialize(uint160 addr) public {
        uint160 preAddr = uint160(uint256(addr) & clearAllHookPermisssionsMask);

        IHooks hookAddr = IHooks(address(uint160(preAddr | Hooks.AFTER_INITIALIZE_FLAG)));
        Hooks.validateHookPermissions(
            hookAddr,
            Hooks.Permissions({
                beforeInitialize: false,
                afterInitialize: true,
                beforeAddLiquidity: false,
                afterAddLiquidity: false,
                beforeRemoveLiquidity: false,
                afterRemoveLiquidity: false,
                beforeSwap: false,
                afterSwap: false,
                beforeDonate: false,
                afterDonate: false,
                noOp: false,
                accessLock: false
            })
        );
<<<<<<< HEAD
        assertFalse(Hooks.shouldCallBeforeInitialize(hookAddr));
        assertTrue(Hooks.shouldCallAfterInitialize(hookAddr));
        assertFalse(Hooks.shouldCallBeforeAddLiquidity(hookAddr));
        assertFalse(Hooks.shouldCallAfterAddLiquidity(hookAddr));
        assertFalse(Hooks.shouldCallBeforeRemoveLiquidity(hookAddr));
        assertFalse(Hooks.shouldCallAfterRemoveLiquidity(hookAddr));
        assertFalse(Hooks.shouldCallBeforeSwap(hookAddr));
        assertFalse(Hooks.shouldCallAfterSwap(hookAddr));
        assertFalse(Hooks.shouldCallBeforeDonate(hookAddr));
        assertFalse(Hooks.shouldCallAfterDonate(hookAddr));
        assertFalse(Hooks.hasPermissionToNoOp(hookAddr));
        assertFalse(Hooks.hasPermissionToAccessLock(hookAddr));
=======
        assertFalse(hookAddr.hasPermission(Hooks.BEFORE_INITIALIZE_FLAG));
        assertTrue(hookAddr.hasPermission(Hooks.AFTER_INITIALIZE_FLAG));
        assertFalse(hookAddr.hasPermission(Hooks.BEFORE_MODIFY_POSITION_FLAG));
        assertFalse(hookAddr.hasPermission(Hooks.AFTER_MODIFY_POSITION_FLAG));
        assertFalse(hookAddr.hasPermission(Hooks.BEFORE_SWAP_FLAG));
        assertFalse(hookAddr.hasPermission(Hooks.AFTER_SWAP_FLAG));
        assertFalse(hookAddr.hasPermission(Hooks.BEFORE_DONATE_FLAG));
        assertFalse(hookAddr.hasPermission(Hooks.AFTER_DONATE_FLAG));
        assertFalse(hookAddr.hasPermission(Hooks.NO_OP_FLAG));
        assertFalse(hookAddr.hasPermission(Hooks.ACCESS_LOCK_FLAG));
>>>>>>> cda1f483
    }

    function test_validateHookAddress_beforeAndAfterInitialize(uint160 addr) public {
        uint160 preAddr = uint160(uint256(addr) & clearAllHookPermisssionsMask);
        IHooks hookAddr = IHooks(address(uint160(preAddr | Hooks.BEFORE_INITIALIZE_FLAG | Hooks.AFTER_INITIALIZE_FLAG)));
        Hooks.validateHookPermissions(
            hookAddr,
            Hooks.Permissions({
                beforeInitialize: true,
                afterInitialize: true,
                beforeAddLiquidity: false,
                afterAddLiquidity: false,
                beforeRemoveLiquidity: false,
                afterRemoveLiquidity: false,
                beforeSwap: false,
                afterSwap: false,
                beforeDonate: false,
                afterDonate: false,
                noOp: false,
                accessLock: false
            })
        );
<<<<<<< HEAD
        assertTrue(Hooks.shouldCallBeforeInitialize(hookAddr));
        assertTrue(Hooks.shouldCallAfterInitialize(hookAddr));
        assertFalse(Hooks.shouldCallBeforeAddLiquidity(hookAddr));
        assertFalse(Hooks.shouldCallAfterAddLiquidity(hookAddr));
        assertFalse(Hooks.shouldCallBeforeRemoveLiquidity(hookAddr));
        assertFalse(Hooks.shouldCallAfterRemoveLiquidity(hookAddr));
        assertFalse(Hooks.shouldCallBeforeSwap(hookAddr));
        assertFalse(Hooks.shouldCallAfterSwap(hookAddr));
        assertFalse(Hooks.shouldCallBeforeDonate(hookAddr));
        assertFalse(Hooks.shouldCallAfterDonate(hookAddr));
        assertFalse(Hooks.hasPermissionToNoOp(hookAddr));
        assertFalse(Hooks.hasPermissionToAccessLock(hookAddr));
    }

    function test_validateHookAddress_beforeAddLiquidity(uint160 addr) public {
        uint160 preAddr = uint160(uint256(addr) & clearAllHookPermisssionsMask);
        IHooks hookAddr = IHooks(address(uint160(preAddr | Hooks.BEFORE_ADD_LIQUIDITY_FLAG)));
        Hooks.validateHookPermissions(
            hookAddr,
            Hooks.Permissions({
                beforeInitialize: false,
                afterInitialize: false,
                beforeAddLiquidity: true,
                afterAddLiquidity: false,
                beforeRemoveLiquidity: false,
                afterRemoveLiquidity: false,
                beforeSwap: false,
                afterSwap: false,
                beforeDonate: false,
                afterDonate: false,
                noOp: false,
                accessLock: false
            })
        );
        assertFalse(Hooks.shouldCallBeforeInitialize(hookAddr));
        assertFalse(Hooks.shouldCallAfterInitialize(hookAddr));
        assertTrue(Hooks.shouldCallBeforeAddLiquidity(hookAddr));
        assertFalse(Hooks.shouldCallAfterAddLiquidity(hookAddr));
        assertFalse(Hooks.shouldCallBeforeRemoveLiquidity(hookAddr));
        assertFalse(Hooks.shouldCallAfterRemoveLiquidity(hookAddr));
        assertFalse(Hooks.shouldCallBeforeSwap(hookAddr));
        assertFalse(Hooks.shouldCallAfterSwap(hookAddr));
        assertFalse(Hooks.shouldCallBeforeDonate(hookAddr));
        assertFalse(Hooks.shouldCallAfterDonate(hookAddr));
        assertFalse(Hooks.hasPermissionToNoOp(hookAddr));
        assertFalse(Hooks.hasPermissionToAccessLock(hookAddr));
    }

    function test_validateHookAddress_afterAddLiquidity(uint160 addr) public {
        uint160 preAddr = uint160(uint256(addr) & clearAllHookPermisssionsMask);
        IHooks hookAddr = IHooks(address(uint160(preAddr | Hooks.AFTER_ADD_LIQUIDITY_FLAG)));
        Hooks.validateHookPermissions(
            hookAddr,
            Hooks.Permissions({
                beforeInitialize: false,
                afterInitialize: false,
                beforeAddLiquidity: false,
                afterAddLiquidity: true,
                beforeRemoveLiquidity: false,
                afterRemoveLiquidity: false,
                beforeSwap: false,
                afterSwap: false,
                beforeDonate: false,
                afterDonate: false,
                noOp: false,
                accessLock: false
            })
        );
        assertFalse(Hooks.shouldCallBeforeInitialize(hookAddr));
        assertFalse(Hooks.shouldCallAfterInitialize(hookAddr));
        assertFalse(Hooks.shouldCallBeforeAddLiquidity(hookAddr));
        assertTrue(Hooks.shouldCallAfterAddLiquidity(hookAddr));
        assertFalse(Hooks.shouldCallBeforeRemoveLiquidity(hookAddr));
        assertFalse(Hooks.shouldCallAfterRemoveLiquidity(hookAddr));
        assertFalse(Hooks.shouldCallBeforeSwap(hookAddr));
        assertFalse(Hooks.shouldCallAfterSwap(hookAddr));
        assertFalse(Hooks.shouldCallBeforeDonate(hookAddr));
        assertFalse(Hooks.shouldCallAfterDonate(hookAddr));
        assertFalse(Hooks.hasPermissionToNoOp(hookAddr));
        assertFalse(Hooks.hasPermissionToAccessLock(hookAddr));
    }

    function test_validateHookAddress_beforeAndAfterAddLiquidity(uint160 addr) public {
        uint160 preAddr = uint160(uint256(addr) & clearAllHookPermisssionsMask);
        IHooks hookAddr =
            IHooks(address(uint160(preAddr | Hooks.BEFORE_ADD_LIQUIDITY_FLAG | Hooks.AFTER_ADD_LIQUIDITY_FLAG)));
        Hooks.validateHookPermissions(
            hookAddr,
            Hooks.Permissions({
                beforeInitialize: false,
                afterInitialize: false,
                beforeAddLiquidity: true,
                afterAddLiquidity: true,
                beforeRemoveLiquidity: false,
                afterRemoveLiquidity: false,
                beforeSwap: false,
                afterSwap: false,
                beforeDonate: false,
                afterDonate: false,
                noOp: false,
                accessLock: false
            })
        );
        assertFalse(Hooks.shouldCallBeforeInitialize(hookAddr));
        assertFalse(Hooks.shouldCallAfterInitialize(hookAddr));
        assertTrue(Hooks.shouldCallBeforeAddLiquidity(hookAddr));
        assertTrue(Hooks.shouldCallAfterAddLiquidity(hookAddr));
        assertFalse(Hooks.shouldCallBeforeRemoveLiquidity(hookAddr));
        assertFalse(Hooks.shouldCallAfterRemoveLiquidity(hookAddr));
        assertFalse(Hooks.shouldCallBeforeSwap(hookAddr));
        assertFalse(Hooks.shouldCallAfterSwap(hookAddr));
        assertFalse(Hooks.shouldCallBeforeDonate(hookAddr));
        assertFalse(Hooks.shouldCallAfterDonate(hookAddr));
        assertFalse(Hooks.hasPermissionToNoOp(hookAddr));
        assertFalse(Hooks.hasPermissionToAccessLock(hookAddr));
=======
        assertTrue(hookAddr.hasPermission(Hooks.BEFORE_INITIALIZE_FLAG));
        assertTrue(hookAddr.hasPermission(Hooks.AFTER_INITIALIZE_FLAG));
        assertFalse(hookAddr.hasPermission(Hooks.BEFORE_MODIFY_POSITION_FLAG));
        assertFalse(hookAddr.hasPermission(Hooks.AFTER_MODIFY_POSITION_FLAG));
        assertFalse(hookAddr.hasPermission(Hooks.BEFORE_SWAP_FLAG));
        assertFalse(hookAddr.hasPermission(Hooks.AFTER_SWAP_FLAG));
        assertFalse(hookAddr.hasPermission(Hooks.BEFORE_DONATE_FLAG));
        assertFalse(hookAddr.hasPermission(Hooks.AFTER_DONATE_FLAG));
        assertFalse(hookAddr.hasPermission(Hooks.NO_OP_FLAG));
        assertFalse(hookAddr.hasPermission(Hooks.ACCESS_LOCK_FLAG));
>>>>>>> cda1f483
    }

    function test_validateHookAddress_beforeRemoveLiquidity(uint160 addr) public {
        uint160 preAddr = uint160(uint256(addr) & clearAllHookPermisssionsMask);
        IHooks hookAddr = IHooks(address(uint160(preAddr | Hooks.BEFORE_REMOVE_LIQUIDITY_FLAG)));
        Hooks.validateHookPermissions(
            hookAddr,
            Hooks.Permissions({
                beforeInitialize: false,
                afterInitialize: false,
                beforeAddLiquidity: false,
                afterAddLiquidity: false,
                beforeRemoveLiquidity: true,
                afterRemoveLiquidity: false,
                beforeSwap: false,
                afterSwap: false,
                beforeDonate: false,
                afterDonate: false,
                noOp: false,
                accessLock: false
            })
        );
<<<<<<< HEAD
        assertFalse(Hooks.shouldCallBeforeInitialize(hookAddr));
        assertFalse(Hooks.shouldCallAfterInitialize(hookAddr));
        assertFalse(Hooks.shouldCallBeforeAddLiquidity(hookAddr));
        assertFalse(Hooks.shouldCallAfterAddLiquidity(hookAddr));
        assertTrue(Hooks.shouldCallBeforeRemoveLiquidity(hookAddr));
        assertFalse(Hooks.shouldCallAfterRemoveLiquidity(hookAddr));
        assertFalse(Hooks.shouldCallBeforeSwap(hookAddr));
        assertFalse(Hooks.shouldCallAfterSwap(hookAddr));
        assertFalse(Hooks.shouldCallBeforeDonate(hookAddr));
        assertFalse(Hooks.shouldCallAfterDonate(hookAddr));
        assertFalse(Hooks.hasPermissionToNoOp(hookAddr));
        assertFalse(Hooks.hasPermissionToAccessLock(hookAddr));
=======
        assertFalse(hookAddr.hasPermission(Hooks.BEFORE_INITIALIZE_FLAG));
        assertFalse(hookAddr.hasPermission(Hooks.AFTER_INITIALIZE_FLAG));
        assertTrue(hookAddr.hasPermission(Hooks.BEFORE_MODIFY_POSITION_FLAG));
        assertFalse(hookAddr.hasPermission(Hooks.AFTER_MODIFY_POSITION_FLAG));
        assertFalse(hookAddr.hasPermission(Hooks.BEFORE_SWAP_FLAG));
        assertFalse(hookAddr.hasPermission(Hooks.AFTER_SWAP_FLAG));
        assertFalse(hookAddr.hasPermission(Hooks.BEFORE_DONATE_FLAG));
        assertFalse(hookAddr.hasPermission(Hooks.AFTER_DONATE_FLAG));
        assertFalse(hookAddr.hasPermission(Hooks.NO_OP_FLAG));
        assertFalse(hookAddr.hasPermission(Hooks.ACCESS_LOCK_FLAG));
>>>>>>> cda1f483
    }

    function test_validateHookAddress_afterRemoveLiquidity(uint160 addr) public {
        uint160 preAddr = uint160(uint256(addr) & clearAllHookPermisssionsMask);
        IHooks hookAddr = IHooks(address(uint160(preAddr | Hooks.AFTER_REMOVE_LIQUIDITY_FLAG)));
        Hooks.validateHookPermissions(
            hookAddr,
            Hooks.Permissions({
                beforeInitialize: false,
                afterInitialize: false,
                beforeAddLiquidity: false,
                afterAddLiquidity: false,
                beforeRemoveLiquidity: false,
                afterRemoveLiquidity: true,
                beforeSwap: false,
                afterSwap: false,
                beforeDonate: false,
                afterDonate: false,
                noOp: false,
                accessLock: false
            })
        );
<<<<<<< HEAD
        assertFalse(Hooks.shouldCallBeforeInitialize(hookAddr));
        assertFalse(Hooks.shouldCallAfterInitialize(hookAddr));
        assertFalse(Hooks.shouldCallBeforeAddLiquidity(hookAddr));
        assertFalse(Hooks.shouldCallAfterAddLiquidity(hookAddr));
        assertFalse(Hooks.shouldCallBeforeRemoveLiquidity(hookAddr));
        assertTrue(Hooks.shouldCallAfterRemoveLiquidity(hookAddr));
        assertFalse(Hooks.shouldCallBeforeSwap(hookAddr));
        assertFalse(Hooks.shouldCallAfterSwap(hookAddr));
        assertFalse(Hooks.shouldCallBeforeDonate(hookAddr));
        assertFalse(Hooks.shouldCallAfterDonate(hookAddr));
        assertFalse(Hooks.hasPermissionToNoOp(hookAddr));
        assertFalse(Hooks.hasPermissionToAccessLock(hookAddr));
=======
        assertFalse(hookAddr.hasPermission(Hooks.BEFORE_INITIALIZE_FLAG));
        assertFalse(hookAddr.hasPermission(Hooks.AFTER_INITIALIZE_FLAG));
        assertFalse(hookAddr.hasPermission(Hooks.BEFORE_MODIFY_POSITION_FLAG));
        assertTrue(hookAddr.hasPermission(Hooks.AFTER_MODIFY_POSITION_FLAG));
        assertFalse(hookAddr.hasPermission(Hooks.BEFORE_SWAP_FLAG));
        assertFalse(hookAddr.hasPermission(Hooks.AFTER_SWAP_FLAG));
        assertFalse(hookAddr.hasPermission(Hooks.BEFORE_DONATE_FLAG));
        assertFalse(hookAddr.hasPermission(Hooks.AFTER_DONATE_FLAG));
        assertFalse(hookAddr.hasPermission(Hooks.NO_OP_FLAG));
        assertFalse(hookAddr.hasPermission(Hooks.ACCESS_LOCK_FLAG));
>>>>>>> cda1f483
    }

    function test_validateHookAddress_beforeAfterRemoveLiquidity(uint160 addr) public {
        uint160 preAddr = uint160(uint256(addr) & clearAllHookPermisssionsMask);
        IHooks hookAddr =
            IHooks(address(uint160(preAddr | Hooks.BEFORE_REMOVE_LIQUIDITY_FLAG | Hooks.AFTER_REMOVE_LIQUIDITY_FLAG)));
        Hooks.validateHookPermissions(
            hookAddr,
            Hooks.Permissions({
                beforeInitialize: false,
                afterInitialize: false,
                beforeAddLiquidity: false,
                afterAddLiquidity: false,
                beforeRemoveLiquidity: true,
                afterRemoveLiquidity: true,
                beforeSwap: false,
                afterSwap: false,
                beforeDonate: false,
                afterDonate: false,
                noOp: false,
                accessLock: false
            })
        );
<<<<<<< HEAD
        assertFalse(Hooks.shouldCallBeforeInitialize(hookAddr));
        assertFalse(Hooks.shouldCallAfterInitialize(hookAddr));
        assertFalse(Hooks.shouldCallBeforeAddLiquidity(hookAddr));
        assertFalse(Hooks.shouldCallAfterAddLiquidity(hookAddr));
        assertTrue(Hooks.shouldCallBeforeRemoveLiquidity(hookAddr));
        assertTrue(Hooks.shouldCallAfterRemoveLiquidity(hookAddr));
        assertFalse(Hooks.shouldCallBeforeSwap(hookAddr));
        assertFalse(Hooks.shouldCallAfterSwap(hookAddr));
        assertFalse(Hooks.shouldCallBeforeDonate(hookAddr));
        assertFalse(Hooks.shouldCallAfterDonate(hookAddr));
        assertFalse(Hooks.hasPermissionToNoOp(hookAddr));
        assertFalse(Hooks.hasPermissionToAccessLock(hookAddr));
=======
        assertFalse(hookAddr.hasPermission(Hooks.BEFORE_INITIALIZE_FLAG));
        assertFalse(hookAddr.hasPermission(Hooks.AFTER_INITIALIZE_FLAG));
        assertTrue(hookAddr.hasPermission(Hooks.BEFORE_MODIFY_POSITION_FLAG));
        assertTrue(hookAddr.hasPermission(Hooks.AFTER_MODIFY_POSITION_FLAG));
        assertFalse(hookAddr.hasPermission(Hooks.BEFORE_SWAP_FLAG));
        assertFalse(hookAddr.hasPermission(Hooks.AFTER_SWAP_FLAG));
        assertFalse(hookAddr.hasPermission(Hooks.BEFORE_DONATE_FLAG));
        assertFalse(hookAddr.hasPermission(Hooks.AFTER_DONATE_FLAG));
        assertFalse(hookAddr.hasPermission(Hooks.NO_OP_FLAG));
        assertFalse(hookAddr.hasPermission(Hooks.ACCESS_LOCK_FLAG));
>>>>>>> cda1f483
    }

    function test_validateHookAddress_beforeInitializeAfterAddLiquidity(uint160 addr) public {
        uint160 preAddr = uint160(uint256(addr) & clearAllHookPermisssionsMask);
        IHooks hookAddr =
            IHooks(address(uint160(preAddr | Hooks.BEFORE_INITIALIZE_FLAG | Hooks.AFTER_ADD_LIQUIDITY_FLAG)));
        Hooks.validateHookPermissions(
            hookAddr,
            Hooks.Permissions({
                beforeInitialize: true,
                afterInitialize: false,
                beforeAddLiquidity: false,
                afterAddLiquidity: true,
                beforeRemoveLiquidity: false,
                afterRemoveLiquidity: false,
                beforeSwap: false,
                afterSwap: false,
                beforeDonate: false,
                afterDonate: false,
                noOp: false,
                accessLock: false
            })
        );
<<<<<<< HEAD
        assertTrue(Hooks.shouldCallBeforeInitialize(hookAddr));
        assertFalse(Hooks.shouldCallAfterInitialize(hookAddr));
        assertFalse(Hooks.shouldCallBeforeAddLiquidity(hookAddr));
        assertTrue(Hooks.shouldCallAfterAddLiquidity(hookAddr));
        assertFalse(Hooks.shouldCallBeforeRemoveLiquidity(hookAddr));
        assertFalse(Hooks.shouldCallAfterRemoveLiquidity(hookAddr));
        assertFalse(Hooks.shouldCallBeforeSwap(hookAddr));
        assertFalse(Hooks.shouldCallAfterSwap(hookAddr));
        assertFalse(Hooks.shouldCallBeforeDonate(hookAddr));
        assertFalse(Hooks.shouldCallAfterDonate(hookAddr));
        assertFalse(Hooks.hasPermissionToNoOp(hookAddr));
        assertFalse(Hooks.hasPermissionToAccessLock(hookAddr));
=======
        assertTrue(hookAddr.hasPermission(Hooks.BEFORE_INITIALIZE_FLAG));
        assertFalse(hookAddr.hasPermission(Hooks.AFTER_INITIALIZE_FLAG));
        assertFalse(hookAddr.hasPermission(Hooks.BEFORE_MODIFY_POSITION_FLAG));
        assertTrue(hookAddr.hasPermission(Hooks.AFTER_MODIFY_POSITION_FLAG));
        assertFalse(hookAddr.hasPermission(Hooks.BEFORE_SWAP_FLAG));
        assertFalse(hookAddr.hasPermission(Hooks.AFTER_SWAP_FLAG));
        assertFalse(hookAddr.hasPermission(Hooks.BEFORE_DONATE_FLAG));
        assertFalse(hookAddr.hasPermission(Hooks.AFTER_DONATE_FLAG));
        assertFalse(hookAddr.hasPermission(Hooks.NO_OP_FLAG));
        assertFalse(hookAddr.hasPermission(Hooks.ACCESS_LOCK_FLAG));
>>>>>>> cda1f483
    }

    function test_validateHookAddress_beforeSwap(uint160 addr) public {
        uint160 preAddr = uint160(uint256(addr) & clearAllHookPermisssionsMask);
        IHooks hookAddr = IHooks(address(uint160(preAddr | Hooks.BEFORE_SWAP_FLAG)));
        Hooks.validateHookPermissions(
            hookAddr,
            Hooks.Permissions({
                beforeInitialize: false,
                afterInitialize: false,
                beforeAddLiquidity: false,
                afterAddLiquidity: false,
                beforeRemoveLiquidity: false,
                afterRemoveLiquidity: false,
                beforeSwap: true,
                afterSwap: false,
                beforeDonate: false,
                afterDonate: false,
                noOp: false,
                accessLock: false
            })
        );
<<<<<<< HEAD
        assertFalse(Hooks.shouldCallBeforeInitialize(hookAddr));
        assertFalse(Hooks.shouldCallAfterInitialize(hookAddr));
        assertFalse(Hooks.shouldCallBeforeAddLiquidity(hookAddr));
        assertFalse(Hooks.shouldCallAfterAddLiquidity(hookAddr));
        assertFalse(Hooks.shouldCallBeforeRemoveLiquidity(hookAddr));
        assertFalse(Hooks.shouldCallAfterRemoveLiquidity(hookAddr));
        assertTrue(Hooks.shouldCallBeforeSwap(hookAddr));
        assertFalse(Hooks.shouldCallAfterSwap(hookAddr));
        assertFalse(Hooks.shouldCallBeforeDonate(hookAddr));
        assertFalse(Hooks.shouldCallAfterDonate(hookAddr));
        assertFalse(Hooks.hasPermissionToNoOp(hookAddr));
        assertFalse(Hooks.hasPermissionToAccessLock(hookAddr));
=======
        assertFalse(hookAddr.hasPermission(Hooks.BEFORE_INITIALIZE_FLAG));
        assertFalse(hookAddr.hasPermission(Hooks.AFTER_INITIALIZE_FLAG));
        assertFalse(hookAddr.hasPermission(Hooks.BEFORE_MODIFY_POSITION_FLAG));
        assertFalse(hookAddr.hasPermission(Hooks.AFTER_MODIFY_POSITION_FLAG));
        assertTrue(hookAddr.hasPermission(Hooks.BEFORE_SWAP_FLAG));
        assertFalse(hookAddr.hasPermission(Hooks.AFTER_SWAP_FLAG));
        assertFalse(hookAddr.hasPermission(Hooks.BEFORE_DONATE_FLAG));
        assertFalse(hookAddr.hasPermission(Hooks.AFTER_DONATE_FLAG));
        assertFalse(hookAddr.hasPermission(Hooks.NO_OP_FLAG));
        assertFalse(hookAddr.hasPermission(Hooks.ACCESS_LOCK_FLAG));
>>>>>>> cda1f483
    }

    function test_validateHookAddress_afterSwap(uint160 addr) public {
        uint160 preAddr = uint160(uint256(addr) & clearAllHookPermisssionsMask);
        IHooks hookAddr = IHooks(address(uint160(preAddr | Hooks.AFTER_SWAP_FLAG)));
        Hooks.validateHookPermissions(
            hookAddr,
            Hooks.Permissions({
                beforeInitialize: false,
                afterInitialize: false,
                beforeAddLiquidity: false,
                afterAddLiquidity: false,
                beforeRemoveLiquidity: false,
                afterRemoveLiquidity: false,
                beforeSwap: false,
                afterSwap: true,
                beforeDonate: false,
                afterDonate: false,
                noOp: false,
                accessLock: false
            })
        );
<<<<<<< HEAD
        assertFalse(Hooks.shouldCallBeforeInitialize(hookAddr));
        assertFalse(Hooks.shouldCallAfterInitialize(hookAddr));
        assertFalse(Hooks.shouldCallBeforeAddLiquidity(hookAddr));
        assertFalse(Hooks.shouldCallAfterAddLiquidity(hookAddr));
        assertFalse(Hooks.shouldCallBeforeRemoveLiquidity(hookAddr));
        assertFalse(Hooks.shouldCallAfterRemoveLiquidity(hookAddr));
        assertFalse(Hooks.shouldCallBeforeSwap(hookAddr));
        assertTrue(Hooks.shouldCallAfterSwap(hookAddr));
        assertFalse(Hooks.shouldCallBeforeDonate(hookAddr));
        assertFalse(Hooks.shouldCallAfterDonate(hookAddr));
        assertFalse(Hooks.hasPermissionToNoOp(hookAddr));
        assertFalse(Hooks.hasPermissionToAccessLock(hookAddr));
=======
        assertFalse(hookAddr.hasPermission(Hooks.BEFORE_INITIALIZE_FLAG));
        assertFalse(hookAddr.hasPermission(Hooks.AFTER_INITIALIZE_FLAG));
        assertFalse(hookAddr.hasPermission(Hooks.BEFORE_MODIFY_POSITION_FLAG));
        assertFalse(hookAddr.hasPermission(Hooks.AFTER_MODIFY_POSITION_FLAG));
        assertFalse(hookAddr.hasPermission(Hooks.BEFORE_SWAP_FLAG));
        assertTrue(hookAddr.hasPermission(Hooks.AFTER_SWAP_FLAG));
        assertFalse(hookAddr.hasPermission(Hooks.BEFORE_DONATE_FLAG));
        assertFalse(hookAddr.hasPermission(Hooks.AFTER_DONATE_FLAG));
        assertFalse(hookAddr.hasPermission(Hooks.NO_OP_FLAG));
        assertFalse(hookAddr.hasPermission(Hooks.ACCESS_LOCK_FLAG));
>>>>>>> cda1f483
    }

    function test_validateHookAddress_beforeAndAfterSwap(uint160 addr) public {
        uint160 preAddr = uint160(uint256(addr) & clearAllHookPermisssionsMask);
        IHooks hookAddr = IHooks(address(uint160(preAddr | Hooks.BEFORE_SWAP_FLAG | Hooks.AFTER_SWAP_FLAG)));
        Hooks.validateHookPermissions(
            hookAddr,
            Hooks.Permissions({
                beforeInitialize: false,
                afterInitialize: false,
                beforeAddLiquidity: false,
                afterAddLiquidity: false,
                beforeRemoveLiquidity: false,
                afterRemoveLiquidity: false,
                beforeSwap: true,
                afterSwap: true,
                beforeDonate: false,
                afterDonate: false,
                noOp: false,
                accessLock: false
            })
        );
<<<<<<< HEAD
        assertFalse(Hooks.shouldCallBeforeInitialize(hookAddr));
        assertFalse(Hooks.shouldCallAfterInitialize(hookAddr));
        assertFalse(Hooks.shouldCallBeforeAddLiquidity(hookAddr));
        assertFalse(Hooks.shouldCallAfterAddLiquidity(hookAddr));
        assertFalse(Hooks.shouldCallBeforeRemoveLiquidity(hookAddr));
        assertFalse(Hooks.shouldCallAfterRemoveLiquidity(hookAddr));
        assertTrue(Hooks.shouldCallBeforeSwap(hookAddr));
        assertTrue(Hooks.shouldCallAfterSwap(hookAddr));
        assertFalse(Hooks.shouldCallBeforeDonate(hookAddr));
        assertFalse(Hooks.shouldCallAfterDonate(hookAddr));
        assertFalse(Hooks.hasPermissionToNoOp(hookAddr));
        assertFalse(Hooks.hasPermissionToAccessLock(hookAddr));
=======
        assertFalse(hookAddr.hasPermission(Hooks.BEFORE_INITIALIZE_FLAG));
        assertFalse(hookAddr.hasPermission(Hooks.AFTER_INITIALIZE_FLAG));
        assertFalse(hookAddr.hasPermission(Hooks.BEFORE_MODIFY_POSITION_FLAG));
        assertFalse(hookAddr.hasPermission(Hooks.AFTER_MODIFY_POSITION_FLAG));
        assertTrue(hookAddr.hasPermission(Hooks.BEFORE_SWAP_FLAG));
        assertTrue(hookAddr.hasPermission(Hooks.AFTER_SWAP_FLAG));
        assertFalse(hookAddr.hasPermission(Hooks.BEFORE_DONATE_FLAG));
        assertFalse(hookAddr.hasPermission(Hooks.AFTER_DONATE_FLAG));
        assertFalse(hookAddr.hasPermission(Hooks.NO_OP_FLAG));
        assertFalse(hookAddr.hasPermission(Hooks.ACCESS_LOCK_FLAG));
>>>>>>> cda1f483
    }

    function test_validateHookAddress_beforeDonate(uint160 addr) public {
        uint160 preAddr = uint160(uint256(addr) & clearAllHookPermisssionsMask);
        IHooks hookAddr = IHooks(address(uint160(preAddr | Hooks.BEFORE_DONATE_FLAG)));
        Hooks.validateHookPermissions(
            hookAddr,
            Hooks.Permissions({
                beforeInitialize: false,
                afterInitialize: false,
                beforeAddLiquidity: false,
                afterAddLiquidity: false,
                beforeRemoveLiquidity: false,
                afterRemoveLiquidity: false,
                beforeSwap: false,
                afterSwap: false,
                beforeDonate: true,
                afterDonate: false,
                noOp: false,
                accessLock: false
            })
        );
<<<<<<< HEAD
        assertFalse(Hooks.shouldCallBeforeInitialize(hookAddr));
        assertFalse(Hooks.shouldCallAfterInitialize(hookAddr));
        assertFalse(Hooks.shouldCallBeforeAddLiquidity(hookAddr));
        assertFalse(Hooks.shouldCallAfterAddLiquidity(hookAddr));
        assertFalse(Hooks.shouldCallBeforeRemoveLiquidity(hookAddr));
        assertFalse(Hooks.shouldCallAfterRemoveLiquidity(hookAddr));
        assertFalse(Hooks.shouldCallBeforeSwap(hookAddr));
        assertFalse(Hooks.shouldCallAfterSwap(hookAddr));
        assertTrue(Hooks.shouldCallBeforeDonate(hookAddr));
        assertFalse(Hooks.shouldCallAfterDonate(hookAddr));
        assertFalse(Hooks.hasPermissionToNoOp(hookAddr));
        assertFalse(Hooks.hasPermissionToAccessLock(hookAddr));
=======
        assertFalse(hookAddr.hasPermission(Hooks.BEFORE_INITIALIZE_FLAG));
        assertFalse(hookAddr.hasPermission(Hooks.AFTER_INITIALIZE_FLAG));
        assertFalse(hookAddr.hasPermission(Hooks.BEFORE_MODIFY_POSITION_FLAG));
        assertFalse(hookAddr.hasPermission(Hooks.AFTER_MODIFY_POSITION_FLAG));
        assertFalse(hookAddr.hasPermission(Hooks.BEFORE_SWAP_FLAG));
        assertFalse(hookAddr.hasPermission(Hooks.AFTER_SWAP_FLAG));
        assertTrue(hookAddr.hasPermission(Hooks.BEFORE_DONATE_FLAG));
        assertFalse(hookAddr.hasPermission(Hooks.AFTER_DONATE_FLAG));
        assertFalse(hookAddr.hasPermission(Hooks.NO_OP_FLAG));
        assertFalse(hookAddr.hasPermission(Hooks.ACCESS_LOCK_FLAG));
>>>>>>> cda1f483
    }

    function test_validateHookAddress_afterDonate(uint160 addr) public {
        uint160 preAddr = uint160(uint256(addr) & clearAllHookPermisssionsMask);
        IHooks hookAddr = IHooks(address(uint160(preAddr | Hooks.AFTER_DONATE_FLAG)));
        Hooks.validateHookPermissions(
            hookAddr,
            Hooks.Permissions({
                beforeInitialize: false,
                afterInitialize: false,
                beforeAddLiquidity: false,
                afterAddLiquidity: false,
                beforeRemoveLiquidity: false,
                afterRemoveLiquidity: false,
                beforeSwap: false,
                afterSwap: false,
                beforeDonate: false,
                afterDonate: true,
                noOp: false,
                accessLock: false
            })
        );
<<<<<<< HEAD
        assertFalse(Hooks.shouldCallBeforeInitialize(hookAddr));
        assertFalse(Hooks.shouldCallAfterInitialize(hookAddr));
        assertFalse(Hooks.shouldCallBeforeAddLiquidity(hookAddr));
        assertFalse(Hooks.shouldCallAfterAddLiquidity(hookAddr));
        assertFalse(Hooks.shouldCallBeforeRemoveLiquidity(hookAddr));
        assertFalse(Hooks.shouldCallAfterRemoveLiquidity(hookAddr));
        assertFalse(Hooks.shouldCallBeforeSwap(hookAddr));
        assertFalse(Hooks.shouldCallAfterSwap(hookAddr));
        assertFalse(Hooks.shouldCallBeforeDonate(hookAddr));
        assertTrue(Hooks.shouldCallAfterDonate(hookAddr));
        assertFalse(Hooks.hasPermissionToNoOp(hookAddr));
        assertFalse(Hooks.hasPermissionToAccessLock(hookAddr));
=======
        assertFalse(hookAddr.hasPermission(Hooks.BEFORE_INITIALIZE_FLAG));
        assertFalse(hookAddr.hasPermission(Hooks.AFTER_INITIALIZE_FLAG));
        assertFalse(hookAddr.hasPermission(Hooks.BEFORE_MODIFY_POSITION_FLAG));
        assertFalse(hookAddr.hasPermission(Hooks.AFTER_MODIFY_POSITION_FLAG));
        assertFalse(hookAddr.hasPermission(Hooks.BEFORE_SWAP_FLAG));
        assertFalse(hookAddr.hasPermission(Hooks.AFTER_SWAP_FLAG));
        assertFalse(hookAddr.hasPermission(Hooks.BEFORE_DONATE_FLAG));
        assertTrue(hookAddr.hasPermission(Hooks.AFTER_DONATE_FLAG));
        assertFalse(hookAddr.hasPermission(Hooks.NO_OP_FLAG));
        assertFalse(hookAddr.hasPermission(Hooks.ACCESS_LOCK_FLAG));
>>>>>>> cda1f483
    }

    function test_validateHookAddress_beforeAndAfterDonate(uint160 addr) public {
        uint160 preAddr = uint160(uint256(addr) & clearAllHookPermisssionsMask);
        IHooks hookAddr = IHooks(address(uint160(preAddr | Hooks.BEFORE_DONATE_FLAG | Hooks.AFTER_DONATE_FLAG)));
        Hooks.validateHookPermissions(
            hookAddr,
            Hooks.Permissions({
                beforeInitialize: false,
                afterInitialize: false,
                beforeAddLiquidity: false,
                afterAddLiquidity: false,
                beforeRemoveLiquidity: false,
                afterRemoveLiquidity: false,
                beforeSwap: false,
                afterSwap: false,
                beforeDonate: true,
                afterDonate: true,
                noOp: false,
                accessLock: false
            })
        );
<<<<<<< HEAD
        assertFalse(Hooks.shouldCallBeforeInitialize(hookAddr));
        assertFalse(Hooks.shouldCallAfterInitialize(hookAddr));
        assertFalse(Hooks.shouldCallBeforeAddLiquidity(hookAddr));
        assertFalse(Hooks.shouldCallAfterAddLiquidity(hookAddr));
        assertFalse(Hooks.shouldCallBeforeRemoveLiquidity(hookAddr));
        assertFalse(Hooks.shouldCallAfterRemoveLiquidity(hookAddr));
        assertFalse(Hooks.shouldCallBeforeSwap(hookAddr));
        assertFalse(Hooks.shouldCallAfterSwap(hookAddr));
        assertTrue(Hooks.shouldCallBeforeDonate(hookAddr));
        assertTrue(Hooks.shouldCallAfterDonate(hookAddr));
        assertFalse(Hooks.hasPermissionToNoOp(hookAddr));
        assertFalse(Hooks.hasPermissionToAccessLock(hookAddr));
=======
        assertFalse(hookAddr.hasPermission(Hooks.BEFORE_INITIALIZE_FLAG));
        assertFalse(hookAddr.hasPermission(Hooks.AFTER_INITIALIZE_FLAG));
        assertFalse(hookAddr.hasPermission(Hooks.BEFORE_MODIFY_POSITION_FLAG));
        assertFalse(hookAddr.hasPermission(Hooks.AFTER_MODIFY_POSITION_FLAG));
        assertFalse(hookAddr.hasPermission(Hooks.BEFORE_SWAP_FLAG));
        assertFalse(hookAddr.hasPermission(Hooks.AFTER_SWAP_FLAG));
        assertTrue(hookAddr.hasPermission(Hooks.BEFORE_DONATE_FLAG));
        assertTrue(hookAddr.hasPermission(Hooks.AFTER_DONATE_FLAG));
        assertFalse(hookAddr.hasPermission(Hooks.NO_OP_FLAG));
        assertFalse(hookAddr.hasPermission(Hooks.ACCESS_LOCK_FLAG));
>>>>>>> cda1f483
    }

    function test_validateHookAddress_accessLock(uint160 addr) public {
        uint160 preAddr = uint160(uint256(addr) & clearAllHookPermisssionsMask);
        IHooks hookAddr = IHooks(address(uint160(preAddr | Hooks.ACCESS_LOCK_FLAG)));
        Hooks.validateHookPermissions(
            hookAddr,
            Hooks.Permissions({
                beforeInitialize: false,
                afterInitialize: false,
                beforeAddLiquidity: false,
                afterAddLiquidity: false,
                beforeRemoveLiquidity: false,
                afterRemoveLiquidity: false,
                beforeSwap: false,
                afterSwap: false,
                beforeDonate: false,
                afterDonate: false,
                noOp: false,
                accessLock: true
            })
        );
<<<<<<< HEAD
        assertFalse(Hooks.shouldCallBeforeInitialize(hookAddr));
        assertFalse(Hooks.shouldCallAfterInitialize(hookAddr));
        assertFalse(Hooks.shouldCallBeforeAddLiquidity(hookAddr));
        assertFalse(Hooks.shouldCallAfterAddLiquidity(hookAddr));
        assertFalse(Hooks.shouldCallBeforeRemoveLiquidity(hookAddr));
        assertFalse(Hooks.shouldCallAfterRemoveLiquidity(hookAddr));
        assertFalse(Hooks.shouldCallBeforeSwap(hookAddr));
        assertFalse(Hooks.shouldCallAfterSwap(hookAddr));
        assertFalse(Hooks.shouldCallBeforeDonate(hookAddr));
        assertFalse(Hooks.shouldCallAfterDonate(hookAddr));
        assertFalse(Hooks.hasPermissionToNoOp(hookAddr));
        assertTrue(Hooks.hasPermissionToAccessLock(hookAddr));
=======
        assertFalse(hookAddr.hasPermission(Hooks.BEFORE_INITIALIZE_FLAG));
        assertFalse(hookAddr.hasPermission(Hooks.AFTER_INITIALIZE_FLAG));
        assertFalse(hookAddr.hasPermission(Hooks.BEFORE_MODIFY_POSITION_FLAG));
        assertFalse(hookAddr.hasPermission(Hooks.AFTER_MODIFY_POSITION_FLAG));
        assertFalse(hookAddr.hasPermission(Hooks.BEFORE_SWAP_FLAG));
        assertFalse(hookAddr.hasPermission(Hooks.AFTER_SWAP_FLAG));
        assertFalse(hookAddr.hasPermission(Hooks.BEFORE_DONATE_FLAG));
        assertFalse(hookAddr.hasPermission(Hooks.AFTER_DONATE_FLAG));
        assertFalse(hookAddr.hasPermission(Hooks.NO_OP_FLAG));
        assertTrue(hookAddr.hasPermission(Hooks.ACCESS_LOCK_FLAG));
>>>>>>> cda1f483
    }

    function test_validateHookAddress_allHooks(uint160 addr) public {
        uint160 preAddr = uint160(uint256(addr) & clearAllHookPermisssionsMask);
        uint160 allHookBitsFlipped = (~uint160(0)) << uint160((160 - hookPermissionCount));
        IHooks hookAddr = IHooks(address(uint160(preAddr) | allHookBitsFlipped));
        Hooks.validateHookPermissions(
            hookAddr,
            Hooks.Permissions({
                beforeInitialize: true,
                afterInitialize: true,
                beforeAddLiquidity: true,
                afterAddLiquidity: true,
                beforeRemoveLiquidity: true,
                afterRemoveLiquidity: true,
                beforeSwap: true,
                afterSwap: true,
                beforeDonate: true,
                afterDonate: true,
                noOp: true,
                accessLock: true
            })
        );
<<<<<<< HEAD
        assertTrue(Hooks.shouldCallBeforeInitialize(hookAddr));
        assertTrue(Hooks.shouldCallAfterInitialize(hookAddr));
        assertTrue(Hooks.shouldCallBeforeAddLiquidity(hookAddr));
        assertTrue(Hooks.shouldCallAfterAddLiquidity(hookAddr));
        assertTrue(Hooks.shouldCallBeforeRemoveLiquidity(hookAddr));
        assertTrue(Hooks.shouldCallAfterRemoveLiquidity(hookAddr));
        assertTrue(Hooks.shouldCallBeforeSwap(hookAddr));
        assertTrue(Hooks.shouldCallAfterSwap(hookAddr));
        assertTrue(Hooks.shouldCallBeforeDonate(hookAddr));
        assertTrue(Hooks.shouldCallAfterDonate(hookAddr));
        assertTrue(Hooks.hasPermissionToNoOp(hookAddr));
        assertTrue(Hooks.hasPermissionToAccessLock(hookAddr));
=======
        assertTrue(hookAddr.hasPermission(Hooks.BEFORE_INITIALIZE_FLAG));
        assertTrue(hookAddr.hasPermission(Hooks.AFTER_INITIALIZE_FLAG));
        assertTrue(hookAddr.hasPermission(Hooks.BEFORE_MODIFY_POSITION_FLAG));
        assertTrue(hookAddr.hasPermission(Hooks.AFTER_MODIFY_POSITION_FLAG));
        assertTrue(hookAddr.hasPermission(Hooks.BEFORE_SWAP_FLAG));
        assertTrue(hookAddr.hasPermission(Hooks.AFTER_SWAP_FLAG));
        assertTrue(hookAddr.hasPermission(Hooks.BEFORE_DONATE_FLAG));
        assertTrue(hookAddr.hasPermission(Hooks.AFTER_DONATE_FLAG));
        assertTrue(hookAddr.hasPermission(Hooks.NO_OP_FLAG));
        assertTrue(hookAddr.hasPermission(Hooks.ACCESS_LOCK_FLAG));
>>>>>>> cda1f483
    }

    function test_validateHookAddress_noOp(uint160 addr) public {
        uint160 preAddr = uint160(uint256(addr) & clearAllHookPermisssionsMask);
        IHooks hookAddr = IHooks(
            address(
                uint160(
                    preAddr | Hooks.BEFORE_ADD_LIQUIDITY_FLAG | Hooks.BEFORE_SWAP_FLAG | Hooks.BEFORE_DONATE_FLAG
                        | Hooks.NO_OP_FLAG
                )
            )
        );
        Hooks.validateHookPermissions(
            hookAddr,
            Hooks.Permissions({
                beforeInitialize: false,
                afterInitialize: false,
                beforeAddLiquidity: true,
                afterAddLiquidity: false,
                beforeRemoveLiquidity: false,
                afterRemoveLiquidity: false,
                beforeSwap: true,
                afterSwap: false,
                beforeDonate: true,
                afterDonate: false,
                noOp: true,
                accessLock: false
            })
        );
<<<<<<< HEAD
        assertFalse(Hooks.shouldCallBeforeInitialize(hookAddr));
        assertFalse(Hooks.shouldCallAfterInitialize(hookAddr));
        assertTrue(Hooks.shouldCallBeforeAddLiquidity(hookAddr));
        assertFalse(Hooks.shouldCallAfterAddLiquidity(hookAddr));
        assertFalse(Hooks.shouldCallBeforeRemoveLiquidity(hookAddr));
        assertFalse(Hooks.shouldCallAfterRemoveLiquidity(hookAddr));
        assertTrue(Hooks.shouldCallBeforeSwap(hookAddr));
        assertFalse(Hooks.shouldCallAfterSwap(hookAddr));
        assertTrue(Hooks.shouldCallBeforeDonate(hookAddr));
        assertFalse(Hooks.shouldCallAfterDonate(hookAddr));
        assertTrue(Hooks.hasPermissionToNoOp(hookAddr));
        assertFalse(Hooks.hasPermissionToAccessLock(hookAddr));
=======
        assertFalse(hookAddr.hasPermission(Hooks.BEFORE_INITIALIZE_FLAG));
        assertFalse(hookAddr.hasPermission(Hooks.AFTER_INITIALIZE_FLAG));
        assertTrue(hookAddr.hasPermission(Hooks.BEFORE_MODIFY_POSITION_FLAG));
        assertFalse(hookAddr.hasPermission(Hooks.AFTER_MODIFY_POSITION_FLAG));
        assertTrue(hookAddr.hasPermission(Hooks.BEFORE_SWAP_FLAG));
        assertFalse(hookAddr.hasPermission(Hooks.AFTER_SWAP_FLAG));
        assertTrue(hookAddr.hasPermission(Hooks.BEFORE_DONATE_FLAG));
        assertFalse(hookAddr.hasPermission(Hooks.AFTER_DONATE_FLAG));
        assertTrue(hookAddr.hasPermission(Hooks.NO_OP_FLAG));
        assertFalse(hookAddr.hasPermission(Hooks.ACCESS_LOCK_FLAG));
>>>>>>> cda1f483
    }

    function test_validateHookAddress_failsAllHooks(uint152 addr, uint8 mask) public {
        uint160 preAddr = uint160(uint256(addr));
        vm.assume(mask != 0xff8);
        IHooks hookAddr = IHooks(address(uint160(preAddr) | (uint160(mask) << 151)));
        vm.expectRevert(abi.encodeWithSelector(Hooks.HookAddressNotValid.selector, (address(hookAddr))));
        Hooks.validateHookPermissions(
            hookAddr,
            Hooks.Permissions({
                beforeInitialize: true,
                afterInitialize: true,
                beforeAddLiquidity: true,
                afterAddLiquidity: true,
                beforeRemoveLiquidity: false,
                afterRemoveLiquidity: false,
                beforeSwap: true,
                afterSwap: true,
                beforeDonate: true,
                afterDonate: true,
                noOp: true,
                accessLock: true
            })
        );
    }

    function test_validateHookAddress_failsNoHooks(uint160 addr, uint16 mask) public {
        uint160 preAddr = addr & uint160(0x007ffffFfffffffffFffffFFfFFFFFFffFFfFFff);
        mask = mask & 0xff80; // the last 7 bits are all 0, we just want a 9 bit mask
        vm.assume(mask != 0); // we want any combination except no hooks
        IHooks hookAddr = IHooks(address(preAddr | (uint160(mask) << 144)));
        vm.expectRevert(abi.encodeWithSelector(Hooks.HookAddressNotValid.selector, (address(hookAddr))));
        Hooks.validateHookPermissions(
            hookAddr,
            Hooks.Permissions({
                beforeInitialize: false,
                afterInitialize: false,
                beforeAddLiquidity: false,
                afterAddLiquidity: false,
                beforeRemoveLiquidity: false,
                afterRemoveLiquidity: false,
                beforeSwap: false,
                afterSwap: false,
                beforeDonate: false,
                afterDonate: false,
                noOp: false,
                accessLock: false
            })
        );
    }

    function testGas() public {
        snapStart("HooksShouldCallBeforeSwap");
        IHooks(address(0)).hasPermission(Hooks.BEFORE_SWAP_FLAG);
        snapEnd();
    }

    function test_isValidHookAddress_anyFlags() public {
        assertTrue(Hooks.isValidHookAddress(IHooks(0x8000000000000000000000000000000000000000), 3000));
        assertTrue(Hooks.isValidHookAddress(IHooks(0x4000000000000000000000000000000000000000), 3000));
        assertTrue(Hooks.isValidHookAddress(IHooks(0x2000000000000000000000000000000000000000), 3000));
        assertTrue(Hooks.isValidHookAddress(IHooks(0x1000000000000000000000000000000000000000), 3000));
        assertTrue(Hooks.isValidHookAddress(IHooks(0x0800000000000000000000000000000000000000), 3000));
        assertTrue(Hooks.isValidHookAddress(IHooks(0x0200000000000000000000000000000000000000), 3000));
        assertTrue(Hooks.isValidHookAddress(IHooks(0x0100000000000000000000000000000000000000), 3000));
        assertTrue(Hooks.isValidHookAddress(IHooks(0xf09840a85d5Af5bF1d1762f925bdaDdC4201f984), 3000));
    }

    function testIsValidHookAddress_zeroAddress() public {
        assertTrue(Hooks.isValidHookAddress(IHooks(address(0)), 3000));
    }

    function test_isValidIfDynamicFee() public {
        assertTrue(
            Hooks.isValidHookAddress(IHooks(0x0000000000000000000000000000000000000001), FeeLibrary.DYNAMIC_FEE_FLAG)
        );
        assertTrue(
            Hooks.isValidHookAddress(
                IHooks(0x0000000000000000000000000000000000000001), FeeLibrary.DYNAMIC_FEE_FLAG | uint24(3000)
            )
        );
        assertTrue(Hooks.isValidHookAddress(IHooks(0x8000000000000000000000000000000000000000), 3000));
    }

    function test_invalidIfNoFlags() public {
        assertFalse(Hooks.isValidHookAddress(IHooks(0x0000000000000000000000000000000000000001), 3000));
        assertFalse(Hooks.isValidHookAddress(IHooks(0x0020000000000000000000000000000000000001), 3000));
        assertFalse(Hooks.isValidHookAddress(IHooks(0x003840a85d5Af5Bf1d1762F925BDADDc4201f984), 3000));
    }
}<|MERGE_RESOLUTION|>--- conflicted
+++ resolved
@@ -67,11 +67,11 @@
     function test_beforeAfterAddLiquidity_beforeAfterRemoveLiquidity_succeedsWithHook() public {
         MockERC20(Currency.unwrap(key.currency0)).mint(address(this), 10 ** 18);
         MockERC20(Currency.unwrap(key.currency0)).approve(address(modifyPositionRouter), 10 ** 18);
-        modifyPositionRouter.addLiquidity(key, IPoolManager.ModifyPositionParams(0, 60, 10 ** 18), new bytes(111));
+        modifyPositionRouter.modifyPosition(key, IPoolManager.ModifyPositionParams(0, 60, 10 ** 18), new bytes(111));
         assertEq(mockHooks.beforeAddLiquidityData(), new bytes(111));
         assertEq(mockHooks.afterAddLiquidityData(), new bytes(111));
 
-        modifyPositionRouter.removeLiquidity(key, IPoolManager.ModifyPositionParams(0, 60, 10 ** 18), new bytes(222));
+        modifyPositionRouter.modifyPosition(key, IPoolManager.ModifyPositionParams(0, 60, -1e18), new bytes(222));
         assertEq(mockHooks.beforeRemoveLiquidityData(), new bytes(222));
         assertEq(mockHooks.afterRemoveLiquidityData(), new bytes(222));
     }
@@ -79,7 +79,7 @@
     function test_beforeAfterAddLiquidity_calledWithPositiveLiquidityDelta() public {
         MockERC20(Currency.unwrap(key.currency0)).mint(address(this), 10 ** 18);
         MockERC20(Currency.unwrap(key.currency0)).approve(address(modifyPositionRouter), 10 ** 18);
-        modifyPositionRouter.addLiquidity(key, IPoolManager.ModifyPositionParams(0, 60, 100), new bytes(111));
+        modifyPositionRouter.modifyPosition(key, IPoolManager.ModifyPositionParams(0, 60, 100), new bytes(111));
         assertEq(mockHooks.beforeAddLiquidityData(), new bytes(111));
         assertEq(mockHooks.afterAddLiquidityData(), new bytes(111));
     }
@@ -87,35 +87,22 @@
     function test_beforeAfterAddLiquidity_calledWithZeroLiquidityDelta() public {
         MockERC20(Currency.unwrap(key.currency0)).mint(address(this), 10 ** 18);
         MockERC20(Currency.unwrap(key.currency0)).approve(address(modifyPositionRouter), 10 ** 18);
-        modifyPositionRouter.addLiquidity(key, IPoolManager.ModifyPositionParams(0, 60, 10 ** 18), new bytes(111));
+        modifyPositionRouter.modifyPosition(key, IPoolManager.ModifyPositionParams(0, 60, 10 ** 18), new bytes(111));
         assertEq(mockHooks.beforeAddLiquidityData(), new bytes(111));
         assertEq(mockHooks.afterAddLiquidityData(), new bytes(111));
 
-        modifyPositionRouter.addLiquidity(key, IPoolManager.ModifyPositionParams(0, 60, 0), new bytes(222));
+        modifyPositionRouter.modifyPosition(key, IPoolManager.ModifyPositionParams(0, 60, 0), new bytes(222));
         assertEq(mockHooks.beforeAddLiquidityData(), new bytes(222));
         assertEq(mockHooks.afterAddLiquidityData(), new bytes(222));
     }
 
     function test_beforeAfterRemoveLiquidity_calledWithPositiveLiquidityDelta() public {
-        modifyPositionRouter.addLiquidity(key, IPoolManager.ModifyPositionParams(0, 60, 10 ** 18), new bytes(111));
+        modifyPositionRouter.modifyPosition(key, IPoolManager.ModifyPositionParams(0, 60, 10 ** 18), new bytes(111));
         MockERC20(Currency.unwrap(key.currency0)).mint(address(this), 10 ** 18);
         MockERC20(Currency.unwrap(key.currency0)).approve(address(modifyPositionRouter), 10 ** 18);
-        modifyPositionRouter.removeLiquidity(key, IPoolManager.ModifyPositionParams(0, 60, 10 ** 18), new bytes(111));
+        modifyPositionRouter.modifyPosition(key, IPoolManager.ModifyPositionParams(0, 60, -1e18), new bytes(111));
         assertEq(mockHooks.beforeRemoveLiquidityData(), new bytes(111));
         assertEq(mockHooks.afterRemoveLiquidityData(), new bytes(111));
-    }
-
-    function test_beforeAfterRemoveLiquidity_calledWithZeroLiquidityDelta() public {
-        MockERC20(Currency.unwrap(key.currency0)).mint(address(this), 10 ** 18);
-        MockERC20(Currency.unwrap(key.currency0)).approve(address(modifyPositionRouter), 10 ** 18);
-        modifyPositionRouter.addLiquidity(key, IPoolManager.ModifyPositionParams(0, 60, 10 ** 18), new bytes(111));
-        modifyPositionRouter.removeLiquidity(key, IPoolManager.ModifyPositionParams(0, 60, 5 ** 18), new bytes(111));
-        assertEq(mockHooks.beforeRemoveLiquidityData(), new bytes(111));
-        assertEq(mockHooks.afterRemoveLiquidityData(), new bytes(111));
-
-        modifyPositionRouter.removeLiquidity(key, IPoolManager.ModifyPositionParams(0, 60, 0), new bytes(222));
-        assertEq(mockHooks.beforeRemoveLiquidityData(), new bytes(222));
-        assertEq(mockHooks.afterRemoveLiquidityData(), new bytes(222));
     }
 
     function test_beforeAddLiquidity_invalidReturn() public {
@@ -123,16 +110,16 @@
         MockERC20(Currency.unwrap(key.currency0)).mint(address(this), 10 ** 18);
         MockERC20(Currency.unwrap(key.currency0)).approve(address(modifyPositionRouter), 10 ** 18);
         vm.expectRevert(Hooks.InvalidHookResponse.selector);
-        modifyPositionRouter.addLiquidity(key, LIQ_PARAMS, ZERO_BYTES);
+        modifyPositionRouter.modifyPosition(key, LIQ_PARAMS, ZERO_BYTES);
     }
 
     function test_beforeRemoveLiquidity_invalidReturn() public {
         mockHooks.setReturnValue(mockHooks.beforeRemoveLiquidity.selector, bytes4(0xdeadbeef));
         MockERC20(Currency.unwrap(key.currency0)).mint(address(this), 10 ** 18);
         MockERC20(Currency.unwrap(key.currency0)).approve(address(modifyPositionRouter), 10 ** 18);
-        modifyPositionRouter.addLiquidity(key, LIQ_PARAMS, ZERO_BYTES);
+        modifyPositionRouter.modifyPosition(key, LIQ_PARAMS, ZERO_BYTES);
         vm.expectRevert(Hooks.InvalidHookResponse.selector);
-        modifyPositionRouter.removeLiquidity(key, LIQ_PARAMS, ZERO_BYTES);
+        modifyPositionRouter.modifyPosition(key, REMOVE_LIQ_PARAMS, ZERO_BYTES);
     }
 
     function test_afterAddLiquidity_invalidReturn() public {
@@ -140,16 +127,16 @@
         MockERC20(Currency.unwrap(key.currency0)).mint(address(this), 10 ** 18);
         MockERC20(Currency.unwrap(key.currency0)).approve(address(modifyPositionRouter), 10 ** 18);
         vm.expectRevert(Hooks.InvalidHookResponse.selector);
-        modifyPositionRouter.addLiquidity(key, LIQ_PARAMS, ZERO_BYTES);
+        modifyPositionRouter.modifyPosition(key, LIQ_PARAMS, ZERO_BYTES);
     }
 
     function test_afterRemoveLiquidity_invalidReturn() public {
         mockHooks.setReturnValue(mockHooks.afterRemoveLiquidity.selector, bytes4(0xdeadbeef));
         MockERC20(Currency.unwrap(key.currency0)).mint(address(this), 10 ** 18);
         MockERC20(Currency.unwrap(key.currency0)).approve(address(modifyPositionRouter), 10 ** 18);
-        modifyPositionRouter.addLiquidity(key, LIQ_PARAMS, ZERO_BYTES);
+        modifyPositionRouter.modifyPosition(key, LIQ_PARAMS, ZERO_BYTES);
         vm.expectRevert(Hooks.InvalidHookResponse.selector);
-        modifyPositionRouter.removeLiquidity(key, LIQ_PARAMS, ZERO_BYTES);
+        modifyPositionRouter.modifyPosition(key, REMOVE_LIQ_PARAMS, ZERO_BYTES);
     }
 
     function test_swap_succeedsWithHook() public {
@@ -226,31 +213,18 @@
                 accessLock: false
             })
         );
-<<<<<<< HEAD
-        assertFalse(Hooks.shouldCallBeforeInitialize(hookAddr));
-        assertFalse(Hooks.shouldCallAfterInitialize(hookAddr));
-        assertFalse(Hooks.shouldCallBeforeAddLiquidity(hookAddr));
-        assertFalse(Hooks.shouldCallAfterAddLiquidity(hookAddr));
-        assertFalse(Hooks.shouldCallBeforeRemoveLiquidity(hookAddr));
-        assertFalse(Hooks.shouldCallAfterRemoveLiquidity(hookAddr));
-        assertFalse(Hooks.shouldCallBeforeSwap(hookAddr));
-        assertFalse(Hooks.shouldCallAfterSwap(hookAddr));
-        assertFalse(Hooks.shouldCallBeforeDonate(hookAddr));
-        assertFalse(Hooks.shouldCallAfterDonate(hookAddr));
-        assertFalse(Hooks.hasPermissionToNoOp(hookAddr));
-        assertFalse(Hooks.hasPermissionToAccessLock(hookAddr));
-=======
-        assertFalse(hookAddr.hasPermission(Hooks.BEFORE_INITIALIZE_FLAG));
-        assertFalse(hookAddr.hasPermission(Hooks.AFTER_INITIALIZE_FLAG));
-        assertFalse(hookAddr.hasPermission(Hooks.BEFORE_MODIFY_POSITION_FLAG));
-        assertFalse(hookAddr.hasPermission(Hooks.AFTER_MODIFY_POSITION_FLAG));
-        assertFalse(hookAddr.hasPermission(Hooks.BEFORE_SWAP_FLAG));
-        assertFalse(hookAddr.hasPermission(Hooks.AFTER_SWAP_FLAG));
-        assertFalse(hookAddr.hasPermission(Hooks.BEFORE_DONATE_FLAG));
-        assertFalse(hookAddr.hasPermission(Hooks.AFTER_DONATE_FLAG));
-        assertFalse(hookAddr.hasPermission(Hooks.NO_OP_FLAG));
-        assertFalse(hookAddr.hasPermission(Hooks.ACCESS_LOCK_FLAG));
->>>>>>> cda1f483
+        assertFalse(hookAddr.hasPermission(Hooks.BEFORE_INITIALIZE_FLAG));
+        assertFalse(hookAddr.hasPermission(Hooks.AFTER_INITIALIZE_FLAG));
+        assertFalse(hookAddr.hasPermission(Hooks.BEFORE_ADD_LIQUIDITY_FLAG));
+        assertFalse(hookAddr.hasPermission(Hooks.AFTER_ADD_LIQUIDITY_FLAG));
+        assertFalse(hookAddr.hasPermission(Hooks.BEFORE_REMOVE_LIQUIDITY_FLAG));
+        assertFalse(hookAddr.hasPermission(Hooks.AFTER_REMOVE_LIQUIDITY_FLAG));
+        assertFalse(hookAddr.hasPermission(Hooks.BEFORE_SWAP_FLAG));
+        assertFalse(hookAddr.hasPermission(Hooks.AFTER_SWAP_FLAG));
+        assertFalse(hookAddr.hasPermission(Hooks.BEFORE_DONATE_FLAG));
+        assertFalse(hookAddr.hasPermission(Hooks.AFTER_DONATE_FLAG));
+        assertFalse(hookAddr.hasPermission(Hooks.NO_OP_FLAG));
+        assertFalse(hookAddr.hasPermission(Hooks.ACCESS_LOCK_FLAG));
     }
 
     function test_validateHookAddress_beforeInitialize(uint160 addr) public {
@@ -274,31 +248,18 @@
                 accessLock: false
             })
         );
-<<<<<<< HEAD
-        assertTrue(Hooks.shouldCallBeforeInitialize(hookAddr));
-        assertFalse(Hooks.shouldCallAfterInitialize(hookAddr));
-        assertFalse(Hooks.shouldCallBeforeAddLiquidity(hookAddr));
-        assertFalse(Hooks.shouldCallAfterAddLiquidity(hookAddr));
-        assertFalse(Hooks.shouldCallBeforeRemoveLiquidity(hookAddr));
-        assertFalse(Hooks.shouldCallAfterRemoveLiquidity(hookAddr));
-        assertFalse(Hooks.shouldCallBeforeSwap(hookAddr));
-        assertFalse(Hooks.shouldCallAfterSwap(hookAddr));
-        assertFalse(Hooks.shouldCallBeforeDonate(hookAddr));
-        assertFalse(Hooks.shouldCallAfterDonate(hookAddr));
-        assertFalse(Hooks.hasPermissionToNoOp(hookAddr));
-        assertFalse(Hooks.hasPermissionToAccessLock(hookAddr));
-=======
         assertTrue(hookAddr.hasPermission(Hooks.BEFORE_INITIALIZE_FLAG));
         assertFalse(hookAddr.hasPermission(Hooks.AFTER_INITIALIZE_FLAG));
-        assertFalse(hookAddr.hasPermission(Hooks.BEFORE_MODIFY_POSITION_FLAG));
-        assertFalse(hookAddr.hasPermission(Hooks.AFTER_MODIFY_POSITION_FLAG));
-        assertFalse(hookAddr.hasPermission(Hooks.BEFORE_SWAP_FLAG));
-        assertFalse(hookAddr.hasPermission(Hooks.AFTER_SWAP_FLAG));
-        assertFalse(hookAddr.hasPermission(Hooks.BEFORE_DONATE_FLAG));
-        assertFalse(hookAddr.hasPermission(Hooks.AFTER_DONATE_FLAG));
-        assertFalse(hookAddr.hasPermission(Hooks.NO_OP_FLAG));
-        assertFalse(hookAddr.hasPermission(Hooks.ACCESS_LOCK_FLAG));
->>>>>>> cda1f483
+        assertFalse(hookAddr.hasPermission(Hooks.BEFORE_ADD_LIQUIDITY_FLAG));
+        assertFalse(hookAddr.hasPermission(Hooks.AFTER_ADD_LIQUIDITY_FLAG));
+        assertFalse(hookAddr.hasPermission(Hooks.BEFORE_REMOVE_LIQUIDITY_FLAG));
+        assertFalse(hookAddr.hasPermission(Hooks.AFTER_REMOVE_LIQUIDITY_FLAG));
+        assertFalse(hookAddr.hasPermission(Hooks.BEFORE_SWAP_FLAG));
+        assertFalse(hookAddr.hasPermission(Hooks.AFTER_SWAP_FLAG));
+        assertFalse(hookAddr.hasPermission(Hooks.BEFORE_DONATE_FLAG));
+        assertFalse(hookAddr.hasPermission(Hooks.AFTER_DONATE_FLAG));
+        assertFalse(hookAddr.hasPermission(Hooks.NO_OP_FLAG));
+        assertFalse(hookAddr.hasPermission(Hooks.ACCESS_LOCK_FLAG));
     }
 
     function test_validateHookAddress_afterInitialize(uint160 addr) public {
@@ -322,31 +283,18 @@
                 accessLock: false
             })
         );
-<<<<<<< HEAD
-        assertFalse(Hooks.shouldCallBeforeInitialize(hookAddr));
-        assertTrue(Hooks.shouldCallAfterInitialize(hookAddr));
-        assertFalse(Hooks.shouldCallBeforeAddLiquidity(hookAddr));
-        assertFalse(Hooks.shouldCallAfterAddLiquidity(hookAddr));
-        assertFalse(Hooks.shouldCallBeforeRemoveLiquidity(hookAddr));
-        assertFalse(Hooks.shouldCallAfterRemoveLiquidity(hookAddr));
-        assertFalse(Hooks.shouldCallBeforeSwap(hookAddr));
-        assertFalse(Hooks.shouldCallAfterSwap(hookAddr));
-        assertFalse(Hooks.shouldCallBeforeDonate(hookAddr));
-        assertFalse(Hooks.shouldCallAfterDonate(hookAddr));
-        assertFalse(Hooks.hasPermissionToNoOp(hookAddr));
-        assertFalse(Hooks.hasPermissionToAccessLock(hookAddr));
-=======
         assertFalse(hookAddr.hasPermission(Hooks.BEFORE_INITIALIZE_FLAG));
         assertTrue(hookAddr.hasPermission(Hooks.AFTER_INITIALIZE_FLAG));
-        assertFalse(hookAddr.hasPermission(Hooks.BEFORE_MODIFY_POSITION_FLAG));
-        assertFalse(hookAddr.hasPermission(Hooks.AFTER_MODIFY_POSITION_FLAG));
-        assertFalse(hookAddr.hasPermission(Hooks.BEFORE_SWAP_FLAG));
-        assertFalse(hookAddr.hasPermission(Hooks.AFTER_SWAP_FLAG));
-        assertFalse(hookAddr.hasPermission(Hooks.BEFORE_DONATE_FLAG));
-        assertFalse(hookAddr.hasPermission(Hooks.AFTER_DONATE_FLAG));
-        assertFalse(hookAddr.hasPermission(Hooks.NO_OP_FLAG));
-        assertFalse(hookAddr.hasPermission(Hooks.ACCESS_LOCK_FLAG));
->>>>>>> cda1f483
+        assertFalse(hookAddr.hasPermission(Hooks.BEFORE_ADD_LIQUIDITY_FLAG));
+        assertFalse(hookAddr.hasPermission(Hooks.AFTER_ADD_LIQUIDITY_FLAG));
+        assertFalse(hookAddr.hasPermission(Hooks.BEFORE_REMOVE_LIQUIDITY_FLAG));
+        assertFalse(hookAddr.hasPermission(Hooks.AFTER_REMOVE_LIQUIDITY_FLAG));
+        assertFalse(hookAddr.hasPermission(Hooks.BEFORE_SWAP_FLAG));
+        assertFalse(hookAddr.hasPermission(Hooks.AFTER_SWAP_FLAG));
+        assertFalse(hookAddr.hasPermission(Hooks.BEFORE_DONATE_FLAG));
+        assertFalse(hookAddr.hasPermission(Hooks.AFTER_DONATE_FLAG));
+        assertFalse(hookAddr.hasPermission(Hooks.NO_OP_FLAG));
+        assertFalse(hookAddr.hasPermission(Hooks.ACCESS_LOCK_FLAG));
     }
 
     function test_validateHookAddress_beforeAndAfterInitialize(uint160 addr) public {
@@ -369,19 +317,18 @@
                 accessLock: false
             })
         );
-<<<<<<< HEAD
-        assertTrue(Hooks.shouldCallBeforeInitialize(hookAddr));
-        assertTrue(Hooks.shouldCallAfterInitialize(hookAddr));
-        assertFalse(Hooks.shouldCallBeforeAddLiquidity(hookAddr));
-        assertFalse(Hooks.shouldCallAfterAddLiquidity(hookAddr));
-        assertFalse(Hooks.shouldCallBeforeRemoveLiquidity(hookAddr));
-        assertFalse(Hooks.shouldCallAfterRemoveLiquidity(hookAddr));
-        assertFalse(Hooks.shouldCallBeforeSwap(hookAddr));
-        assertFalse(Hooks.shouldCallAfterSwap(hookAddr));
-        assertFalse(Hooks.shouldCallBeforeDonate(hookAddr));
-        assertFalse(Hooks.shouldCallAfterDonate(hookAddr));
-        assertFalse(Hooks.hasPermissionToNoOp(hookAddr));
-        assertFalse(Hooks.hasPermissionToAccessLock(hookAddr));
+        assertTrue(hookAddr.hasPermission(Hooks.BEFORE_INITIALIZE_FLAG));
+        assertTrue(hookAddr.hasPermission(Hooks.AFTER_INITIALIZE_FLAG));
+        assertFalse(hookAddr.hasPermission(Hooks.BEFORE_ADD_LIQUIDITY_FLAG));
+        assertFalse(hookAddr.hasPermission(Hooks.AFTER_ADD_LIQUIDITY_FLAG));
+        assertFalse(hookAddr.hasPermission(Hooks.BEFORE_REMOVE_LIQUIDITY_FLAG));
+        assertFalse(hookAddr.hasPermission(Hooks.AFTER_REMOVE_LIQUIDITY_FLAG));
+        assertFalse(hookAddr.hasPermission(Hooks.BEFORE_SWAP_FLAG));
+        assertFalse(hookAddr.hasPermission(Hooks.AFTER_SWAP_FLAG));
+        assertFalse(hookAddr.hasPermission(Hooks.BEFORE_DONATE_FLAG));
+        assertFalse(hookAddr.hasPermission(Hooks.AFTER_DONATE_FLAG));
+        assertFalse(hookAddr.hasPermission(Hooks.NO_OP_FLAG));
+        assertFalse(hookAddr.hasPermission(Hooks.ACCESS_LOCK_FLAG));
     }
 
     function test_validateHookAddress_beforeAddLiquidity(uint160 addr) public {
@@ -404,18 +351,18 @@
                 accessLock: false
             })
         );
-        assertFalse(Hooks.shouldCallBeforeInitialize(hookAddr));
-        assertFalse(Hooks.shouldCallAfterInitialize(hookAddr));
-        assertTrue(Hooks.shouldCallBeforeAddLiquidity(hookAddr));
-        assertFalse(Hooks.shouldCallAfterAddLiquidity(hookAddr));
-        assertFalse(Hooks.shouldCallBeforeRemoveLiquidity(hookAddr));
-        assertFalse(Hooks.shouldCallAfterRemoveLiquidity(hookAddr));
-        assertFalse(Hooks.shouldCallBeforeSwap(hookAddr));
-        assertFalse(Hooks.shouldCallAfterSwap(hookAddr));
-        assertFalse(Hooks.shouldCallBeforeDonate(hookAddr));
-        assertFalse(Hooks.shouldCallAfterDonate(hookAddr));
-        assertFalse(Hooks.hasPermissionToNoOp(hookAddr));
-        assertFalse(Hooks.hasPermissionToAccessLock(hookAddr));
+        assertFalse(hookAddr.hasPermission(Hooks.BEFORE_INITIALIZE_FLAG));
+        assertFalse(hookAddr.hasPermission(Hooks.AFTER_INITIALIZE_FLAG));
+        assertTrue(hookAddr.hasPermission(Hooks.BEFORE_ADD_LIQUIDITY_FLAG));
+        assertFalse(hookAddr.hasPermission(Hooks.AFTER_ADD_LIQUIDITY_FLAG));
+        assertFalse(hookAddr.hasPermission(Hooks.BEFORE_REMOVE_LIQUIDITY_FLAG));
+        assertFalse(hookAddr.hasPermission(Hooks.AFTER_REMOVE_LIQUIDITY_FLAG));
+        assertFalse(hookAddr.hasPermission(Hooks.BEFORE_SWAP_FLAG));
+        assertFalse(hookAddr.hasPermission(Hooks.AFTER_SWAP_FLAG));
+        assertFalse(hookAddr.hasPermission(Hooks.BEFORE_DONATE_FLAG));
+        assertFalse(hookAddr.hasPermission(Hooks.AFTER_DONATE_FLAG));
+        assertFalse(hookAddr.hasPermission(Hooks.NO_OP_FLAG));
+        assertFalse(hookAddr.hasPermission(Hooks.ACCESS_LOCK_FLAG));
     }
 
     function test_validateHookAddress_afterAddLiquidity(uint160 addr) public {
@@ -438,18 +385,18 @@
                 accessLock: false
             })
         );
-        assertFalse(Hooks.shouldCallBeforeInitialize(hookAddr));
-        assertFalse(Hooks.shouldCallAfterInitialize(hookAddr));
-        assertFalse(Hooks.shouldCallBeforeAddLiquidity(hookAddr));
-        assertTrue(Hooks.shouldCallAfterAddLiquidity(hookAddr));
-        assertFalse(Hooks.shouldCallBeforeRemoveLiquidity(hookAddr));
-        assertFalse(Hooks.shouldCallAfterRemoveLiquidity(hookAddr));
-        assertFalse(Hooks.shouldCallBeforeSwap(hookAddr));
-        assertFalse(Hooks.shouldCallAfterSwap(hookAddr));
-        assertFalse(Hooks.shouldCallBeforeDonate(hookAddr));
-        assertFalse(Hooks.shouldCallAfterDonate(hookAddr));
-        assertFalse(Hooks.hasPermissionToNoOp(hookAddr));
-        assertFalse(Hooks.hasPermissionToAccessLock(hookAddr));
+        assertFalse(hookAddr.hasPermission(Hooks.BEFORE_INITIALIZE_FLAG));
+        assertFalse(hookAddr.hasPermission(Hooks.AFTER_INITIALIZE_FLAG));
+        assertFalse(hookAddr.hasPermission(Hooks.BEFORE_ADD_LIQUIDITY_FLAG));
+        assertTrue(hookAddr.hasPermission(Hooks.AFTER_ADD_LIQUIDITY_FLAG));
+        assertFalse(hookAddr.hasPermission(Hooks.BEFORE_REMOVE_LIQUIDITY_FLAG));
+        assertFalse(hookAddr.hasPermission(Hooks.AFTER_REMOVE_LIQUIDITY_FLAG));
+        assertFalse(hookAddr.hasPermission(Hooks.BEFORE_SWAP_FLAG));
+        assertFalse(hookAddr.hasPermission(Hooks.AFTER_SWAP_FLAG));
+        assertFalse(hookAddr.hasPermission(Hooks.BEFORE_DONATE_FLAG));
+        assertFalse(hookAddr.hasPermission(Hooks.AFTER_DONATE_FLAG));
+        assertFalse(hookAddr.hasPermission(Hooks.NO_OP_FLAG));
+        assertFalse(hookAddr.hasPermission(Hooks.ACCESS_LOCK_FLAG));
     }
 
     function test_validateHookAddress_beforeAndAfterAddLiquidity(uint160 addr) public {
@@ -473,30 +420,18 @@
                 accessLock: false
             })
         );
-        assertFalse(Hooks.shouldCallBeforeInitialize(hookAddr));
-        assertFalse(Hooks.shouldCallAfterInitialize(hookAddr));
-        assertTrue(Hooks.shouldCallBeforeAddLiquidity(hookAddr));
-        assertTrue(Hooks.shouldCallAfterAddLiquidity(hookAddr));
-        assertFalse(Hooks.shouldCallBeforeRemoveLiquidity(hookAddr));
-        assertFalse(Hooks.shouldCallAfterRemoveLiquidity(hookAddr));
-        assertFalse(Hooks.shouldCallBeforeSwap(hookAddr));
-        assertFalse(Hooks.shouldCallAfterSwap(hookAddr));
-        assertFalse(Hooks.shouldCallBeforeDonate(hookAddr));
-        assertFalse(Hooks.shouldCallAfterDonate(hookAddr));
-        assertFalse(Hooks.hasPermissionToNoOp(hookAddr));
-        assertFalse(Hooks.hasPermissionToAccessLock(hookAddr));
-=======
-        assertTrue(hookAddr.hasPermission(Hooks.BEFORE_INITIALIZE_FLAG));
-        assertTrue(hookAddr.hasPermission(Hooks.AFTER_INITIALIZE_FLAG));
-        assertFalse(hookAddr.hasPermission(Hooks.BEFORE_MODIFY_POSITION_FLAG));
-        assertFalse(hookAddr.hasPermission(Hooks.AFTER_MODIFY_POSITION_FLAG));
-        assertFalse(hookAddr.hasPermission(Hooks.BEFORE_SWAP_FLAG));
-        assertFalse(hookAddr.hasPermission(Hooks.AFTER_SWAP_FLAG));
-        assertFalse(hookAddr.hasPermission(Hooks.BEFORE_DONATE_FLAG));
-        assertFalse(hookAddr.hasPermission(Hooks.AFTER_DONATE_FLAG));
-        assertFalse(hookAddr.hasPermission(Hooks.NO_OP_FLAG));
-        assertFalse(hookAddr.hasPermission(Hooks.ACCESS_LOCK_FLAG));
->>>>>>> cda1f483
+        assertFalse(hookAddr.hasPermission(Hooks.BEFORE_INITIALIZE_FLAG));
+        assertFalse(hookAddr.hasPermission(Hooks.AFTER_INITIALIZE_FLAG));
+        assertTrue(hookAddr.hasPermission(Hooks.BEFORE_ADD_LIQUIDITY_FLAG));
+        assertTrue(hookAddr.hasPermission(Hooks.AFTER_ADD_LIQUIDITY_FLAG));
+        assertFalse(hookAddr.hasPermission(Hooks.BEFORE_REMOVE_LIQUIDITY_FLAG));
+        assertFalse(hookAddr.hasPermission(Hooks.AFTER_REMOVE_LIQUIDITY_FLAG));
+        assertFalse(hookAddr.hasPermission(Hooks.BEFORE_SWAP_FLAG));
+        assertFalse(hookAddr.hasPermission(Hooks.AFTER_SWAP_FLAG));
+        assertFalse(hookAddr.hasPermission(Hooks.BEFORE_DONATE_FLAG));
+        assertFalse(hookAddr.hasPermission(Hooks.AFTER_DONATE_FLAG));
+        assertFalse(hookAddr.hasPermission(Hooks.NO_OP_FLAG));
+        assertFalse(hookAddr.hasPermission(Hooks.ACCESS_LOCK_FLAG));
     }
 
     function test_validateHookAddress_beforeRemoveLiquidity(uint160 addr) public {
@@ -519,31 +454,18 @@
                 accessLock: false
             })
         );
-<<<<<<< HEAD
-        assertFalse(Hooks.shouldCallBeforeInitialize(hookAddr));
-        assertFalse(Hooks.shouldCallAfterInitialize(hookAddr));
-        assertFalse(Hooks.shouldCallBeforeAddLiquidity(hookAddr));
-        assertFalse(Hooks.shouldCallAfterAddLiquidity(hookAddr));
-        assertTrue(Hooks.shouldCallBeforeRemoveLiquidity(hookAddr));
-        assertFalse(Hooks.shouldCallAfterRemoveLiquidity(hookAddr));
-        assertFalse(Hooks.shouldCallBeforeSwap(hookAddr));
-        assertFalse(Hooks.shouldCallAfterSwap(hookAddr));
-        assertFalse(Hooks.shouldCallBeforeDonate(hookAddr));
-        assertFalse(Hooks.shouldCallAfterDonate(hookAddr));
-        assertFalse(Hooks.hasPermissionToNoOp(hookAddr));
-        assertFalse(Hooks.hasPermissionToAccessLock(hookAddr));
-=======
-        assertFalse(hookAddr.hasPermission(Hooks.BEFORE_INITIALIZE_FLAG));
-        assertFalse(hookAddr.hasPermission(Hooks.AFTER_INITIALIZE_FLAG));
-        assertTrue(hookAddr.hasPermission(Hooks.BEFORE_MODIFY_POSITION_FLAG));
-        assertFalse(hookAddr.hasPermission(Hooks.AFTER_MODIFY_POSITION_FLAG));
-        assertFalse(hookAddr.hasPermission(Hooks.BEFORE_SWAP_FLAG));
-        assertFalse(hookAddr.hasPermission(Hooks.AFTER_SWAP_FLAG));
-        assertFalse(hookAddr.hasPermission(Hooks.BEFORE_DONATE_FLAG));
-        assertFalse(hookAddr.hasPermission(Hooks.AFTER_DONATE_FLAG));
-        assertFalse(hookAddr.hasPermission(Hooks.NO_OP_FLAG));
-        assertFalse(hookAddr.hasPermission(Hooks.ACCESS_LOCK_FLAG));
->>>>>>> cda1f483
+        assertFalse(hookAddr.hasPermission(Hooks.BEFORE_INITIALIZE_FLAG));
+        assertFalse(hookAddr.hasPermission(Hooks.AFTER_INITIALIZE_FLAG));
+        assertFalse(hookAddr.hasPermission(Hooks.BEFORE_ADD_LIQUIDITY_FLAG));
+        assertFalse(hookAddr.hasPermission(Hooks.AFTER_ADD_LIQUIDITY_FLAG));
+        assertTrue(hookAddr.hasPermission(Hooks.BEFORE_REMOVE_LIQUIDITY_FLAG));
+        assertFalse(hookAddr.hasPermission(Hooks.AFTER_REMOVE_LIQUIDITY_FLAG));
+        assertFalse(hookAddr.hasPermission(Hooks.BEFORE_SWAP_FLAG));
+        assertFalse(hookAddr.hasPermission(Hooks.AFTER_SWAP_FLAG));
+        assertFalse(hookAddr.hasPermission(Hooks.BEFORE_DONATE_FLAG));
+        assertFalse(hookAddr.hasPermission(Hooks.AFTER_DONATE_FLAG));
+        assertFalse(hookAddr.hasPermission(Hooks.NO_OP_FLAG));
+        assertFalse(hookAddr.hasPermission(Hooks.ACCESS_LOCK_FLAG));
     }
 
     function test_validateHookAddress_afterRemoveLiquidity(uint160 addr) public {
@@ -566,31 +488,18 @@
                 accessLock: false
             })
         );
-<<<<<<< HEAD
-        assertFalse(Hooks.shouldCallBeforeInitialize(hookAddr));
-        assertFalse(Hooks.shouldCallAfterInitialize(hookAddr));
-        assertFalse(Hooks.shouldCallBeforeAddLiquidity(hookAddr));
-        assertFalse(Hooks.shouldCallAfterAddLiquidity(hookAddr));
-        assertFalse(Hooks.shouldCallBeforeRemoveLiquidity(hookAddr));
-        assertTrue(Hooks.shouldCallAfterRemoveLiquidity(hookAddr));
-        assertFalse(Hooks.shouldCallBeforeSwap(hookAddr));
-        assertFalse(Hooks.shouldCallAfterSwap(hookAddr));
-        assertFalse(Hooks.shouldCallBeforeDonate(hookAddr));
-        assertFalse(Hooks.shouldCallAfterDonate(hookAddr));
-        assertFalse(Hooks.hasPermissionToNoOp(hookAddr));
-        assertFalse(Hooks.hasPermissionToAccessLock(hookAddr));
-=======
-        assertFalse(hookAddr.hasPermission(Hooks.BEFORE_INITIALIZE_FLAG));
-        assertFalse(hookAddr.hasPermission(Hooks.AFTER_INITIALIZE_FLAG));
-        assertFalse(hookAddr.hasPermission(Hooks.BEFORE_MODIFY_POSITION_FLAG));
-        assertTrue(hookAddr.hasPermission(Hooks.AFTER_MODIFY_POSITION_FLAG));
-        assertFalse(hookAddr.hasPermission(Hooks.BEFORE_SWAP_FLAG));
-        assertFalse(hookAddr.hasPermission(Hooks.AFTER_SWAP_FLAG));
-        assertFalse(hookAddr.hasPermission(Hooks.BEFORE_DONATE_FLAG));
-        assertFalse(hookAddr.hasPermission(Hooks.AFTER_DONATE_FLAG));
-        assertFalse(hookAddr.hasPermission(Hooks.NO_OP_FLAG));
-        assertFalse(hookAddr.hasPermission(Hooks.ACCESS_LOCK_FLAG));
->>>>>>> cda1f483
+        assertFalse(hookAddr.hasPermission(Hooks.BEFORE_INITIALIZE_FLAG));
+        assertFalse(hookAddr.hasPermission(Hooks.AFTER_INITIALIZE_FLAG));
+        assertFalse(hookAddr.hasPermission(Hooks.BEFORE_ADD_LIQUIDITY_FLAG));
+        assertFalse(hookAddr.hasPermission(Hooks.AFTER_ADD_LIQUIDITY_FLAG));
+        assertFalse(hookAddr.hasPermission(Hooks.BEFORE_REMOVE_LIQUIDITY_FLAG));
+        assertTrue(hookAddr.hasPermission(Hooks.AFTER_REMOVE_LIQUIDITY_FLAG));
+        assertFalse(hookAddr.hasPermission(Hooks.BEFORE_SWAP_FLAG));
+        assertFalse(hookAddr.hasPermission(Hooks.AFTER_SWAP_FLAG));
+        assertFalse(hookAddr.hasPermission(Hooks.BEFORE_DONATE_FLAG));
+        assertFalse(hookAddr.hasPermission(Hooks.AFTER_DONATE_FLAG));
+        assertFalse(hookAddr.hasPermission(Hooks.NO_OP_FLAG));
+        assertFalse(hookAddr.hasPermission(Hooks.ACCESS_LOCK_FLAG));
     }
 
     function test_validateHookAddress_beforeAfterRemoveLiquidity(uint160 addr) public {
@@ -614,31 +523,18 @@
                 accessLock: false
             })
         );
-<<<<<<< HEAD
-        assertFalse(Hooks.shouldCallBeforeInitialize(hookAddr));
-        assertFalse(Hooks.shouldCallAfterInitialize(hookAddr));
-        assertFalse(Hooks.shouldCallBeforeAddLiquidity(hookAddr));
-        assertFalse(Hooks.shouldCallAfterAddLiquidity(hookAddr));
-        assertTrue(Hooks.shouldCallBeforeRemoveLiquidity(hookAddr));
-        assertTrue(Hooks.shouldCallAfterRemoveLiquidity(hookAddr));
-        assertFalse(Hooks.shouldCallBeforeSwap(hookAddr));
-        assertFalse(Hooks.shouldCallAfterSwap(hookAddr));
-        assertFalse(Hooks.shouldCallBeforeDonate(hookAddr));
-        assertFalse(Hooks.shouldCallAfterDonate(hookAddr));
-        assertFalse(Hooks.hasPermissionToNoOp(hookAddr));
-        assertFalse(Hooks.hasPermissionToAccessLock(hookAddr));
-=======
-        assertFalse(hookAddr.hasPermission(Hooks.BEFORE_INITIALIZE_FLAG));
-        assertFalse(hookAddr.hasPermission(Hooks.AFTER_INITIALIZE_FLAG));
-        assertTrue(hookAddr.hasPermission(Hooks.BEFORE_MODIFY_POSITION_FLAG));
-        assertTrue(hookAddr.hasPermission(Hooks.AFTER_MODIFY_POSITION_FLAG));
-        assertFalse(hookAddr.hasPermission(Hooks.BEFORE_SWAP_FLAG));
-        assertFalse(hookAddr.hasPermission(Hooks.AFTER_SWAP_FLAG));
-        assertFalse(hookAddr.hasPermission(Hooks.BEFORE_DONATE_FLAG));
-        assertFalse(hookAddr.hasPermission(Hooks.AFTER_DONATE_FLAG));
-        assertFalse(hookAddr.hasPermission(Hooks.NO_OP_FLAG));
-        assertFalse(hookAddr.hasPermission(Hooks.ACCESS_LOCK_FLAG));
->>>>>>> cda1f483
+        assertFalse(hookAddr.hasPermission(Hooks.BEFORE_INITIALIZE_FLAG));
+        assertFalse(hookAddr.hasPermission(Hooks.AFTER_INITIALIZE_FLAG));
+        assertFalse(hookAddr.hasPermission(Hooks.BEFORE_ADD_LIQUIDITY_FLAG));
+        assertFalse(hookAddr.hasPermission(Hooks.AFTER_ADD_LIQUIDITY_FLAG));
+        assertTrue(hookAddr.hasPermission(Hooks.BEFORE_REMOVE_LIQUIDITY_FLAG));
+        assertTrue(hookAddr.hasPermission(Hooks.AFTER_REMOVE_LIQUIDITY_FLAG));
+        assertFalse(hookAddr.hasPermission(Hooks.BEFORE_SWAP_FLAG));
+        assertFalse(hookAddr.hasPermission(Hooks.AFTER_SWAP_FLAG));
+        assertFalse(hookAddr.hasPermission(Hooks.BEFORE_DONATE_FLAG));
+        assertFalse(hookAddr.hasPermission(Hooks.AFTER_DONATE_FLAG));
+        assertFalse(hookAddr.hasPermission(Hooks.NO_OP_FLAG));
+        assertFalse(hookAddr.hasPermission(Hooks.ACCESS_LOCK_FLAG));
     }
 
     function test_validateHookAddress_beforeInitializeAfterAddLiquidity(uint160 addr) public {
@@ -662,31 +558,18 @@
                 accessLock: false
             })
         );
-<<<<<<< HEAD
-        assertTrue(Hooks.shouldCallBeforeInitialize(hookAddr));
-        assertFalse(Hooks.shouldCallAfterInitialize(hookAddr));
-        assertFalse(Hooks.shouldCallBeforeAddLiquidity(hookAddr));
-        assertTrue(Hooks.shouldCallAfterAddLiquidity(hookAddr));
-        assertFalse(Hooks.shouldCallBeforeRemoveLiquidity(hookAddr));
-        assertFalse(Hooks.shouldCallAfterRemoveLiquidity(hookAddr));
-        assertFalse(Hooks.shouldCallBeforeSwap(hookAddr));
-        assertFalse(Hooks.shouldCallAfterSwap(hookAddr));
-        assertFalse(Hooks.shouldCallBeforeDonate(hookAddr));
-        assertFalse(Hooks.shouldCallAfterDonate(hookAddr));
-        assertFalse(Hooks.hasPermissionToNoOp(hookAddr));
-        assertFalse(Hooks.hasPermissionToAccessLock(hookAddr));
-=======
         assertTrue(hookAddr.hasPermission(Hooks.BEFORE_INITIALIZE_FLAG));
         assertFalse(hookAddr.hasPermission(Hooks.AFTER_INITIALIZE_FLAG));
-        assertFalse(hookAddr.hasPermission(Hooks.BEFORE_MODIFY_POSITION_FLAG));
-        assertTrue(hookAddr.hasPermission(Hooks.AFTER_MODIFY_POSITION_FLAG));
-        assertFalse(hookAddr.hasPermission(Hooks.BEFORE_SWAP_FLAG));
-        assertFalse(hookAddr.hasPermission(Hooks.AFTER_SWAP_FLAG));
-        assertFalse(hookAddr.hasPermission(Hooks.BEFORE_DONATE_FLAG));
-        assertFalse(hookAddr.hasPermission(Hooks.AFTER_DONATE_FLAG));
-        assertFalse(hookAddr.hasPermission(Hooks.NO_OP_FLAG));
-        assertFalse(hookAddr.hasPermission(Hooks.ACCESS_LOCK_FLAG));
->>>>>>> cda1f483
+        assertFalse(hookAddr.hasPermission(Hooks.BEFORE_ADD_LIQUIDITY_FLAG));
+        assertTrue(hookAddr.hasPermission(Hooks.AFTER_ADD_LIQUIDITY_FLAG));
+        assertFalse(hookAddr.hasPermission(Hooks.BEFORE_REMOVE_LIQUIDITY_FLAG));
+        assertFalse(hookAddr.hasPermission(Hooks.AFTER_REMOVE_LIQUIDITY_FLAG));
+        assertFalse(hookAddr.hasPermission(Hooks.BEFORE_SWAP_FLAG));
+        assertFalse(hookAddr.hasPermission(Hooks.AFTER_SWAP_FLAG));
+        assertFalse(hookAddr.hasPermission(Hooks.BEFORE_DONATE_FLAG));
+        assertFalse(hookAddr.hasPermission(Hooks.AFTER_DONATE_FLAG));
+        assertFalse(hookAddr.hasPermission(Hooks.NO_OP_FLAG));
+        assertFalse(hookAddr.hasPermission(Hooks.ACCESS_LOCK_FLAG));
     }
 
     function test_validateHookAddress_beforeSwap(uint160 addr) public {
@@ -709,31 +592,18 @@
                 accessLock: false
             })
         );
-<<<<<<< HEAD
-        assertFalse(Hooks.shouldCallBeforeInitialize(hookAddr));
-        assertFalse(Hooks.shouldCallAfterInitialize(hookAddr));
-        assertFalse(Hooks.shouldCallBeforeAddLiquidity(hookAddr));
-        assertFalse(Hooks.shouldCallAfterAddLiquidity(hookAddr));
-        assertFalse(Hooks.shouldCallBeforeRemoveLiquidity(hookAddr));
-        assertFalse(Hooks.shouldCallAfterRemoveLiquidity(hookAddr));
-        assertTrue(Hooks.shouldCallBeforeSwap(hookAddr));
-        assertFalse(Hooks.shouldCallAfterSwap(hookAddr));
-        assertFalse(Hooks.shouldCallBeforeDonate(hookAddr));
-        assertFalse(Hooks.shouldCallAfterDonate(hookAddr));
-        assertFalse(Hooks.hasPermissionToNoOp(hookAddr));
-        assertFalse(Hooks.hasPermissionToAccessLock(hookAddr));
-=======
-        assertFalse(hookAddr.hasPermission(Hooks.BEFORE_INITIALIZE_FLAG));
-        assertFalse(hookAddr.hasPermission(Hooks.AFTER_INITIALIZE_FLAG));
-        assertFalse(hookAddr.hasPermission(Hooks.BEFORE_MODIFY_POSITION_FLAG));
-        assertFalse(hookAddr.hasPermission(Hooks.AFTER_MODIFY_POSITION_FLAG));
+        assertFalse(hookAddr.hasPermission(Hooks.BEFORE_INITIALIZE_FLAG));
+        assertFalse(hookAddr.hasPermission(Hooks.AFTER_INITIALIZE_FLAG));
+        assertFalse(hookAddr.hasPermission(Hooks.BEFORE_ADD_LIQUIDITY_FLAG));
+        assertFalse(hookAddr.hasPermission(Hooks.AFTER_ADD_LIQUIDITY_FLAG));
+        assertFalse(hookAddr.hasPermission(Hooks.BEFORE_REMOVE_LIQUIDITY_FLAG));
+        assertFalse(hookAddr.hasPermission(Hooks.AFTER_REMOVE_LIQUIDITY_FLAG));
         assertTrue(hookAddr.hasPermission(Hooks.BEFORE_SWAP_FLAG));
         assertFalse(hookAddr.hasPermission(Hooks.AFTER_SWAP_FLAG));
         assertFalse(hookAddr.hasPermission(Hooks.BEFORE_DONATE_FLAG));
         assertFalse(hookAddr.hasPermission(Hooks.AFTER_DONATE_FLAG));
         assertFalse(hookAddr.hasPermission(Hooks.NO_OP_FLAG));
         assertFalse(hookAddr.hasPermission(Hooks.ACCESS_LOCK_FLAG));
->>>>>>> cda1f483
     }
 
     function test_validateHookAddress_afterSwap(uint160 addr) public {
@@ -756,31 +626,18 @@
                 accessLock: false
             })
         );
-<<<<<<< HEAD
-        assertFalse(Hooks.shouldCallBeforeInitialize(hookAddr));
-        assertFalse(Hooks.shouldCallAfterInitialize(hookAddr));
-        assertFalse(Hooks.shouldCallBeforeAddLiquidity(hookAddr));
-        assertFalse(Hooks.shouldCallAfterAddLiquidity(hookAddr));
-        assertFalse(Hooks.shouldCallBeforeRemoveLiquidity(hookAddr));
-        assertFalse(Hooks.shouldCallAfterRemoveLiquidity(hookAddr));
-        assertFalse(Hooks.shouldCallBeforeSwap(hookAddr));
-        assertTrue(Hooks.shouldCallAfterSwap(hookAddr));
-        assertFalse(Hooks.shouldCallBeforeDonate(hookAddr));
-        assertFalse(Hooks.shouldCallAfterDonate(hookAddr));
-        assertFalse(Hooks.hasPermissionToNoOp(hookAddr));
-        assertFalse(Hooks.hasPermissionToAccessLock(hookAddr));
-=======
-        assertFalse(hookAddr.hasPermission(Hooks.BEFORE_INITIALIZE_FLAG));
-        assertFalse(hookAddr.hasPermission(Hooks.AFTER_INITIALIZE_FLAG));
-        assertFalse(hookAddr.hasPermission(Hooks.BEFORE_MODIFY_POSITION_FLAG));
-        assertFalse(hookAddr.hasPermission(Hooks.AFTER_MODIFY_POSITION_FLAG));
+        assertFalse(hookAddr.hasPermission(Hooks.BEFORE_INITIALIZE_FLAG));
+        assertFalse(hookAddr.hasPermission(Hooks.AFTER_INITIALIZE_FLAG));
+        assertFalse(hookAddr.hasPermission(Hooks.BEFORE_ADD_LIQUIDITY_FLAG));
+        assertFalse(hookAddr.hasPermission(Hooks.AFTER_ADD_LIQUIDITY_FLAG));
+        assertFalse(hookAddr.hasPermission(Hooks.BEFORE_REMOVE_LIQUIDITY_FLAG));
+        assertFalse(hookAddr.hasPermission(Hooks.AFTER_REMOVE_LIQUIDITY_FLAG));
         assertFalse(hookAddr.hasPermission(Hooks.BEFORE_SWAP_FLAG));
         assertTrue(hookAddr.hasPermission(Hooks.AFTER_SWAP_FLAG));
         assertFalse(hookAddr.hasPermission(Hooks.BEFORE_DONATE_FLAG));
         assertFalse(hookAddr.hasPermission(Hooks.AFTER_DONATE_FLAG));
         assertFalse(hookAddr.hasPermission(Hooks.NO_OP_FLAG));
         assertFalse(hookAddr.hasPermission(Hooks.ACCESS_LOCK_FLAG));
->>>>>>> cda1f483
     }
 
     function test_validateHookAddress_beforeAndAfterSwap(uint160 addr) public {
@@ -803,31 +660,18 @@
                 accessLock: false
             })
         );
-<<<<<<< HEAD
-        assertFalse(Hooks.shouldCallBeforeInitialize(hookAddr));
-        assertFalse(Hooks.shouldCallAfterInitialize(hookAddr));
-        assertFalse(Hooks.shouldCallBeforeAddLiquidity(hookAddr));
-        assertFalse(Hooks.shouldCallAfterAddLiquidity(hookAddr));
-        assertFalse(Hooks.shouldCallBeforeRemoveLiquidity(hookAddr));
-        assertFalse(Hooks.shouldCallAfterRemoveLiquidity(hookAddr));
-        assertTrue(Hooks.shouldCallBeforeSwap(hookAddr));
-        assertTrue(Hooks.shouldCallAfterSwap(hookAddr));
-        assertFalse(Hooks.shouldCallBeforeDonate(hookAddr));
-        assertFalse(Hooks.shouldCallAfterDonate(hookAddr));
-        assertFalse(Hooks.hasPermissionToNoOp(hookAddr));
-        assertFalse(Hooks.hasPermissionToAccessLock(hookAddr));
-=======
-        assertFalse(hookAddr.hasPermission(Hooks.BEFORE_INITIALIZE_FLAG));
-        assertFalse(hookAddr.hasPermission(Hooks.AFTER_INITIALIZE_FLAG));
-        assertFalse(hookAddr.hasPermission(Hooks.BEFORE_MODIFY_POSITION_FLAG));
-        assertFalse(hookAddr.hasPermission(Hooks.AFTER_MODIFY_POSITION_FLAG));
+        assertFalse(hookAddr.hasPermission(Hooks.BEFORE_INITIALIZE_FLAG));
+        assertFalse(hookAddr.hasPermission(Hooks.AFTER_INITIALIZE_FLAG));
+        assertFalse(hookAddr.hasPermission(Hooks.BEFORE_ADD_LIQUIDITY_FLAG));
+        assertFalse(hookAddr.hasPermission(Hooks.AFTER_ADD_LIQUIDITY_FLAG));
+        assertFalse(hookAddr.hasPermission(Hooks.BEFORE_REMOVE_LIQUIDITY_FLAG));
+        assertFalse(hookAddr.hasPermission(Hooks.AFTER_REMOVE_LIQUIDITY_FLAG));
         assertTrue(hookAddr.hasPermission(Hooks.BEFORE_SWAP_FLAG));
         assertTrue(hookAddr.hasPermission(Hooks.AFTER_SWAP_FLAG));
         assertFalse(hookAddr.hasPermission(Hooks.BEFORE_DONATE_FLAG));
         assertFalse(hookAddr.hasPermission(Hooks.AFTER_DONATE_FLAG));
         assertFalse(hookAddr.hasPermission(Hooks.NO_OP_FLAG));
         assertFalse(hookAddr.hasPermission(Hooks.ACCESS_LOCK_FLAG));
->>>>>>> cda1f483
     }
 
     function test_validateHookAddress_beforeDonate(uint160 addr) public {
@@ -850,31 +694,18 @@
                 accessLock: false
             })
         );
-<<<<<<< HEAD
-        assertFalse(Hooks.shouldCallBeforeInitialize(hookAddr));
-        assertFalse(Hooks.shouldCallAfterInitialize(hookAddr));
-        assertFalse(Hooks.shouldCallBeforeAddLiquidity(hookAddr));
-        assertFalse(Hooks.shouldCallAfterAddLiquidity(hookAddr));
-        assertFalse(Hooks.shouldCallBeforeRemoveLiquidity(hookAddr));
-        assertFalse(Hooks.shouldCallAfterRemoveLiquidity(hookAddr));
-        assertFalse(Hooks.shouldCallBeforeSwap(hookAddr));
-        assertFalse(Hooks.shouldCallAfterSwap(hookAddr));
-        assertTrue(Hooks.shouldCallBeforeDonate(hookAddr));
-        assertFalse(Hooks.shouldCallAfterDonate(hookAddr));
-        assertFalse(Hooks.hasPermissionToNoOp(hookAddr));
-        assertFalse(Hooks.hasPermissionToAccessLock(hookAddr));
-=======
-        assertFalse(hookAddr.hasPermission(Hooks.BEFORE_INITIALIZE_FLAG));
-        assertFalse(hookAddr.hasPermission(Hooks.AFTER_INITIALIZE_FLAG));
-        assertFalse(hookAddr.hasPermission(Hooks.BEFORE_MODIFY_POSITION_FLAG));
-        assertFalse(hookAddr.hasPermission(Hooks.AFTER_MODIFY_POSITION_FLAG));
+        assertFalse(hookAddr.hasPermission(Hooks.BEFORE_INITIALIZE_FLAG));
+        assertFalse(hookAddr.hasPermission(Hooks.AFTER_INITIALIZE_FLAG));
+        assertFalse(hookAddr.hasPermission(Hooks.BEFORE_ADD_LIQUIDITY_FLAG));
+        assertFalse(hookAddr.hasPermission(Hooks.AFTER_ADD_LIQUIDITY_FLAG));
+        assertFalse(hookAddr.hasPermission(Hooks.BEFORE_REMOVE_LIQUIDITY_FLAG));
+        assertFalse(hookAddr.hasPermission(Hooks.AFTER_REMOVE_LIQUIDITY_FLAG));
         assertFalse(hookAddr.hasPermission(Hooks.BEFORE_SWAP_FLAG));
         assertFalse(hookAddr.hasPermission(Hooks.AFTER_SWAP_FLAG));
         assertTrue(hookAddr.hasPermission(Hooks.BEFORE_DONATE_FLAG));
         assertFalse(hookAddr.hasPermission(Hooks.AFTER_DONATE_FLAG));
         assertFalse(hookAddr.hasPermission(Hooks.NO_OP_FLAG));
         assertFalse(hookAddr.hasPermission(Hooks.ACCESS_LOCK_FLAG));
->>>>>>> cda1f483
     }
 
     function test_validateHookAddress_afterDonate(uint160 addr) public {
@@ -897,31 +728,18 @@
                 accessLock: false
             })
         );
-<<<<<<< HEAD
-        assertFalse(Hooks.shouldCallBeforeInitialize(hookAddr));
-        assertFalse(Hooks.shouldCallAfterInitialize(hookAddr));
-        assertFalse(Hooks.shouldCallBeforeAddLiquidity(hookAddr));
-        assertFalse(Hooks.shouldCallAfterAddLiquidity(hookAddr));
-        assertFalse(Hooks.shouldCallBeforeRemoveLiquidity(hookAddr));
-        assertFalse(Hooks.shouldCallAfterRemoveLiquidity(hookAddr));
-        assertFalse(Hooks.shouldCallBeforeSwap(hookAddr));
-        assertFalse(Hooks.shouldCallAfterSwap(hookAddr));
-        assertFalse(Hooks.shouldCallBeforeDonate(hookAddr));
-        assertTrue(Hooks.shouldCallAfterDonate(hookAddr));
-        assertFalse(Hooks.hasPermissionToNoOp(hookAddr));
-        assertFalse(Hooks.hasPermissionToAccessLock(hookAddr));
-=======
-        assertFalse(hookAddr.hasPermission(Hooks.BEFORE_INITIALIZE_FLAG));
-        assertFalse(hookAddr.hasPermission(Hooks.AFTER_INITIALIZE_FLAG));
-        assertFalse(hookAddr.hasPermission(Hooks.BEFORE_MODIFY_POSITION_FLAG));
-        assertFalse(hookAddr.hasPermission(Hooks.AFTER_MODIFY_POSITION_FLAG));
+        assertFalse(hookAddr.hasPermission(Hooks.BEFORE_INITIALIZE_FLAG));
+        assertFalse(hookAddr.hasPermission(Hooks.AFTER_INITIALIZE_FLAG));
+        assertFalse(hookAddr.hasPermission(Hooks.BEFORE_ADD_LIQUIDITY_FLAG));
+        assertFalse(hookAddr.hasPermission(Hooks.AFTER_ADD_LIQUIDITY_FLAG));
+        assertFalse(hookAddr.hasPermission(Hooks.BEFORE_REMOVE_LIQUIDITY_FLAG));
+        assertFalse(hookAddr.hasPermission(Hooks.AFTER_REMOVE_LIQUIDITY_FLAG));
         assertFalse(hookAddr.hasPermission(Hooks.BEFORE_SWAP_FLAG));
         assertFalse(hookAddr.hasPermission(Hooks.AFTER_SWAP_FLAG));
         assertFalse(hookAddr.hasPermission(Hooks.BEFORE_DONATE_FLAG));
         assertTrue(hookAddr.hasPermission(Hooks.AFTER_DONATE_FLAG));
         assertFalse(hookAddr.hasPermission(Hooks.NO_OP_FLAG));
         assertFalse(hookAddr.hasPermission(Hooks.ACCESS_LOCK_FLAG));
->>>>>>> cda1f483
     }
 
     function test_validateHookAddress_beforeAndAfterDonate(uint160 addr) public {
@@ -944,31 +762,18 @@
                 accessLock: false
             })
         );
-<<<<<<< HEAD
-        assertFalse(Hooks.shouldCallBeforeInitialize(hookAddr));
-        assertFalse(Hooks.shouldCallAfterInitialize(hookAddr));
-        assertFalse(Hooks.shouldCallBeforeAddLiquidity(hookAddr));
-        assertFalse(Hooks.shouldCallAfterAddLiquidity(hookAddr));
-        assertFalse(Hooks.shouldCallBeforeRemoveLiquidity(hookAddr));
-        assertFalse(Hooks.shouldCallAfterRemoveLiquidity(hookAddr));
-        assertFalse(Hooks.shouldCallBeforeSwap(hookAddr));
-        assertFalse(Hooks.shouldCallAfterSwap(hookAddr));
-        assertTrue(Hooks.shouldCallBeforeDonate(hookAddr));
-        assertTrue(Hooks.shouldCallAfterDonate(hookAddr));
-        assertFalse(Hooks.hasPermissionToNoOp(hookAddr));
-        assertFalse(Hooks.hasPermissionToAccessLock(hookAddr));
-=======
-        assertFalse(hookAddr.hasPermission(Hooks.BEFORE_INITIALIZE_FLAG));
-        assertFalse(hookAddr.hasPermission(Hooks.AFTER_INITIALIZE_FLAG));
-        assertFalse(hookAddr.hasPermission(Hooks.BEFORE_MODIFY_POSITION_FLAG));
-        assertFalse(hookAddr.hasPermission(Hooks.AFTER_MODIFY_POSITION_FLAG));
+        assertFalse(hookAddr.hasPermission(Hooks.BEFORE_INITIALIZE_FLAG));
+        assertFalse(hookAddr.hasPermission(Hooks.AFTER_INITIALIZE_FLAG));
+        assertFalse(hookAddr.hasPermission(Hooks.BEFORE_ADD_LIQUIDITY_FLAG));
+        assertFalse(hookAddr.hasPermission(Hooks.AFTER_ADD_LIQUIDITY_FLAG));
+        assertFalse(hookAddr.hasPermission(Hooks.BEFORE_REMOVE_LIQUIDITY_FLAG));
+        assertFalse(hookAddr.hasPermission(Hooks.AFTER_REMOVE_LIQUIDITY_FLAG));
         assertFalse(hookAddr.hasPermission(Hooks.BEFORE_SWAP_FLAG));
         assertFalse(hookAddr.hasPermission(Hooks.AFTER_SWAP_FLAG));
         assertTrue(hookAddr.hasPermission(Hooks.BEFORE_DONATE_FLAG));
         assertTrue(hookAddr.hasPermission(Hooks.AFTER_DONATE_FLAG));
         assertFalse(hookAddr.hasPermission(Hooks.NO_OP_FLAG));
         assertFalse(hookAddr.hasPermission(Hooks.ACCESS_LOCK_FLAG));
->>>>>>> cda1f483
     }
 
     function test_validateHookAddress_accessLock(uint160 addr) public {
@@ -991,31 +796,18 @@
                 accessLock: true
             })
         );
-<<<<<<< HEAD
-        assertFalse(Hooks.shouldCallBeforeInitialize(hookAddr));
-        assertFalse(Hooks.shouldCallAfterInitialize(hookAddr));
-        assertFalse(Hooks.shouldCallBeforeAddLiquidity(hookAddr));
-        assertFalse(Hooks.shouldCallAfterAddLiquidity(hookAddr));
-        assertFalse(Hooks.shouldCallBeforeRemoveLiquidity(hookAddr));
-        assertFalse(Hooks.shouldCallAfterRemoveLiquidity(hookAddr));
-        assertFalse(Hooks.shouldCallBeforeSwap(hookAddr));
-        assertFalse(Hooks.shouldCallAfterSwap(hookAddr));
-        assertFalse(Hooks.shouldCallBeforeDonate(hookAddr));
-        assertFalse(Hooks.shouldCallAfterDonate(hookAddr));
-        assertFalse(Hooks.hasPermissionToNoOp(hookAddr));
-        assertTrue(Hooks.hasPermissionToAccessLock(hookAddr));
-=======
-        assertFalse(hookAddr.hasPermission(Hooks.BEFORE_INITIALIZE_FLAG));
-        assertFalse(hookAddr.hasPermission(Hooks.AFTER_INITIALIZE_FLAG));
-        assertFalse(hookAddr.hasPermission(Hooks.BEFORE_MODIFY_POSITION_FLAG));
-        assertFalse(hookAddr.hasPermission(Hooks.AFTER_MODIFY_POSITION_FLAG));
+        assertFalse(hookAddr.hasPermission(Hooks.BEFORE_INITIALIZE_FLAG));
+        assertFalse(hookAddr.hasPermission(Hooks.AFTER_INITIALIZE_FLAG));
+        assertFalse(hookAddr.hasPermission(Hooks.BEFORE_ADD_LIQUIDITY_FLAG));
+        assertFalse(hookAddr.hasPermission(Hooks.AFTER_ADD_LIQUIDITY_FLAG));
+        assertFalse(hookAddr.hasPermission(Hooks.BEFORE_REMOVE_LIQUIDITY_FLAG));
+        assertFalse(hookAddr.hasPermission(Hooks.AFTER_REMOVE_LIQUIDITY_FLAG));
         assertFalse(hookAddr.hasPermission(Hooks.BEFORE_SWAP_FLAG));
         assertFalse(hookAddr.hasPermission(Hooks.AFTER_SWAP_FLAG));
         assertFalse(hookAddr.hasPermission(Hooks.BEFORE_DONATE_FLAG));
         assertFalse(hookAddr.hasPermission(Hooks.AFTER_DONATE_FLAG));
         assertFalse(hookAddr.hasPermission(Hooks.NO_OP_FLAG));
         assertTrue(hookAddr.hasPermission(Hooks.ACCESS_LOCK_FLAG));
->>>>>>> cda1f483
     }
 
     function test_validateHookAddress_allHooks(uint160 addr) public {
@@ -1039,31 +831,18 @@
                 accessLock: true
             })
         );
-<<<<<<< HEAD
-        assertTrue(Hooks.shouldCallBeforeInitialize(hookAddr));
-        assertTrue(Hooks.shouldCallAfterInitialize(hookAddr));
-        assertTrue(Hooks.shouldCallBeforeAddLiquidity(hookAddr));
-        assertTrue(Hooks.shouldCallAfterAddLiquidity(hookAddr));
-        assertTrue(Hooks.shouldCallBeforeRemoveLiquidity(hookAddr));
-        assertTrue(Hooks.shouldCallAfterRemoveLiquidity(hookAddr));
-        assertTrue(Hooks.shouldCallBeforeSwap(hookAddr));
-        assertTrue(Hooks.shouldCallAfterSwap(hookAddr));
-        assertTrue(Hooks.shouldCallBeforeDonate(hookAddr));
-        assertTrue(Hooks.shouldCallAfterDonate(hookAddr));
-        assertTrue(Hooks.hasPermissionToNoOp(hookAddr));
-        assertTrue(Hooks.hasPermissionToAccessLock(hookAddr));
-=======
         assertTrue(hookAddr.hasPermission(Hooks.BEFORE_INITIALIZE_FLAG));
         assertTrue(hookAddr.hasPermission(Hooks.AFTER_INITIALIZE_FLAG));
-        assertTrue(hookAddr.hasPermission(Hooks.BEFORE_MODIFY_POSITION_FLAG));
-        assertTrue(hookAddr.hasPermission(Hooks.AFTER_MODIFY_POSITION_FLAG));
+        assertTrue(hookAddr.hasPermission(Hooks.BEFORE_ADD_LIQUIDITY_FLAG));
+        assertTrue(hookAddr.hasPermission(Hooks.AFTER_ADD_LIQUIDITY_FLAG));
+        assertTrue(hookAddr.hasPermission(Hooks.BEFORE_REMOVE_LIQUIDITY_FLAG));
+        assertTrue(hookAddr.hasPermission(Hooks.AFTER_REMOVE_LIQUIDITY_FLAG));
         assertTrue(hookAddr.hasPermission(Hooks.BEFORE_SWAP_FLAG));
         assertTrue(hookAddr.hasPermission(Hooks.AFTER_SWAP_FLAG));
         assertTrue(hookAddr.hasPermission(Hooks.BEFORE_DONATE_FLAG));
         assertTrue(hookAddr.hasPermission(Hooks.AFTER_DONATE_FLAG));
         assertTrue(hookAddr.hasPermission(Hooks.NO_OP_FLAG));
         assertTrue(hookAddr.hasPermission(Hooks.ACCESS_LOCK_FLAG));
->>>>>>> cda1f483
     }
 
     function test_validateHookAddress_noOp(uint160 addr) public {
@@ -1093,31 +872,18 @@
                 accessLock: false
             })
         );
-<<<<<<< HEAD
-        assertFalse(Hooks.shouldCallBeforeInitialize(hookAddr));
-        assertFalse(Hooks.shouldCallAfterInitialize(hookAddr));
-        assertTrue(Hooks.shouldCallBeforeAddLiquidity(hookAddr));
-        assertFalse(Hooks.shouldCallAfterAddLiquidity(hookAddr));
-        assertFalse(Hooks.shouldCallBeforeRemoveLiquidity(hookAddr));
-        assertFalse(Hooks.shouldCallAfterRemoveLiquidity(hookAddr));
-        assertTrue(Hooks.shouldCallBeforeSwap(hookAddr));
-        assertFalse(Hooks.shouldCallAfterSwap(hookAddr));
-        assertTrue(Hooks.shouldCallBeforeDonate(hookAddr));
-        assertFalse(Hooks.shouldCallAfterDonate(hookAddr));
-        assertTrue(Hooks.hasPermissionToNoOp(hookAddr));
-        assertFalse(Hooks.hasPermissionToAccessLock(hookAddr));
-=======
-        assertFalse(hookAddr.hasPermission(Hooks.BEFORE_INITIALIZE_FLAG));
-        assertFalse(hookAddr.hasPermission(Hooks.AFTER_INITIALIZE_FLAG));
-        assertTrue(hookAddr.hasPermission(Hooks.BEFORE_MODIFY_POSITION_FLAG));
-        assertFalse(hookAddr.hasPermission(Hooks.AFTER_MODIFY_POSITION_FLAG));
+        assertFalse(hookAddr.hasPermission(Hooks.BEFORE_INITIALIZE_FLAG));
+        assertFalse(hookAddr.hasPermission(Hooks.AFTER_INITIALIZE_FLAG));
+        assertTrue(hookAddr.hasPermission(Hooks.BEFORE_ADD_LIQUIDITY_FLAG));
+        assertFalse(hookAddr.hasPermission(Hooks.AFTER_ADD_LIQUIDITY_FLAG));
+        assertFalse(hookAddr.hasPermission(Hooks.BEFORE_REMOVE_LIQUIDITY_FLAG));
+        assertFalse(hookAddr.hasPermission(Hooks.AFTER_REMOVE_LIQUIDITY_FLAG));
         assertTrue(hookAddr.hasPermission(Hooks.BEFORE_SWAP_FLAG));
         assertFalse(hookAddr.hasPermission(Hooks.AFTER_SWAP_FLAG));
         assertTrue(hookAddr.hasPermission(Hooks.BEFORE_DONATE_FLAG));
         assertFalse(hookAddr.hasPermission(Hooks.AFTER_DONATE_FLAG));
         assertTrue(hookAddr.hasPermission(Hooks.NO_OP_FLAG));
         assertFalse(hookAddr.hasPermission(Hooks.ACCESS_LOCK_FLAG));
->>>>>>> cda1f483
     }
 
     function test_validateHookAddress_failsAllHooks(uint152 addr, uint8 mask) public {
