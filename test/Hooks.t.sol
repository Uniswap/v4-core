--- conflicted
+++ resolved
@@ -56,7 +56,6 @@
     }
 
     function testModifyPositionSucceedsWithHook() public {
-<<<<<<< HEAD
         MockERC20(Currency.unwrap(key.currency0)).mint(address(this), 10 ** 18);
         MockERC20(Currency.unwrap(key.currency0)).approve(address(modifyPositionRouter), 10 ** 18);
         modifyPositionRouter.modifyPosition(key, IPoolManager.ModifyPositionParams(0, 60, 100), new bytes(111));
@@ -101,28 +100,14 @@
         mockHooks.setReturnValue(mockHooks.beforeMint.selector, bytes4(0xdeadbeef));
         MockERC20(Currency.unwrap(key.currency0)).mint(address(this), 10 ** 18);
         MockERC20(Currency.unwrap(key.currency0)).approve(address(modifyPositionRouter), 10 ** 18);
-=======
-        modifyPositionRouter.modifyPosition(key, LIQ_PARAMS, new bytes(111));
-        assertEq(mockHooks.beforeModifyPositionData(), new bytes(111));
-        assertEq(mockHooks.afterModifyPositionData(), new bytes(111));
-    }
-
-    function testBeforeModifyPositionInvalidReturn() public {
-        mockHooks.setReturnValue(mockHooks.beforeModifyPosition.selector, bytes4(0xdeadbeef));
->>>>>>> 7998e6c3
         vm.expectRevert(Hooks.InvalidHookResponse.selector);
         modifyPositionRouter.modifyPosition(key, LIQ_PARAMS, ZERO_BYTES);
     }
 
-<<<<<<< HEAD
     function testAfterMintInvalidReturn() public {
         mockHooks.setReturnValue(mockHooks.afterMint.selector, bytes4(0xdeadbeef));
         MockERC20(Currency.unwrap(key.currency0)).mint(address(this), 10 ** 18);
         MockERC20(Currency.unwrap(key.currency0)).approve(address(modifyPositionRouter), 10 ** 18);
-=======
-    function testAfterModifyPositionInvalidReturn() public {
-        mockHooks.setReturnValue(mockHooks.afterModifyPosition.selector, bytes4(0xdeadbeef));
->>>>>>> 7998e6c3
         vm.expectRevert(Hooks.InvalidHookResponse.selector);
         modifyPositionRouter.modifyPosition(key, LIQ_PARAMS, ZERO_BYTES);
     }
