--- conflicted
+++ resolved
@@ -17,14 +17,7 @@
 
     Pool.State state;
 
-<<<<<<< HEAD
     function testPoolInitialize(uint160 sqrtPriceX96, uint16 protocolFee, uint24 dynamicFee) public {
-=======
-    function testPoolInitialize(uint160 sqrtPriceX96, uint16 protocolFee, uint16 hookFee, uint24 dynamicFee) public {
-        protocolFee = uint16(bound(protocolFee, 0, (2 ** 12) - 1));
-        hookFee = uint16(bound(hookFee, 0, (2 ** 12) - 1));
-
->>>>>>> dc9f59cc
         if (sqrtPriceX96 < TickMath.MIN_SQRT_RATIO || sqrtPriceX96 >= TickMath.MAX_SQRT_RATIO) {
             vm.expectRevert(TickMath.InvalidSqrtRatio.selector);
             state.initialize(sqrtPriceX96, protocolFee, dynamicFee);
