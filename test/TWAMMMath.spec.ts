import { TWAMMTest } from '../typechain/TWAMMTest'
import { BigNumber, BigNumberish, Wallet } from 'ethers'
import { ethers, waffle } from 'hardhat'
import checkObservationEquals from './shared/checkObservationEquals'
import { expect } from './shared/expect'
import snapshotGasCost from '@uniswap/snapshot-gas-cost'
import { encodeSqrtPriceX96, MaxUint128, MAX_SQRT_RATIO } from './shared/utilities'

function toWei(n: string): BigNumber {
  return ethers.utils.parseEther(n)
}

function divX96(n: BigNumber): string {
  return (parseInt(n.toString()) / 2 ** 96).toFixed(7).toString()
}

// TODO: fix precision in quad lib, should be
// MAX_SQRT_PRICE
const MAX_WITH_LOSS = BigNumber.from('1461446703485210103287273052203988790139028504575')

describe('TWAMMMath', () => {
  let twamm: TWAMMTest
  let wallet: Wallet, other: Wallet
  let loadFixture: ReturnType<typeof waffle.createFixtureLoader>

  const twammFixture = async () => {
    const twammTestFactory = await ethers.getContractFactory('TWAMMTest')
    return (await twammTestFactory.deploy()) as TWAMMTest
  }

  before('create fixture loader', async () => {
    ;[wallet, other] = await (ethers as any).getSigners()
    loadFixture = waffle.createFixtureLoader([wallet, other])
  })

  beforeEach(async () => {
    twamm = await loadFixture(twammFixture)
  })

  describe('#calculateExecutionUpdates outputs the correct results when', () => {
    let secondsElapsedX96: BigNumberish
    let sqrtPriceX96: BigNumberish
    let liquidity: BigNumberish
    let fee: BigNumberish
    let tickSpacing: BigNumberish
    let sellRateCurrent0: BigNumberish
    let sellRateCurrent1: BigNumberish

    const fixedPoint = BigNumber.from(2).pow(96)

    beforeEach(async () => {
<<<<<<< HEAD
      secondsElapsed = BigNumber.from(3600).mul(fixedPoint)
=======
      secondsElapsedX96 = BigNumber.from(3600).mul(BigNumber.from(2).pow(96))
>>>>>>> af5ebe11
      sqrtPriceX96 = encodeSqrtPriceX96(1, 1)
      liquidity = '1000000000000000000000000'
      fee = '3000'
      tickSpacing = '60'
      sellRateCurrent0 = toWei('1')
      sellRateCurrent1 = toWei('1')
    })

    // Outputting results without FixedPointX96 format to compare more easily with desmos
    // https://www.desmos.com/calculator/aszdsyhxjk
    const TEST_CASES = [
      {
        title: 'price is one, sell rates are equal',
        inputs: {
          sqrtPriceX96: encodeSqrtPriceX96(1, 1),
          sellRate0: toWei('1'),
          sellRate1: toWei('1'),
        },
        outputsDivX96: {
          price: '1.0000000',
          amountOut0: '3600.0000000',
          amountOut1: '3600.0000000',
        },
      },
      {
        title: 'price is one, sell rate is 5',
        inputs: {
          sqrtPriceX96: encodeSqrtPriceX96(1, 1),
          sellRate0: toWei('5'),
          sellRate1: toWei('1'),
        },
        outputsDivX96: {
          price: '0.9858549',
          amountOut0: '3549.0165948',
          amountOut1: '3651.9628500',
        },
      },
      {
        title: 'price is one, sell rate is 10',
        inputs: {
          sqrtPriceX96: encodeSqrtPriceX96(1, 1),
          sellRate0: toWei('10'),
          sellRate1: toWei('1'),
        },
        outputsDivX96: {
          price: '0.9687272',
          amountOut0: '3487.2827245',
          amountOut1: '3717.6111869',
        },
      },
      {
        title: 'price is one, sell rate is 1/5',
        inputs: {
          sqrtPriceX96: encodeSqrtPriceX96(1, 1),
          sellRate0: toWei('1'),
          sellRate1: toWei('5'),
        },
        outputsDivX96: {
          price: '1.0143480',
          amountOut0: '3651.9628500',
          amountOut1: '3549.0165948',
        },
      },
      {
        title: 'price is one, sell rate is 1/10',
        inputs: {
          sqrtPriceX96: encodeSqrtPriceX96(1, 1),
          sellRate0: toWei('1'),
          sellRate1: toWei('10'),
        },
        outputsDivX96: {
          price: '1.0322824',
          amountOut0: '3717.6111869',
          amountOut1: '3487.2827245',
        },
      },
      {
        title: 'price is high, sell rate is 1/10',
        inputs: {
          sqrtPriceX96: encodeSqrtPriceX96(123456, 1),
          sellRate0: toWei('1'),
          sellRate1: toWei('10'),
        },
        outputsDivX96: {
          price: '155.1531845',
          amountOut0: '196245875.5487389',
          amountOut1: '0.0815851',
        },
      },
      {
        title: 'sell rate is extremely large',
        inputs: {
          sqrtPriceX96: encodeSqrtPriceX96(1, 1),
          sellRate0: toWei('100000000'),
          sellRate1: toWei('5'),
        },
        outputsDivX96: {
          price: '0.0002236',
          amountOut0: '0.0101778',
          amountOut1: '71105772809.0000916',
        },
      },
      {
        title: 'when sell rate is extremely small',
        inputs: {
          sqrtPriceX96: encodeSqrtPriceX96(1, 1),
          sellRate0: toWei('5'),
          sellRate1: toWei('100000000'),
        },
        outputsDivX96: {
          price: '4472.1359550',
          amountOut0: '71105772809.0000916',
          amountOut1: '0.0101778',
        },
      },
      // TODO: not working - amounts out are incorrect from desmos, not enough precision??
      // {
      //   title: 'sell rates are extremely low compared to pool liquidity',
      //   inputs: {
      //     sqrtPriceX96: encodeSqrtPriceX96(1, 1),
      //     sellRate0: '10000',
      //     sellRate1: '500',
      //   },
      //   outputsDivX96: {
      //     price: '1.0000000',
      //     amountOut0: '180.0000000',
      //     amountOut1: '72000.0000000',
      //   },
      // },
      // TODO: not working - desmos also is turning up invalid numbers (like negative earnings accumulators)
      // {
      //   title: 'sell rate of 1 wei in a pool with liquidity amounts that accommodates 18 token decimals',
      //   inputs: {
      //     sqrtPriceX96: encodeSqrtPriceX96(1, 1),
      //     sellRate0: '5',
      //     sellRate1: '10000',
      //   },
      //   outputsDivX96: {
      //     price: '1.0000000',
      //     amountOut0: '184835683.94',
      //     amountOut1: '-88816.04197',
      //   },
      // },
    ]

    for (let testcase of TEST_CASES) {
      it(testcase.title, async () => {
        const results = await twamm.callStatic.calculateExecutionUpdates({
          secondsElapsedX96,
          sqrtPriceX96: testcase.inputs.sqrtPriceX96,
          liquidity,
          sellRateCurrent0: testcase.inputs.sellRate0,
          sellRateCurrent1: testcase.inputs.sellRate1,
        })

        expect(divX96(results.sqrtPriceX96)).to.eq(testcase.outputsDivX96.price)
        expect(divX96(results.earningsPool0)).to.eq(testcase.outputsDivX96.amountOut0)
        expect(divX96(results.earningsPool1)).to.eq(testcase.outputsDivX96.amountOut1)
      })
    }

    it('gas', async () => {
      await snapshotGasCost(
        twamm.calculateExecutionUpdates({
          secondsElapsedX96,
          sqrtPriceX96,
          liquidity,
          sellRateCurrent0,
          sellRateCurrent1,
        })
      )
    })

    // TODO: Calculating the time to p_target (required when we reach the max price) does not work when we push the price to an edge.
    // Desmos also shows undefined or negative so may need a new formula here?
    it.only('TWAMM trades against itself when low liquidity', async () => {
      // set low liquidity to push price
      liquidity = '1000000000000000000'

      sellRateCurrent0 = toWei('10')
      sellRateCurrent1 = toWei('1')

      const results = await twamm.callStatic.calculateExecutionUpdates(
        secondsElapsed,
        { sqrtPriceX96, liquidity, fee, tickSpacing },
        { sellRateCurrent0, sellRateCurrent1 }
      )

      expect(results.sqrtPriceX96).to.eq(MAX_WITH_LOSS)

      const expectedAmount = sellRateCurrent0.mul(secondsElapsed).div(fixedPoint)
      console.log(expectedAmount.toString())

      // the trades should be slightly greater than the expectedAmount?
      expect(results.earningsAmount0).to.eq(expectedAmount)
      expect(results.earningsAmount1).to.eq(expectedAmount)
    })

    it.skip('TWAMM trades pushes the price to the max part of the curve', async () => {
      // set low liquidity
      liquidity = '1000000'
      // to push price to max part of the curve, sell lots of token1
      sellRateCurrent0 = toWei('1')
      sellRateCurrent1 = toWei('4')

      const results = await twamm.callStatic.calculateExecutionUpdates(
        secondsElapsed,
        { sqrtPriceX96, liquidity, fee, tickSpacing },
        { sellRateCurrent0, sellRateCurrent1 }
      )
      // twamm is trading with itself bc liquidity low
      const expectedAmount0 = sellRateCurrent1.mul(secondsElapsed).div(fixedPoint)
      const expectedAmount1 = sellRateCurrent0.mul(secondsElapsed).div(fixedPoint)

      expect(results.sqrtPriceX96).to.eq(MAX_WITH_LOSS)
      expect(results.earningsAmount0).to.eq(expectedAmount0)
      expect(results.earningsAmount1).to.eq(expectedAmount1)
    })

    // TODO: Even though the price should fall to the min, it overflows.
    it.skip('TWAMM trades pushes the price to the min part of the curve', async () => {
      // set low liquidity
      liquidity = '100000000000000000000'
      // todo to push price to lowest part of the curve, sell lots of token0
      sellRateCurrent0 = toWei('30000')
      sellRateCurrent1 = toWei('1')

      console.log(sqrtPriceX96.toString())

      const results = await twamm.callStatic.calculateExecutionUpdates(
        secondsElapsed,
        { sqrtPriceX96, liquidity, fee, tickSpacing },
        { sellRateCurrent0, sellRateCurrent1 }
      )

      const expectedAmount0 = sellRateCurrent1.mul(secondsElapsed).div(fixedPoint)
      const expectedAmount1 = sellRateCurrent0.mul(secondsElapsed).div(fixedPoint)

      expect(results.sqrtPriceX96).to.eq(MAX_WITH_LOSS)
      // expect(results.earningsAmount0).to.eq(expectedAmount0)
      // expect(results.earningsAmount1).to.eq(expectedAmount1)
    })

    it('orderPool1 has a 0 sell rate')

    it('orderPool0 has a 0 sell rate')
  })

  describe('#calculateTimeBetweenTicks outputs the correct results when', () => {
    let liquidity: BigNumber
    let sqrtPriceStartX96: BigNumber
    let sqrtPriceEndX96: BigNumber
    let sellRateCurrent0: BigNumber
    let sellRateCurrent1: BigNumber

    beforeEach(() => {
      sqrtPriceStartX96 = encodeSqrtPriceX96(1, 1)
      sqrtPriceEndX96 = encodeSqrtPriceX96(2, 1)
      liquidity = BigNumber.from('1000000000000000000000000')
      sellRateCurrent0 = toWei('1')
      sellRateCurrent1 = toWei('100')
    })

    it('returns the correct result', async () => {
      expect(
        await twamm.callStatic.calculateTimeBetweenTicks(
          liquidity,
          sqrtPriceStartX96,
          sqrtPriceEndX96,
          sellRateCurrent0,
          sellRateCurrent1
        )
        // 333077535900883608001926988272645 / Q96 ~= 4204.029543
      ).to.eq('333077535900883608001926988272645')
    })

    it('gas', async () => {
      await snapshotGasCost(
        twamm.calculateTimeBetweenTicks(
          liquidity,
          sqrtPriceStartX96,
          sqrtPriceEndX96,
          sellRateCurrent0,
          sellRateCurrent1
        )
      )
    })
  })
})<|MERGE_RESOLUTION|>--- conflicted
+++ resolved
@@ -49,11 +49,7 @@
     const fixedPoint = BigNumber.from(2).pow(96)
 
     beforeEach(async () => {
-<<<<<<< HEAD
-      secondsElapsed = BigNumber.from(3600).mul(fixedPoint)
-=======
-      secondsElapsedX96 = BigNumber.from(3600).mul(BigNumber.from(2).pow(96))
->>>>>>> af5ebe11
+      secondsElapsedX96 = BigNumber.from(3600).mul(fixedPoint)
       sqrtPriceX96 = encodeSqrtPriceX96(1, 1)
       liquidity = '1000000000000000000000000'
       fee = '3000'
@@ -229,22 +225,24 @@
 
     // TODO: Calculating the time to p_target (required when we reach the max price) does not work when we push the price to an edge.
     // Desmos also shows undefined or negative so may need a new formula here?
-    it.only('TWAMM trades against itself when low liquidity', async () => {
+    it.skip('TWAMM trades against itself when low liquidity', async () => {
       // set low liquidity to push price
       liquidity = '1000000000000000000'
 
       sellRateCurrent0 = toWei('10')
       sellRateCurrent1 = toWei('1')
 
-      const results = await twamm.callStatic.calculateExecutionUpdates(
-        secondsElapsed,
-        { sqrtPriceX96, liquidity, fee, tickSpacing },
-        { sellRateCurrent0, sellRateCurrent1 }
-      )
+      const results = await twamm.callStatic.calculateExecutionUpdates({
+        secondsElapsedX96,
+        sqrtPriceX96,
+        liquidity,
+        sellRateCurrent0,
+        sellRateCurrent1,
+      })
 
       expect(results.sqrtPriceX96).to.eq(MAX_WITH_LOSS)
 
-      const expectedAmount = sellRateCurrent0.mul(secondsElapsed).div(fixedPoint)
+      const expectedAmount = sellRateCurrent0.mul(secondsElapsedX96).div(fixedPoint)
       console.log(expectedAmount.toString())
 
       // the trades should be slightly greater than the expectedAmount?
@@ -259,14 +257,16 @@
       sellRateCurrent0 = toWei('1')
       sellRateCurrent1 = toWei('4')
 
-      const results = await twamm.callStatic.calculateExecutionUpdates(
-        secondsElapsed,
-        { sqrtPriceX96, liquidity, fee, tickSpacing },
-        { sellRateCurrent0, sellRateCurrent1 }
-      )
+      const results = await twamm.callStatic.calculateExecutionUpdates({
+        secondsElapsedX96,
+        sqrtPriceX96,
+        liquidity,
+        sellRateCurrent0,
+        sellRateCurrent1,
+      })
       // twamm is trading with itself bc liquidity low
-      const expectedAmount0 = sellRateCurrent1.mul(secondsElapsed).div(fixedPoint)
-      const expectedAmount1 = sellRateCurrent0.mul(secondsElapsed).div(fixedPoint)
+      const expectedAmount0 = sellRateCurrent1.mul(secondsElapsedX96).div(fixedPoint)
+      const expectedAmount1 = sellRateCurrent0.mul(secondsElapsedX96).div(fixedPoint)
 
       expect(results.sqrtPriceX96).to.eq(MAX_WITH_LOSS)
       expect(results.earningsAmount0).to.eq(expectedAmount0)
@@ -283,14 +283,16 @@
 
       console.log(sqrtPriceX96.toString())
 
-      const results = await twamm.callStatic.calculateExecutionUpdates(
-        secondsElapsed,
-        { sqrtPriceX96, liquidity, fee, tickSpacing },
-        { sellRateCurrent0, sellRateCurrent1 }
-      )
-
-      const expectedAmount0 = sellRateCurrent1.mul(secondsElapsed).div(fixedPoint)
-      const expectedAmount1 = sellRateCurrent0.mul(secondsElapsed).div(fixedPoint)
+      const results = await twamm.callStatic.calculateExecutionUpdates({
+        secondsElapsedX96,
+        sqrtPriceX96,
+        liquidity,
+        sellRateCurrent0,
+        sellRateCurrent1,
+      })
+
+      const expectedAmount0 = sellRateCurrent1.mul(secondsElapsedX96).div(fixedPoint)
+      const expectedAmount1 = sellRateCurrent0.mul(secondsElapsedX96).div(fixedPoint)
 
       expect(results.sqrtPriceX96).to.eq(MAX_WITH_LOSS)
       // expect(results.earningsAmount0).to.eq(expectedAmount0)
