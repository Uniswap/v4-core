// SPDX-License-Identifier: UNLICENSED
pragma solidity ^0.8.20;

import {Test} from "forge-std/Test.sol";
import {GasSnapshot} from "forge-gas-snapshot/GasSnapshot.sol";
import {MockERC20} from "solmate/src/test/utils/mocks/MockERC20.sol";

import {Deployers} from "./utils/Deployers.sol";
import {IHooks} from "../src/interfaces/IHooks.sol";
import {Currency} from "../src/types/Currency.sol";
import {IPoolManager} from "../src/interfaces/IPoolManager.sol";
import {PoolSwapTest} from "../src/test/PoolSwapTest.sol";
import {IUnlockCallback} from "../src/interfaces/callback/IUnlockCallback.sol";
import {PoolKey} from "../src/types/PoolKey.sol";
import {ActionsRouter, Actions} from "../src/test/ActionsRouter.sol";
import {SafeCast} from "../src/libraries/SafeCast.sol";
import {CurrencyReserves} from "../src/libraries/CurrencyReserves.sol";
import {StateLibrary} from "../src/libraries/StateLibrary.sol";
import {TransientStateLibrary} from "../src/libraries/TransientStateLibrary.sol";
import {NativeERC20} from "../src/test/NativeERC20.sol";
import {IPoolManager} from "../src/interfaces/IPoolManager.sol";
import {CurrencyLibrary} from "../src/types/Currency.sol";

import "forge-std/console2.sol";

contract SyncTest is Test, Deployers, GasSnapshot {
    using StateLibrary for IPoolManager;
    using TransientStateLibrary for IPoolManager;

    // PoolManager has no balance of currency2.
    Currency currency2;

    function setUp() public {
        initializeManagerRoutersAndPoolsWithLiq(IHooks(address(0)));
        currency2 = deployMintAndApproveCurrency();
    }

    function test_settle_failsIfLocked() public {
        vm.expectRevert(IPoolManager.ManagerLocked.selector);
        manager.sync(currency0);
    }

    function test_sync_balanceIsZero() public {
        assertEq(currency2.balanceOf(address(manager)), uint256(0));

<<<<<<< HEAD
        Actions[] memory actions = new Actions[](2);
        bytes[] memory params = new bytes[](2);
=======
        Actions[] memory actions = new Actions[](4);
        bytes[] memory params = new bytes[](4);
>>>>>>> 4dc48bbd

        actions[0] = Actions.SYNC;
        params[0] = abi.encode(currency2);

        actions[1] = Actions.ASSERT_RESERVES_EQUALS;
        params[1] = abi.encode(0);

        actionsRouter.executeActions(actions, params);

        assertEq(currency2.balanceOf(address(manager)), uint256(0));
    }

    function test_sync_balanceIsNonzero() public {
        uint256 currency0Balance = currency0.balanceOf(address(manager));
        assertGt(currency0Balance, uint256(0));

        Actions[] memory actions = new Actions[](4);
        bytes[] memory params = new bytes[](4);

        actions[0] = Actions.ASSERT_RESERVES_EQUALS;
        params[0] = abi.encode(0);

        actions[1] = Actions.SYNC;
        params[1] = abi.encode(currency0);

        actions[2] = Actions.ASSERT_RESERVES_EQUALS;
        params[2] = abi.encode(currency0Balance);

        actionsRouter.executeActions(actions, params);

        uint256 balance = currency0.balanceOf(address(manager));
        assertEq(balance, currency0Balance, "balance not equal");
    }

    function test_settle_withStartingBalance() public {
        assertGt(currency0.balanceOf(address(manager)), uint256(0));

        PoolSwapTest.TestSettings memory testSettings =
            PoolSwapTest.TestSettings({takeClaims: false, settleUsingBurn: false});

        // Sync has not been called.
        assertEq(manager.getSyncedReserves(), 0);

        swapRouter.swap(key, SWAP_PARAMS, testSettings, new bytes(0));
        (uint256 balanceCurrency0) = currency0.balanceOf(address(manager));

        Actions[] memory actions = new Actions[](2);
        bytes[] memory params = new bytes[](2);

        actions[0] = Actions.SYNC;
        params[0] = abi.encode(currency0);

        actions[1] = Actions.ASSERT_RESERVES_EQUALS;
        params[1] = abi.encode(balanceCurrency0);

        actionsRouter.executeActions(actions, params);
    }

    function test_settle_withNoStartingBalance() public {
        assertEq(currency2.balanceOf(address(manager)), uint256(0));

        (Currency cur0, Currency cur1) = currency0 < currency2 ? (currency0, currency2) : (currency2, currency0);
        PoolKey memory key2 =
            PoolKey({currency0: cur0, currency1: cur1, fee: 3000, tickSpacing: 60, hooks: IHooks(address(0))});

        manager.initialize(key2, SQRT_PRICE_1_1, new bytes(0));

        modifyLiquidityRouter.modifyLiquidity(key2, IPoolManager.ModifyLiquidityParams(-60, 60, 100, 0), new bytes(0));
        (uint256 balanceCurrency2) = currency2.balanceOf(address(manager));

        Actions[] memory actions = new Actions[](2);
        bytes[] memory params = new bytes[](2);

        actions[0] = Actions.SYNC;
        params[0] = abi.encode(currency2);

        actions[1] = Actions.ASSERT_RESERVES_EQUALS;
        params[1] = abi.encode(balanceCurrency2);

        actionsRouter.executeActions(actions, params);
    }

    function test_settle_payOnBehalf(address taker, uint256 amount) public {
        vm.assume(taker != address(actionsRouter));
        amount = bound(amount, 1, uint256(int256(type(int128).max)));
        MockERC20(Currency.unwrap(currency2)).approve(address(actionsRouter), type(uint256).max);
        MockERC20(Currency.unwrap(currency2)).mint(address(manager), amount);

        Actions[] memory actions = new Actions[](6);
        bytes[] memory params = new bytes[](6);

        actions[0] = Actions.PRANK_TAKE_FROM;
        params[0] = abi.encode(currency2, taker, taker, amount);

        actions[1] = Actions.ASSERT_DELTA_EQUALS;
        params[1] = abi.encode(currency2, taker, int256(amount) * -1);

        actions[2] = Actions.SYNC;
        params[2] = abi.encode(currency2);

        actions[3] = Actions.TRANSFER_FROM;
        params[3] = abi.encode(currency2, address(this), address(manager), amount);

        actions[4] = Actions.SETTLE_FOR;
        params[4] = abi.encode(taker);

        actions[5] = Actions.ASSERT_DELTA_EQUALS;
        params[5] = abi.encode(currency2, taker, 0);

        actionsRouter.executeActions(actions, params);
    }

    /// @notice When there is no balance and reserves are set to 0, no delta should be applied.
    function test_settle_noBalanceInPool_shouldNotApplyDelta() public {
        assertEq(currency2.balanceOf(address(manager)), uint256(0));

        Actions[] memory actions = new Actions[](4);
        bytes[] memory params = new bytes[](4);

        actions[0] = Actions.SYNC;
        params[0] = abi.encode(currency2);

        actions[1] = Actions.ASSERT_RESERVES_EQUALS;
        params[1] = abi.encode(0);

        actions[2] = Actions.SETTLE;
<<<<<<< HEAD

        actions[3] = Actions.ASSERT_DELTA_EQUALS;
        params[3] = abi.encode(currency2, address(actionsRouter), 0);

=======

        actions[3] = Actions.ASSERT_DELTA_EQUALS;
        params[3] = abi.encode(currency2, address(actionsRouter), 0);

>>>>>>> 4dc48bbd
        actionsRouter.executeActions(actions, params);
    }

    /// @notice When there is a balance, no delta should be applied.
    function test_settle_balanceInPool_shouldNotApplyDelta() public {
        uint256 currency0Balance = currency0.balanceOf(address(manager));
        assertGt(currency0Balance, uint256(0));

        Actions[] memory actions = new Actions[](5);
        bytes[] memory params = new bytes[](5);

        actions[0] = Actions.ASSERT_RESERVES_EQUALS;
        params[0] = abi.encode(0);

        actions[1] = Actions.SYNC;
        params[1] = abi.encode(currency0);

        actions[2] = Actions.ASSERT_RESERVES_EQUALS;
        params[2] = abi.encode(currency0Balance);

        actions[3] = Actions.SETTLE;
<<<<<<< HEAD

        actions[4] = Actions.ASSERT_DELTA_EQUALS;
        params[4] = abi.encode(currency0, address(actionsRouter), 0);

=======

        actions[4] = Actions.ASSERT_DELTA_EQUALS;
        params[4] = abi.encode(currency0, address(actionsRouter), 0);

>>>>>>> 4dc48bbd
        actionsRouter.executeActions(actions, params);
    }

    // @notice This tests expected behavior if you DO NOT call sync before a non native settle. (ie. Do not interact with the pool manager properly. You can lose funds.)
    function test_settle_nonNative_withoutSync_loseFunds() public {
        MockERC20(Currency.unwrap(currency0)).approve(address(actionsRouter), type(uint256).max);
        uint256 managerCurrency0BalanceBefore = currency0.balanceOf(address(manager));
        uint256 userCurrency0BalanceBefore = currency0.balanceOf(address(this));

        Actions[] memory actions = new Actions[](9);
        bytes[] memory params = new bytes[](9);

        snapStart("getReserves");
        uint256 reserves = manager.getSyncedReserves();
        snapEnd();
        assertEq(reserves, 0); // reserves are 0.

        actions[0] = Actions.TAKE;
        params[0] = abi.encode(currency0, address(this), 10);

        // Assert that the delta open on the actionsRouter is -10. (The user owes 10 to the pool).
        actions[1] = Actions.ASSERT_DELTA_EQUALS;
        params[1] = abi.encode(currency0, address(actionsRouter), -10);

        actions[2] = Actions.TRANSFER_FROM; // NOT syned before sending tokens
        params[2] = abi.encode(currency0, address(this), manager, 10);

        actions[3] = Actions.SETTLE; // calling settle without sync is expecting a native token, but msg.value == 0 so it settles for 0.

        actions[4] = Actions.ASSERT_DELTA_EQUALS;
        params[4] = abi.encode(currency0, address(actionsRouter), -10);

        actions[5] = Actions.SYNC;
        params[5] = abi.encode(currency0);

        // To now settle the delta, the user owes 10 to the pool.
        actions[6] = Actions.TRANSFER_FROM;
        params[6] = abi.encode(currency0, address(this), manager, 10);

        actions[7] = Actions.SETTLE;

        actions[8] = Actions.ASSERT_DELTA_EQUALS;
        params[8] = abi.encode(currency0, address(actionsRouter), 0);

        actionsRouter.executeActions(actions, params);

        // The manager gained 10 currency0.
        assertEq(currency0.balanceOf(address(manager)), managerCurrency0BalanceBefore + 10);
        // The user lost 10 currency0, and can never claim it back.
        assertEq(currency0.balanceOf(address(this)), userCurrency0BalanceBefore - 10);
    }

    function test_settle_failsWithNativeERC20IfNotSyncedInOrder(uint256 value) public {
        value = bound(value, 1, uint256(int256(type(int128).max / 2)));
        vm.deal(address(this), value);
        vm.deal(address(manager), value);
        NativeERC20 nativeERC20 = new NativeERC20();

<<<<<<< HEAD
        uint256 nativeERC20Balance = nativeERC20.balanceOf(address(manager));

        Actions[] memory actions = new Actions[](6);
        bytes[] memory params = new bytes[](6);

        actions[0] = Actions.SYNC;
        params[0] = abi.encode(nativeERC20);

        actions[1] = Actions.ASSERT_RESERVES_EQUALS;
        params[1] = abi.encode(nativeERC20Balance);

        actions[2] = Actions.SETTLE_NATIVE;
        params[2] = abi.encode(value);
=======
        Actions[] memory actions = new Actions[](2);
        bytes[] memory params = new bytes[](2);

        actions[0] = Actions.SYNC;
        params[0] = abi.encode(nativeERC20);

        // Revert with NonzeroNativeValue
        actions[1] = Actions.SETTLE_NATIVE;
        params[1] = abi.encode(value);
>>>>>>> 4dc48bbd

        vm.expectRevert(IPoolManager.NonzeroNativeValue.selector);
        actionsRouter.executeActions{value: value}(actions, params);

        // Reference only - see OZ C01 report - previous test confirming vulnerability
        // uint256 balanceBefore = address(this).balance;

        // actions[1] = Actions.SETTLE;
        // params[1] = abi.encode(Currency.wrap(address(nativeERC20)));

        // actions[2] = Actions.ASSERT_DELTA_EQUALS;
        // params[2] = abi.encode(Currency.wrap(address(0)), address(actionsRouter), value);

        // actions[3] = Actions.ASSERT_DELTA_EQUALS;
        // params[3] = abi.encode(Currency.wrap(address(nativeERC20)), address(actionsRouter), value);

        // actions[4] = Actions.TAKE;
        // params[4] = abi.encode(Currency.wrap(address(0)), address(this), value);

        // actions[5] = Actions.TAKE;
        // params[5] = abi.encode(Currency.wrap(address(nativeERC20)), address(this), value);

        // uint256 balanceAfter = address(this).balance;
        // assertEq(balanceAfter - balanceBefore, value);
    }

    // test sync with native does nothing.
}<|MERGE_RESOLUTION|>--- conflicted
+++ resolved
@@ -21,8 +21,6 @@
 import {IPoolManager} from "../src/interfaces/IPoolManager.sol";
 import {CurrencyLibrary} from "../src/types/Currency.sol";
 
-import "forge-std/console2.sol";
-
 contract SyncTest is Test, Deployers, GasSnapshot {
     using StateLibrary for IPoolManager;
     using TransientStateLibrary for IPoolManager;
@@ -43,13 +41,8 @@
     function test_sync_balanceIsZero() public {
         assertEq(currency2.balanceOf(address(manager)), uint256(0));
 
-<<<<<<< HEAD
         Actions[] memory actions = new Actions[](2);
         bytes[] memory params = new bytes[](2);
-=======
-        Actions[] memory actions = new Actions[](4);
-        bytes[] memory params = new bytes[](4);
->>>>>>> 4dc48bbd
 
         actions[0] = Actions.SYNC;
         params[0] = abi.encode(currency2);
@@ -176,17 +169,10 @@
         params[1] = abi.encode(0);
 
         actions[2] = Actions.SETTLE;
-<<<<<<< HEAD
 
         actions[3] = Actions.ASSERT_DELTA_EQUALS;
         params[3] = abi.encode(currency2, address(actionsRouter), 0);
 
-=======
-
-        actions[3] = Actions.ASSERT_DELTA_EQUALS;
-        params[3] = abi.encode(currency2, address(actionsRouter), 0);
-
->>>>>>> 4dc48bbd
         actionsRouter.executeActions(actions, params);
     }
 
@@ -208,17 +194,10 @@
         params[2] = abi.encode(currency0Balance);
 
         actions[3] = Actions.SETTLE;
-<<<<<<< HEAD
 
         actions[4] = Actions.ASSERT_DELTA_EQUALS;
         params[4] = abi.encode(currency0, address(actionsRouter), 0);
 
-=======
-
-        actions[4] = Actions.ASSERT_DELTA_EQUALS;
-        params[4] = abi.encode(currency0, address(actionsRouter), 0);
-
->>>>>>> 4dc48bbd
         actionsRouter.executeActions(actions, params);
     }
 
@@ -277,11 +256,10 @@
         vm.deal(address(manager), value);
         NativeERC20 nativeERC20 = new NativeERC20();
 
-<<<<<<< HEAD
         uint256 nativeERC20Balance = nativeERC20.balanceOf(address(manager));
 
-        Actions[] memory actions = new Actions[](6);
-        bytes[] memory params = new bytes[](6);
+        Actions[] memory actions = new Actions[](3);
+        bytes[] memory params = new bytes[](3);
 
         actions[0] = Actions.SYNC;
         params[0] = abi.encode(nativeERC20);
@@ -291,17 +269,6 @@
 
         actions[2] = Actions.SETTLE_NATIVE;
         params[2] = abi.encode(value);
-=======
-        Actions[] memory actions = new Actions[](2);
-        bytes[] memory params = new bytes[](2);
-
-        actions[0] = Actions.SYNC;
-        params[0] = abi.encode(nativeERC20);
-
-        // Revert with NonzeroNativeValue
-        actions[1] = Actions.SETTLE_NATIVE;
-        params[1] = abi.encode(value);
->>>>>>> 4dc48bbd
 
         vm.expectRevert(IPoolManager.NonzeroNativeValue.selector);
         actionsRouter.executeActions{value: value}(actions, params);
@@ -327,6 +294,4 @@
         // uint256 balanceAfter = address(this).balance;
         // assertEq(balanceAfter - balanceBefore, value);
     }
-
-    // test sync with native does nothing.
 }