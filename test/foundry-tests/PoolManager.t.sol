// SPDX-License-Identifier: UNLICENSED
pragma solidity ^0.8.20;

import {Test} from "forge-std/Test.sol";
import {Vm} from "forge-std/Vm.sol";
import {IHooks} from "../../contracts/interfaces/IHooks.sol";
import {Hooks} from "../../contracts/libraries/Hooks.sol";
import {IPoolManager} from "../../contracts/interfaces/IPoolManager.sol";
import {IFees} from "../../contracts/interfaces/IFees.sol";
import {PoolManager} from "../../contracts/PoolManager.sol";
import {PoolDonateTest} from "../../contracts/test/PoolDonateTest.sol";
import {TickMath} from "../../contracts/libraries/TickMath.sol";
import {Pool} from "../../contracts/libraries/Pool.sol";
import {Deployers} from "./utils/Deployers.sol";
import {TokenFixture} from "./utils/TokenFixture.sol";
import {PoolModifyPositionTest} from "../../contracts/test/PoolModifyPositionTest.sol";
import {Currency, CurrencyLibrary} from "../../contracts/types/Currency.sol";
import {MockERC20} from "./utils/MockERC20.sol";
import {MockHooks} from "../../contracts/test/MockHooks.sol";
import {MockContract} from "../../contracts/test/MockContract.sol";
import {IERC1155Receiver} from "@openzeppelin/contracts/token/ERC1155/IERC1155Receiver.sol";
import {EmptyTestHooks} from "../../contracts/test/EmptyTestHooks.sol";
import {PoolKey} from "../../contracts/types/PoolKey.sol";
import {BalanceDelta} from "../../contracts/types/BalanceDelta.sol";
import {PoolSwapTest} from "../../contracts/test/PoolSwapTest.sol";
import {GasSnapshot} from "forge-gas-snapshot/GasSnapshot.sol";
import {PoolLockTest} from "../../contracts/test/PoolLockTest.sol";
<<<<<<< HEAD
import {UQ64x96} from "../../contracts/libraries/FixedPoint96.sol";
=======
import {PoolId, PoolIdLibrary} from "../../contracts/types/PoolId.sol";
import {ProtocolFeeControllerTest} from "../../contracts/test/ProtocolFeeControllerTest.sol";
import {FeeLibrary} from "../../contracts/libraries/FeeLibrary.sol";
import {Position} from "../../contracts/libraries/Position.sol";
>>>>>>> f630c8ca

contract PoolManagerTest is Test, Deployers, TokenFixture, GasSnapshot, IERC1155Receiver {
    using Hooks for IHooks;
    using Pool for Pool.State;
    using PoolIdLibrary for PoolKey;
    using FeeLibrary for uint24;

    event LockAcquired();
    event Initialize(
        PoolId indexed poolId,
        Currency indexed currency0,
        Currency indexed currency1,
        uint24 fee,
        int24 tickSpacing,
        IHooks hooks
    );
    event ModifyPosition(
        PoolId indexed poolId, address indexed sender, int24 tickLower, int24 tickUpper, int256 liquidityDelta
    );
    event Swap(
        PoolId indexed poolId,
        address indexed sender,
        int128 amount0,
        int128 amount1,
        uint160 sqrtPriceX96,
        uint128 liquidity,
        int24 tick,
        uint24 fee
    );
    event TransferSingle(
        address indexed operator, address indexed from, address indexed to, uint256 id, uint256 amount
    );

    Pool.State state;
    PoolManager manager;
    PoolDonateTest donateRouter;
    PoolModifyPositionTest modifyPositionRouter;
    PoolSwapTest swapRouter;
    PoolLockTest lockTest;
    ProtocolFeeControllerTest protocolFeeController;

    address ADDRESS_ZERO = address(0);
    address EMPTY_HOOKS = address(0xf000000000000000000000000000000000000000);
    address ALL_HOOKS = address(0xff00000000000000000000000000000000000001);
    address MOCK_HOOKS = address(0xfF00000000000000000000000000000000000000);

    function setUp() public {
        initializeTokens();
        manager = Deployers.createFreshManager();
        donateRouter = new PoolDonateTest(manager);
        modifyPositionRouter = new PoolModifyPositionTest(manager);

        lockTest = new PoolLockTest(manager);
        swapRouter = new PoolSwapTest(manager);
        protocolFeeController = new ProtocolFeeControllerTest();

        MockERC20(Currency.unwrap(currency0)).mint(address(this), 10 ether);
        MockERC20(Currency.unwrap(currency1)).mint(address(this), 10 ether);

        MockERC20(Currency.unwrap(currency0)).approve(address(swapRouter), 10 ether);
        MockERC20(Currency.unwrap(currency1)).approve(address(swapRouter), 10 ether);

        MockERC20(Currency.unwrap(currency0)).approve(address(modifyPositionRouter), 10 ether);
        MockERC20(Currency.unwrap(currency1)).approve(address(modifyPositionRouter), 10 ether);

        MockERC20(Currency.unwrap(currency0)).approve(address(donateRouter), 10 ether);
        MockERC20(Currency.unwrap(currency1)).approve(address(donateRouter), 10 ether);
    }

<<<<<<< HEAD
    function testPoolManagerInitialize(IPoolManager.PoolKey memory key, UQ64x96 sqrtPrice) public {
=======
    function testPoolManagerInitialize(PoolKey memory key, uint160 sqrtPriceX96) public {
>>>>>>> f630c8ca
        // Assumptions tested in Pool.t.sol
        vm.assume(sqrtPrice >= TickMath.MIN_SQRT_RATIO);
        vm.assume(sqrtPrice < TickMath.MAX_SQRT_RATIO);

        // tested in Hooks.t.sol
        key.hooks = IHooks(address(0));

        if (key.fee & FeeLibrary.STATIC_FEE_MASK >= 1000000) {
            vm.expectRevert(abi.encodeWithSelector(IFees.FeeTooLarge.selector));
            manager.initialize(key, sqrtPriceX96);
        } else if (key.tickSpacing > manager.MAX_TICK_SPACING()) {
            vm.expectRevert(abi.encodeWithSelector(IPoolManager.TickSpacingTooLarge.selector));
            manager.initialize(key, sqrtPriceX96);
        } else if (key.tickSpacing < manager.MIN_TICK_SPACING()) {
            vm.expectRevert(abi.encodeWithSelector(IPoolManager.TickSpacingTooSmall.selector));
            manager.initialize(key, sqrtPriceX96);
        } else if (!key.hooks.isValidHookAddress(key.fee)) {
            vm.expectRevert(abi.encodeWithSelector(Hooks.HookAddressNotValid.selector, address(key.hooks)));
            manager.initialize(key, sqrtPriceX96);
        } else {
            vm.expectEmit(true, true, true, true);
            emit Initialize(key.toId(), key.currency0, key.currency1, key.fee, key.tickSpacing, key.hooks);
            manager.initialize(key, sqrtPriceX96);

            (Pool.Slot0 memory slot0,,,) = manager.pools(key.toId());
            assertEq(slot0.sqrtPriceX96, sqrtPriceX96);
            assertEq(slot0.protocolSwapFee, 0);
        }
    }

<<<<<<< HEAD
        manager.initialize(key, sqrtPrice);
=======
    function testPoolManagerInitializeForNativeTokens(uint160 sqrtPriceX96) public {
        // Assumptions tested in Pool.t.sol
        vm.assume(sqrtPriceX96 >= TickMath.MIN_SQRT_RATIO);
        vm.assume(sqrtPriceX96 < TickMath.MAX_SQRT_RATIO);

        PoolKey memory key = PoolKey({
            currency0: currency0,
            currency1: Currency.wrap(address(0)),
            fee: 3000,
            hooks: IHooks(address(0)),
            tickSpacing: 60
        });

        vm.expectEmit(true, true, true, true);
        emit Initialize(key.toId(), key.currency0, key.currency1, key.fee, key.tickSpacing, key.hooks);
        manager.initialize(key, sqrtPriceX96);

        (Pool.Slot0 memory slot0,,,) = manager.pools(key.toId());
        assertEq(slot0.sqrtPriceX96, sqrtPriceX96);
        assertEq(slot0.protocolSwapFee, 0);
        assertEq(slot0.tick, TickMath.getTickAtSqrtRatio(sqrtPriceX96));
>>>>>>> f630c8ca
    }

    function testPoolManagerInitializeSucceedsWithHooks(uint160 sqrtPriceX96) public {
        // Assumptions tested in Pool.t.sol
        vm.assume(sqrtPriceX96 >= TickMath.MIN_SQRT_RATIO);
        vm.assume(sqrtPriceX96 < TickMath.MAX_SQRT_RATIO);

        address payable mockAddr = payable(address(uint160(Hooks.BEFORE_INITIALIZE_FLAG | Hooks.AFTER_INITIALIZE_FLAG)));
        address payable hookAddr = payable(MOCK_HOOKS);

        vm.etch(hookAddr, vm.getDeployedCode("EmptyTestHooks.sol:EmptyTestHooks"));
        MockContract mockContract = new MockContract();
        vm.etch(mockAddr, address(mockContract).code);

        MockContract(mockAddr).setImplementation(hookAddr);

        PoolKey memory key =
            PoolKey({currency0: currency0, currency1: currency1, fee: 3000, hooks: IHooks(mockAddr), tickSpacing: 60});

        int24 tick = manager.initialize(key, sqrtPriceX96);
        (Pool.Slot0 memory slot0,,,) = manager.pools(key.toId());
        assertEq(slot0.sqrtPriceX96, sqrtPriceX96);

        bytes32 beforeSelector = MockHooks.beforeInitialize.selector;
        bytes memory beforeParams = abi.encode(address(this), key, sqrtPriceX96);

        bytes32 afterSelector = MockHooks.afterInitialize.selector;
        bytes memory afterParams = abi.encode(address(this), key, sqrtPriceX96, tick);

        assertEq(MockContract(mockAddr).timesCalledSelector(beforeSelector), 1);
        assertTrue(MockContract(mockAddr).calledWithSelector(beforeSelector, beforeParams));
        assertEq(MockContract(mockAddr).timesCalledSelector(afterSelector), 1);
        assertTrue(MockContract(mockAddr).calledWithSelector(afterSelector, afterParams));
    }

    function testPoolManagerInitializeSucceedsWithMaxTickSpacing(uint160 sqrtPriceX96) public {
        // Assumptions tested in Pool.t.sol
        vm.assume(sqrtPriceX96 >= TickMath.MIN_SQRT_RATIO);
        vm.assume(sqrtPriceX96 < TickMath.MAX_SQRT_RATIO);

        PoolKey memory key = PoolKey({
            currency0: currency0,
            currency1: currency1,
            fee: 3000,
            hooks: IHooks(address(0)),
            tickSpacing: manager.MAX_TICK_SPACING()
        });

        vm.expectEmit(true, true, true, true);
        emit Initialize(key.toId(), key.currency0, key.currency1, key.fee, key.tickSpacing, key.hooks);

        manager.initialize(key, sqrtPriceX96);
    }

<<<<<<< HEAD
    function testDonateFailsIfNoLiquidity(UQ64x96 sqrtPrice) public {
        vm.assume(sqrtPrice >= TickMath.MIN_SQRT_RATIO);
        vm.assume(sqrtPrice < TickMath.MAX_SQRT_RATIO);
=======
    function testPoolManagerInitializeSucceedsWithEmptyHooks(uint160 sqrtPriceX96) public {
        // Assumptions tested in Pool.t.sol
        vm.assume(sqrtPriceX96 >= TickMath.MIN_SQRT_RATIO);
        vm.assume(sqrtPriceX96 < TickMath.MAX_SQRT_RATIO);

        address hookEmptyAddr = EMPTY_HOOKS;

        MockHooks impl = new MockHooks();
        vm.etch(hookEmptyAddr, address(impl).code);
        MockHooks mockHooks = MockHooks(hookEmptyAddr);

        PoolKey memory key =
            PoolKey({currency0: currency0, currency1: currency1, fee: 3000, hooks: mockHooks, tickSpacing: 60});

        manager.initialize(key, sqrtPriceX96);
        (Pool.Slot0 memory slot0,,,) = manager.pools(key.toId());
        assertEq(slot0.sqrtPriceX96, sqrtPriceX96);
    }

    function testPoolManagerInitializeFailsWithIncorrectSelectors() public {
        address hookAddr = address(uint160(Hooks.BEFORE_INITIALIZE_FLAG | Hooks.AFTER_INITIALIZE_FLAG));

        MockHooks impl = new MockHooks();
        vm.etch(hookAddr, address(impl).code);
        MockHooks mockHooks = MockHooks(hookAddr);

        PoolKey memory key =
            PoolKey({currency0: currency0, currency1: currency1, fee: 100, hooks: mockHooks, tickSpacing: 10});

        mockHooks.setReturnValue(mockHooks.beforeInitialize.selector, bytes4(0xdeadbeef));
        mockHooks.setReturnValue(mockHooks.afterInitialize.selector, bytes4(0xdeadbeef));

        // Fails at beforeInitialize hook.
        vm.expectRevert(Hooks.InvalidHookResponse.selector);
        manager.initialize(key, SQRT_RATIO_1_1);

        // Fail at afterInitialize hook.
        mockHooks.setReturnValue(mockHooks.beforeInitialize.selector, mockHooks.beforeInitialize.selector);
        vm.expectRevert(Hooks.InvalidHookResponse.selector);
        manager.initialize(key, SQRT_RATIO_1_1);
    }

    function testPoolManagerInitializeSucceedsWithCorrectSelectors() public {
        address hookAddr = address(uint160(Hooks.BEFORE_INITIALIZE_FLAG | Hooks.AFTER_INITIALIZE_FLAG));

        MockHooks impl = new MockHooks();
        vm.etch(hookAddr, address(impl).code);
        MockHooks mockHooks = MockHooks(hookAddr);

        PoolKey memory key =
            PoolKey({currency0: currency0, currency1: currency1, fee: 100, hooks: mockHooks, tickSpacing: 10});

        mockHooks.setReturnValue(mockHooks.beforeInitialize.selector, mockHooks.beforeInitialize.selector);
        mockHooks.setReturnValue(mockHooks.afterInitialize.selector, mockHooks.afterInitialize.selector);

        vm.expectEmit(true, true, true, true);
        emit Initialize(key.toId(), key.currency0, key.currency1, key.fee, key.tickSpacing, key.hooks);

        manager.initialize(key, SQRT_RATIO_1_1);
    }

    function testPoolManagerInitializeFailsIfTickSpaceTooLarge(uint160 sqrtPriceX96) public {
        // Assumptions tested in Pool.t.sol
        vm.assume(sqrtPriceX96 >= TickMath.MIN_SQRT_RATIO);
        vm.assume(sqrtPriceX96 < TickMath.MAX_SQRT_RATIO);
>>>>>>> f630c8ca

        PoolKey memory key = PoolKey({
            currency0: currency0,
            currency1: currency1,
            fee: 3000,
            hooks: IHooks(address(0)),
            tickSpacing: manager.MAX_TICK_SPACING() + 1
        });

        vm.expectRevert(abi.encodeWithSelector(IPoolManager.TickSpacingTooLarge.selector));
        manager.initialize(key, sqrtPriceX96);
    }

    function testPoolManagerInitializeFailsIfTickSpaceZero(uint160 sqrtPriceX96) public {
        // Assumptions tested in Pool.t.sol
        vm.assume(sqrtPriceX96 >= TickMath.MIN_SQRT_RATIO);
        vm.assume(sqrtPriceX96 < TickMath.MAX_SQRT_RATIO);

        PoolKey memory key =
            PoolKey({currency0: currency0, currency1: currency1, fee: 3000, hooks: IHooks(address(0)), tickSpacing: 0});

        vm.expectRevert(abi.encodeWithSelector(IPoolManager.TickSpacingTooSmall.selector));
        manager.initialize(key, sqrtPriceX96);
    }

    function testPoolManagerInitializeFailsIfTickSpaceNeg(uint160 sqrtPriceX96) public {
        // Assumptions tested in Pool.t.sol
        vm.assume(sqrtPriceX96 >= TickMath.MIN_SQRT_RATIO);
        vm.assume(sqrtPriceX96 < TickMath.MAX_SQRT_RATIO);

        PoolKey memory key =
            PoolKey({currency0: currency0, currency1: currency1, fee: 3000, hooks: IHooks(address(0)), tickSpacing: -1});

        vm.expectRevert(abi.encodeWithSelector(IPoolManager.TickSpacingTooSmall.selector));
        manager.initialize(key, sqrtPriceX96);
    }

    function testPoolManagerFeeControllerSet() public {
        assertEq(address(manager.protocolFeeController()), address(0));
        manager.setProtocolFeeController(protocolFeeController);
        assertEq(address(manager.protocolFeeController()), address(protocolFeeController));
    }

    function testPoolManagerFetchFeeWhenController(uint160 sqrtPriceX96) public {
        // Assumptions tested in Pool.t.sol
        vm.assume(sqrtPriceX96 >= TickMath.MIN_SQRT_RATIO);
        vm.assume(sqrtPriceX96 < TickMath.MAX_SQRT_RATIO);

        PoolKey memory key =
            PoolKey({currency0: currency0, currency1: currency1, fee: 3000, hooks: IHooks(address(0)), tickSpacing: 60});

        manager.setProtocolFeeController(protocolFeeController);

        uint8 poolProtocolFee = 4;
        protocolFeeController.setSwapFeeForPool(key.toId(), poolProtocolFee);

        manager.initialize(key, sqrtPriceX96);

        (Pool.Slot0 memory slot0,,,) = manager.pools(key.toId());
        assertEq(slot0.sqrtPriceX96, sqrtPriceX96);
        assertEq(slot0.protocolSwapFee, poolProtocolFee);
    }

    function testGasPoolManagerInitialize() public {
        PoolKey memory key =
            PoolKey({currency0: currency0, currency1: currency1, fee: 3000, hooks: IHooks(address(0)), tickSpacing: 60});

        snapStart("initialize");
        manager.initialize(key, SQRT_RATIO_1_1);
        snapEnd();
    }

    function testMintFailsIfNotInitialized() public {
        PoolKey memory key =
            PoolKey({currency0: currency0, currency1: currency1, fee: 3000, hooks: IHooks(address(0)), tickSpacing: 60});
        vm.expectRevert();
        modifyPositionRouter.modifyPosition(
            key, IPoolManager.ModifyPositionParams({tickLower: 0, tickUpper: 60, liquidityDelta: 100})
        );
    }

    function testMintSucceedsIfInitialized(uint160 sqrtPriceX96) public {
        vm.assume(sqrtPriceX96 >= TickMath.MIN_SQRT_RATIO);
        vm.assume(sqrtPriceX96 < TickMath.MAX_SQRT_RATIO);

        PoolKey memory key =
            PoolKey({currency0: currency0, currency1: currency1, fee: 3000, hooks: IHooks(address(0)), tickSpacing: 60});

        manager.initialize(key, sqrtPriceX96);

        vm.expectEmit(true, true, true, true);
        emit ModifyPosition(key.toId(), address(modifyPositionRouter), 0, 60, 100);

        modifyPositionRouter.modifyPosition(
            key, IPoolManager.ModifyPositionParams({tickLower: 0, tickUpper: 60, liquidityDelta: 100})
        );
    }

    function testMintSucceedsForNativeTokensIfInitialized(uint160 sqrtPriceX96) public {
        vm.assume(sqrtPriceX96 >= TickMath.MIN_SQRT_RATIO);
        vm.assume(sqrtPriceX96 < TickMath.MAX_SQRT_RATIO);

        PoolKey memory key = PoolKey({
            currency0: Currency.wrap(address(0)),
            currency1: currency1,
            fee: 3000,
            hooks: IHooks(address(0)),
            tickSpacing: 60
        });

        manager.initialize(key, sqrtPriceX96);
        vm.expectEmit(true, true, true, true);
        emit ModifyPosition(key.toId(), address(modifyPositionRouter), 0, 60, 100);

        modifyPositionRouter.modifyPosition{value: 100}(
            key, IPoolManager.ModifyPositionParams({tickLower: 0, tickUpper: 60, liquidityDelta: 100})
        );
    }

    function testMintSucceedsWithHooksIfInitialized(uint160 sqrtPriceX96) public {
        vm.assume(sqrtPriceX96 >= TickMath.MIN_SQRT_RATIO);
        vm.assume(sqrtPriceX96 < TickMath.MAX_SQRT_RATIO);

        address payable mockAddr =
            payable(address(uint160(Hooks.BEFORE_MODIFY_POSITION_FLAG | Hooks.AFTER_MODIFY_POSITION_FLAG)));
        address payable hookAddr = payable(MOCK_HOOKS);

        vm.etch(hookAddr, vm.getDeployedCode("EmptyTestHooks.sol:EmptyTestHooks"));
        MockContract mockContract = new MockContract();
        vm.etch(mockAddr, address(mockContract).code);

        MockContract(mockAddr).setImplementation(hookAddr);

        PoolKey memory key =
            PoolKey({currency0: currency0, currency1: currency1, fee: 3000, hooks: IHooks(mockAddr), tickSpacing: 60});

        IPoolManager.ModifyPositionParams memory params =
            IPoolManager.ModifyPositionParams({tickLower: 0, tickUpper: 60, liquidityDelta: 100});

        manager.initialize(key, sqrtPriceX96);

        BalanceDelta balanceDelta = modifyPositionRouter.modifyPosition(key, params);

        bytes32 beforeSelector = MockHooks.beforeModifyPosition.selector;
        bytes memory beforeParams = abi.encode(address(modifyPositionRouter), key, params);

        bytes32 afterSelector = MockHooks.afterModifyPosition.selector;
        bytes memory afterParams = abi.encode(address(modifyPositionRouter), key, params, balanceDelta);

        assertEq(MockContract(mockAddr).timesCalledSelector(beforeSelector), 1);
        assertTrue(MockContract(mockAddr).calledWithSelector(beforeSelector, beforeParams));
        assertEq(MockContract(mockAddr).timesCalledSelector(afterSelector), 1);
        assertTrue(MockContract(mockAddr).calledWithSelector(afterSelector, afterParams));
    }

    function testMintFailsWithIncorrectSelectors() public {
        address hookAddr = address(uint160(Hooks.BEFORE_MODIFY_POSITION_FLAG | Hooks.AFTER_MODIFY_POSITION_FLAG));

        MockHooks impl = new MockHooks();
        vm.etch(hookAddr, address(impl).code);
        MockHooks mockHooks = MockHooks(hookAddr);

        PoolKey memory key =
            PoolKey({currency0: currency0, currency1: currency1, fee: 100, hooks: mockHooks, tickSpacing: 10});

        IPoolManager.ModifyPositionParams memory params =
            IPoolManager.ModifyPositionParams({tickLower: 0, tickUpper: 60, liquidityDelta: 100});

        manager.initialize(key, SQRT_RATIO_1_1);

        mockHooks.setReturnValue(mockHooks.beforeModifyPosition.selector, bytes4(0xdeadbeef));
        mockHooks.setReturnValue(mockHooks.afterModifyPosition.selector, bytes4(0xdeadbeef));

        // Fails at beforeModifyPosition hook.
        vm.expectRevert(Hooks.InvalidHookResponse.selector);
        modifyPositionRouter.modifyPosition(key, params);

        // Fail at afterModifyPosition hook.
        mockHooks.setReturnValue(mockHooks.beforeModifyPosition.selector, mockHooks.beforeModifyPosition.selector);
        vm.expectRevert(Hooks.InvalidHookResponse.selector);
        modifyPositionRouter.modifyPosition(key, params);
    }

    function testMintSucceedsWithCorrectSelectors() public {
        address hookAddr = address(uint160(Hooks.BEFORE_MODIFY_POSITION_FLAG | Hooks.AFTER_MODIFY_POSITION_FLAG));

        MockHooks impl = new MockHooks();
        vm.etch(hookAddr, address(impl).code);
        MockHooks mockHooks = MockHooks(hookAddr);

        PoolKey memory key =
            PoolKey({currency0: currency0, currency1: currency1, fee: 100, hooks: mockHooks, tickSpacing: 10});

        IPoolManager.ModifyPositionParams memory params =
            IPoolManager.ModifyPositionParams({tickLower: 0, tickUpper: 60, liquidityDelta: 100});

        manager.initialize(key, SQRT_RATIO_1_1);

        mockHooks.setReturnValue(mockHooks.beforeModifyPosition.selector, mockHooks.beforeModifyPosition.selector);
        mockHooks.setReturnValue(mockHooks.afterModifyPosition.selector, mockHooks.afterModifyPosition.selector);

        vm.expectEmit(true, true, true, true);
        emit ModifyPosition(key.toId(), address(modifyPositionRouter), 0, 60, 100);

        modifyPositionRouter.modifyPosition(key, params);
    }

    function testGasMint() public {
        PoolKey memory key =
            PoolKey({currency0: currency0, currency1: currency1, fee: 3000, hooks: IHooks(address(0)), tickSpacing: 60});

        manager.initialize(key, SQRT_RATIO_1_1);

        snapStart("mint");
        modifyPositionRouter.modifyPosition(
            key, IPoolManager.ModifyPositionParams({tickLower: 0, tickUpper: 60, liquidityDelta: 100})
        );
        snapEnd();
    }

    function testGasMintWithNative() public {
        PoolKey memory key = PoolKey({
            currency0: Currency.wrap(address(0)),
            currency1: currency1,
            fee: 3000,
            hooks: IHooks(address(0)),
            tickSpacing: 60
        });

        manager.initialize(key, SQRT_RATIO_1_1);

        snapStart("mint with native token");
        modifyPositionRouter.modifyPosition{value: 100}(
            key, IPoolManager.ModifyPositionParams({tickLower: 0, tickUpper: 60, liquidityDelta: 100})
        );
        snapEnd();
    }

    function testGasMintWithHooks() public {
        address hookEmptyAddr = EMPTY_HOOKS;
        MockHooks impl = new MockHooks();
        vm.etch(hookEmptyAddr, address(impl).code);
        MockHooks mockHooks = MockHooks(hookEmptyAddr);

        PoolKey memory key =
            PoolKey({currency0: currency0, currency1: currency1, fee: 3000, hooks: mockHooks, tickSpacing: 60});

        manager.initialize(key, SQRT_RATIO_1_1);

        snapStart("mint with empty hook");
        modifyPositionRouter.modifyPosition(
            key, IPoolManager.ModifyPositionParams({tickLower: 0, tickUpper: 60, liquidityDelta: 100})
        );
        snapEnd();
    }

    function testSwapFailsIfNotInitialized(uint160 sqrtPriceX96) public {
        vm.assume(sqrtPriceX96 >= TickMath.MIN_SQRT_RATIO);
        vm.assume(sqrtPriceX96 < TickMath.MAX_SQRT_RATIO);

        PoolKey memory key =
            PoolKey({currency0: currency0, currency1: currency1, fee: 3000, hooks: IHooks(address(0)), tickSpacing: 60});

        IPoolManager.SwapParams memory params =
            IPoolManager.SwapParams({zeroForOne: true, amountSpecified: 100, sqrtPriceLimitX96: sqrtPriceX96});

        PoolSwapTest.TestSettings memory testSettings =
            PoolSwapTest.TestSettings({withdrawTokens: true, settleUsingTransfer: true});

        vm.expectRevert();
        swapRouter.swap(key, params, testSettings);
    }

    function testSwapSucceedsIfInitialized() public {
        PoolKey memory key =
            PoolKey({currency0: currency0, currency1: currency1, fee: 3000, hooks: IHooks(address(0)), tickSpacing: 60});

        IPoolManager.SwapParams memory params =
            IPoolManager.SwapParams({zeroForOne: true, amountSpecified: 100, sqrtPriceLimitX96: SQRT_RATIO_1_2});

        PoolSwapTest.TestSettings memory testSettings =
            PoolSwapTest.TestSettings({withdrawTokens: false, settleUsingTransfer: false});

        manager.initialize(key, SQRT_RATIO_1_1);

        vm.expectEmit(true, true, true, true);
        emit Swap(key.toId(), address(swapRouter), 0, 0, SQRT_RATIO_1_2, 0, -6932, 3000);

        swapRouter.swap(key, params, testSettings);
    }

    function testSwapSucceedsWithNativeTokensIfInitialized() public {
        PoolKey memory key = PoolKey({
            currency0: Currency.wrap(address(0)),
            currency1: currency1,
            fee: 3000,
            hooks: IHooks(address(0)),
            tickSpacing: 60
        });

        IPoolManager.SwapParams memory params =
            IPoolManager.SwapParams({zeroForOne: true, amountSpecified: 100, sqrtPriceLimitX96: SQRT_RATIO_1_2});

        PoolSwapTest.TestSettings memory testSettings =
            PoolSwapTest.TestSettings({withdrawTokens: false, settleUsingTransfer: false});

        manager.initialize(key, SQRT_RATIO_1_1);

        vm.expectEmit(true, true, true, true);
        emit Swap(key.toId(), address(swapRouter), 0, 0, SQRT_RATIO_1_2, 0, -6932, 3000);

        swapRouter.swap(key, params, testSettings);
    }

    function testSwapSucceedsWithHooksIfInitialized() public {
        address payable mockAddr = payable(address(uint160(Hooks.BEFORE_SWAP_FLAG | Hooks.AFTER_SWAP_FLAG)));
        address payable hookAddr = payable(MOCK_HOOKS);

        vm.etch(hookAddr, vm.getDeployedCode("EmptyTestHooks.sol:EmptyTestHooks"));
        MockContract mockContract = new MockContract();
        vm.etch(mockAddr, address(mockContract).code);

        MockContract(mockAddr).setImplementation(hookAddr);

        PoolKey memory key =
            PoolKey({currency0: currency0, currency1: currency1, fee: 3000, hooks: IHooks(mockAddr), tickSpacing: 60});

        IPoolManager.SwapParams memory params =
            IPoolManager.SwapParams({zeroForOne: true, amountSpecified: 100, sqrtPriceLimitX96: SQRT_RATIO_1_2});

        PoolSwapTest.TestSettings memory testSettings =
            PoolSwapTest.TestSettings({withdrawTokens: false, settleUsingTransfer: false});

        manager.initialize(key, SQRT_RATIO_1_1);

        BalanceDelta balanceDelta = swapRouter.swap(key, params, testSettings);

        bytes32 beforeSelector = MockHooks.beforeSwap.selector;
        bytes memory beforeParams = abi.encode(address(swapRouter), key, params);

        bytes32 afterSelector = MockHooks.afterSwap.selector;
        bytes memory afterParams = abi.encode(address(swapRouter), key, params, balanceDelta);

        assertEq(MockContract(mockAddr).timesCalledSelector(beforeSelector), 1);
        assertTrue(MockContract(mockAddr).calledWithSelector(beforeSelector, beforeParams));
        assertEq(MockContract(mockAddr).timesCalledSelector(afterSelector), 1);
        assertTrue(MockContract(mockAddr).calledWithSelector(afterSelector, afterParams));
    }

    function testSwapFailsWithIncorrectSelectors() public {
        address hookAddr = address(uint160(Hooks.BEFORE_SWAP_FLAG | Hooks.AFTER_SWAP_FLAG));

        MockHooks impl = new MockHooks();
        vm.etch(hookAddr, address(impl).code);
        MockHooks mockHooks = MockHooks(hookAddr);

        PoolKey memory key =
            PoolKey({currency0: currency0, currency1: currency1, fee: 100, hooks: mockHooks, tickSpacing: 10});

        IPoolManager.ModifyPositionParams memory params =
            IPoolManager.ModifyPositionParams({tickLower: 0, tickUpper: 60, liquidityDelta: 100});

        IPoolManager.SwapParams memory swapParams =
            IPoolManager.SwapParams({zeroForOne: true, amountSpecified: 10, sqrtPriceLimitX96: SQRT_RATIO_1_2});

        PoolSwapTest.TestSettings memory testSettings =
            PoolSwapTest.TestSettings({withdrawTokens: false, settleUsingTransfer: false});

        manager.initialize(key, SQRT_RATIO_1_1);
        modifyPositionRouter.modifyPosition(key, params);

        mockHooks.setReturnValue(mockHooks.beforeSwap.selector, bytes4(0xdeadbeef));
        mockHooks.setReturnValue(mockHooks.afterSwap.selector, bytes4(0xdeadbeef));

        // Fails at beforeModifyPosition hook.
        vm.expectRevert(Hooks.InvalidHookResponse.selector);
        swapRouter.swap(key, swapParams, testSettings);

        // Fail at afterModifyPosition hook.
        mockHooks.setReturnValue(mockHooks.beforeSwap.selector, mockHooks.beforeSwap.selector);
        vm.expectRevert(Hooks.InvalidHookResponse.selector);
        swapRouter.swap(key, swapParams, testSettings);
    }

    function testSwapSucceedsWithCorrectSelectors() public {
        address hookAddr = address(uint160(Hooks.BEFORE_SWAP_FLAG | Hooks.AFTER_SWAP_FLAG));

        MockHooks impl = new MockHooks();
        vm.etch(hookAddr, address(impl).code);
        MockHooks mockHooks = MockHooks(hookAddr);

        PoolKey memory key =
            PoolKey({currency0: currency0, currency1: currency1, fee: 100, hooks: mockHooks, tickSpacing: 10});

        IPoolManager.ModifyPositionParams memory params =
            IPoolManager.ModifyPositionParams({tickLower: 0, tickUpper: 60, liquidityDelta: 100});

        IPoolManager.SwapParams memory swapParams =
            IPoolManager.SwapParams({zeroForOne: true, amountSpecified: 10, sqrtPriceLimitX96: SQRT_RATIO_1_2});

        PoolSwapTest.TestSettings memory testSettings =
            PoolSwapTest.TestSettings({withdrawTokens: false, settleUsingTransfer: false});

        manager.initialize(key, SQRT_RATIO_1_1);
        modifyPositionRouter.modifyPosition(key, params);

        mockHooks.setReturnValue(mockHooks.beforeSwap.selector, mockHooks.beforeSwap.selector);
        mockHooks.setReturnValue(mockHooks.afterSwap.selector, mockHooks.afterSwap.selector);

        vm.expectEmit(true, true, true, true);
        emit Swap(key.toId(), address(swapRouter), 0, 0, SQRT_RATIO_1_2, 0, -6932, 100);

        swapRouter.swap(key, swapParams, testSettings);
    }

    function testGasSwap() public {
        PoolKey memory key =
            PoolKey({currency0: currency0, currency1: currency1, fee: 3000, hooks: IHooks(address(0)), tickSpacing: 60});

        IPoolManager.SwapParams memory params =
            IPoolManager.SwapParams({zeroForOne: true, amountSpecified: 100, sqrtPriceLimitX96: SQRT_RATIO_1_2});

        PoolSwapTest.TestSettings memory testSettings =
            PoolSwapTest.TestSettings({withdrawTokens: true, settleUsingTransfer: true});

        manager.initialize(key, SQRT_RATIO_1_1);
        swapRouter.swap(key, params, testSettings);

        params = IPoolManager.SwapParams({zeroForOne: true, amountSpecified: 100, sqrtPriceLimitX96: SQRT_RATIO_1_4});
        testSettings = PoolSwapTest.TestSettings({withdrawTokens: false, settleUsingTransfer: false});

        snapStart("simple swap");
        swapRouter.swap(key, params, testSettings);
        snapEnd();
    }

    function testGasSwapWithNative() public {
        PoolKey memory key =
            PoolKey({currency0: currency0, currency1: currency1, fee: 3000, hooks: IHooks(address(0)), tickSpacing: 60});

        IPoolManager.SwapParams memory params =
            IPoolManager.SwapParams({zeroForOne: true, amountSpecified: 100, sqrtPriceLimitX96: SQRT_RATIO_1_2});

        PoolSwapTest.TestSettings memory testSettings =
            PoolSwapTest.TestSettings({withdrawTokens: true, settleUsingTransfer: true});

        manager.initialize(key, SQRT_RATIO_1_1);
        swapRouter.swap(key, params, testSettings);

        params = IPoolManager.SwapParams({zeroForOne: true, amountSpecified: 100, sqrtPriceLimitX96: SQRT_RATIO_1_4});
        testSettings = PoolSwapTest.TestSettings({withdrawTokens: false, settleUsingTransfer: false});

        snapStart("swap with native");
        swapRouter.swap(key, params, testSettings);
        snapEnd();
    }

    function testGasSwapWithHooks() public {
        address hookEmptyAddr = EMPTY_HOOKS;

        MockHooks impl = new MockHooks();
        vm.etch(hookEmptyAddr, address(impl).code);
        MockHooks mockHooks = MockHooks(hookEmptyAddr);

        PoolKey memory key =
            PoolKey({currency0: currency0, currency1: currency1, fee: 3000, hooks: mockHooks, tickSpacing: 60});

        IPoolManager.SwapParams memory params =
            IPoolManager.SwapParams({zeroForOne: true, amountSpecified: 100, sqrtPriceLimitX96: SQRT_RATIO_1_2});

        PoolSwapTest.TestSettings memory testSettings =
            PoolSwapTest.TestSettings({withdrawTokens: true, settleUsingTransfer: true});

        manager.initialize(key, SQRT_RATIO_1_1);
        swapRouter.swap(key, params, testSettings);

        params = IPoolManager.SwapParams({zeroForOne: true, amountSpecified: 100, sqrtPriceLimitX96: SQRT_RATIO_1_4});
        testSettings = PoolSwapTest.TestSettings({withdrawTokens: true, settleUsingTransfer: true});

        snapStart("swap with hooks");
        swapRouter.swap(key, params, testSettings);
        snapEnd();
    }

    function testSwapMintERC1155IfOutputNotTaken() public {
        PoolKey memory key =
            PoolKey({currency0: currency0, currency1: currency1, fee: 3000, hooks: IHooks(address(0)), tickSpacing: 60});

        IPoolManager.SwapParams memory params =
            IPoolManager.SwapParams({zeroForOne: true, amountSpecified: 100, sqrtPriceLimitX96: SQRT_RATIO_1_2});

        PoolSwapTest.TestSettings memory testSettings =
            PoolSwapTest.TestSettings({withdrawTokens: false, settleUsingTransfer: true});

        manager.initialize(key, SQRT_RATIO_1_1);
        modifyPositionRouter.modifyPosition(
            key,
            IPoolManager.ModifyPositionParams({tickLower: -120, tickUpper: 120, liquidityDelta: 1000000000000000000})
        );

        vm.expectEmit(true, true, true, true);
        emit TransferSingle(address(swapRouter), address(0), address(this), CurrencyLibrary.toId(currency1), 98);
        swapRouter.swap(key, params, testSettings);

        uint256 erc1155Balance = manager.balanceOf(address(this), CurrencyLibrary.toId(currency1));
        assertEq(erc1155Balance, 98);
    }

    function testSwapUse1155AsInput() public {
        PoolKey memory key =
            PoolKey({currency0: currency0, currency1: currency1, fee: 3000, hooks: IHooks(address(0)), tickSpacing: 60});

        IPoolManager.SwapParams memory params =
            IPoolManager.SwapParams({zeroForOne: true, amountSpecified: 100, sqrtPriceLimitX96: SQRT_RATIO_1_2});

        PoolSwapTest.TestSettings memory testSettings =
            PoolSwapTest.TestSettings({withdrawTokens: false, settleUsingTransfer: true});

        manager.initialize(key, SQRT_RATIO_1_1);
        modifyPositionRouter.modifyPosition(
            key,
            IPoolManager.ModifyPositionParams({tickLower: -120, tickUpper: 120, liquidityDelta: 1000000000000000000})
        );
        vm.expectEmit(true, true, true, true);
        emit TransferSingle(address(swapRouter), address(0), address(this), CurrencyLibrary.toId(currency1), 98);
        swapRouter.swap(key, params, testSettings);

        uint256 erc1155Balance = manager.balanceOf(address(this), uint256(uint160(Currency.unwrap(currency1))));
        assertEq(erc1155Balance, 98);

        // give permission for swapRouter to burn the 1155s
        manager.setApprovalForAll(address(swapRouter), true);

        // swap from currency1 to currency0 again, using 1155s as input tokens
        params = IPoolManager.SwapParams({zeroForOne: false, amountSpecified: -25, sqrtPriceLimitX96: SQRT_RATIO_4_1});

        testSettings = PoolSwapTest.TestSettings({withdrawTokens: true, settleUsingTransfer: false});

        vm.expectEmit(true, true, true, true);
        emit TransferSingle(address(manager), address(manager), address(0), CurrencyLibrary.toId(currency1), 27);
        swapRouter.swap(key, params, testSettings);

        erc1155Balance = manager.balanceOf(address(this), CurrencyLibrary.toId(currency1));
        assertEq(erc1155Balance, 71);
    }

    function testGasSwapAgainstLiq() public {
        PoolKey memory key =
            PoolKey({currency0: currency0, currency1: currency1, fee: 3000, hooks: IHooks(address(0)), tickSpacing: 60});

        IPoolManager.SwapParams memory params =
            IPoolManager.SwapParams({zeroForOne: true, amountSpecified: 100, sqrtPriceLimitX96: SQRT_RATIO_1_2});

        PoolSwapTest.TestSettings memory testSettings =
            PoolSwapTest.TestSettings({withdrawTokens: true, settleUsingTransfer: true});

        manager.initialize(key, SQRT_RATIO_1_1);
        modifyPositionRouter.modifyPosition(
            key,
            IPoolManager.ModifyPositionParams({tickLower: -120, tickUpper: 120, liquidityDelta: 1000000000000000000})
        );

        swapRouter.swap(key, params, testSettings);

        params = IPoolManager.SwapParams({zeroForOne: true, amountSpecified: 100, sqrtPriceLimitX96: SQRT_RATIO_1_4});

        snapStart("swap against liquidity");
        swapRouter.swap(key, params, testSettings);
        snapEnd();
    }

    function testGasSwapAgainstLiqWithNative() public {
        PoolKey memory key = PoolKey({
            currency0: Currency.wrap(address(0)),
            currency1: currency1,
            fee: 3000,
            hooks: IHooks(address(0)),
            tickSpacing: 60
        });
<<<<<<< HEAD
        manager.initialize(key, sqrtPrice);
=======

        IPoolManager.SwapParams memory params =
            IPoolManager.SwapParams({zeroForOne: true, amountSpecified: 100, sqrtPriceLimitX96: SQRT_RATIO_1_2});

        PoolSwapTest.TestSettings memory testSettings =
            PoolSwapTest.TestSettings({withdrawTokens: true, settleUsingTransfer: true});

        manager.initialize(key, SQRT_RATIO_1_1);
        modifyPositionRouter.modifyPosition{value: 1 ether}(
            key, IPoolManager.ModifyPositionParams({tickLower: -120, tickUpper: 120, liquidityDelta: 1 ether})
        );

        swapRouter.swap{value: 1 ether}(key, params, testSettings);

        params = IPoolManager.SwapParams({zeroForOne: true, amountSpecified: 100, sqrtPriceLimitX96: SQRT_RATIO_1_4});

        snapStart("swap against liquidity with native token");
        swapRouter.swap{value: 1 ether}(key, params, testSettings);
        snapEnd();
    }

    function testDonateFailsIfNotInitialized() public {
        PoolKey memory key =
            PoolKey({currency0: currency0, currency1: currency1, fee: 100, hooks: IHooks(address(0)), tickSpacing: 10});
        vm.expectRevert(abi.encodeWithSelector(Pool.NoLiquidityToReceiveFees.selector));
        donateRouter.donate(key, 100, 100);
    }

    function testDonateFailsIfNoLiquidity(uint160 sqrtPriceX96) public {
        vm.assume(sqrtPriceX96 >= TickMath.MIN_SQRT_RATIO);
        vm.assume(sqrtPriceX96 < TickMath.MAX_SQRT_RATIO);

        PoolKey memory key =
            PoolKey({currency0: currency0, currency1: currency1, fee: 100, hooks: IHooks(address(0)), tickSpacing: 10});
        manager.initialize(key, sqrtPriceX96);
>>>>>>> f630c8ca
        vm.expectRevert(abi.encodeWithSelector(Pool.NoLiquidityToReceiveFees.selector));
        donateRouter.donate(key, 100, 100);
    }

    // test successful donation if pool has liquidity
    function testDonateSucceedsWhenPoolHasLiquidity() public {
        PoolKey memory key =
            PoolKey({currency0: currency0, currency1: currency1, fee: 100, hooks: IHooks(address(0)), tickSpacing: 10});
        manager.initialize(key, SQRT_RATIO_1_1);

        IPoolManager.ModifyPositionParams memory params = IPoolManager.ModifyPositionParams(-60, 60, 100);
        modifyPositionRouter.modifyPosition(key, params);
        snapStart("donate gas with 2 tokens");
        donateRouter.donate(key, 100, 200);
        snapEnd();

        (, uint256 feeGrowthGlobal0X128, uint256 feeGrowthGlobal1X128,) = manager.pools(key.toId());
        assertEq(feeGrowthGlobal0X128, 340282366920938463463374607431768211456);
        assertEq(feeGrowthGlobal1X128, 680564733841876926926749214863536422912);
    }

    function testDonateSucceedsForNativeTokensWhenPoolHasLiquidity() public {
        vm.deal(address(this), 1 ether);

        PoolKey memory key = PoolKey({
            currency0: CurrencyLibrary.NATIVE,
            currency1: currency1,
            fee: 100,
            hooks: IHooks(address(0)),
            tickSpacing: 10
        });
        manager.initialize(key, SQRT_RATIO_1_1);

        IPoolManager.ModifyPositionParams memory params = IPoolManager.ModifyPositionParams(-60, 60, 100);
        modifyPositionRouter.modifyPosition{value: 1}(key, params);
        donateRouter.donate{value: 100}(key, 100, 200);

        (, uint256 feeGrowthGlobal0X128, uint256 feeGrowthGlobal1X128,) = manager.pools(key.toId());
        assertEq(feeGrowthGlobal0X128, 340282366920938463463374607431768211456);
        assertEq(feeGrowthGlobal1X128, 680564733841876926926749214863536422912);
    }

    function testDonateFailsWithIncorrectSelectors() public {
        address hookAddr = address(uint160(Hooks.BEFORE_DONATE_FLAG | Hooks.AFTER_DONATE_FLAG));

        MockHooks impl = new MockHooks();
        vm.etch(hookAddr, address(impl).code);
        MockHooks mockHooks = MockHooks(hookAddr);

        PoolKey memory key =
            PoolKey({currency0: currency0, currency1: currency1, fee: 100, hooks: mockHooks, tickSpacing: 10});
        manager.initialize(key, SQRT_RATIO_1_1);

        IPoolManager.ModifyPositionParams memory params = IPoolManager.ModifyPositionParams(-60, 60, 100);
        modifyPositionRouter.modifyPosition(key, params);
        mockHooks.setReturnValue(mockHooks.beforeDonate.selector, bytes4(0xdeadbeef));
        mockHooks.setReturnValue(mockHooks.afterDonate.selector, bytes4(0xdeadbeef));

        // Fails at beforeDonate hook.
        vm.expectRevert(Hooks.InvalidHookResponse.selector);
        donateRouter.donate(key, 100, 200);

        // Fail at afterDonate hook.
        mockHooks.setReturnValue(mockHooks.beforeDonate.selector, mockHooks.beforeDonate.selector);
        vm.expectRevert(Hooks.InvalidHookResponse.selector);
        donateRouter.donate(key, 100, 200);
    }

    function testDonateSucceedsWithCorrectSelectors() public {
        address hookAddr = address(uint160(Hooks.BEFORE_DONATE_FLAG | Hooks.AFTER_DONATE_FLAG));

        MockHooks impl = new MockHooks();
        vm.etch(hookAddr, address(impl).code);
        MockHooks mockHooks = MockHooks(hookAddr);

        PoolKey memory key =
            PoolKey({currency0: currency0, currency1: currency1, fee: 100, hooks: mockHooks, tickSpacing: 10});
        manager.initialize(key, SQRT_RATIO_1_1);

        IPoolManager.ModifyPositionParams memory params = IPoolManager.ModifyPositionParams(-60, 60, 100);
        modifyPositionRouter.modifyPosition(key, params);

        mockHooks.setReturnValue(mockHooks.beforeDonate.selector, mockHooks.beforeDonate.selector);
        mockHooks.setReturnValue(mockHooks.afterDonate.selector, mockHooks.afterDonate.selector);

        donateRouter.donate(key, 100, 200);
    }

    function testGasDonateOneToken() public {
        PoolKey memory key =
            PoolKey({currency0: currency0, currency1: currency1, fee: 100, hooks: IHooks(address(0)), tickSpacing: 10});
        manager.initialize(key, SQRT_RATIO_1_1);

        IPoolManager.ModifyPositionParams memory params = IPoolManager.ModifyPositionParams(-60, 60, 100);
        modifyPositionRouter.modifyPosition(key, params);

        snapStart("donate gas with 1 token");
        donateRouter.donate(key, 100, 0);
        snapEnd();
    }

    function testNoOpLockIsOk() public {
        snapStart("gas overhead of no-op lock");
        lockTest.lock();
        snapEnd();
    }

    function testLockEmitsCorrectId() public {
        vm.expectEmit(false, false, false, true);
        emit LockAcquired();
        lockTest.lock();
    }

    uint256 constant POOL_SLOT = 10;
    uint256 constant TICKS_OFFSET = 4;

    // function testExtsloadForPoolPrice() public {
    //     IPoolManager.PoolKey memory key = IPoolManager.PoolKey({
    //         currency0: currency0,
    //         currency1: currency1,
    //         fee: 100,
    //         hooks: IHooks(address(0)),
    //         tickSpacing: 10
    //     });
    //     manager.initialize(key, SQRT_RATIO_1_1);

    //     PoolId poolId = key.toId();
    //     snapStart("poolExtsloadSlot0");
    //     bytes32 slot0Bytes = manager.extsload(keccak256(abi.encode(poolId, POOL_SLOT)));
    //     snapEnd();

    //     uint160 sqrtPriceX96Extsload;
    //     assembly {
    //         sqrtPriceX96Extsload := and(slot0Bytes, sub(shl(160, 1), 1))
    //     }
    //     (uint160 sqrtPriceX96Slot0,,,,,) = manager.getSlot0(poolId);

    //     // assert that extsload loads the correct storage slot which matches the true slot0
    //     assertEq(sqrtPriceX96Extsload, sqrtPriceX96Slot0);
    // }

    // function testExtsloadMultipleSlots() public {
    //     IPoolManager.PoolKey memory key = IPoolManager.PoolKey({
    //         currency0: currency0,
    //         currency1: currency1,
    //         fee: 100,
    //         hooks: IHooks(address(0)),
    //         tickSpacing: 10
    //     });
    //     manager.initialize(key, SQRT_RATIO_1_1);

    //     // populate feeGrowthGlobalX128 struct w/ modify + swap
    //     modifyPositionRouter.modifyPosition(key, IPoolManager.ModifyPositionParams(-120, 120, 5 ether));
    //     swapRouter.swap(
    //         key,
    //         IPoolManager.SwapParams(false, 1 ether, TickMath.MAX_SQRT_RATIO - 1),
    //         PoolSwapTest.TestSettings(true, true)
    //     );
    //     swapRouter.swap(
    //         key,
    //         IPoolManager.SwapParams(true, 5 ether, TickMath.MIN_SQRT_RATIO + 1),
    //         PoolSwapTest.TestSettings(true, true)
    //     );

    //     PoolId poolId = key.toId();
    //     snapStart("poolExtsloadTickInfoStruct");
    //     bytes memory value = manager.extsload(bytes32(uint256(keccak256(abi.encode(poolId, POOL_SLOT))) + 1), 2);
    //     snapEnd();

    //     uint256 feeGrowthGlobal0X128Extsload;
    //     uint256 feeGrowthGlobal1X128Extsload;
    //     assembly {
    //         feeGrowthGlobal0X128Extsload := and(mload(add(value, 0x20)), sub(shl(256, 1), 1))
    //         feeGrowthGlobal1X128Extsload := and(mload(add(value, 0x40)), sub(shl(256, 1), 1))
    //     }

    //     assertEq(feeGrowthGlobal0X128Extsload, 408361710565269213475534193967158);
    //     assertEq(feeGrowthGlobal1X128Extsload, 204793365386061595215803889394593);
    // }

    function testGetPosition() public {
        PoolKey memory key =
            PoolKey({currency0: currency0, currency1: currency1, fee: 100, hooks: IHooks(address(0)), tickSpacing: 10});
        manager.initialize(key, SQRT_RATIO_1_1);

        modifyPositionRouter.modifyPosition(key, IPoolManager.ModifyPositionParams(-120, 120, 5 ether));

        Position.Info memory managerPosition = manager.getPosition(key.toId(), address(modifyPositionRouter), -120, 120);

        assertEq(managerPosition.liquidity, 5 ether);
    }

    receive() external payable {}

    function onERC1155Received(address, address, uint256, uint256, bytes calldata) external pure returns (bytes4) {
        return bytes4(keccak256("onERC1155Received(address,address,uint256,uint256,bytes)"));
    }

    function onERC1155BatchReceived(address, address, uint256[] calldata, uint256[] calldata, bytes calldata)
        external
        pure
        returns (bytes4)
    {
        return bytes4(keccak256("onERC1155BatchReceived(address,address,uint256[],uint256[],bytes)"));
    }

    function supportsInterface(bytes4) external pure returns (bool) {
        return true;
    }
}<|MERGE_RESOLUTION|>--- conflicted
+++ resolved
@@ -25,14 +25,11 @@
 import {PoolSwapTest} from "../../contracts/test/PoolSwapTest.sol";
 import {GasSnapshot} from "forge-gas-snapshot/GasSnapshot.sol";
 import {PoolLockTest} from "../../contracts/test/PoolLockTest.sol";
-<<<<<<< HEAD
-import {UQ64x96} from "../../contracts/libraries/FixedPoint96.sol";
-=======
 import {PoolId, PoolIdLibrary} from "../../contracts/types/PoolId.sol";
 import {ProtocolFeeControllerTest} from "../../contracts/test/ProtocolFeeControllerTest.sol";
 import {FeeLibrary} from "../../contracts/libraries/FeeLibrary.sol";
 import {Position} from "../../contracts/libraries/Position.sol";
->>>>>>> f630c8ca
+import {UQ64x96} from "../../contracts/libraries/FixedPoint96.sol";
 
 contract PoolManagerTest is Test, Deployers, TokenFixture, GasSnapshot, IERC1155Receiver {
     using Hooks for IHooks;
@@ -57,7 +54,7 @@
         address indexed sender,
         int128 amount0,
         int128 amount1,
-        uint160 sqrtPriceX96,
+        UQ64x96 sqrtPrice,
         uint128 liquidity,
         int24 tick,
         uint24 fee
@@ -102,11 +99,7 @@
         MockERC20(Currency.unwrap(currency1)).approve(address(donateRouter), 10 ether);
     }
 
-<<<<<<< HEAD
-    function testPoolManagerInitialize(IPoolManager.PoolKey memory key, UQ64x96 sqrtPrice) public {
-=======
-    function testPoolManagerInitialize(PoolKey memory key, uint160 sqrtPriceX96) public {
->>>>>>> f630c8ca
+    function testPoolManagerInitialize(PoolKey memory key, UQ64x96 sqrtPrice) public {
         // Assumptions tested in Pool.t.sol
         vm.assume(sqrtPrice >= TickMath.MIN_SQRT_RATIO);
         vm.assume(sqrtPrice < TickMath.MAX_SQRT_RATIO);
@@ -116,34 +109,31 @@
 
         if (key.fee & FeeLibrary.STATIC_FEE_MASK >= 1000000) {
             vm.expectRevert(abi.encodeWithSelector(IFees.FeeTooLarge.selector));
-            manager.initialize(key, sqrtPriceX96);
+            manager.initialize(key, sqrtPrice);
         } else if (key.tickSpacing > manager.MAX_TICK_SPACING()) {
             vm.expectRevert(abi.encodeWithSelector(IPoolManager.TickSpacingTooLarge.selector));
-            manager.initialize(key, sqrtPriceX96);
+            manager.initialize(key, sqrtPrice);
         } else if (key.tickSpacing < manager.MIN_TICK_SPACING()) {
             vm.expectRevert(abi.encodeWithSelector(IPoolManager.TickSpacingTooSmall.selector));
-            manager.initialize(key, sqrtPriceX96);
+            manager.initialize(key, sqrtPrice);
         } else if (!key.hooks.isValidHookAddress(key.fee)) {
             vm.expectRevert(abi.encodeWithSelector(Hooks.HookAddressNotValid.selector, address(key.hooks)));
-            manager.initialize(key, sqrtPriceX96);
+            manager.initialize(key, sqrtPrice);
         } else {
             vm.expectEmit(true, true, true, true);
             emit Initialize(key.toId(), key.currency0, key.currency1, key.fee, key.tickSpacing, key.hooks);
-            manager.initialize(key, sqrtPriceX96);
+            manager.initialize(key, sqrtPrice);
 
             (Pool.Slot0 memory slot0,,,) = manager.pools(key.toId());
-            assertEq(slot0.sqrtPriceX96, sqrtPriceX96);
+            assertEq(UQ64x96.unwrap(slot0.sqrtPrice), UQ64x96.unwrap(sqrtPrice));
             assertEq(slot0.protocolSwapFee, 0);
         }
     }
 
-<<<<<<< HEAD
-        manager.initialize(key, sqrtPrice);
-=======
-    function testPoolManagerInitializeForNativeTokens(uint160 sqrtPriceX96) public {
+    function testPoolManagerInitializeForNativeTokens(UQ64x96 sqrtPrice) public {
         // Assumptions tested in Pool.t.sol
-        vm.assume(sqrtPriceX96 >= TickMath.MIN_SQRT_RATIO);
-        vm.assume(sqrtPriceX96 < TickMath.MAX_SQRT_RATIO);
+        vm.assume(sqrtPrice >= TickMath.MIN_SQRT_RATIO);
+        vm.assume(sqrtPrice < TickMath.MAX_SQRT_RATIO);
 
         PoolKey memory key = PoolKey({
             currency0: currency0,
@@ -155,19 +145,18 @@
 
         vm.expectEmit(true, true, true, true);
         emit Initialize(key.toId(), key.currency0, key.currency1, key.fee, key.tickSpacing, key.hooks);
-        manager.initialize(key, sqrtPriceX96);
+        manager.initialize(key, sqrtPrice);
 
         (Pool.Slot0 memory slot0,,,) = manager.pools(key.toId());
-        assertEq(slot0.sqrtPriceX96, sqrtPriceX96);
+        assertEq(UQ64x96.unwrap(slot0.sqrtPrice), UQ64x96.unwrap(sqrtPrice));
         assertEq(slot0.protocolSwapFee, 0);
-        assertEq(slot0.tick, TickMath.getTickAtSqrtRatio(sqrtPriceX96));
->>>>>>> f630c8ca
-    }
-
-    function testPoolManagerInitializeSucceedsWithHooks(uint160 sqrtPriceX96) public {
+        assertEq(slot0.tick, TickMath.getTickAtSqrtRatio(sqrtPrice));
+    }
+
+    function testPoolManagerInitializeSucceedsWithHooks(UQ64x96 sqrtPrice) public {
         // Assumptions tested in Pool.t.sol
-        vm.assume(sqrtPriceX96 >= TickMath.MIN_SQRT_RATIO);
-        vm.assume(sqrtPriceX96 < TickMath.MAX_SQRT_RATIO);
+        vm.assume(sqrtPrice >= TickMath.MIN_SQRT_RATIO);
+        vm.assume(sqrtPrice < TickMath.MAX_SQRT_RATIO);
 
         address payable mockAddr = payable(address(uint160(Hooks.BEFORE_INITIALIZE_FLAG | Hooks.AFTER_INITIALIZE_FLAG)));
         address payable hookAddr = payable(MOCK_HOOKS);
@@ -181,15 +170,15 @@
         PoolKey memory key =
             PoolKey({currency0: currency0, currency1: currency1, fee: 3000, hooks: IHooks(mockAddr), tickSpacing: 60});
 
-        int24 tick = manager.initialize(key, sqrtPriceX96);
+        int24 tick = manager.initialize(key, sqrtPrice);
         (Pool.Slot0 memory slot0,,,) = manager.pools(key.toId());
-        assertEq(slot0.sqrtPriceX96, sqrtPriceX96);
+        assertEq(UQ64x96.unwrap(slot0.sqrtPrice), UQ64x96.unwrap(sqrtPrice));
 
         bytes32 beforeSelector = MockHooks.beforeInitialize.selector;
-        bytes memory beforeParams = abi.encode(address(this), key, sqrtPriceX96);
+        bytes memory beforeParams = abi.encode(address(this), key, sqrtPrice);
 
         bytes32 afterSelector = MockHooks.afterInitialize.selector;
-        bytes memory afterParams = abi.encode(address(this), key, sqrtPriceX96, tick);
+        bytes memory afterParams = abi.encode(address(this), key, sqrtPrice, tick);
 
         assertEq(MockContract(mockAddr).timesCalledSelector(beforeSelector), 1);
         assertTrue(MockContract(mockAddr).calledWithSelector(beforeSelector, beforeParams));
@@ -197,10 +186,10 @@
         assertTrue(MockContract(mockAddr).calledWithSelector(afterSelector, afterParams));
     }
 
-    function testPoolManagerInitializeSucceedsWithMaxTickSpacing(uint160 sqrtPriceX96) public {
+    function testPoolManagerInitializeSucceedsWithMaxTickSpacing(UQ64x96 sqrtPrice) public {
         // Assumptions tested in Pool.t.sol
-        vm.assume(sqrtPriceX96 >= TickMath.MIN_SQRT_RATIO);
-        vm.assume(sqrtPriceX96 < TickMath.MAX_SQRT_RATIO);
+        vm.assume(sqrtPrice >= TickMath.MIN_SQRT_RATIO);
+        vm.assume(sqrtPrice < TickMath.MAX_SQRT_RATIO);
 
         PoolKey memory key = PoolKey({
             currency0: currency0,
@@ -213,18 +202,13 @@
         vm.expectEmit(true, true, true, true);
         emit Initialize(key.toId(), key.currency0, key.currency1, key.fee, key.tickSpacing, key.hooks);
 
-        manager.initialize(key, sqrtPriceX96);
-    }
-
-<<<<<<< HEAD
-    function testDonateFailsIfNoLiquidity(UQ64x96 sqrtPrice) public {
-        vm.assume(sqrtPrice >= TickMath.MIN_SQRT_RATIO);
-        vm.assume(sqrtPrice < TickMath.MAX_SQRT_RATIO);
-=======
-    function testPoolManagerInitializeSucceedsWithEmptyHooks(uint160 sqrtPriceX96) public {
+        manager.initialize(key, sqrtPrice);
+    }
+
+    function testPoolManagerInitializeSucceedsWithEmptyHooks(UQ64x96 sqrtPrice) public {
         // Assumptions tested in Pool.t.sol
-        vm.assume(sqrtPriceX96 >= TickMath.MIN_SQRT_RATIO);
-        vm.assume(sqrtPriceX96 < TickMath.MAX_SQRT_RATIO);
+        vm.assume(sqrtPrice >= TickMath.MIN_SQRT_RATIO);
+        vm.assume(sqrtPrice < TickMath.MAX_SQRT_RATIO);
 
         address hookEmptyAddr = EMPTY_HOOKS;
 
@@ -235,9 +219,9 @@
         PoolKey memory key =
             PoolKey({currency0: currency0, currency1: currency1, fee: 3000, hooks: mockHooks, tickSpacing: 60});
 
-        manager.initialize(key, sqrtPriceX96);
+        manager.initialize(key, sqrtPrice);
         (Pool.Slot0 memory slot0,,,) = manager.pools(key.toId());
-        assertEq(slot0.sqrtPriceX96, sqrtPriceX96);
+        assertEq(UQ64x96.unwrap(slot0.sqrtPrice), UQ64x96.unwrap(sqrtPrice));
     }
 
     function testPoolManagerInitializeFailsWithIncorrectSelectors() public {
@@ -282,11 +266,10 @@
         manager.initialize(key, SQRT_RATIO_1_1);
     }
 
-    function testPoolManagerInitializeFailsIfTickSpaceTooLarge(uint160 sqrtPriceX96) public {
+    function testPoolManagerInitializeFailsIfTickSpaceTooLarge(UQ64x96 sqrtPrice) public {
         // Assumptions tested in Pool.t.sol
-        vm.assume(sqrtPriceX96 >= TickMath.MIN_SQRT_RATIO);
-        vm.assume(sqrtPriceX96 < TickMath.MAX_SQRT_RATIO);
->>>>>>> f630c8ca
+        vm.assume(sqrtPrice >= TickMath.MIN_SQRT_RATIO);
+        vm.assume(sqrtPrice < TickMath.MAX_SQRT_RATIO);
 
         PoolKey memory key = PoolKey({
             currency0: currency0,
@@ -297,31 +280,31 @@
         });
 
         vm.expectRevert(abi.encodeWithSelector(IPoolManager.TickSpacingTooLarge.selector));
-        manager.initialize(key, sqrtPriceX96);
-    }
-
-    function testPoolManagerInitializeFailsIfTickSpaceZero(uint160 sqrtPriceX96) public {
+        manager.initialize(key, sqrtPrice);
+    }
+
+    function testPoolManagerInitializeFailsIfTickSpaceZero(UQ64x96 sqrtPrice) public {
         // Assumptions tested in Pool.t.sol
-        vm.assume(sqrtPriceX96 >= TickMath.MIN_SQRT_RATIO);
-        vm.assume(sqrtPriceX96 < TickMath.MAX_SQRT_RATIO);
+        vm.assume(sqrtPrice >= TickMath.MIN_SQRT_RATIO);
+        vm.assume(sqrtPrice < TickMath.MAX_SQRT_RATIO);
 
         PoolKey memory key =
             PoolKey({currency0: currency0, currency1: currency1, fee: 3000, hooks: IHooks(address(0)), tickSpacing: 0});
 
         vm.expectRevert(abi.encodeWithSelector(IPoolManager.TickSpacingTooSmall.selector));
-        manager.initialize(key, sqrtPriceX96);
-    }
-
-    function testPoolManagerInitializeFailsIfTickSpaceNeg(uint160 sqrtPriceX96) public {
+        manager.initialize(key, sqrtPrice);
+    }
+
+    function testPoolManagerInitializeFailsIfTickSpaceNeg(UQ64x96 sqrtPrice) public {
         // Assumptions tested in Pool.t.sol
-        vm.assume(sqrtPriceX96 >= TickMath.MIN_SQRT_RATIO);
-        vm.assume(sqrtPriceX96 < TickMath.MAX_SQRT_RATIO);
+        vm.assume(sqrtPrice >= TickMath.MIN_SQRT_RATIO);
+        vm.assume(sqrtPrice < TickMath.MAX_SQRT_RATIO);
 
         PoolKey memory key =
             PoolKey({currency0: currency0, currency1: currency1, fee: 3000, hooks: IHooks(address(0)), tickSpacing: -1});
 
         vm.expectRevert(abi.encodeWithSelector(IPoolManager.TickSpacingTooSmall.selector));
-        manager.initialize(key, sqrtPriceX96);
+        manager.initialize(key, sqrtPrice);
     }
 
     function testPoolManagerFeeControllerSet() public {
@@ -330,10 +313,10 @@
         assertEq(address(manager.protocolFeeController()), address(protocolFeeController));
     }
 
-    function testPoolManagerFetchFeeWhenController(uint160 sqrtPriceX96) public {
+    function testPoolManagerFetchFeeWhenController(UQ64x96 sqrtPrice) public {
         // Assumptions tested in Pool.t.sol
-        vm.assume(sqrtPriceX96 >= TickMath.MIN_SQRT_RATIO);
-        vm.assume(sqrtPriceX96 < TickMath.MAX_SQRT_RATIO);
+        vm.assume(sqrtPrice >= TickMath.MIN_SQRT_RATIO);
+        vm.assume(sqrtPrice < TickMath.MAX_SQRT_RATIO);
 
         PoolKey memory key =
             PoolKey({currency0: currency0, currency1: currency1, fee: 3000, hooks: IHooks(address(0)), tickSpacing: 60});
@@ -343,10 +326,10 @@
         uint8 poolProtocolFee = 4;
         protocolFeeController.setSwapFeeForPool(key.toId(), poolProtocolFee);
 
-        manager.initialize(key, sqrtPriceX96);
+        manager.initialize(key, sqrtPrice);
 
         (Pool.Slot0 memory slot0,,,) = manager.pools(key.toId());
-        assertEq(slot0.sqrtPriceX96, sqrtPriceX96);
+        assertEq(UQ64x96.unwrap(slot0.sqrtPrice), UQ64x96.unwrap(sqrtPrice));
         assertEq(slot0.protocolSwapFee, poolProtocolFee);
     }
 
@@ -368,14 +351,14 @@
         );
     }
 
-    function testMintSucceedsIfInitialized(uint160 sqrtPriceX96) public {
-        vm.assume(sqrtPriceX96 >= TickMath.MIN_SQRT_RATIO);
-        vm.assume(sqrtPriceX96 < TickMath.MAX_SQRT_RATIO);
-
-        PoolKey memory key =
-            PoolKey({currency0: currency0, currency1: currency1, fee: 3000, hooks: IHooks(address(0)), tickSpacing: 60});
-
-        manager.initialize(key, sqrtPriceX96);
+    function testMintSucceedsIfInitialized(UQ64x96 sqrtPrice) public {
+        vm.assume(sqrtPrice >= TickMath.MIN_SQRT_RATIO);
+        vm.assume(sqrtPrice < TickMath.MAX_SQRT_RATIO);
+
+        PoolKey memory key =
+            PoolKey({currency0: currency0, currency1: currency1, fee: 3000, hooks: IHooks(address(0)), tickSpacing: 60});
+
+        manager.initialize(key, sqrtPrice);
 
         vm.expectEmit(true, true, true, true);
         emit ModifyPosition(key.toId(), address(modifyPositionRouter), 0, 60, 100);
@@ -385,9 +368,9 @@
         );
     }
 
-    function testMintSucceedsForNativeTokensIfInitialized(uint160 sqrtPriceX96) public {
-        vm.assume(sqrtPriceX96 >= TickMath.MIN_SQRT_RATIO);
-        vm.assume(sqrtPriceX96 < TickMath.MAX_SQRT_RATIO);
+    function testMintSucceedsForNativeTokensIfInitialized(UQ64x96 sqrtPrice) public {
+        vm.assume(sqrtPrice >= TickMath.MIN_SQRT_RATIO);
+        vm.assume(sqrtPrice < TickMath.MAX_SQRT_RATIO);
 
         PoolKey memory key = PoolKey({
             currency0: Currency.wrap(address(0)),
@@ -397,7 +380,7 @@
             tickSpacing: 60
         });
 
-        manager.initialize(key, sqrtPriceX96);
+        manager.initialize(key, sqrtPrice);
         vm.expectEmit(true, true, true, true);
         emit ModifyPosition(key.toId(), address(modifyPositionRouter), 0, 60, 100);
 
@@ -406,9 +389,9 @@
         );
     }
 
-    function testMintSucceedsWithHooksIfInitialized(uint160 sqrtPriceX96) public {
-        vm.assume(sqrtPriceX96 >= TickMath.MIN_SQRT_RATIO);
-        vm.assume(sqrtPriceX96 < TickMath.MAX_SQRT_RATIO);
+    function testMintSucceedsWithHooksIfInitialized(UQ64x96 sqrtPrice) public {
+        vm.assume(sqrtPrice >= TickMath.MIN_SQRT_RATIO);
+        vm.assume(sqrtPrice < TickMath.MAX_SQRT_RATIO);
 
         address payable mockAddr =
             payable(address(uint160(Hooks.BEFORE_MODIFY_POSITION_FLAG | Hooks.AFTER_MODIFY_POSITION_FLAG)));
@@ -426,7 +409,7 @@
         IPoolManager.ModifyPositionParams memory params =
             IPoolManager.ModifyPositionParams({tickLower: 0, tickUpper: 60, liquidityDelta: 100});
 
-        manager.initialize(key, sqrtPriceX96);
+        manager.initialize(key, sqrtPrice);
 
         BalanceDelta balanceDelta = modifyPositionRouter.modifyPosition(key, params);
 
@@ -543,15 +526,15 @@
         snapEnd();
     }
 
-    function testSwapFailsIfNotInitialized(uint160 sqrtPriceX96) public {
-        vm.assume(sqrtPriceX96 >= TickMath.MIN_SQRT_RATIO);
-        vm.assume(sqrtPriceX96 < TickMath.MAX_SQRT_RATIO);
+    function testSwapFailsIfNotInitialized(UQ64x96 sqrtPrice) public {
+        vm.assume(sqrtPrice >= TickMath.MIN_SQRT_RATIO);
+        vm.assume(sqrtPrice < TickMath.MAX_SQRT_RATIO);
 
         PoolKey memory key =
             PoolKey({currency0: currency0, currency1: currency1, fee: 3000, hooks: IHooks(address(0)), tickSpacing: 60});
 
         IPoolManager.SwapParams memory params =
-            IPoolManager.SwapParams({zeroForOne: true, amountSpecified: 100, sqrtPriceLimitX96: sqrtPriceX96});
+            IPoolManager.SwapParams({zeroForOne: true, amountSpecified: 100, sqrtPriceLimit: sqrtPrice});
 
         PoolSwapTest.TestSettings memory testSettings =
             PoolSwapTest.TestSettings({withdrawTokens: true, settleUsingTransfer: true});
@@ -565,7 +548,7 @@
             PoolKey({currency0: currency0, currency1: currency1, fee: 3000, hooks: IHooks(address(0)), tickSpacing: 60});
 
         IPoolManager.SwapParams memory params =
-            IPoolManager.SwapParams({zeroForOne: true, amountSpecified: 100, sqrtPriceLimitX96: SQRT_RATIO_1_2});
+            IPoolManager.SwapParams({zeroForOne: true, amountSpecified: 100, sqrtPriceLimit: SQRT_RATIO_1_2});
 
         PoolSwapTest.TestSettings memory testSettings =
             PoolSwapTest.TestSettings({withdrawTokens: false, settleUsingTransfer: false});
@@ -588,7 +571,7 @@
         });
 
         IPoolManager.SwapParams memory params =
-            IPoolManager.SwapParams({zeroForOne: true, amountSpecified: 100, sqrtPriceLimitX96: SQRT_RATIO_1_2});
+            IPoolManager.SwapParams({zeroForOne: true, amountSpecified: 100, sqrtPriceLimit: SQRT_RATIO_1_2});
 
         PoolSwapTest.TestSettings memory testSettings =
             PoolSwapTest.TestSettings({withdrawTokens: false, settleUsingTransfer: false});
@@ -615,7 +598,7 @@
             PoolKey({currency0: currency0, currency1: currency1, fee: 3000, hooks: IHooks(mockAddr), tickSpacing: 60});
 
         IPoolManager.SwapParams memory params =
-            IPoolManager.SwapParams({zeroForOne: true, amountSpecified: 100, sqrtPriceLimitX96: SQRT_RATIO_1_2});
+            IPoolManager.SwapParams({zeroForOne: true, amountSpecified: 100, sqrtPriceLimit: SQRT_RATIO_1_2});
 
         PoolSwapTest.TestSettings memory testSettings =
             PoolSwapTest.TestSettings({withdrawTokens: false, settleUsingTransfer: false});
@@ -650,7 +633,7 @@
             IPoolManager.ModifyPositionParams({tickLower: 0, tickUpper: 60, liquidityDelta: 100});
 
         IPoolManager.SwapParams memory swapParams =
-            IPoolManager.SwapParams({zeroForOne: true, amountSpecified: 10, sqrtPriceLimitX96: SQRT_RATIO_1_2});
+            IPoolManager.SwapParams({zeroForOne: true, amountSpecified: 10, sqrtPriceLimit: SQRT_RATIO_1_2});
 
         PoolSwapTest.TestSettings memory testSettings =
             PoolSwapTest.TestSettings({withdrawTokens: false, settleUsingTransfer: false});
@@ -685,7 +668,7 @@
             IPoolManager.ModifyPositionParams({tickLower: 0, tickUpper: 60, liquidityDelta: 100});
 
         IPoolManager.SwapParams memory swapParams =
-            IPoolManager.SwapParams({zeroForOne: true, amountSpecified: 10, sqrtPriceLimitX96: SQRT_RATIO_1_2});
+            IPoolManager.SwapParams({zeroForOne: true, amountSpecified: 10, sqrtPriceLimit: SQRT_RATIO_1_2});
 
         PoolSwapTest.TestSettings memory testSettings =
             PoolSwapTest.TestSettings({withdrawTokens: false, settleUsingTransfer: false});
@@ -707,7 +690,7 @@
             PoolKey({currency0: currency0, currency1: currency1, fee: 3000, hooks: IHooks(address(0)), tickSpacing: 60});
 
         IPoolManager.SwapParams memory params =
-            IPoolManager.SwapParams({zeroForOne: true, amountSpecified: 100, sqrtPriceLimitX96: SQRT_RATIO_1_2});
+            IPoolManager.SwapParams({zeroForOne: true, amountSpecified: 100, sqrtPriceLimit: SQRT_RATIO_1_2});
 
         PoolSwapTest.TestSettings memory testSettings =
             PoolSwapTest.TestSettings({withdrawTokens: true, settleUsingTransfer: true});
@@ -715,7 +698,7 @@
         manager.initialize(key, SQRT_RATIO_1_1);
         swapRouter.swap(key, params, testSettings);
 
-        params = IPoolManager.SwapParams({zeroForOne: true, amountSpecified: 100, sqrtPriceLimitX96: SQRT_RATIO_1_4});
+        params = IPoolManager.SwapParams({zeroForOne: true, amountSpecified: 100, sqrtPriceLimit: SQRT_RATIO_1_4});
         testSettings = PoolSwapTest.TestSettings({withdrawTokens: false, settleUsingTransfer: false});
 
         snapStart("simple swap");
@@ -728,7 +711,7 @@
             PoolKey({currency0: currency0, currency1: currency1, fee: 3000, hooks: IHooks(address(0)), tickSpacing: 60});
 
         IPoolManager.SwapParams memory params =
-            IPoolManager.SwapParams({zeroForOne: true, amountSpecified: 100, sqrtPriceLimitX96: SQRT_RATIO_1_2});
+            IPoolManager.SwapParams({zeroForOne: true, amountSpecified: 100, sqrtPriceLimit: SQRT_RATIO_1_2});
 
         PoolSwapTest.TestSettings memory testSettings =
             PoolSwapTest.TestSettings({withdrawTokens: true, settleUsingTransfer: true});
@@ -736,7 +719,7 @@
         manager.initialize(key, SQRT_RATIO_1_1);
         swapRouter.swap(key, params, testSettings);
 
-        params = IPoolManager.SwapParams({zeroForOne: true, amountSpecified: 100, sqrtPriceLimitX96: SQRT_RATIO_1_4});
+        params = IPoolManager.SwapParams({zeroForOne: true, amountSpecified: 100, sqrtPriceLimit: SQRT_RATIO_1_4});
         testSettings = PoolSwapTest.TestSettings({withdrawTokens: false, settleUsingTransfer: false});
 
         snapStart("swap with native");
@@ -755,7 +738,7 @@
             PoolKey({currency0: currency0, currency1: currency1, fee: 3000, hooks: mockHooks, tickSpacing: 60});
 
         IPoolManager.SwapParams memory params =
-            IPoolManager.SwapParams({zeroForOne: true, amountSpecified: 100, sqrtPriceLimitX96: SQRT_RATIO_1_2});
+            IPoolManager.SwapParams({zeroForOne: true, amountSpecified: 100, sqrtPriceLimit: SQRT_RATIO_1_2});
 
         PoolSwapTest.TestSettings memory testSettings =
             PoolSwapTest.TestSettings({withdrawTokens: true, settleUsingTransfer: true});
@@ -763,7 +746,7 @@
         manager.initialize(key, SQRT_RATIO_1_1);
         swapRouter.swap(key, params, testSettings);
 
-        params = IPoolManager.SwapParams({zeroForOne: true, amountSpecified: 100, sqrtPriceLimitX96: SQRT_RATIO_1_4});
+        params = IPoolManager.SwapParams({zeroForOne: true, amountSpecified: 100, sqrtPriceLimit: SQRT_RATIO_1_4});
         testSettings = PoolSwapTest.TestSettings({withdrawTokens: true, settleUsingTransfer: true});
 
         snapStart("swap with hooks");
@@ -776,7 +759,7 @@
             PoolKey({currency0: currency0, currency1: currency1, fee: 3000, hooks: IHooks(address(0)), tickSpacing: 60});
 
         IPoolManager.SwapParams memory params =
-            IPoolManager.SwapParams({zeroForOne: true, amountSpecified: 100, sqrtPriceLimitX96: SQRT_RATIO_1_2});
+            IPoolManager.SwapParams({zeroForOne: true, amountSpecified: 100, sqrtPriceLimit: SQRT_RATIO_1_2});
 
         PoolSwapTest.TestSettings memory testSettings =
             PoolSwapTest.TestSettings({withdrawTokens: false, settleUsingTransfer: true});
@@ -800,7 +783,7 @@
             PoolKey({currency0: currency0, currency1: currency1, fee: 3000, hooks: IHooks(address(0)), tickSpacing: 60});
 
         IPoolManager.SwapParams memory params =
-            IPoolManager.SwapParams({zeroForOne: true, amountSpecified: 100, sqrtPriceLimitX96: SQRT_RATIO_1_2});
+            IPoolManager.SwapParams({zeroForOne: true, amountSpecified: 100, sqrtPriceLimit: SQRT_RATIO_1_2});
 
         PoolSwapTest.TestSettings memory testSettings =
             PoolSwapTest.TestSettings({withdrawTokens: false, settleUsingTransfer: true});
@@ -821,7 +804,7 @@
         manager.setApprovalForAll(address(swapRouter), true);
 
         // swap from currency1 to currency0 again, using 1155s as input tokens
-        params = IPoolManager.SwapParams({zeroForOne: false, amountSpecified: -25, sqrtPriceLimitX96: SQRT_RATIO_4_1});
+        params = IPoolManager.SwapParams({zeroForOne: false, amountSpecified: -25, sqrtPriceLimit: SQRT_RATIO_4_1});
 
         testSettings = PoolSwapTest.TestSettings({withdrawTokens: true, settleUsingTransfer: false});
 
@@ -838,7 +821,7 @@
             PoolKey({currency0: currency0, currency1: currency1, fee: 3000, hooks: IHooks(address(0)), tickSpacing: 60});
 
         IPoolManager.SwapParams memory params =
-            IPoolManager.SwapParams({zeroForOne: true, amountSpecified: 100, sqrtPriceLimitX96: SQRT_RATIO_1_2});
+            IPoolManager.SwapParams({zeroForOne: true, amountSpecified: 100, sqrtPriceLimit: SQRT_RATIO_1_2});
 
         PoolSwapTest.TestSettings memory testSettings =
             PoolSwapTest.TestSettings({withdrawTokens: true, settleUsingTransfer: true});
@@ -851,7 +834,7 @@
 
         swapRouter.swap(key, params, testSettings);
 
-        params = IPoolManager.SwapParams({zeroForOne: true, amountSpecified: 100, sqrtPriceLimitX96: SQRT_RATIO_1_4});
+        params = IPoolManager.SwapParams({zeroForOne: true, amountSpecified: 100, sqrtPriceLimit: SQRT_RATIO_1_4});
 
         snapStart("swap against liquidity");
         swapRouter.swap(key, params, testSettings);
@@ -866,12 +849,9 @@
             hooks: IHooks(address(0)),
             tickSpacing: 60
         });
-<<<<<<< HEAD
-        manager.initialize(key, sqrtPrice);
-=======
 
         IPoolManager.SwapParams memory params =
-            IPoolManager.SwapParams({zeroForOne: true, amountSpecified: 100, sqrtPriceLimitX96: SQRT_RATIO_1_2});
+            IPoolManager.SwapParams({zeroForOne: true, amountSpecified: 100, sqrtPriceLimit: SQRT_RATIO_1_2});
 
         PoolSwapTest.TestSettings memory testSettings =
             PoolSwapTest.TestSettings({withdrawTokens: true, settleUsingTransfer: true});
@@ -883,7 +863,7 @@
 
         swapRouter.swap{value: 1 ether}(key, params, testSettings);
 
-        params = IPoolManager.SwapParams({zeroForOne: true, amountSpecified: 100, sqrtPriceLimitX96: SQRT_RATIO_1_4});
+        params = IPoolManager.SwapParams({zeroForOne: true, amountSpecified: 100, sqrtPriceLimit: SQRT_RATIO_1_4});
 
         snapStart("swap against liquidity with native token");
         swapRouter.swap{value: 1 ether}(key, params, testSettings);
@@ -897,14 +877,13 @@
         donateRouter.donate(key, 100, 100);
     }
 
-    function testDonateFailsIfNoLiquidity(uint160 sqrtPriceX96) public {
-        vm.assume(sqrtPriceX96 >= TickMath.MIN_SQRT_RATIO);
-        vm.assume(sqrtPriceX96 < TickMath.MAX_SQRT_RATIO);
+    function testDonateFailsIfNoLiquidity(UQ64x96 sqrtPrice) public {
+        vm.assume(sqrtPrice >= TickMath.MIN_SQRT_RATIO);
+        vm.assume(sqrtPrice < TickMath.MAX_SQRT_RATIO);
 
         PoolKey memory key =
             PoolKey({currency0: currency0, currency1: currency1, fee: 100, hooks: IHooks(address(0)), tickSpacing: 10});
-        manager.initialize(key, sqrtPriceX96);
->>>>>>> f630c8ca
+        manager.initialize(key, sqrtPrice);
         vm.expectRevert(abi.encodeWithSelector(Pool.NoLiquidityToReceiveFees.selector));
         donateRouter.donate(key, 100, 100);
     }
@@ -1036,14 +1015,14 @@
     //     bytes32 slot0Bytes = manager.extsload(keccak256(abi.encode(poolId, POOL_SLOT)));
     //     snapEnd();
 
-    //     uint160 sqrtPriceX96Extsload;
+    //     uint160 sqrtPriceExtsload;
     //     assembly {
-    //         sqrtPriceX96Extsload := and(slot0Bytes, sub(shl(160, 1), 1))
+    //         sqrtPriceExtsload := and(slot0Bytes, sub(shl(160, 1), 1))
     //     }
-    //     (uint160 sqrtPriceX96Slot0,,,,,) = manager.getSlot0(poolId);
+    //     (uint160 sqrtPriceSlot0,,,,,) = manager.getSlot0(poolId);
 
     //     // assert that extsload loads the correct storage slot which matches the true slot0
-    //     assertEq(sqrtPriceX96Extsload, sqrtPriceX96Slot0);
+    //     assertEq(sqrtPriceExtsload, sqrtPriceSlot0);
     // }
 
     // function testExtsloadMultipleSlots() public {
