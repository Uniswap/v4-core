// SPDX-License-Identifier: UNLICENSED
pragma solidity ^0.8.19;

import {Test} from "forge-std/Test.sol";
import {Vm} from "forge-std/Vm.sol";
import {IHooks} from "../../contracts/interfaces/IHooks.sol";
import {Hooks} from "../../contracts/libraries/Hooks.sol";
import {IPoolManager} from "../../contracts/interfaces/IPoolManager.sol";
import {PoolManager} from "../../contracts/PoolManager.sol";
import {PoolDonateTest} from "../../contracts/test/PoolDonateTest.sol";
import {TickMath} from "../../contracts/libraries/TickMath.sol";
import {Pool} from "../../contracts/libraries/Pool.sol";
import {PoolId} from "../../contracts/libraries/PoolId.sol";
import {Deployers} from "./utils/Deployers.sol";
import {TokenFixture} from "./utils/TokenFixture.sol";
import {PoolModifyPositionTest} from "../../contracts/test/PoolModifyPositionTest.sol";
import {Currency, CurrencyLibrary} from "../../contracts/libraries/CurrencyLibrary.sol";
import {MockERC20} from "./utils/MockERC20.sol";
import {MockHooks} from "../../contracts/test/MockHooks.sol";
import {GasSnapshot} from "forge-gas-snapshot/GasSnapshot.sol";
import {PoolLockTest} from "../../contracts/test/PoolLockTest.sol";

contract PoolManagerTest is Test, Deployers, TokenFixture, GasSnapshot {
    using Hooks for IHooks;
    using Pool for Pool.State;
    using PoolId for IPoolManager.PoolKey;

    event LockAcquired(uint256 id);

    Pool.State state;
    PoolManager manager;
    PoolDonateTest donateRouter;
    PoolModifyPositionTest modifyPositionRouter;
    PoolLockTest lockTest;

    address ADDRESS_ZERO = address(0);

    function setUp() public {
        initializeTokens();
        manager = Deployers.createFreshManager();
        donateRouter = new PoolDonateTest(manager);
        modifyPositionRouter = new PoolModifyPositionTest(manager);
        lockTest = new PoolLockTest(manager);

        MockERC20(Currency.unwrap(currency0)).mint(address(this), 1 ether);
        MockERC20(Currency.unwrap(currency1)).mint(address(this), 1 ether);

        MockERC20(Currency.unwrap(currency0)).approve(address(modifyPositionRouter), 1 ether);
        MockERC20(Currency.unwrap(currency1)).approve(address(modifyPositionRouter), 1 ether);

        MockERC20(Currency.unwrap(currency0)).approve(address(donateRouter), 1 ether);
        MockERC20(Currency.unwrap(currency1)).approve(address(donateRouter), 1 ether);
    }

    function testPoolManagerInitialize(IPoolManager.PoolKey memory key, uint160 sqrtPriceX96) public {
        // Assumptions tested in Pool.t.sol
        vm.assume(sqrtPriceX96 >= TickMath.MIN_SQRT_RATIO);
        vm.assume(sqrtPriceX96 < TickMath.MAX_SQRT_RATIO);

        // tested in Hooks.t.sol
        key.hooks = IHooks(address(0));

        if (key.fee >= 1000000 && key.fee != Hooks.DYNAMIC_FEE) {
            vm.expectRevert(abi.encodeWithSelector(IPoolManager.FeeTooLarge.selector));
        } else if (key.tickSpacing > manager.MAX_TICK_SPACING()) {
            vm.expectRevert(abi.encodeWithSelector(IPoolManager.TickSpacingTooLarge.selector));
        } else if (key.tickSpacing < manager.MIN_TICK_SPACING()) {
            vm.expectRevert(abi.encodeWithSelector(IPoolManager.TickSpacingTooSmall.selector));
        } else if (!key.hooks.isValidHookAddress(key.fee)) {
            vm.expectRevert(abi.encodeWithSelector(Hooks.HookAddressNotValid.selector, address(key.hooks)));
        }

        manager.initialize(key, sqrtPriceX96);
    }

    function testDonateFailsIfNotInitialized() public {
        IPoolManager.PoolKey memory key = IPoolManager.PoolKey({
            currency0: currency0,
            currency1: currency1,
            fee: 100,
            hooks: IHooks(address(0)),
            tickSpacing: 10
        });
        vm.expectRevert(abi.encodeWithSelector(Pool.NoLiquidityToReceiveFees.selector));
        donateRouter.donate(key, 100, 100);
    }

    function testDonateFailsIfNoLiquidity(uint160 sqrtPriceX96) public {
        vm.assume(sqrtPriceX96 >= TickMath.MIN_SQRT_RATIO);
        vm.assume(sqrtPriceX96 < TickMath.MAX_SQRT_RATIO);

        IPoolManager.PoolKey memory key = IPoolManager.PoolKey({
            currency0: currency0,
            currency1: currency1,
            fee: 100,
            hooks: IHooks(address(0)),
            tickSpacing: 10
        });
        manager.initialize(key, sqrtPriceX96);
        vm.expectRevert(abi.encodeWithSelector(Pool.NoLiquidityToReceiveFees.selector));
        donateRouter.donate(key, 100, 100);
    }

    // test successful donation if pool has liquidity
    function testDonateSucceedsWhenPoolHasLiquidity() public {
        IPoolManager.PoolKey memory key = IPoolManager.PoolKey({
            currency0: currency0,
            currency1: currency1,
            fee: 100,
            hooks: IHooks(address(0)),
            tickSpacing: 10
        });
        manager.initialize(key, SQRT_RATIO_1_1);

        IPoolManager.ModifyPositionParams memory params = IPoolManager.ModifyPositionParams(-60, 60, 100);
        modifyPositionRouter.modifyPosition(key, params);
        snapStart("donate gas with 2 tokens");
        donateRouter.donate(key, 100, 200);
        snapEnd();

        (, uint256 feeGrowthGlobal0X128, uint256 feeGrowthGlobal1X128,) = manager.pools(PoolId.toId(key));
        assertEq(feeGrowthGlobal0X128, 340282366920938463463374607431768211456);
        assertEq(feeGrowthGlobal1X128, 680564733841876926926749214863536422912);
    }

    function testDonateSucceedsForNativeTokensWhenPoolHasLiquidity() public {
        vm.deal(address(this), 1 ether);

        IPoolManager.PoolKey memory key = IPoolManager.PoolKey({
            currency0: CurrencyLibrary.NATIVE,
            currency1: currency1,
            fee: 100,
            hooks: IHooks(address(0)),
            tickSpacing: 10
        });
        manager.initialize(key, SQRT_RATIO_1_1);

        IPoolManager.ModifyPositionParams memory params = IPoolManager.ModifyPositionParams(-60, 60, 100);
        modifyPositionRouter.modifyPosition{value: 1}(key, params);
        donateRouter.donate{value: 100}(key, 100, 200);

        (, uint256 feeGrowthGlobal0X128, uint256 feeGrowthGlobal1X128,) = manager.pools(PoolId.toId(key));
        assertEq(feeGrowthGlobal0X128, 340282366920938463463374607431768211456);
        assertEq(feeGrowthGlobal1X128, 680564733841876926926749214863536422912);
    }

    function testDonateSucceedsWithBeforeAndAfterHooks() public {
        address hookAddr = address(uint160(Hooks.BEFORE_DONATE_FLAG | Hooks.AFTER_DONATE_FLAG));

        MockHooks impl = new MockHooks();
        vm.etch(hookAddr, address(impl).code);
        MockHooks mockHooks = MockHooks(hookAddr);

        IPoolManager.PoolKey memory key = IPoolManager.PoolKey({
            currency0: currency0,
            currency1: currency1,
            fee: 100,
            hooks: mockHooks,
            tickSpacing: 10
        });
        manager.initialize(key, SQRT_RATIO_1_1);

        IPoolManager.ModifyPositionParams memory params = IPoolManager.ModifyPositionParams(-60, 60, 100);
        modifyPositionRouter.modifyPosition(key, params);
        mockHooks.setReturnValue(mockHooks.beforeDonate.selector, bytes4(0xdeadbeef));
        mockHooks.setReturnValue(mockHooks.afterDonate.selector, bytes4(0xdeadbeef));

        // Fails at beforeDonate hook.
        vm.expectRevert(Hooks.InvalidHookResponse.selector);
        donateRouter.donate(key, 100, 200);

        // Fail at afterDonate hook.
        mockHooks.setReturnValue(mockHooks.beforeDonate.selector, mockHooks.beforeDonate.selector);
        vm.expectRevert(Hooks.InvalidHookResponse.selector);
        donateRouter.donate(key, 100, 200);

        // Succeeds.
        mockHooks.setReturnValue(mockHooks.afterDonate.selector, mockHooks.afterDonate.selector);
        donateRouter.donate(key, 100, 200);
    }

    function testGasDonateOneToken() public {
        IPoolManager.PoolKey memory key = IPoolManager.PoolKey({
            currency0: currency0,
            currency1: currency1,
            fee: 100,
            hooks: IHooks(address(0)),
            tickSpacing: 10
        });
        manager.initialize(key, SQRT_RATIO_1_1);

        IPoolManager.ModifyPositionParams memory params = IPoolManager.ModifyPositionParams(-60, 60, 100);
        modifyPositionRouter.modifyPosition(key, params);

        snapStart("donate gas with 1 token");
        donateRouter.donate(key, 100, 0);
        snapEnd();
    }

    function testNoOpLockIsOk() public {
        snapStart("gas overhead of no-op lock");
        lockTest.lock();
        snapEnd();
    }

    function testLockEmitsCorrectId() public {
        vm.expectEmit(false, false, false, true);
        emit LockAcquired(0);
        lockTest.lock();
    }

<<<<<<< HEAD
    // function testGetTickNetLiquidityReturnsNetLiquidity() public {
    //     IPoolManager.PoolKey memory key = IPoolManager.PoolKey({
    //         currency0: currency0,
    //         currency1: currency1,
    //         fee: 100,
    //         hooks: IHooks(address(0)),
    //         tickSpacing: 10
    //     });
    //
    //     manager.initialize(key, SQRT_RATIO_1_1);
    //     IPoolManager.ModifyPositionParams memory params = IPoolManager.ModifyPositionParams(-60, 60, 100);
    //     modifyPositionRouter.modifyPosition(key, params);
    //
    //     assertEq(manager.getTickNetLiquidity(key.toId(), -60), 100);
    //     assertEq(manager.getTickNetLiquidity(key.toId(), 60), -100);
    //     assertEq(manager.getTickNetLiquidity(key.toId(), 0), 0);
    // }

    function testGetNextInitializedTickWithinOneWordReturnsCorrectTick() public {
        IPoolManager.PoolKey memory key = IPoolManager.PoolKey({
            currency0: currency0,
            currency1: currency1,
            fee: 100,
            hooks: IHooks(address(0)),
            tickSpacing: 10
        });

        manager.initialize(key, SQRT_RATIO_1_1);
        IPoolManager.ModifyPositionParams memory params = IPoolManager.ModifyPositionParams(-60, 60, 100);
        modifyPositionRouter.modifyPosition(key, params);

        (int24 next, bool initialized) = manager.getNextInitializedTickWithinOneWord(key, 0, false);
        assertEq(next, 60);
        assertEq(initialized, true);

        (next, initialized) = manager.getNextInitializedTickWithinOneWord(key, 0, true);
        assertEq(next, 0);
        assertEq(initialized, false);

        (next, initialized) = manager.getNextInitializedTickWithinOneWord(key, -1, true);
        assertEq(next, -60);
        assertEq(initialized, true);
    }

    fallback() external payable {}
=======
    receive() external payable {}
>>>>>>> 91efa60b
}<|MERGE_RESOLUTION|>--- conflicted
+++ resolved
@@ -209,7 +209,6 @@
         lockTest.lock();
     }
 
-<<<<<<< HEAD
     // function testGetTickNetLiquidityReturnsNetLiquidity() public {
     //     IPoolManager.PoolKey memory key = IPoolManager.PoolKey({
     //         currency0: currency0,
@@ -254,8 +253,5 @@
         assertEq(initialized, true);
     }
 
-    fallback() external payable {}
-=======
     receive() external payable {}
->>>>>>> 91efa60b
 }