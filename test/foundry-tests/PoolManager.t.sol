// SPDX-License-Identifier: UNLICENSED
pragma solidity ^0.8.20;

import {Test} from "forge-std/Test.sol";
import {Vm} from "forge-std/Vm.sol";
import {IHooks} from "../../contracts/interfaces/IHooks.sol";
import {Hooks} from "../../contracts/libraries/Hooks.sol";
import {IPoolManager} from "../../contracts/interfaces/IPoolManager.sol";
import {IFees} from "../../contracts/interfaces/IFees.sol";
import {PoolManager} from "../../contracts/PoolManager.sol";
import {PoolDonateTest} from "../../contracts/test/PoolDonateTest.sol";
import {TickMath} from "../../contracts/libraries/TickMath.sol";
import {Pool} from "../../contracts/libraries/Pool.sol";
import {Deployers} from "./utils/Deployers.sol";
import {TokenFixture} from "./utils/TokenFixture.sol";
import {PoolModifyPositionTest} from "../../contracts/test/PoolModifyPositionTest.sol";
import {Currency, CurrencyLibrary} from "../../contracts/types/Currency.sol";
import {MockERC20} from "solmate/test/utils/mocks/MockERC20.sol";
import {MockHooks} from "../../contracts/test/MockHooks.sol";
import {MockContract} from "../../contracts/test/MockContract.sol";
import {IERC1155Receiver} from "@openzeppelin/contracts/token/ERC1155/IERC1155Receiver.sol";
import {EmptyTestHooks} from "../../contracts/test/EmptyTestHooks.sol";
import {PoolKey} from "../../contracts/types/PoolKey.sol";
import {BalanceDelta} from "../../contracts/types/BalanceDelta.sol";
import {PoolSwapTest} from "../../contracts/test/PoolSwapTest.sol";
import {GasSnapshot} from "forge-gas-snapshot/GasSnapshot.sol";
import {PoolLockTest} from "../../contracts/test/PoolLockTest.sol";
import {PoolId, PoolIdLibrary} from "../../contracts/types/PoolId.sol";
import {
    ProtocolFeeControllerTest,
    InvalidProtocolFeeControllerTest,
    RevertingProtocolFeeControllerTest,
    OverflowProtocolFeeControllerTest,
    InvalidReturnTypeProtocolFeeControllerTest,
    InvalidReturnSizeProtocolFeeControllerTest
} from "../../contracts/test/ProtocolFeeControllerTest.sol";
import {FeeLibrary} from "../../contracts/libraries/FeeLibrary.sol";
import {Position} from "../../contracts/libraries/Position.sol";
import {IProtocolFeeController} from "../../contracts/interfaces/IProtocolFeeController.sol";

contract PoolManagerTest is Test, Deployers, TokenFixture, GasSnapshot, IERC1155Receiver {
    using Hooks for IHooks;
    using Pool for Pool.State;
    using PoolIdLibrary for PoolKey;
    using FeeLibrary for uint24;
    using CurrencyLibrary for Currency;

    event LockAcquired();
    event ProtocolFeeControllerUpdated(address protocolFeeController);
    event Initialize(
        PoolId indexed poolId,
        Currency indexed currency0,
        Currency indexed currency1,
        uint24 fee,
        int24 tickSpacing,
        IHooks hooks
    );
    event ModifyPosition(
        PoolId indexed poolId, address indexed sender, int24 tickLower, int24 tickUpper, int256 liquidityDelta
    );
    event Swap(
        PoolId indexed poolId,
        address indexed sender,
        int128 amount0,
        int128 amount1,
        uint160 sqrtPriceX96,
        uint128 liquidity,
        int24 tick,
        uint24 fee
    );
    event TransferSingle(
        address indexed operator, address indexed from, address indexed to, uint256 id, uint256 amount
    );

    Pool.State state;
    PoolManager manager;
    PoolDonateTest donateRouter;
    PoolModifyPositionTest modifyPositionRouter;
    PoolSwapTest swapRouter;
    PoolLockTest lockTest;
    ProtocolFeeControllerTest protocolFeeController;

    address ADDRESS_ZERO = address(0);
    address EMPTY_HOOKS = address(0xf000000000000000000000000000000000000000);
    address ALL_HOOKS = address(0xff00000000000000000000000000000000000001);
    address MOCK_HOOKS = address(0xfF00000000000000000000000000000000000000);

    function setUp() public {
        initializeTokens();
        manager = Deployers.createFreshManager();
        donateRouter = new PoolDonateTest(manager);
        modifyPositionRouter = new PoolModifyPositionTest(manager);

        lockTest = new PoolLockTest(manager);
        swapRouter = new PoolSwapTest(manager);
        protocolFeeController = new ProtocolFeeControllerTest();

        MockERC20(Currency.unwrap(currency0)).mint(address(this), 10 ether);
        MockERC20(Currency.unwrap(currency1)).mint(address(this), 10 ether);

        MockERC20(Currency.unwrap(currency0)).approve(address(swapRouter), 10 ether);
        MockERC20(Currency.unwrap(currency1)).approve(address(swapRouter), 10 ether);

        MockERC20(Currency.unwrap(currency0)).approve(address(modifyPositionRouter), 10 ether);
        MockERC20(Currency.unwrap(currency1)).approve(address(modifyPositionRouter), 10 ether);

        MockERC20(Currency.unwrap(currency0)).approve(address(donateRouter), 10 ether);
        MockERC20(Currency.unwrap(currency1)).approve(address(donateRouter), 10 ether);
    }

    function testPoolManagerInitialize(PoolKey memory key, uint160 sqrtPriceX96) public {
        // Assumptions tested in Pool.t.sol
        vm.assume(sqrtPriceX96 >= TickMath.MIN_SQRT_RATIO);
        vm.assume(sqrtPriceX96 < TickMath.MAX_SQRT_RATIO);

        // tested in Hooks.t.sol
        key.hooks = IHooks(address(0));

        if (key.fee & FeeLibrary.STATIC_FEE_MASK >= 1000000) {
            vm.expectRevert(abi.encodeWithSelector(IFees.FeeTooLarge.selector));
            manager.initialize(key, sqrtPriceX96, ZERO_BYTES);
        } else if (key.tickSpacing > manager.MAX_TICK_SPACING()) {
            vm.expectRevert(abi.encodeWithSelector(IPoolManager.TickSpacingTooLarge.selector));
            manager.initialize(key, sqrtPriceX96, ZERO_BYTES);
        } else if (key.tickSpacing < manager.MIN_TICK_SPACING()) {
            vm.expectRevert(abi.encodeWithSelector(IPoolManager.TickSpacingTooSmall.selector));
            manager.initialize(key, sqrtPriceX96, ZERO_BYTES);
        } else if (key.currency0 > key.currency1) {
            vm.expectRevert(abi.encodeWithSelector(IPoolManager.CurrenciesInitializedOutOfOrder.selector));
            manager.initialize(key, sqrtPriceX96, ZERO_BYTES);
        } else if (!key.hooks.isValidHookAddress(key.fee)) {
            vm.expectRevert(abi.encodeWithSelector(Hooks.HookAddressNotValid.selector, address(key.hooks)));
            manager.initialize(key, sqrtPriceX96, ZERO_BYTES);
        } else {
            vm.expectEmit(true, true, true, true);
            emit Initialize(key.toId(), key.currency0, key.currency1, key.fee, key.tickSpacing, key.hooks);
            manager.initialize(key, sqrtPriceX96, ZERO_BYTES);

            (Pool.Slot0 memory slot0,,,) = manager.pools(key.toId());
            assertEq(slot0.sqrtPriceX96, sqrtPriceX96);
            assertEq(slot0.protocolFees >> 12, 0);
        }
    }

    function testPoolManagerInitializeForNativeTokens(uint160 sqrtPriceX96) public {
        // Assumptions tested in Pool.t.sol
        vm.assume(sqrtPriceX96 >= TickMath.MIN_SQRT_RATIO);
        vm.assume(sqrtPriceX96 < TickMath.MAX_SQRT_RATIO);
        PoolKey memory key = PoolKey({
            currency0: Currency.wrap(address(0)),
            currency1: currency1,
            fee: 3000,
            hooks: IHooks(address(0)),
            tickSpacing: 60
        });

        vm.expectEmit(true, true, true, true);
        emit Initialize(key.toId(), key.currency0, key.currency1, key.fee, key.tickSpacing, key.hooks);
        manager.initialize(key, sqrtPriceX96, ZERO_BYTES);

        (Pool.Slot0 memory slot0,,,) = manager.pools(key.toId());
        assertEq(slot0.sqrtPriceX96, sqrtPriceX96);
        assertEq(slot0.protocolFees >> 12, 0);
        assertEq(slot0.tick, TickMath.getTickAtSqrtRatio(sqrtPriceX96));
    }

    function testPoolManagerInitializeSucceedsWithHooks(uint160 sqrtPriceX96) public {
        // Assumptions tested in Pool.t.sol
        vm.assume(sqrtPriceX96 >= TickMath.MIN_SQRT_RATIO);
        vm.assume(sqrtPriceX96 < TickMath.MAX_SQRT_RATIO);

        address payable mockAddr = payable(address(uint160(Hooks.BEFORE_INITIALIZE_FLAG | Hooks.AFTER_INITIALIZE_FLAG)));
        address payable hookAddr = payable(MOCK_HOOKS);

        vm.etch(hookAddr, vm.getDeployedCode("EmptyTestHooks.sol:EmptyTestHooks"));
        MockContract mockContract = new MockContract();
        vm.etch(mockAddr, address(mockContract).code);

        MockContract(mockAddr).setImplementation(hookAddr);

        PoolKey memory key =
            PoolKey({currency0: currency0, currency1: currency1, fee: 3000, hooks: IHooks(mockAddr), tickSpacing: 60});

        int24 tick = manager.initialize(key, sqrtPriceX96, ZERO_BYTES);
        (Pool.Slot0 memory slot0,,,) = manager.pools(key.toId());
        assertEq(slot0.sqrtPriceX96, sqrtPriceX96);

        bytes32 beforeSelector = MockHooks.beforeInitialize.selector;
        bytes memory beforeParams = abi.encode(address(this), key, sqrtPriceX96, ZERO_BYTES);

        bytes32 afterSelector = MockHooks.afterInitialize.selector;
        bytes memory afterParams = abi.encode(address(this), key, sqrtPriceX96, tick, ZERO_BYTES);

        assertEq(MockContract(mockAddr).timesCalledSelector(beforeSelector), 1);
        assertTrue(MockContract(mockAddr).calledWithSelector(beforeSelector, beforeParams));
        assertEq(MockContract(mockAddr).timesCalledSelector(afterSelector), 1);
        assertTrue(MockContract(mockAddr).calledWithSelector(afterSelector, afterParams));
    }

    function testPoolManagerInitializeSucceedsWithMaxTickSpacing(uint160 sqrtPriceX96) public {
        // Assumptions tested in Pool.t.sol
        vm.assume(sqrtPriceX96 >= TickMath.MIN_SQRT_RATIO);
        vm.assume(sqrtPriceX96 < TickMath.MAX_SQRT_RATIO);

        PoolKey memory key = PoolKey({
            currency0: currency0,
            currency1: currency1,
            fee: 3000,
            hooks: IHooks(address(0)),
            tickSpacing: manager.MAX_TICK_SPACING()
        });

        vm.expectEmit(true, true, true, true);
        emit Initialize(key.toId(), key.currency0, key.currency1, key.fee, key.tickSpacing, key.hooks);

        manager.initialize(key, sqrtPriceX96, ZERO_BYTES);
    }

    function testPoolManagerInitializeSucceedsWithEmptyHooks(uint160 sqrtPriceX96) public {
        // Assumptions tested in Pool.t.sol
        vm.assume(sqrtPriceX96 >= TickMath.MIN_SQRT_RATIO);
        vm.assume(sqrtPriceX96 < TickMath.MAX_SQRT_RATIO);

        address hookEmptyAddr = EMPTY_HOOKS;

        MockHooks impl = new MockHooks();
        vm.etch(hookEmptyAddr, address(impl).code);
        MockHooks mockHooks = MockHooks(hookEmptyAddr);

        PoolKey memory key =
            PoolKey({currency0: currency0, currency1: currency1, fee: 3000, hooks: mockHooks, tickSpacing: 60});

        manager.initialize(key, sqrtPriceX96, ZERO_BYTES);
        (Pool.Slot0 memory slot0,,,) = manager.pools(key.toId());
        assertEq(slot0.sqrtPriceX96, sqrtPriceX96);
    }

<<<<<<< HEAD
    function testPoolManagerInitializeSucceedsWithInvalidFeeController(uint160 sqrtPriceX96) public {
=======
    function testPoolManagerInitializeRevertsWithIdenticalTokens(uint160 sqrtPriceX96) public {
>>>>>>> 9a5c3237
        // Assumptions tested in Pool.t.sol
        vm.assume(sqrtPriceX96 >= TickMath.MIN_SQRT_RATIO);
        vm.assume(sqrtPriceX96 < TickMath.MAX_SQRT_RATIO);

<<<<<<< HEAD
        address hookEmptyAddr = EMPTY_HOOKS;
        MockHooks impl = new MockHooks();
        vm.etch(hookEmptyAddr, address(impl).code);
        MockHooks mockHooks = MockHooks(hookEmptyAddr);

        PoolKey memory key =
            PoolKey({currency0: currency0, currency1: currency1, fee: 3000, hooks: mockHooks, tickSpacing: 60});

        manager.setProtocolFeeController(new InvalidProtocolFeeControllerTest());
        // expect initialize to succeed even though the controller reverts
        vm.expectEmit(true, true, true, true);
        emit Initialize(key.toId(), key.currency0, key.currency1, key.fee, key.tickSpacing, key.hooks);
        manager.initialize(key, sqrtPriceX96, ZERO_BYTES);
        // protocol fees should default to 0
        (Pool.Slot0 memory slot0,,,) = manager.pools(key.toId());
        assertEq(slot0.protocolFees >> 12, 0);
        assertEq(slot0.protocolFees & 0xFFF, 0);
        // call to setProtocolFees should revert
        vm.expectRevert(IFees.FeeTooLarge.selector);
        manager.setProtocolFees(key);
    }

    function testPoolManagerInitializeSucceedsWithRevertingFeeController(uint160 sqrtPriceX96) public {
        // Assumptions tested in Pool.t.sol
        vm.assume(sqrtPriceX96 >= TickMath.MIN_SQRT_RATIO);
        vm.assume(sqrtPriceX96 < TickMath.MAX_SQRT_RATIO);

        address hookEmptyAddr = EMPTY_HOOKS;
        MockHooks impl = new MockHooks();
        vm.etch(hookEmptyAddr, address(impl).code);
        MockHooks mockHooks = MockHooks(hookEmptyAddr);

        PoolKey memory key =
            PoolKey({currency0: currency0, currency1: currency1, fee: 3000, hooks: mockHooks, tickSpacing: 60});

        manager.setProtocolFeeController(new RevertingProtocolFeeControllerTest());
        // expect initialize to succeed even though the controller reverts
        vm.expectEmit(true, true, true, true);
        emit Initialize(key.toId(), key.currency0, key.currency1, key.fee, key.tickSpacing, key.hooks);
        manager.initialize(key, sqrtPriceX96, ZERO_BYTES);
        // protocol fees should default to 0
        (Pool.Slot0 memory slot0,,,) = manager.pools(key.toId());
        assertEq(slot0.protocolFees >> 12, 0);
        assertEq(slot0.protocolFees & 0xFFF, 0);
    }

    function testPoolManagerInitializeSucceedsWithOverflowFeeController(uint160 sqrtPriceX96) public {
        // Assumptions tested in Pool.t.sol
        vm.assume(sqrtPriceX96 >= TickMath.MIN_SQRT_RATIO);
        vm.assume(sqrtPriceX96 < TickMath.MAX_SQRT_RATIO);

        address hookEmptyAddr = EMPTY_HOOKS;
        MockHooks impl = new MockHooks();
        vm.etch(hookEmptyAddr, address(impl).code);
        MockHooks mockHooks = MockHooks(hookEmptyAddr);

        PoolKey memory key =
            PoolKey({currency0: currency0, currency1: currency1, fee: 3000, hooks: mockHooks, tickSpacing: 60});

        manager.setProtocolFeeController(new OverflowProtocolFeeControllerTest());
        // expect initialize to succeed
        vm.expectEmit(true, true, true, true);
        emit Initialize(key.toId(), key.currency0, key.currency1, key.fee, key.tickSpacing, key.hooks);
        manager.initialize(key, sqrtPriceX96, ZERO_BYTES);
        // protocol fees should default to 0
        (Pool.Slot0 memory slot0,,,) = manager.pools(key.toId());
        assertEq(slot0.protocolFees >> 12, 0);
        assertEq(slot0.protocolFees & 0xFFF, 0);
    }

    function testPoolManagerInitializeSucceedsWithWrongReturnTypeFeeController(uint160 sqrtPriceX96) public {
        // Assumptions tested in Pool.t.sol
        vm.assume(sqrtPriceX96 >= TickMath.MIN_SQRT_RATIO);
        vm.assume(sqrtPriceX96 < TickMath.MAX_SQRT_RATIO);
        address hookEmptyAddr = EMPTY_HOOKS;
        MockHooks impl = new MockHooks();
        vm.etch(hookEmptyAddr, address(impl).code);
        MockHooks mockHooks = MockHooks(hookEmptyAddr);

        PoolKey memory key =
            PoolKey({currency0: currency0, currency1: currency1, fee: 3000, hooks: mockHooks, tickSpacing: 60});

        manager.setProtocolFeeController(new InvalidReturnTypeProtocolFeeControllerTest());
        // expect initialize to succeed
        vm.expectEmit(true, true, true, true);
        emit Initialize(key.toId(), key.currency0, key.currency1, key.fee, key.tickSpacing, key.hooks);
        manager.initialize(key, sqrtPriceX96, ZERO_BYTES);
        // protocol fees should default to 0
        (Pool.Slot0 memory slot0,,,) = manager.pools(key.toId());
        assertEq(slot0.protocolFees >> 12, 0);
        assertEq(slot0.protocolFees & 0xFFF, 0);
    }

    function testPoolManagerInitializeSucceedsWithWrongReturnSizeFeeController(uint160 sqrtPriceX96) public {
        // Assumptions tested in Pool.t.sol
        vm.assume(sqrtPriceX96 >= TickMath.MIN_SQRT_RATIO);
        vm.assume(sqrtPriceX96 < TickMath.MAX_SQRT_RATIO);
        address hookEmptyAddr = EMPTY_HOOKS;
        MockHooks impl = new MockHooks();
        vm.etch(hookEmptyAddr, address(impl).code);
        MockHooks mockHooks = MockHooks(hookEmptyAddr);

        PoolKey memory key =
            PoolKey({currency0: currency0, currency1: currency1, fee: 3000, hooks: mockHooks, tickSpacing: 60});

        manager.setProtocolFeeController(new InvalidReturnSizeProtocolFeeControllerTest());
        // expect initialize to succeed
        vm.expectEmit(true, true, true, true);
        emit Initialize(key.toId(), key.currency0, key.currency1, key.fee, key.tickSpacing, key.hooks);
        manager.initialize(key, sqrtPriceX96, ZERO_BYTES);
        // protocol fees should default to 0
        (Pool.Slot0 memory slot0,,,) = manager.pools(key.toId());
        assertEq(slot0.protocolFees >> 12, 0);
        assertEq(slot0.protocolFees & 0xFFF, 0);
    }

    function testPoolManagerInitializeSucceedsAndSetsHookFeeIfControllerReverts(uint160 sqrtPriceX96) public {
        // Assumptions tested in Pool.t.sol
        vm.assume(sqrtPriceX96 >= TickMath.MIN_SQRT_RATIO);
        vm.assume(sqrtPriceX96 < TickMath.MAX_SQRT_RATIO);

        address payable mockAddr = payable(address(uint160(Hooks.BEFORE_INITIALIZE_FLAG | Hooks.AFTER_INITIALIZE_FLAG)));

        address hookAddr = address(99); // can't be a zero address, but does not have to have any other hook flags specified
        MockHooks impl = new MockHooks();
        vm.etch(hookAddr, address(impl).code);
        MockHooks hook = MockHooks(hookAddr);

        PoolKey memory key = PoolKey({
            currency0: currency0,
            currency1: currency1,
            fee: FeeLibrary.HOOK_SWAP_FEE_FLAG | uint24(3000),
            hooks: hook,
            tickSpacing: 60
        });

        manager.setProtocolFeeController(new RevertingProtocolFeeControllerTest());
        // expect initialize to succeed even though the controller reverts
        int24 tick = manager.initialize(key, sqrtPriceX96, ZERO_BYTES);
        (Pool.Slot0 memory slot0,,,) = manager.pools(key.toId());
        assertEq(slot0.sqrtPriceX96, sqrtPriceX96);
        // protocol fees should default to 0
        assertEq(slot0.protocolFees >> 12, 0);
        // hook fees can still be set
        assertEq(uint16(slot0.hookFees >> 12), 0);
        hook.setSwapFee(key, 3000);
        manager.setHookFees(key);

        (slot0,,,) = manager.pools(key.toId());
        assertEq(uint16(slot0.hookFees >> 12), 3000);
=======
        // Both currencies are currency0
        PoolKey memory key =
            PoolKey({currency0: currency0, currency1: currency0, fee: 3000, hooks: IHooks(address(0)), tickSpacing: 60});

        vm.expectRevert(IPoolManager.CurrenciesInitializedOutOfOrder.selector);
        manager.initialize(key, sqrtPriceX96, ZERO_BYTES);
>>>>>>> 9a5c3237
    }

    function testPoolManagerInitializeRevertsWithSameTokenCombo(uint160 sqrtPriceX96) public {
        // Assumptions tested in Pool.t.sol
        vm.assume(sqrtPriceX96 >= TickMath.MIN_SQRT_RATIO);
        vm.assume(sqrtPriceX96 < TickMath.MAX_SQRT_RATIO);

        PoolKey memory key =
            PoolKey({currency0: currency0, currency1: currency1, fee: 3000, hooks: IHooks(address(0)), tickSpacing: 60});

        PoolKey memory keyInvertedCurrency =
            PoolKey({currency0: currency1, currency1: currency0, fee: 3000, hooks: IHooks(address(0)), tickSpacing: 60});

        manager.initialize(key, sqrtPriceX96, ZERO_BYTES);
        vm.expectRevert(IPoolManager.CurrenciesInitializedOutOfOrder.selector);
        manager.initialize(keyInvertedCurrency, sqrtPriceX96, ZERO_BYTES);
    }

    function testPoolManagerInitializeRevertsWhenPoolAlreadyInitialized(uint160 sqrtPriceX96) public {
        // Assumptions tested in Pool.t.sol
        vm.assume(sqrtPriceX96 >= TickMath.MIN_SQRT_RATIO);
        vm.assume(sqrtPriceX96 < TickMath.MAX_SQRT_RATIO);

        PoolKey memory key =
            PoolKey({currency0: currency0, currency1: currency1, fee: 3000, hooks: IHooks(address(0)), tickSpacing: 60});

        manager.initialize(key, sqrtPriceX96, ZERO_BYTES);
        vm.expectRevert(Pool.PoolAlreadyInitialized.selector);
        manager.initialize(key, sqrtPriceX96, ZERO_BYTES);
    }

    function testPoolManagerInitializeFailsWithIncorrectSelectors() public {
        address hookAddr = address(uint160(Hooks.BEFORE_INITIALIZE_FLAG | Hooks.AFTER_INITIALIZE_FLAG));

        MockHooks impl = new MockHooks();
        vm.etch(hookAddr, address(impl).code);
        MockHooks mockHooks = MockHooks(hookAddr);

        PoolKey memory key =
            PoolKey({currency0: currency0, currency1: currency1, fee: 100, hooks: mockHooks, tickSpacing: 10});

        mockHooks.setReturnValue(mockHooks.beforeInitialize.selector, bytes4(0xdeadbeef));
        mockHooks.setReturnValue(mockHooks.afterInitialize.selector, bytes4(0xdeadbeef));

        // Fails at beforeInitialize hook.
        vm.expectRevert(Hooks.InvalidHookResponse.selector);
        manager.initialize(key, SQRT_RATIO_1_1, ZERO_BYTES);

        // Fail at afterInitialize hook.
        mockHooks.setReturnValue(mockHooks.beforeInitialize.selector, mockHooks.beforeInitialize.selector);
        vm.expectRevert(Hooks.InvalidHookResponse.selector);
        manager.initialize(key, SQRT_RATIO_1_1, ZERO_BYTES);
    }

    function testPoolManagerInitializeSucceedsWithCorrectSelectors() public {
        address hookAddr = address(uint160(Hooks.BEFORE_INITIALIZE_FLAG | Hooks.AFTER_INITIALIZE_FLAG));

        MockHooks impl = new MockHooks();
        vm.etch(hookAddr, address(impl).code);
        MockHooks mockHooks = MockHooks(hookAddr);

        PoolKey memory key =
            PoolKey({currency0: currency0, currency1: currency1, fee: 100, hooks: mockHooks, tickSpacing: 10});

        mockHooks.setReturnValue(mockHooks.beforeInitialize.selector, mockHooks.beforeInitialize.selector);
        mockHooks.setReturnValue(mockHooks.afterInitialize.selector, mockHooks.afterInitialize.selector);

        vm.expectEmit(true, true, true, true);
        emit Initialize(key.toId(), key.currency0, key.currency1, key.fee, key.tickSpacing, key.hooks);

        manager.initialize(key, SQRT_RATIO_1_1, ZERO_BYTES);
    }

    function testPoolManagerInitializeFailsIfTickSpaceTooLarge(uint160 sqrtPriceX96) public {
        // Assumptions tested in Pool.t.sol
        vm.assume(sqrtPriceX96 >= TickMath.MIN_SQRT_RATIO);
        vm.assume(sqrtPriceX96 < TickMath.MAX_SQRT_RATIO);

        PoolKey memory key = PoolKey({
            currency0: currency0,
            currency1: currency1,
            fee: 3000,
            hooks: IHooks(address(0)),
            tickSpacing: manager.MAX_TICK_SPACING() + 1
        });

        vm.expectRevert(abi.encodeWithSelector(IPoolManager.TickSpacingTooLarge.selector));
        manager.initialize(key, sqrtPriceX96, ZERO_BYTES);
    }

    function testPoolManagerInitializeFailsIfTickSpaceZero(uint160 sqrtPriceX96) public {
        // Assumptions tested in Pool.t.sol
        vm.assume(sqrtPriceX96 >= TickMath.MIN_SQRT_RATIO);
        vm.assume(sqrtPriceX96 < TickMath.MAX_SQRT_RATIO);

        PoolKey memory key =
            PoolKey({currency0: currency0, currency1: currency1, fee: 3000, hooks: IHooks(address(0)), tickSpacing: 0});

        vm.expectRevert(abi.encodeWithSelector(IPoolManager.TickSpacingTooSmall.selector));
        manager.initialize(key, sqrtPriceX96, ZERO_BYTES);
    }

    function testPoolManagerInitializeFailsIfTickSpaceNeg(uint160 sqrtPriceX96) public {
        // Assumptions tested in Pool.t.sol
        vm.assume(sqrtPriceX96 >= TickMath.MIN_SQRT_RATIO);
        vm.assume(sqrtPriceX96 < TickMath.MAX_SQRT_RATIO);

        PoolKey memory key =
            PoolKey({currency0: currency0, currency1: currency1, fee: 3000, hooks: IHooks(address(0)), tickSpacing: -1});

        vm.expectRevert(abi.encodeWithSelector(IPoolManager.TickSpacingTooSmall.selector));
        manager.initialize(key, sqrtPriceX96, ZERO_BYTES);
    }

    function testPoolManagerFeeControllerSet() public {
        assertEq(address(manager.protocolFeeController()), address(0));
        vm.expectEmit(false, false, false, true, address(manager));
        emit ProtocolFeeControllerUpdated(address(protocolFeeController));
        manager.setProtocolFeeController(protocolFeeController);
        assertEq(address(manager.protocolFeeController()), address(protocolFeeController));
    }

    function testPoolManagerFetchFeeWhenController(uint160 sqrtPriceX96) public {
        // Assumptions tested in Pool.t.sol
        vm.assume(sqrtPriceX96 >= TickMath.MIN_SQRT_RATIO);
        vm.assume(sqrtPriceX96 < TickMath.MAX_SQRT_RATIO);

        PoolKey memory key =
            PoolKey({currency0: currency0, currency1: currency1, fee: 3000, hooks: IHooks(address(0)), tickSpacing: 60});

        manager.setProtocolFeeController(protocolFeeController);

        uint16 poolProtocolFee = 4;
        protocolFeeController.setSwapFeeForPool(key.toId(), poolProtocolFee);

        manager.initialize(key, sqrtPriceX96, ZERO_BYTES);

        (Pool.Slot0 memory slot0,,,) = manager.pools(key.toId());
        assertEq(slot0.sqrtPriceX96, sqrtPriceX96);
        assertEq(slot0.protocolFees >> 12, poolProtocolFee);
    }

    function testGasPoolManagerInitialize() public {
        PoolKey memory key =
            PoolKey({currency0: currency0, currency1: currency1, fee: 3000, hooks: IHooks(address(0)), tickSpacing: 60});

        snapStart("initialize");
        manager.initialize(key, SQRT_RATIO_1_1, ZERO_BYTES);
        snapEnd();
    }

    function testMintFailsIfNotInitialized() public {
        PoolKey memory key =
            PoolKey({currency0: currency0, currency1: currency1, fee: 3000, hooks: IHooks(address(0)), tickSpacing: 60});
        vm.expectRevert();
        modifyPositionRouter.modifyPosition(
            key, IPoolManager.ModifyPositionParams({tickLower: 0, tickUpper: 60, liquidityDelta: 100}), ZERO_BYTES
        );
    }

    function testMintSucceedsIfInitialized(uint160 sqrtPriceX96) public {
        vm.assume(sqrtPriceX96 >= TickMath.MIN_SQRT_RATIO);
        vm.assume(sqrtPriceX96 < TickMath.MAX_SQRT_RATIO);

        PoolKey memory key =
            PoolKey({currency0: currency0, currency1: currency1, fee: 3000, hooks: IHooks(address(0)), tickSpacing: 60});

        manager.initialize(key, sqrtPriceX96, ZERO_BYTES);

        vm.expectEmit(true, true, true, true);
        emit ModifyPosition(key.toId(), address(modifyPositionRouter), 0, 60, 100);

        modifyPositionRouter.modifyPosition(
            key, IPoolManager.ModifyPositionParams({tickLower: 0, tickUpper: 60, liquidityDelta: 100}), ZERO_BYTES
        );
    }

    function testMintSucceedsForNativeTokensIfInitialized(uint160 sqrtPriceX96) public {
        vm.assume(sqrtPriceX96 >= TickMath.MIN_SQRT_RATIO);
        vm.assume(sqrtPriceX96 < TickMath.MAX_SQRT_RATIO);

        PoolKey memory key = PoolKey({
            currency0: Currency.wrap(address(0)),
            currency1: currency1,
            fee: 3000,
            hooks: IHooks(address(0)),
            tickSpacing: 60
        });

        manager.initialize(key, sqrtPriceX96, ZERO_BYTES);
        vm.expectEmit(true, true, true, true);
        emit ModifyPosition(key.toId(), address(modifyPositionRouter), 0, 60, 100);

        modifyPositionRouter.modifyPosition{value: 100}(
            key, IPoolManager.ModifyPositionParams({tickLower: 0, tickUpper: 60, liquidityDelta: 100}), ZERO_BYTES
        );
    }

    function testMintSucceedsWithHooksIfInitialized(uint160 sqrtPriceX96) public {
        vm.assume(sqrtPriceX96 >= TickMath.MIN_SQRT_RATIO);
        vm.assume(sqrtPriceX96 < TickMath.MAX_SQRT_RATIO);

        address payable mockAddr =
            payable(address(uint160(Hooks.BEFORE_MODIFY_POSITION_FLAG | Hooks.AFTER_MODIFY_POSITION_FLAG)));
        address payable hookAddr = payable(MOCK_HOOKS);

        vm.etch(hookAddr, vm.getDeployedCode("EmptyTestHooks.sol:EmptyTestHooks"));
        MockContract mockContract = new MockContract();
        vm.etch(mockAddr, address(mockContract).code);

        MockContract(mockAddr).setImplementation(hookAddr);

        PoolKey memory key =
            PoolKey({currency0: currency0, currency1: currency1, fee: 3000, hooks: IHooks(mockAddr), tickSpacing: 60});

        IPoolManager.ModifyPositionParams memory params =
            IPoolManager.ModifyPositionParams({tickLower: 0, tickUpper: 60, liquidityDelta: 100});

        manager.initialize(key, sqrtPriceX96, ZERO_BYTES);

        BalanceDelta balanceDelta = modifyPositionRouter.modifyPosition(key, params, ZERO_BYTES);

        bytes32 beforeSelector = MockHooks.beforeModifyPosition.selector;
        bytes memory beforeParams = abi.encode(address(modifyPositionRouter), key, params, ZERO_BYTES);
        bytes32 afterSelector = MockHooks.afterModifyPosition.selector;
        bytes memory afterParams = abi.encode(address(modifyPositionRouter), key, params, balanceDelta, ZERO_BYTES);

        assertEq(MockContract(mockAddr).timesCalledSelector(beforeSelector), 1);
        assertTrue(MockContract(mockAddr).calledWithSelector(beforeSelector, beforeParams));
        assertEq(MockContract(mockAddr).timesCalledSelector(afterSelector), 1);
        assertTrue(MockContract(mockAddr).calledWithSelector(afterSelector, afterParams));
    }

    function testMintFailsWithIncorrectSelectors() public {
        address hookAddr = address(uint160(Hooks.BEFORE_MODIFY_POSITION_FLAG | Hooks.AFTER_MODIFY_POSITION_FLAG));

        MockHooks impl = new MockHooks();
        vm.etch(hookAddr, address(impl).code);
        MockHooks mockHooks = MockHooks(hookAddr);

        PoolKey memory key =
            PoolKey({currency0: currency0, currency1: currency1, fee: 100, hooks: mockHooks, tickSpacing: 10});

        IPoolManager.ModifyPositionParams memory params =
            IPoolManager.ModifyPositionParams({tickLower: 0, tickUpper: 60, liquidityDelta: 100});

        manager.initialize(key, SQRT_RATIO_1_1, ZERO_BYTES);

        mockHooks.setReturnValue(mockHooks.beforeModifyPosition.selector, bytes4(0xdeadbeef));
        mockHooks.setReturnValue(mockHooks.afterModifyPosition.selector, bytes4(0xdeadbeef));

        // Fails at beforeModifyPosition hook.
        vm.expectRevert(Hooks.InvalidHookResponse.selector);
        modifyPositionRouter.modifyPosition(key, params, ZERO_BYTES);

        // Fail at afterModifyPosition hook.
        mockHooks.setReturnValue(mockHooks.beforeModifyPosition.selector, mockHooks.beforeModifyPosition.selector);
        vm.expectRevert(Hooks.InvalidHookResponse.selector);
        modifyPositionRouter.modifyPosition(key, params, ZERO_BYTES);
    }

    function testMintSucceedsWithCorrectSelectors() public {
        address hookAddr = address(uint160(Hooks.BEFORE_MODIFY_POSITION_FLAG | Hooks.AFTER_MODIFY_POSITION_FLAG));

        MockHooks impl = new MockHooks();
        vm.etch(hookAddr, address(impl).code);
        MockHooks mockHooks = MockHooks(hookAddr);

        PoolKey memory key =
            PoolKey({currency0: currency0, currency1: currency1, fee: 100, hooks: mockHooks, tickSpacing: 10});

        IPoolManager.ModifyPositionParams memory params =
            IPoolManager.ModifyPositionParams({tickLower: 0, tickUpper: 60, liquidityDelta: 100});

        manager.initialize(key, SQRT_RATIO_1_1, ZERO_BYTES);

        mockHooks.setReturnValue(mockHooks.beforeModifyPosition.selector, mockHooks.beforeModifyPosition.selector);
        mockHooks.setReturnValue(mockHooks.afterModifyPosition.selector, mockHooks.afterModifyPosition.selector);

        vm.expectEmit(true, true, true, true);
        emit ModifyPosition(key.toId(), address(modifyPositionRouter), 0, 60, 100);

        modifyPositionRouter.modifyPosition(key, params, ZERO_BYTES);
    }

    function testGasMint() public {
        PoolKey memory key =
            PoolKey({currency0: currency0, currency1: currency1, fee: 3000, hooks: IHooks(address(0)), tickSpacing: 60});

        manager.initialize(key, SQRT_RATIO_1_1, ZERO_BYTES);

        snapStart("mint");
        modifyPositionRouter.modifyPosition(
            key, IPoolManager.ModifyPositionParams({tickLower: 0, tickUpper: 60, liquidityDelta: 100}), ZERO_BYTES
        );
        snapEnd();
    }

    function testGasMintWithNative() public {
        PoolKey memory key = PoolKey({
            currency0: Currency.wrap(address(0)),
            currency1: currency1,
            fee: 3000,
            hooks: IHooks(address(0)),
            tickSpacing: 60
        });

        manager.initialize(key, SQRT_RATIO_1_1, ZERO_BYTES);

        snapStart("mint with native token");
        modifyPositionRouter.modifyPosition{value: 100}(
            key, IPoolManager.ModifyPositionParams({tickLower: 0, tickUpper: 60, liquidityDelta: 100}), ZERO_BYTES
        );
        snapEnd();
    }

    function testGasMintWithHooks() public {
        address hookEmptyAddr = EMPTY_HOOKS;
        MockHooks impl = new MockHooks();
        vm.etch(hookEmptyAddr, address(impl).code);
        MockHooks mockHooks = MockHooks(hookEmptyAddr);

        PoolKey memory key =
            PoolKey({currency0: currency0, currency1: currency1, fee: 3000, hooks: mockHooks, tickSpacing: 60});

        manager.initialize(key, SQRT_RATIO_1_1, ZERO_BYTES);

        snapStart("mint with empty hook");
        modifyPositionRouter.modifyPosition(
            key, IPoolManager.ModifyPositionParams({tickLower: 0, tickUpper: 60, liquidityDelta: 100}), ZERO_BYTES
        );
        snapEnd();
    }

    function testSwapFailsIfNotInitialized(uint160 sqrtPriceX96) public {
        vm.assume(sqrtPriceX96 >= TickMath.MIN_SQRT_RATIO);
        vm.assume(sqrtPriceX96 < TickMath.MAX_SQRT_RATIO);

        PoolKey memory key =
            PoolKey({currency0: currency0, currency1: currency1, fee: 3000, hooks: IHooks(address(0)), tickSpacing: 60});

        IPoolManager.SwapParams memory params =
            IPoolManager.SwapParams({zeroForOne: true, amountSpecified: 100, sqrtPriceLimitX96: sqrtPriceX96});

        PoolSwapTest.TestSettings memory testSettings =
            PoolSwapTest.TestSettings({withdrawTokens: true, settleUsingTransfer: true});

        vm.expectRevert();
        swapRouter.swap(key, params, testSettings, ZERO_BYTES);
    }

    function testSwapSucceedsIfInitialized() public {
        PoolKey memory key =
            PoolKey({currency0: currency0, currency1: currency1, fee: 3000, hooks: IHooks(address(0)), tickSpacing: 60});

        IPoolManager.SwapParams memory params =
            IPoolManager.SwapParams({zeroForOne: true, amountSpecified: 100, sqrtPriceLimitX96: SQRT_RATIO_1_2});

        PoolSwapTest.TestSettings memory testSettings =
            PoolSwapTest.TestSettings({withdrawTokens: false, settleUsingTransfer: false});

        manager.initialize(key, SQRT_RATIO_1_1, ZERO_BYTES);

        vm.expectEmit(true, true, true, true);
        emit Swap(key.toId(), address(swapRouter), 0, 0, SQRT_RATIO_1_2, 0, -6932, 3000);

        swapRouter.swap(key, params, testSettings, ZERO_BYTES);
    }

    function testSwapSucceedsWithNativeTokensIfInitialized() public {
        PoolKey memory key = PoolKey({
            currency0: Currency.wrap(address(0)),
            currency1: currency1,
            fee: 3000,
            hooks: IHooks(address(0)),
            tickSpacing: 60
        });

        IPoolManager.SwapParams memory params =
            IPoolManager.SwapParams({zeroForOne: true, amountSpecified: 100, sqrtPriceLimitX96: SQRT_RATIO_1_2});

        PoolSwapTest.TestSettings memory testSettings =
            PoolSwapTest.TestSettings({withdrawTokens: false, settleUsingTransfer: false});

        manager.initialize(key, SQRT_RATIO_1_1, ZERO_BYTES);

        vm.expectEmit(true, true, true, true);
        emit Swap(key.toId(), address(swapRouter), 0, 0, SQRT_RATIO_1_2, 0, -6932, 3000);

        swapRouter.swap(key, params, testSettings, ZERO_BYTES);
    }

    function testSwapSucceedsWithHooksIfInitialized() public {
        address payable mockAddr = payable(address(uint160(Hooks.BEFORE_SWAP_FLAG | Hooks.AFTER_SWAP_FLAG)));
        address payable hookAddr = payable(MOCK_HOOKS);

        vm.etch(hookAddr, vm.getDeployedCode("EmptyTestHooks.sol:EmptyTestHooks"));
        MockContract mockContract = new MockContract();
        vm.etch(mockAddr, address(mockContract).code);

        MockContract(mockAddr).setImplementation(hookAddr);

        PoolKey memory key =
            PoolKey({currency0: currency0, currency1: currency1, fee: 3000, hooks: IHooks(mockAddr), tickSpacing: 60});

        IPoolManager.SwapParams memory params =
            IPoolManager.SwapParams({zeroForOne: true, amountSpecified: 100, sqrtPriceLimitX96: SQRT_RATIO_1_2});

        PoolSwapTest.TestSettings memory testSettings =
            PoolSwapTest.TestSettings({withdrawTokens: false, settleUsingTransfer: false});

        manager.initialize(key, SQRT_RATIO_1_1, ZERO_BYTES);

        BalanceDelta balanceDelta = swapRouter.swap(key, params, testSettings, ZERO_BYTES);

        bytes32 beforeSelector = MockHooks.beforeSwap.selector;
        bytes memory beforeParams = abi.encode(address(swapRouter), key, params, ZERO_BYTES);

        bytes32 afterSelector = MockHooks.afterSwap.selector;
        bytes memory afterParams = abi.encode(address(swapRouter), key, params, balanceDelta, ZERO_BYTES);

        assertEq(MockContract(mockAddr).timesCalledSelector(beforeSelector), 1);
        assertTrue(MockContract(mockAddr).calledWithSelector(beforeSelector, beforeParams));
        assertEq(MockContract(mockAddr).timesCalledSelector(afterSelector), 1);
        assertTrue(MockContract(mockAddr).calledWithSelector(afterSelector, afterParams));
    }

    function testSwapFailsWithIncorrectSelectors() public {
        address hookAddr = address(uint160(Hooks.BEFORE_SWAP_FLAG | Hooks.AFTER_SWAP_FLAG));

        MockHooks impl = new MockHooks();
        vm.etch(hookAddr, address(impl).code);
        MockHooks mockHooks = MockHooks(hookAddr);

        PoolKey memory key =
            PoolKey({currency0: currency0, currency1: currency1, fee: 100, hooks: mockHooks, tickSpacing: 10});

        IPoolManager.ModifyPositionParams memory params =
            IPoolManager.ModifyPositionParams({tickLower: 0, tickUpper: 60, liquidityDelta: 100});

        IPoolManager.SwapParams memory swapParams =
            IPoolManager.SwapParams({zeroForOne: true, amountSpecified: 10, sqrtPriceLimitX96: SQRT_RATIO_1_2});

        PoolSwapTest.TestSettings memory testSettings =
            PoolSwapTest.TestSettings({withdrawTokens: false, settleUsingTransfer: false});

        manager.initialize(key, SQRT_RATIO_1_1, ZERO_BYTES);
        modifyPositionRouter.modifyPosition(key, params, ZERO_BYTES);

        mockHooks.setReturnValue(mockHooks.beforeSwap.selector, bytes4(0xdeadbeef));
        mockHooks.setReturnValue(mockHooks.afterSwap.selector, bytes4(0xdeadbeef));

        // Fails at beforeModifyPosition hook.
        vm.expectRevert(Hooks.InvalidHookResponse.selector);
        swapRouter.swap(key, swapParams, testSettings, ZERO_BYTES);

        // Fail at afterModifyPosition hook.
        mockHooks.setReturnValue(mockHooks.beforeSwap.selector, mockHooks.beforeSwap.selector);
        vm.expectRevert(Hooks.InvalidHookResponse.selector);
        swapRouter.swap(key, swapParams, testSettings, ZERO_BYTES);
    }

    function testSwapSucceedsWithCorrectSelectors() public {
        address hookAddr = address(uint160(Hooks.BEFORE_SWAP_FLAG | Hooks.AFTER_SWAP_FLAG));

        MockHooks impl = new MockHooks();
        vm.etch(hookAddr, address(impl).code);
        MockHooks mockHooks = MockHooks(hookAddr);

        PoolKey memory key =
            PoolKey({currency0: currency0, currency1: currency1, fee: 100, hooks: mockHooks, tickSpacing: 10});

        IPoolManager.ModifyPositionParams memory params =
            IPoolManager.ModifyPositionParams({tickLower: 0, tickUpper: 60, liquidityDelta: 100});

        IPoolManager.SwapParams memory swapParams =
            IPoolManager.SwapParams({zeroForOne: true, amountSpecified: 10, sqrtPriceLimitX96: SQRT_RATIO_1_2});

        PoolSwapTest.TestSettings memory testSettings =
            PoolSwapTest.TestSettings({withdrawTokens: false, settleUsingTransfer: false});

        manager.initialize(key, SQRT_RATIO_1_1, ZERO_BYTES);
        modifyPositionRouter.modifyPosition(key, params, ZERO_BYTES);

        mockHooks.setReturnValue(mockHooks.beforeSwap.selector, mockHooks.beforeSwap.selector);
        mockHooks.setReturnValue(mockHooks.afterSwap.selector, mockHooks.afterSwap.selector);

        vm.expectEmit(true, true, true, true);
        emit Swap(key.toId(), address(swapRouter), 0, 0, SQRT_RATIO_1_2, 0, -6932, 100);

        swapRouter.swap(key, swapParams, testSettings, ZERO_BYTES);
    }

    function testGasSwap() public {
        PoolKey memory key =
            PoolKey({currency0: currency0, currency1: currency1, fee: 3000, hooks: IHooks(address(0)), tickSpacing: 60});

        IPoolManager.SwapParams memory params =
            IPoolManager.SwapParams({zeroForOne: true, amountSpecified: 100, sqrtPriceLimitX96: SQRT_RATIO_1_2});

        PoolSwapTest.TestSettings memory testSettings =
            PoolSwapTest.TestSettings({withdrawTokens: true, settleUsingTransfer: true});

        manager.initialize(key, SQRT_RATIO_1_1, ZERO_BYTES);
        swapRouter.swap(key, params, testSettings, ZERO_BYTES);

        params = IPoolManager.SwapParams({zeroForOne: true, amountSpecified: 100, sqrtPriceLimitX96: SQRT_RATIO_1_4});
        testSettings = PoolSwapTest.TestSettings({withdrawTokens: false, settleUsingTransfer: false});

        snapStart("simple swap");
        swapRouter.swap(key, params, testSettings, ZERO_BYTES);
        snapEnd();
    }

    function testGasSwapWithNative() public {
        PoolKey memory key =
            PoolKey({currency0: currency0, currency1: currency1, fee: 3000, hooks: IHooks(address(0)), tickSpacing: 60});

        IPoolManager.SwapParams memory params =
            IPoolManager.SwapParams({zeroForOne: true, amountSpecified: 100, sqrtPriceLimitX96: SQRT_RATIO_1_2});

        PoolSwapTest.TestSettings memory testSettings =
            PoolSwapTest.TestSettings({withdrawTokens: true, settleUsingTransfer: true});

        manager.initialize(key, SQRT_RATIO_1_1, ZERO_BYTES);
        swapRouter.swap(key, params, testSettings, ZERO_BYTES);

        params = IPoolManager.SwapParams({zeroForOne: true, amountSpecified: 100, sqrtPriceLimitX96: SQRT_RATIO_1_4});
        testSettings = PoolSwapTest.TestSettings({withdrawTokens: false, settleUsingTransfer: false});

        snapStart("swap with native");
        swapRouter.swap(key, params, testSettings, ZERO_BYTES);
        snapEnd();
    }

    function testGasSwapWithHooks() public {
        address hookEmptyAddr = EMPTY_HOOKS;

        MockHooks impl = new MockHooks();
        vm.etch(hookEmptyAddr, address(impl).code);
        MockHooks mockHooks = MockHooks(hookEmptyAddr);

        PoolKey memory key =
            PoolKey({currency0: currency0, currency1: currency1, fee: 3000, hooks: mockHooks, tickSpacing: 60});

        IPoolManager.SwapParams memory params =
            IPoolManager.SwapParams({zeroForOne: true, amountSpecified: 100, sqrtPriceLimitX96: SQRT_RATIO_1_2});

        PoolSwapTest.TestSettings memory testSettings =
            PoolSwapTest.TestSettings({withdrawTokens: true, settleUsingTransfer: true});

        manager.initialize(key, SQRT_RATIO_1_1, ZERO_BYTES);
        swapRouter.swap(key, params, testSettings, ZERO_BYTES);

        params = IPoolManager.SwapParams({zeroForOne: true, amountSpecified: 100, sqrtPriceLimitX96: SQRT_RATIO_1_4});
        testSettings = PoolSwapTest.TestSettings({withdrawTokens: true, settleUsingTransfer: true});

        snapStart("swap with hooks");
        swapRouter.swap(key, params, testSettings, ZERO_BYTES);
        snapEnd();
    }

    function testSwapMintERC1155IfOutputNotTaken() public {
        PoolKey memory key =
            PoolKey({currency0: currency0, currency1: currency1, fee: 3000, hooks: IHooks(address(0)), tickSpacing: 60});

        IPoolManager.SwapParams memory params =
            IPoolManager.SwapParams({zeroForOne: true, amountSpecified: 100, sqrtPriceLimitX96: SQRT_RATIO_1_2});

        PoolSwapTest.TestSettings memory testSettings =
            PoolSwapTest.TestSettings({withdrawTokens: false, settleUsingTransfer: true});

        manager.initialize(key, SQRT_RATIO_1_1, ZERO_BYTES);
        modifyPositionRouter.modifyPosition(
            key,
            IPoolManager.ModifyPositionParams({tickLower: -120, tickUpper: 120, liquidityDelta: 1000000000000000000}),
            ZERO_BYTES
        );

        vm.expectEmit(true, true, true, true);
        emit TransferSingle(address(swapRouter), address(0), address(this), CurrencyLibrary.toId(currency1), 98);
        swapRouter.swap(key, params, testSettings, ZERO_BYTES);

        uint256 erc1155Balance = manager.balanceOf(address(this), CurrencyLibrary.toId(currency1));
        assertEq(erc1155Balance, 98);
    }

    function testSwapUse1155AsInput() public {
        PoolKey memory key =
            PoolKey({currency0: currency0, currency1: currency1, fee: 3000, hooks: IHooks(address(0)), tickSpacing: 60});

        IPoolManager.SwapParams memory params =
            IPoolManager.SwapParams({zeroForOne: true, amountSpecified: 100, sqrtPriceLimitX96: SQRT_RATIO_1_2});

        PoolSwapTest.TestSettings memory testSettings =
            PoolSwapTest.TestSettings({withdrawTokens: false, settleUsingTransfer: true});

        manager.initialize(key, SQRT_RATIO_1_1, ZERO_BYTES);
        modifyPositionRouter.modifyPosition(
            key,
            IPoolManager.ModifyPositionParams({tickLower: -120, tickUpper: 120, liquidityDelta: 1000000000000000000}),
            ZERO_BYTES
        );
        vm.expectEmit(true, true, true, true);
        emit TransferSingle(address(swapRouter), address(0), address(this), CurrencyLibrary.toId(currency1), 98);
        swapRouter.swap(key, params, testSettings, ZERO_BYTES);

        uint256 erc1155Balance = manager.balanceOf(address(this), uint256(uint160(Currency.unwrap(currency1))));
        assertEq(erc1155Balance, 98);

        // give permission for swapRouter to burn the 1155s
        manager.setApprovalForAll(address(swapRouter), true);

        // swap from currency1 to currency0 again, using 1155s as input tokens
        params = IPoolManager.SwapParams({zeroForOne: false, amountSpecified: -25, sqrtPriceLimitX96: SQRT_RATIO_4_1});

        testSettings = PoolSwapTest.TestSettings({withdrawTokens: true, settleUsingTransfer: false});

        vm.expectEmit(true, true, true, true);
        emit TransferSingle(address(manager), address(manager), address(0), CurrencyLibrary.toId(currency1), 27);
        swapRouter.swap(key, params, testSettings, ZERO_BYTES);

        erc1155Balance = manager.balanceOf(address(this), CurrencyLibrary.toId(currency1));
        assertEq(erc1155Balance, 71);
    }

    function testGasSwapAgainstLiq() public {
        PoolKey memory key =
            PoolKey({currency0: currency0, currency1: currency1, fee: 3000, hooks: IHooks(address(0)), tickSpacing: 60});

        IPoolManager.SwapParams memory params =
            IPoolManager.SwapParams({zeroForOne: true, amountSpecified: 100, sqrtPriceLimitX96: SQRT_RATIO_1_2});

        PoolSwapTest.TestSettings memory testSettings =
            PoolSwapTest.TestSettings({withdrawTokens: true, settleUsingTransfer: true});

        manager.initialize(key, SQRT_RATIO_1_1, ZERO_BYTES);
        modifyPositionRouter.modifyPosition(
            key,
            IPoolManager.ModifyPositionParams({tickLower: -120, tickUpper: 120, liquidityDelta: 1000000000000000000}),
            ZERO_BYTES
        );

        swapRouter.swap(key, params, testSettings, ZERO_BYTES);

        params = IPoolManager.SwapParams({zeroForOne: true, amountSpecified: 100, sqrtPriceLimitX96: SQRT_RATIO_1_4});

        snapStart("swap against liquidity");
        swapRouter.swap(key, params, testSettings, ZERO_BYTES);
        snapEnd();
    }

    function testGasSwapAgainstLiqWithNative() public {
        PoolKey memory key = PoolKey({
            currency0: Currency.wrap(address(0)),
            currency1: currency1,
            fee: 3000,
            hooks: IHooks(address(0)),
            tickSpacing: 60
        });

        IPoolManager.SwapParams memory params =
            IPoolManager.SwapParams({zeroForOne: true, amountSpecified: 100, sqrtPriceLimitX96: SQRT_RATIO_1_2});

        PoolSwapTest.TestSettings memory testSettings =
            PoolSwapTest.TestSettings({withdrawTokens: true, settleUsingTransfer: true});

        manager.initialize(key, SQRT_RATIO_1_1, ZERO_BYTES);
        modifyPositionRouter.modifyPosition{value: 1 ether}(
            key,
            IPoolManager.ModifyPositionParams({tickLower: -120, tickUpper: 120, liquidityDelta: 1 ether}),
            ZERO_BYTES
        );

        swapRouter.swap{value: 1 ether}(key, params, testSettings, ZERO_BYTES);

        params = IPoolManager.SwapParams({zeroForOne: true, amountSpecified: 100, sqrtPriceLimitX96: SQRT_RATIO_1_4});

        snapStart("swap against liquidity with native token");
        swapRouter.swap{value: 1 ether}(key, params, testSettings, ZERO_BYTES);
        snapEnd();
    }

    function testDonateFailsIfNotInitialized() public {
        PoolKey memory key =
            PoolKey({currency0: currency0, currency1: currency1, fee: 100, hooks: IHooks(address(0)), tickSpacing: 10});
        vm.expectRevert(abi.encodeWithSelector(Pool.NoLiquidityToReceiveFees.selector));
        donateRouter.donate(key, 100, 100, ZERO_BYTES);
    }

    function testDonateFailsIfNoLiquidity(uint160 sqrtPriceX96) public {
        vm.assume(sqrtPriceX96 >= TickMath.MIN_SQRT_RATIO);
        vm.assume(sqrtPriceX96 < TickMath.MAX_SQRT_RATIO);

        PoolKey memory key =
            PoolKey({currency0: currency0, currency1: currency1, fee: 100, hooks: IHooks(address(0)), tickSpacing: 10});
        manager.initialize(key, sqrtPriceX96, ZERO_BYTES);
        vm.expectRevert(abi.encodeWithSelector(Pool.NoLiquidityToReceiveFees.selector));
        donateRouter.donate(key, 100, 100, ZERO_BYTES);
    }

    // test successful donation if pool has liquidity
    function testDonateSucceedsWhenPoolHasLiquidity() public {
        PoolKey memory key =
            PoolKey({currency0: currency0, currency1: currency1, fee: 100, hooks: IHooks(address(0)), tickSpacing: 10});
        manager.initialize(key, SQRT_RATIO_1_1, ZERO_BYTES);

        IPoolManager.ModifyPositionParams memory params = IPoolManager.ModifyPositionParams(-60, 60, 100);
        modifyPositionRouter.modifyPosition(key, params, ZERO_BYTES);
        snapStart("donate gas with 2 tokens");
        donateRouter.donate(key, 100, 200, ZERO_BYTES);
        snapEnd();

        (, uint256 feeGrowthGlobal0X128, uint256 feeGrowthGlobal1X128,) = manager.pools(key.toId());
        assertEq(feeGrowthGlobal0X128, 340282366920938463463374607431768211456);
        assertEq(feeGrowthGlobal1X128, 680564733841876926926749214863536422912);
    }

    function testDonateSucceedsForNativeTokensWhenPoolHasLiquidity() public {
        vm.deal(address(this), 1 ether);

        PoolKey memory key = PoolKey({
            currency0: CurrencyLibrary.NATIVE,
            currency1: currency1,
            fee: 100,
            hooks: IHooks(address(0)),
            tickSpacing: 10
        });
        manager.initialize(key, SQRT_RATIO_1_1, ZERO_BYTES);

        IPoolManager.ModifyPositionParams memory params = IPoolManager.ModifyPositionParams(-60, 60, 100);
        modifyPositionRouter.modifyPosition{value: 1}(key, params, ZERO_BYTES);
        donateRouter.donate{value: 100}(key, 100, 200, ZERO_BYTES);

        (, uint256 feeGrowthGlobal0X128, uint256 feeGrowthGlobal1X128,) = manager.pools(key.toId());
        assertEq(feeGrowthGlobal0X128, 340282366920938463463374607431768211456);
        assertEq(feeGrowthGlobal1X128, 680564733841876926926749214863536422912);
    }

    function testDonateFailsWithIncorrectSelectors() public {
        address hookAddr = address(uint160(Hooks.BEFORE_DONATE_FLAG | Hooks.AFTER_DONATE_FLAG));

        MockHooks impl = new MockHooks();
        vm.etch(hookAddr, address(impl).code);
        MockHooks mockHooks = MockHooks(hookAddr);

        PoolKey memory key =
            PoolKey({currency0: currency0, currency1: currency1, fee: 100, hooks: mockHooks, tickSpacing: 10});
        manager.initialize(key, SQRT_RATIO_1_1, ZERO_BYTES);

        IPoolManager.ModifyPositionParams memory params = IPoolManager.ModifyPositionParams(-60, 60, 100);
        modifyPositionRouter.modifyPosition(key, params, ZERO_BYTES);
        mockHooks.setReturnValue(mockHooks.beforeDonate.selector, bytes4(0xdeadbeef));
        mockHooks.setReturnValue(mockHooks.afterDonate.selector, bytes4(0xdeadbeef));

        // Fails at beforeDonate hook.
        vm.expectRevert(Hooks.InvalidHookResponse.selector);
        donateRouter.donate(key, 100, 200, ZERO_BYTES);

        // Fail at afterDonate hook.
        mockHooks.setReturnValue(mockHooks.beforeDonate.selector, mockHooks.beforeDonate.selector);
        vm.expectRevert(Hooks.InvalidHookResponse.selector);
        donateRouter.donate(key, 100, 200, ZERO_BYTES);
    }

    function testDonateSucceedsWithCorrectSelectors() public {
        address hookAddr = address(uint160(Hooks.BEFORE_DONATE_FLAG | Hooks.AFTER_DONATE_FLAG));

        MockHooks impl = new MockHooks();
        vm.etch(hookAddr, address(impl).code);
        MockHooks mockHooks = MockHooks(hookAddr);

        PoolKey memory key =
            PoolKey({currency0: currency0, currency1: currency1, fee: 100, hooks: mockHooks, tickSpacing: 10});
        manager.initialize(key, SQRT_RATIO_1_1, ZERO_BYTES);

        IPoolManager.ModifyPositionParams memory params = IPoolManager.ModifyPositionParams(-60, 60, 100);
        modifyPositionRouter.modifyPosition(key, params, ZERO_BYTES);

        mockHooks.setReturnValue(mockHooks.beforeDonate.selector, mockHooks.beforeDonate.selector);
        mockHooks.setReturnValue(mockHooks.afterDonate.selector, mockHooks.afterDonate.selector);

        donateRouter.donate(key, 100, 200, ZERO_BYTES);
    }

    function testGasDonateOneToken() public {
        PoolKey memory key =
            PoolKey({currency0: currency0, currency1: currency1, fee: 100, hooks: IHooks(address(0)), tickSpacing: 10});
        manager.initialize(key, SQRT_RATIO_1_1, ZERO_BYTES);

        IPoolManager.ModifyPositionParams memory params = IPoolManager.ModifyPositionParams(-60, 60, 100);
        modifyPositionRouter.modifyPosition(key, params, ZERO_BYTES);

        snapStart("donate gas with 1 token");
        donateRouter.donate(key, 100, 0, ZERO_BYTES);
        snapEnd();
    }

    function testNoOpLockIsOk() public {
        snapStart("gas overhead of no-op lock");
        lockTest.lock();
        snapEnd();
    }

    function testLockEmitsCorrectId() public {
        vm.expectEmit(false, false, false, true);
        emit LockAcquired();
        lockTest.lock();
    }

    uint256 constant POOL_SLOT = 10;
    uint256 constant TICKS_OFFSET = 4;

    // function testExtsloadForPoolPrice() public {
    //     IPoolManager.PoolKey memory key = IPoolManager.PoolKey({
    //         currency0: currency0,
    //         currency1: currency1,
    //         fee: 100,
    //         hooks: IHooks(address(0)),
    //         tickSpacing: 10
    //     });
    //     manager.initialize(key, SQRT_RATIO_1_1, ZERO_BYTES);

    //     PoolId poolId = key.toId();
    //     snapStart("poolExtsloadSlot0");
    //     bytes32 slot0Bytes = manager.extsload(keccak256(abi.encode(poolId, POOL_SLOT)));
    //     snapEnd();

    //     uint160 sqrtPriceX96Extsload;
    //     assembly {
    //         sqrtPriceX96Extsload := and(slot0Bytes, sub(shl(160, 1), 1))
    //     }
    //     (uint160 sqrtPriceX96Slot0,,,,,) = manager.getSlot0(poolId);

    //     // assert that extsload loads the correct storage slot which matches the true slot0
    //     assertEq(sqrtPriceX96Extsload, sqrtPriceX96Slot0);
    // }

    // function testExtsloadMultipleSlots() public {
    //     IPoolManager.PoolKey memory key = IPoolManager.PoolKey({
    //         currency0: currency0,
    //         currency1: currency1,
    //         fee: 100,
    //         hooks: IHooks(address(0)),
    //         tickSpacing: 10
    //     });
    //     manager.initialize(key, SQRT_RATIO_1_1, ZERO_BYTES);

    //     // populate feeGrowthGlobalX128 struct w/ modify + swap
    //     modifyPositionRouter.modifyPosition(key, IPoolManager.ModifyPositionParams(-120, 120, 5 ether));
    //     swapRouter.swap(
    //         key,
    //         IPoolManager.SwapParams(false, 1 ether, TickMath.MAX_SQRT_RATIO - 1),
    //         PoolSwapTest.TestSettings(true, true)
    //     );
    //     swapRouter.swap(
    //         key,
    //         IPoolManager.SwapParams(true, 5 ether, TickMath.MIN_SQRT_RATIO + 1),
    //         PoolSwapTest.TestSettings(true, true)
    //     );

    //     PoolId poolId = key.toId();
    //     snapStart("poolExtsloadTickInfoStruct");
    //     bytes memory value = manager.extsload(bytes32(uint256(keccak256(abi.encode(poolId, POOL_SLOT))) + 1), 2);
    //     snapEnd();

    //     uint256 feeGrowthGlobal0X128Extsload;
    //     uint256 feeGrowthGlobal1X128Extsload;
    //     assembly {
    //         feeGrowthGlobal0X128Extsload := and(mload(add(value, 0x20)), sub(shl(256, 1), 1))
    //         feeGrowthGlobal1X128Extsload := and(mload(add(value, 0x40)), sub(shl(256, 1), 1))
    //     }

    //     assertEq(feeGrowthGlobal0X128Extsload, 408361710565269213475534193967158);
    //     assertEq(feeGrowthGlobal1X128Extsload, 204793365386061595215803889394593);
    // }

    function testGetPosition() public {
        PoolKey memory key =
            PoolKey({currency0: currency0, currency1: currency1, fee: 100, hooks: IHooks(address(0)), tickSpacing: 10});
        manager.initialize(key, SQRT_RATIO_1_1, ZERO_BYTES);

        modifyPositionRouter.modifyPosition(key, IPoolManager.ModifyPositionParams(-120, 120, 5 ether), ZERO_BYTES);

        Position.Info memory managerPosition = manager.getPosition(key.toId(), address(modifyPositionRouter), -120, 120);

        assertEq(managerPosition.liquidity, 5 ether);
    }

    receive() external payable {}

    function onERC1155Received(address, address, uint256, uint256, bytes calldata) external pure returns (bytes4) {
        return bytes4(keccak256("onERC1155Received(address,address,uint256,uint256,bytes)"));
    }

    function onERC1155BatchReceived(address, address, uint256[] calldata, uint256[] calldata, bytes calldata)
        external
        pure
        returns (bytes4)
    {
        return bytes4(keccak256("onERC1155BatchReceived(address,address,uint256[],uint256[],bytes)"));
    }

    function supportsInterface(bytes4) external pure returns (bool) {
        return true;
    }
}<|MERGE_RESOLUTION|>--- conflicted
+++ resolved
@@ -235,16 +235,23 @@
         assertEq(slot0.sqrtPriceX96, sqrtPriceX96);
     }
 
-<<<<<<< HEAD
+    function testPoolManagerInitializeRevertsWithIdenticalTokens(uint160 sqrtPriceX96) public {
+        // Assumptions tested in Pool.t.sol
+        vm.assume(sqrtPriceX96 >= TickMath.MIN_SQRT_RATIO);
+        vm.assume(sqrtPriceX96 < TickMath.MAX_SQRT_RATIO);
+        // Both currencies are currency0
+        PoolKey memory key =
+            PoolKey({currency0: currency0, currency1: currency0, fee: 3000, hooks: IHooks(address(0)), tickSpacing: 60});
+
+        vm.expectRevert(IPoolManager.CurrenciesInitializedOutOfOrder.selector);
+        manager.initialize(key, sqrtPriceX96, ZERO_BYTES);
+    }
+
     function testPoolManagerInitializeSucceedsWithInvalidFeeController(uint160 sqrtPriceX96) public {
-=======
-    function testPoolManagerInitializeRevertsWithIdenticalTokens(uint160 sqrtPriceX96) public {
->>>>>>> 9a5c3237
-        // Assumptions tested in Pool.t.sol
-        vm.assume(sqrtPriceX96 >= TickMath.MIN_SQRT_RATIO);
-        vm.assume(sqrtPriceX96 < TickMath.MAX_SQRT_RATIO);
-
-<<<<<<< HEAD
+        // Assumptions tested in Pool.t.sol
+        vm.assume(sqrtPriceX96 >= TickMath.MIN_SQRT_RATIO);
+        vm.assume(sqrtPriceX96 < TickMath.MAX_SQRT_RATIO);
+
         address hookEmptyAddr = EMPTY_HOOKS;
         MockHooks impl = new MockHooks();
         vm.etch(hookEmptyAddr, address(impl).code);
@@ -395,14 +402,6 @@
 
         (slot0,,,) = manager.pools(key.toId());
         assertEq(uint16(slot0.hookFees >> 12), 3000);
-=======
-        // Both currencies are currency0
-        PoolKey memory key =
-            PoolKey({currency0: currency0, currency1: currency0, fee: 3000, hooks: IHooks(address(0)), tickSpacing: 60});
-
-        vm.expectRevert(IPoolManager.CurrenciesInitializedOutOfOrder.selector);
-        manager.initialize(key, sqrtPriceX96, ZERO_BYTES);
->>>>>>> 9a5c3237
     }
 
     function testPoolManagerInitializeRevertsWithSameTokenCombo(uint160 sqrtPriceX96) public {
