--- conflicted
+++ resolved
@@ -804,13 +804,8 @@
         params = IPoolManager.SwapParams({zeroForOne: true, amountSpecified: 100, sqrtPriceLimitX96: SQRT_RATIO_1_4});
         testSettings = PoolSwapTest.TestSettings({withdrawTokens: false, settleUsingTransfer: false});
 
-<<<<<<< HEAD
-        snapStart("swap");
-        swapRouter.swap(key, params, testSettings);
-=======
         snapStart("simple swap");
         swapTest.swap(key, params, testSettings);
->>>>>>> ba9073ff
         snapEnd();
     }
 
@@ -835,13 +830,8 @@
         params = IPoolManager.SwapParams({zeroForOne: true, amountSpecified: 100, sqrtPriceLimitX96: SQRT_RATIO_1_4});
         testSettings = PoolSwapTest.TestSettings({withdrawTokens: false, settleUsingTransfer: false});
 
-<<<<<<< HEAD
-        snapStart("swap");
-        swapRouter.swap(key, params, testSettings);
-=======
         snapStart("swap with native");
         swapTest.swap(key, params, testSettings);
->>>>>>> ba9073ff
         snapEnd();
     }
 
@@ -872,13 +862,8 @@
         params = IPoolManager.SwapParams({zeroForOne: true, amountSpecified: 100, sqrtPriceLimitX96: SQRT_RATIO_1_4});
         testSettings = PoolSwapTest.TestSettings({withdrawTokens: true, settleUsingTransfer: true});
 
-<<<<<<< HEAD
-        snapStart("swap");
-        swapRouter.swap(key, params, testSettings);
-=======
         snapStart("swap with hooks");
         swapTest.swap(key, params, testSettings);
->>>>>>> ba9073ff
         snapEnd();
     }
 
