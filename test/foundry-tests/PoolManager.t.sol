// SPDX-License-Identifier: UNLICENSED
pragma solidity ^0.8.19;

import {Test} from "forge-std/Test.sol";
import {Vm} from "forge-std/Vm.sol";
import {IHooks} from "../../contracts/interfaces/IHooks.sol";
import {Hooks} from "../../contracts/libraries/Hooks.sol";
import {IPoolManager} from "../../contracts/interfaces/IPoolManager.sol";
import {IProtocolFeeController} from "../../contracts/interfaces/IProtocolFeeController.sol";
import {PoolManager} from "../../contracts/PoolManager.sol";
import {PoolDonateTest} from "../../contracts/test/PoolDonateTest.sol";
import {TickMath} from "../../contracts/libraries/TickMath.sol";
import {Pool} from "../../contracts/libraries/Pool.sol";
import {Deployers} from "./utils/Deployers.sol";
import {TokenFixture} from "./utils/TokenFixture.sol";
import {PoolModifyPositionTest} from "../../contracts/test/PoolModifyPositionTest.sol";
import {Currency, CurrencyLibrary} from "../../contracts/libraries/CurrencyLibrary.sol";
import {MockERC20} from "./utils/MockERC20.sol";
import {MockHooks} from "../../contracts/test/MockHooks.sol";
import {MockContract} from "../../contracts/test/MockContract.sol";
import {IERC1155Receiver} from "@openzeppelin/contracts/token/ERC1155/IERC1155Receiver.sol";
import {EmptyTestHooks} from "../../contracts/test/EmptyTestHooks.sol";
import {BalanceDelta} from "../../contracts/types/BalanceDelta.sol";
import {PoolSwapTest} from "../../contracts/test/PoolSwapTest.sol";
import {GasSnapshot} from "forge-gas-snapshot/GasSnapshot.sol";
import {PoolLockTest} from "../../contracts/test/PoolLockTest.sol";
import {PoolId} from "../../contracts/libraries/PoolId.sol";
import {ProtocolFeeControllerTest} from "../../contracts/test/ProtocolFeeControllerTest.sol";
import {Fees} from "../../contracts/libraries/Fees.sol";

contract PoolManagerTest is Test, Deployers, TokenFixture, GasSnapshot, IERC1155Receiver {
    using Hooks for IHooks;
    using Pool for Pool.State;
    using PoolId for IPoolManager.PoolKey;
    using Fees for uint24;

    event LockAcquired(uint256 id);
    event Initialize(
        bytes32 indexed poolId,
        Currency indexed currency0,
        Currency indexed currency1,
        uint24 fee,
        int24 tickSpacing,
        IHooks hooks
    );
    event ModifyPosition(
        bytes32 indexed poolId, address indexed sender, int24 tickLower, int24 tickUpper, int256 liquidityDelta
    );
    event Swap(
        bytes32 indexed poolId,
        address indexed sender,
        int128 amount0,
        int128 amount1,
        uint160 sqrtPriceX96,
        uint128 liquidity,
        int24 tick,
        uint24 fee
    );
    event TransferSingle(
        address indexed operator, address indexed from, address indexed to, uint256 id, uint256 amount
    );

    Pool.State state;
    PoolManager manager;
    PoolDonateTest donateRouter;
    PoolModifyPositionTest modifyPositionRouter;
    PoolSwapTest swapRouter;
    PoolLockTest lockTest;
    ProtocolFeeControllerTest protocolFeeController;

    address ADDRESS_ZERO = address(0);
    address EMPTY_HOOKS = address(0xf000000000000000000000000000000000000000);
    address ALL_HOOKS = address(0xff00000000000000000000000000000000000001);
    address MOCK_HOOKS = address(0xfF00000000000000000000000000000000000000);

    function setUp() public {
        initializeTokens();
        manager = Deployers.createFreshManager();
        donateRouter = new PoolDonateTest(manager);
        modifyPositionRouter = new PoolModifyPositionTest(manager);
        swapRouter = new PoolSwapTest(IPoolManager(address(manager)));

        lockTest = new PoolLockTest(manager);
        swapRouter = new PoolSwapTest(manager);
        protocolFeeController = new ProtocolFeeControllerTest();

        MockERC20(Currency.unwrap(currency0)).mint(address(this), 10 ether);
        MockERC20(Currency.unwrap(currency1)).mint(address(this), 10 ether);

        MockERC20(Currency.unwrap(currency0)).approve(address(swapRouter), 10 ether);
        MockERC20(Currency.unwrap(currency1)).approve(address(swapRouter), 10 ether);

        MockERC20(Currency.unwrap(currency0)).approve(address(modifyPositionRouter), 10 ether);
        MockERC20(Currency.unwrap(currency1)).approve(address(modifyPositionRouter), 10 ether);

        MockERC20(Currency.unwrap(currency0)).approve(address(donateRouter), 10 ether);
        MockERC20(Currency.unwrap(currency1)).approve(address(donateRouter), 10 ether);
    }

    function testPoolManagerInitialize(IPoolManager.PoolKey memory key, uint160 sqrtPriceX96) public {
        // Assumptions tested in Pool.t.sol
        vm.assume(sqrtPriceX96 >= TickMath.MIN_SQRT_RATIO);
        vm.assume(sqrtPriceX96 < TickMath.MAX_SQRT_RATIO);

        // tested in Hooks.t.sol
        key.hooks = IHooks(address(0));

        if (key.fee & Fees.STATIC_FEE_MASK >= 1000000) {
            vm.expectRevert(abi.encodeWithSelector(IPoolManager.FeeTooLarge.selector));
            manager.initialize(key, sqrtPriceX96);
        } else if (key.tickSpacing > manager.MAX_TICK_SPACING()) {
            vm.expectRevert(abi.encodeWithSelector(IPoolManager.TickSpacingTooLarge.selector));
            manager.initialize(key, sqrtPriceX96);
        } else if (key.tickSpacing < manager.MIN_TICK_SPACING()) {
            vm.expectRevert(abi.encodeWithSelector(IPoolManager.TickSpacingTooSmall.selector));
            manager.initialize(key, sqrtPriceX96);
        } else if (!key.hooks.isValidHookAddress(key.fee)) {
            vm.expectRevert(abi.encodeWithSelector(Hooks.HookAddressNotValid.selector, address(key.hooks)));
            manager.initialize(key, sqrtPriceX96);
        } else {
            vm.expectEmit(true, true, true, true);
            emit Initialize(PoolId.toId(key), key.currency0, key.currency1, key.fee, key.tickSpacing, key.hooks);
            manager.initialize(key, sqrtPriceX96);

            (Pool.Slot0 memory slot0,,,) = manager.pools(PoolId.toId(key));
            assertEq(slot0.sqrtPriceX96, sqrtPriceX96);
            assertEq(slot0.protocolSwapFee, 0);
        }
    }

    function testPoolManagerInitializeForNativeTokens(uint160 sqrtPriceX96) public {
        // Assumptions tested in Pool.t.sol
        vm.assume(sqrtPriceX96 >= TickMath.MIN_SQRT_RATIO);
        vm.assume(sqrtPriceX96 < TickMath.MAX_SQRT_RATIO);

        IPoolManager.PoolKey memory key = IPoolManager.PoolKey({
            currency0: currency0,
            currency1: Currency.wrap(address(0)),
            fee: 3000,
            hooks: IHooks(address(0)),
            tickSpacing: 60
        });

        vm.expectEmit(true, true, true, true);
        emit Initialize(PoolId.toId(key), key.currency0, key.currency1, key.fee, key.tickSpacing, key.hooks);
        manager.initialize(key, sqrtPriceX96);

        (Pool.Slot0 memory slot0,,,) = manager.pools(PoolId.toId(key));
        assertEq(slot0.sqrtPriceX96, sqrtPriceX96);
        assertEq(slot0.protocolSwapFee, 0);
        assertEq(slot0.tick, TickMath.getTickAtSqrtRatio(sqrtPriceX96));
    }

    function testPoolManagerInitializeSucceedsWithHooks(uint160 sqrtPriceX96) public {
        // Assumptions tested in Pool.t.sol
        vm.assume(sqrtPriceX96 >= TickMath.MIN_SQRT_RATIO);
        vm.assume(sqrtPriceX96 < TickMath.MAX_SQRT_RATIO);

        address payable mockAddr = payable(address(uint160(Hooks.BEFORE_INITIALIZE_FLAG | Hooks.AFTER_INITIALIZE_FLAG)));
        address payable hookAddr = payable(MOCK_HOOKS);

        vm.etch(hookAddr, vm.getDeployedCode("EmptyTestHooks.sol:EmptyTestHooks"));
        MockContract mockContract = new MockContract();
        vm.etch(mockAddr, address(mockContract).code);

        MockContract(mockAddr).setImplementation(hookAddr);

        IPoolManager.PoolKey memory key = IPoolManager.PoolKey({
            currency0: currency0,
            currency1: currency1,
            fee: 3000,
            hooks: IHooks(mockAddr),
            tickSpacing: 60
        });

        int24 tick = manager.initialize(key, sqrtPriceX96);
        (Pool.Slot0 memory slot0,,,) = manager.pools(PoolId.toId(key));
        assertEq(slot0.sqrtPriceX96, sqrtPriceX96);

        bytes32 beforeSelector = MockHooks.beforeInitialize.selector;
        bytes memory beforeParams = abi.encode(address(this), key, sqrtPriceX96);

        bytes32 afterSelector = MockHooks.afterInitialize.selector;
        bytes memory afterParams = abi.encode(address(this), key, sqrtPriceX96, tick);

        assertEq(MockContract(mockAddr).timesCalledSelector(beforeSelector), 1);
        assertTrue(MockContract(mockAddr).calledWithSelector(beforeSelector, beforeParams));
        assertEq(MockContract(mockAddr).timesCalledSelector(afterSelector), 1);
        assertTrue(MockContract(mockAddr).calledWithSelector(afterSelector, afterParams));
    }

    function testPoolManagerInitializeSucceedsWithMaxTickSpacing(uint160 sqrtPriceX96) public {
        // Assumptions tested in Pool.t.sol
        vm.assume(sqrtPriceX96 >= TickMath.MIN_SQRT_RATIO);
        vm.assume(sqrtPriceX96 < TickMath.MAX_SQRT_RATIO);

        IPoolManager.PoolKey memory key = IPoolManager.PoolKey({
            currency0: currency0,
            currency1: currency1,
            fee: 3000,
            hooks: IHooks(address(0)),
            tickSpacing: manager.MAX_TICK_SPACING()
        });

        vm.expectEmit(true, true, true, true);
        emit Initialize(PoolId.toId(key), key.currency0, key.currency1, key.fee, key.tickSpacing, key.hooks);

        manager.initialize(key, sqrtPriceX96);
    }

    function testPoolManagerInitializeSucceedsWithEmptyHooks(uint160 sqrtPriceX96) public {
        // Assumptions tested in Pool.t.sol
        vm.assume(sqrtPriceX96 >= TickMath.MIN_SQRT_RATIO);
        vm.assume(sqrtPriceX96 < TickMath.MAX_SQRT_RATIO);

        address hookEmptyAddr = EMPTY_HOOKS;

        MockHooks impl = new MockHooks();
        vm.etch(hookEmptyAddr, address(impl).code);
        MockHooks mockHooks = MockHooks(hookEmptyAddr);

        IPoolManager.PoolKey memory key = IPoolManager.PoolKey({
            currency0: currency0,
            currency1: currency1,
            fee: 3000,
            hooks: mockHooks,
            tickSpacing: 60
        });

        manager.initialize(key, sqrtPriceX96);
        (Pool.Slot0 memory slot0,,,) = manager.pools(PoolId.toId(key));
        assertEq(slot0.sqrtPriceX96, sqrtPriceX96);
    }

    function testPoolManagerInitializeFailsWithIncorrectSelectors() public {
        address hookAddr = address(uint160(Hooks.BEFORE_INITIALIZE_FLAG | Hooks.AFTER_INITIALIZE_FLAG));

        MockHooks impl = new MockHooks();
        vm.etch(hookAddr, address(impl).code);
        MockHooks mockHooks = MockHooks(hookAddr);

        IPoolManager.PoolKey memory key = IPoolManager.PoolKey({
            currency0: currency0,
            currency1: currency1,
            fee: 100,
            hooks: mockHooks,
            tickSpacing: 10
        });

        mockHooks.setReturnValue(mockHooks.beforeInitialize.selector, bytes4(0xdeadbeef));
        mockHooks.setReturnValue(mockHooks.afterInitialize.selector, bytes4(0xdeadbeef));

        // Fails at beforeInitialize hook.
        vm.expectRevert(Hooks.InvalidHookResponse.selector);
        manager.initialize(key, SQRT_RATIO_1_1);

        // Fail at afterInitialize hook.
        mockHooks.setReturnValue(mockHooks.beforeInitialize.selector, mockHooks.beforeInitialize.selector);
        vm.expectRevert(Hooks.InvalidHookResponse.selector);
        manager.initialize(key, SQRT_RATIO_1_1);
    }

    function testPoolManagerInitializeSucceedsWithCorrectSelectors() public {
        address hookAddr = address(uint160(Hooks.BEFORE_INITIALIZE_FLAG | Hooks.AFTER_INITIALIZE_FLAG));

        MockHooks impl = new MockHooks();
        vm.etch(hookAddr, address(impl).code);
        MockHooks mockHooks = MockHooks(hookAddr);

        IPoolManager.PoolKey memory key = IPoolManager.PoolKey({
            currency0: currency0,
            currency1: currency1,
            fee: 100,
            hooks: mockHooks,
            tickSpacing: 10
        });

        mockHooks.setReturnValue(mockHooks.beforeInitialize.selector, mockHooks.beforeInitialize.selector);
        mockHooks.setReturnValue(mockHooks.afterInitialize.selector, mockHooks.afterInitialize.selector);

        vm.expectEmit(true, true, true, true);
        emit Initialize(PoolId.toId(key), key.currency0, key.currency1, key.fee, key.tickSpacing, key.hooks);

        manager.initialize(key, SQRT_RATIO_1_1);
    }

    function testPoolManagerInitializeFailsIfTickSpaceTooLarge(uint160 sqrtPriceX96) public {
        // Assumptions tested in Pool.t.sol
        vm.assume(sqrtPriceX96 >= TickMath.MIN_SQRT_RATIO);
        vm.assume(sqrtPriceX96 < TickMath.MAX_SQRT_RATIO);

        IPoolManager.PoolKey memory key = IPoolManager.PoolKey({
            currency0: currency0,
            currency1: currency1,
            fee: 3000,
            hooks: IHooks(address(0)),
            tickSpacing: manager.MAX_TICK_SPACING() + 1
        });

        vm.expectRevert(abi.encodeWithSelector(IPoolManager.TickSpacingTooLarge.selector));
        manager.initialize(key, sqrtPriceX96);
    }

    function testPoolManagerInitializeFailsIfTickSpaceZero(uint160 sqrtPriceX96) public {
        // Assumptions tested in Pool.t.sol
        vm.assume(sqrtPriceX96 >= TickMath.MIN_SQRT_RATIO);
        vm.assume(sqrtPriceX96 < TickMath.MAX_SQRT_RATIO);

        IPoolManager.PoolKey memory key = IPoolManager.PoolKey({
            currency0: currency0,
            currency1: currency1,
            fee: 3000,
            hooks: IHooks(address(0)),
            tickSpacing: 0
        });

        vm.expectRevert(abi.encodeWithSelector(IPoolManager.TickSpacingTooSmall.selector));
        manager.initialize(key, sqrtPriceX96);
    }

    function testPoolManagerInitializeFailsIfTickSpaceNeg(uint160 sqrtPriceX96) public {
        // Assumptions tested in Pool.t.sol
        vm.assume(sqrtPriceX96 >= TickMath.MIN_SQRT_RATIO);
        vm.assume(sqrtPriceX96 < TickMath.MAX_SQRT_RATIO);

        IPoolManager.PoolKey memory key = IPoolManager.PoolKey({
            currency0: currency0,
            currency1: currency1,
            fee: 3000,
            hooks: IHooks(address(0)),
            tickSpacing: -1
        });

        vm.expectRevert(abi.encodeWithSelector(IPoolManager.TickSpacingTooSmall.selector));
        manager.initialize(key, sqrtPriceX96);
    }

    function testPoolManagerFeeControllerSet() public {
        assertEq(address(manager.protocolFeeController()), address(0));
        manager.setProtocolFeeController(protocolFeeController);
        assertEq(address(manager.protocolFeeController()), address(protocolFeeController));
    }

    function testPoolManagerFetchFeeWhenController(uint160 sqrtPriceX96) public {
        // Assumptions tested in Pool.t.sol
        vm.assume(sqrtPriceX96 >= TickMath.MIN_SQRT_RATIO);
        vm.assume(sqrtPriceX96 < TickMath.MAX_SQRT_RATIO);

        IPoolManager.PoolKey memory key = IPoolManager.PoolKey({
            currency0: currency0,
            currency1: currency1,
            fee: 3000,
            hooks: IHooks(address(0)),
            tickSpacing: 60
        });

        manager.setProtocolFeeController(protocolFeeController);

        uint8 poolProtocolFee = 4;
        protocolFeeController.setSwapFeeForPool(PoolId.toId(key), poolProtocolFee);

        manager.initialize(key, sqrtPriceX96);

        (Pool.Slot0 memory slot0,,,) = manager.pools(PoolId.toId(key));
        assertEq(slot0.sqrtPriceX96, sqrtPriceX96);
        assertEq(slot0.protocolSwapFee, poolProtocolFee);
    }

    function testGasPoolManagerInitialize() public {
        IPoolManager.PoolKey memory key = IPoolManager.PoolKey({
            currency0: currency0,
            currency1: currency1,
            fee: 3000,
            hooks: IHooks(address(0)),
            tickSpacing: 60
        });

        snapStart("initialize");
        manager.initialize(key, SQRT_RATIO_1_1);
        snapEnd();
    }

    function testMintFailsIfNotInitialized() public {
        IPoolManager.PoolKey memory key = IPoolManager.PoolKey({
            currency0: currency0,
            currency1: currency1,
            fee: 3000,
            hooks: IHooks(address(0)),
            tickSpacing: 60
        });
        vm.expectRevert();
        modifyPositionRouter.modifyPosition(
            key, IPoolManager.ModifyPositionParams({tickLower: 0, tickUpper: 60, liquidityDelta: 100})
        );
    }

    function testMintSucceedsIfInitialized(uint160 sqrtPriceX96) public {
        vm.assume(sqrtPriceX96 >= TickMath.MIN_SQRT_RATIO);
        vm.assume(sqrtPriceX96 < TickMath.MAX_SQRT_RATIO);

        IPoolManager.PoolKey memory key = IPoolManager.PoolKey({
            currency0: currency0,
            currency1: currency1,
            fee: 3000,
            hooks: IHooks(address(0)),
            tickSpacing: 60
        });

        manager.initialize(key, sqrtPriceX96);

        vm.expectEmit(true, true, true, true);
        emit ModifyPosition(PoolId.toId(key), address(modifyPositionRouter), 0, 60, 100);

        modifyPositionRouter.modifyPosition(
            key, IPoolManager.ModifyPositionParams({tickLower: 0, tickUpper: 60, liquidityDelta: 100})
        );
    }

    function testMintSucceedsForNativeTokensIfInitialized(uint160 sqrtPriceX96) public {
        vm.assume(sqrtPriceX96 >= TickMath.MIN_SQRT_RATIO);
        vm.assume(sqrtPriceX96 < TickMath.MAX_SQRT_RATIO);

        IPoolManager.PoolKey memory key = IPoolManager.PoolKey({
            currency0: Currency.wrap(address(0)),
            currency1: currency1,
            fee: 3000,
            hooks: IHooks(address(0)),
            tickSpacing: 60
        });

        manager.initialize(key, sqrtPriceX96);
        vm.expectEmit(true, true, true, true);
        emit ModifyPosition(PoolId.toId(key), address(modifyPositionRouter), 0, 60, 100);

        modifyPositionRouter.modifyPosition{value: 100}(
            key, IPoolManager.ModifyPositionParams({tickLower: 0, tickUpper: 60, liquidityDelta: 100})
        );
    }

    function testMintSucceedsWithHooksIfInitialized(uint160 sqrtPriceX96) public {
        vm.assume(sqrtPriceX96 >= TickMath.MIN_SQRT_RATIO);
        vm.assume(sqrtPriceX96 < TickMath.MAX_SQRT_RATIO);

        address payable mockAddr =
            payable(address(uint160(Hooks.BEFORE_MODIFY_POSITION_FLAG | Hooks.AFTER_MODIFY_POSITION_FLAG)));
        address payable hookAddr = payable(MOCK_HOOKS);

        vm.etch(hookAddr, vm.getDeployedCode("EmptyTestHooks.sol:EmptyTestHooks"));
        MockContract mockContract = new MockContract();
        vm.etch(mockAddr, address(mockContract).code);

        MockContract(mockAddr).setImplementation(hookAddr);

        IPoolManager.PoolKey memory key = IPoolManager.PoolKey({
            currency0: currency0,
            currency1: currency1,
            fee: 3000,
            hooks: IHooks(mockAddr),
            tickSpacing: 60
        });

        IPoolManager.ModifyPositionParams memory params =
            IPoolManager.ModifyPositionParams({tickLower: 0, tickUpper: 60, liquidityDelta: 100});

        manager.initialize(key, sqrtPriceX96);

        BalanceDelta balanceDelta = modifyPositionRouter.modifyPosition(key, params);

        bytes32 beforeSelector = MockHooks.beforeModifyPosition.selector;
        bytes memory beforeParams = abi.encode(address(modifyPositionRouter), key, params);

        bytes32 afterSelector = MockHooks.afterModifyPosition.selector;
        bytes memory afterParams = abi.encode(address(modifyPositionRouter), key, params, balanceDelta);

        assertEq(MockContract(mockAddr).timesCalledSelector(beforeSelector), 1);
        assertTrue(MockContract(mockAddr).calledWithSelector(beforeSelector, beforeParams));
        assertEq(MockContract(mockAddr).timesCalledSelector(afterSelector), 1);
        assertTrue(MockContract(mockAddr).calledWithSelector(afterSelector, afterParams));
    }

    function testMintFailsWithIncorrectSelectors() public {
        address hookAddr = address(uint160(Hooks.BEFORE_MODIFY_POSITION_FLAG | Hooks.AFTER_MODIFY_POSITION_FLAG));

        MockHooks impl = new MockHooks();
        vm.etch(hookAddr, address(impl).code);
        MockHooks mockHooks = MockHooks(hookAddr);

        IPoolManager.PoolKey memory key = IPoolManager.PoolKey({
            currency0: currency0,
            currency1: currency1,
            fee: 100,
            hooks: mockHooks,
            tickSpacing: 10
        });

        IPoolManager.ModifyPositionParams memory params =
            IPoolManager.ModifyPositionParams({tickLower: 0, tickUpper: 60, liquidityDelta: 100});

        manager.initialize(key, SQRT_RATIO_1_1);

        mockHooks.setReturnValue(mockHooks.beforeModifyPosition.selector, bytes4(0xdeadbeef));
        mockHooks.setReturnValue(mockHooks.afterModifyPosition.selector, bytes4(0xdeadbeef));

        // Fails at beforeModifyPosition hook.
        vm.expectRevert(Hooks.InvalidHookResponse.selector);
        modifyPositionRouter.modifyPosition(key, params);

        // Fail at afterModifyPosition hook.
        mockHooks.setReturnValue(mockHooks.beforeModifyPosition.selector, mockHooks.beforeModifyPosition.selector);
        vm.expectRevert(Hooks.InvalidHookResponse.selector);
        modifyPositionRouter.modifyPosition(key, params);
    }

    function testMintSucceedsWithCorrectSelectors() public {
        address hookAddr = address(uint160(Hooks.BEFORE_MODIFY_POSITION_FLAG | Hooks.AFTER_MODIFY_POSITION_FLAG));

        MockHooks impl = new MockHooks();
        vm.etch(hookAddr, address(impl).code);
        MockHooks mockHooks = MockHooks(hookAddr);

        IPoolManager.PoolKey memory key = IPoolManager.PoolKey({
            currency0: currency0,
            currency1: currency1,
            fee: 100,
            hooks: mockHooks,
            tickSpacing: 10
        });

        IPoolManager.ModifyPositionParams memory params =
            IPoolManager.ModifyPositionParams({tickLower: 0, tickUpper: 60, liquidityDelta: 100});

        manager.initialize(key, SQRT_RATIO_1_1);

        mockHooks.setReturnValue(mockHooks.beforeModifyPosition.selector, mockHooks.beforeModifyPosition.selector);
        mockHooks.setReturnValue(mockHooks.afterModifyPosition.selector, mockHooks.afterModifyPosition.selector);

        vm.expectEmit(true, true, true, true);
        emit ModifyPosition(PoolId.toId(key), address(modifyPositionRouter), 0, 60, 100);

        modifyPositionRouter.modifyPosition(key, params);
    }

    function testGasMint() public {
        IPoolManager.PoolKey memory key = IPoolManager.PoolKey({
            currency0: currency0,
            currency1: currency1,
            fee: 3000,
            hooks: IHooks(address(0)),
            tickSpacing: 60
        });

        manager.initialize(key, SQRT_RATIO_1_1);

        snapStart("mint");
        modifyPositionRouter.modifyPosition(
            key, IPoolManager.ModifyPositionParams({tickLower: 0, tickUpper: 60, liquidityDelta: 100})
        );
        snapEnd();
    }

    function testGasMintWithNative() public {
        IPoolManager.PoolKey memory key = IPoolManager.PoolKey({
            currency0: Currency.wrap(address(0)),
            currency1: currency1,
            fee: 3000,
            hooks: IHooks(address(0)),
            tickSpacing: 60
        });

        manager.initialize(key, SQRT_RATIO_1_1);

        snapStart("mint with native token");
        modifyPositionRouter.modifyPosition{value: 100}(
            key, IPoolManager.ModifyPositionParams({tickLower: 0, tickUpper: 60, liquidityDelta: 100})
        );
        snapEnd();
    }

    function testGasMintWithHooks() public {
        address hookEmptyAddr = EMPTY_HOOKS;
        MockHooks impl = new MockHooks();
        vm.etch(hookEmptyAddr, address(impl).code);
        MockHooks mockHooks = MockHooks(hookEmptyAddr);

        IPoolManager.PoolKey memory key = IPoolManager.PoolKey({
            currency0: currency0,
            currency1: currency1,
            fee: 3000,
            hooks: mockHooks,
            tickSpacing: 60
        });

        manager.initialize(key, SQRT_RATIO_1_1);

        snapStart("mint with empty hook");
        modifyPositionRouter.modifyPosition(
            key, IPoolManager.ModifyPositionParams({tickLower: 0, tickUpper: 60, liquidityDelta: 100})
        );
        snapEnd();
    }

    function testSwapFailsIfNotInitialized(uint160 sqrtPriceX96) public {
        vm.assume(sqrtPriceX96 >= TickMath.MIN_SQRT_RATIO);
        vm.assume(sqrtPriceX96 < TickMath.MAX_SQRT_RATIO);

        IPoolManager.PoolKey memory key = IPoolManager.PoolKey({
            currency0: currency0,
            currency1: currency1,
            fee: 3000,
            hooks: IHooks(address(0)),
            tickSpacing: 60
        });

        IPoolManager.SwapParams memory params =
            IPoolManager.SwapParams({zeroForOne: true, amountSpecified: 100, sqrtPriceLimitX96: sqrtPriceX96});

        PoolSwapTest.TestSettings memory testSettings =
            PoolSwapTest.TestSettings({withdrawTokens: true, settleUsingTransfer: true});

        vm.expectRevert();
        swapRouter.swap(key, params, testSettings);
    }

    function testSwapSucceedsIfInitialized() public {
        IPoolManager.PoolKey memory key = IPoolManager.PoolKey({
            currency0: currency0,
            currency1: currency1,
            fee: 3000,
            hooks: IHooks(address(0)),
            tickSpacing: 60
        });

        IPoolManager.SwapParams memory params =
            IPoolManager.SwapParams({zeroForOne: true, amountSpecified: 100, sqrtPriceLimitX96: SQRT_RATIO_1_2});

        PoolSwapTest.TestSettings memory testSettings =
            PoolSwapTest.TestSettings({withdrawTokens: false, settleUsingTransfer: false});

        manager.initialize(key, SQRT_RATIO_1_1);

        vm.expectEmit(true, true, true, true);
        emit Swap(PoolId.toId(key), address(swapRouter), 0, 0, SQRT_RATIO_1_2, 0, -6932, 3000);

        swapRouter.swap(key, params, testSettings);
    }

    function testSwapSucceedsWithNativeTokensIfInitialized() public {
        IPoolManager.PoolKey memory key = IPoolManager.PoolKey({
            currency0: Currency.wrap(address(0)),
            currency1: currency1,
            fee: 3000,
            hooks: IHooks(address(0)),
            tickSpacing: 60
        });

<<<<<<< HEAD
    event LockAcquired();
=======
        IPoolManager.SwapParams memory params =
            IPoolManager.SwapParams({zeroForOne: true, amountSpecified: 100, sqrtPriceLimitX96: SQRT_RATIO_1_2});
>>>>>>> 2f9b3066

        PoolSwapTest.TestSettings memory testSettings =
            PoolSwapTest.TestSettings({withdrawTokens: false, settleUsingTransfer: false});

        manager.initialize(key, SQRT_RATIO_1_1);

        vm.expectEmit(true, true, true, true);
        emit Swap(PoolId.toId(key), address(swapRouter), 0, 0, SQRT_RATIO_1_2, 0, -6932, 3000);

        swapRouter.swap(key, params, testSettings);
    }

    function testSwapSucceedsWithHooksIfInitialized() public {
        address payable mockAddr = payable(address(uint160(Hooks.BEFORE_SWAP_FLAG | Hooks.AFTER_SWAP_FLAG)));
        address payable hookAddr = payable(MOCK_HOOKS);

        vm.etch(hookAddr, vm.getDeployedCode("EmptyTestHooks.sol:EmptyTestHooks"));
        MockContract mockContract = new MockContract();
        vm.etch(mockAddr, address(mockContract).code);

        MockContract(mockAddr).setImplementation(hookAddr);

        IPoolManager.PoolKey memory key = IPoolManager.PoolKey({
            currency0: currency0,
            currency1: currency1,
            fee: 3000,
            hooks: IHooks(mockAddr),
            tickSpacing: 60
        });

        IPoolManager.SwapParams memory params =
            IPoolManager.SwapParams({zeroForOne: true, amountSpecified: 100, sqrtPriceLimitX96: SQRT_RATIO_1_2});

        PoolSwapTest.TestSettings memory testSettings =
            PoolSwapTest.TestSettings({withdrawTokens: false, settleUsingTransfer: false});

        manager.initialize(key, SQRT_RATIO_1_1);

        BalanceDelta balanceDelta = swapRouter.swap(key, params, testSettings);

        bytes32 beforeSelector = MockHooks.beforeSwap.selector;
        bytes memory beforeParams = abi.encode(address(swapRouter), key, params);

        bytes32 afterSelector = MockHooks.afterSwap.selector;
        bytes memory afterParams = abi.encode(address(swapRouter), key, params, balanceDelta);

        assertEq(MockContract(mockAddr).timesCalledSelector(beforeSelector), 1);
        assertTrue(MockContract(mockAddr).calledWithSelector(beforeSelector, beforeParams));
        assertEq(MockContract(mockAddr).timesCalledSelector(afterSelector), 1);
        assertTrue(MockContract(mockAddr).calledWithSelector(afterSelector, afterParams));
    }

    function testSwapFailsWithIncorrectSelectors() public {
        address hookAddr = address(uint160(Hooks.BEFORE_SWAP_FLAG | Hooks.AFTER_SWAP_FLAG));

        MockHooks impl = new MockHooks();
        vm.etch(hookAddr, address(impl).code);
        MockHooks mockHooks = MockHooks(hookAddr);

        IPoolManager.PoolKey memory key = IPoolManager.PoolKey({
            currency0: currency0,
            currency1: currency1,
            fee: 100,
            hooks: mockHooks,
            tickSpacing: 10
        });

        IPoolManager.ModifyPositionParams memory params =
            IPoolManager.ModifyPositionParams({tickLower: 0, tickUpper: 60, liquidityDelta: 100});

        IPoolManager.SwapParams memory swapParams =
            IPoolManager.SwapParams({zeroForOne: true, amountSpecified: 10, sqrtPriceLimitX96: SQRT_RATIO_1_2});

        PoolSwapTest.TestSettings memory testSettings =
            PoolSwapTest.TestSettings({withdrawTokens: false, settleUsingTransfer: false});

        manager.initialize(key, SQRT_RATIO_1_1);
        modifyPositionRouter.modifyPosition(key, params);

        mockHooks.setReturnValue(mockHooks.beforeSwap.selector, bytes4(0xdeadbeef));
        mockHooks.setReturnValue(mockHooks.afterSwap.selector, bytes4(0xdeadbeef));

        // Fails at beforeModifyPosition hook.
        vm.expectRevert(Hooks.InvalidHookResponse.selector);
        swapRouter.swap(key, swapParams, testSettings);

        // Fail at afterModifyPosition hook.
        mockHooks.setReturnValue(mockHooks.beforeSwap.selector, mockHooks.beforeSwap.selector);
        vm.expectRevert(Hooks.InvalidHookResponse.selector);
        swapRouter.swap(key, swapParams, testSettings);
    }

    function testSwapSucceedsWithCorrectSelectors() public {
        address hookAddr = address(uint160(Hooks.BEFORE_SWAP_FLAG | Hooks.AFTER_SWAP_FLAG));

        MockHooks impl = new MockHooks();
        vm.etch(hookAddr, address(impl).code);
        MockHooks mockHooks = MockHooks(hookAddr);

        IPoolManager.PoolKey memory key = IPoolManager.PoolKey({
            currency0: currency0,
            currency1: currency1,
            fee: 100,
            hooks: mockHooks,
            tickSpacing: 10
        });

        IPoolManager.ModifyPositionParams memory params =
            IPoolManager.ModifyPositionParams({tickLower: 0, tickUpper: 60, liquidityDelta: 100});

        IPoolManager.SwapParams memory swapParams =
            IPoolManager.SwapParams({zeroForOne: true, amountSpecified: 10, sqrtPriceLimitX96: SQRT_RATIO_1_2});

        PoolSwapTest.TestSettings memory testSettings =
            PoolSwapTest.TestSettings({withdrawTokens: false, settleUsingTransfer: false});

        manager.initialize(key, SQRT_RATIO_1_1);
        modifyPositionRouter.modifyPosition(key, params);

        mockHooks.setReturnValue(mockHooks.beforeSwap.selector, mockHooks.beforeSwap.selector);
        mockHooks.setReturnValue(mockHooks.afterSwap.selector, mockHooks.afterSwap.selector);

        vm.expectEmit(true, true, true, true);
        emit Swap(PoolId.toId(key), address(swapRouter), 0, 0, SQRT_RATIO_1_2, 0, -6932, 100);

        swapRouter.swap(key, swapParams, testSettings);
    }

    function testGasSwap() public {
        IPoolManager.PoolKey memory key = IPoolManager.PoolKey({
            currency0: currency0,
            currency1: currency1,
            fee: 3000,
            hooks: IHooks(address(0)),
            tickSpacing: 60
        });

        IPoolManager.SwapParams memory params =
            IPoolManager.SwapParams({zeroForOne: true, amountSpecified: 100, sqrtPriceLimitX96: SQRT_RATIO_1_2});

        PoolSwapTest.TestSettings memory testSettings =
            PoolSwapTest.TestSettings({withdrawTokens: true, settleUsingTransfer: true});

        manager.initialize(key, SQRT_RATIO_1_1);
        swapRouter.swap(key, params, testSettings);

        params = IPoolManager.SwapParams({zeroForOne: true, amountSpecified: 100, sqrtPriceLimitX96: SQRT_RATIO_1_4});
        testSettings = PoolSwapTest.TestSettings({withdrawTokens: false, settleUsingTransfer: false});

        snapStart("simple swap");
        swapRouter.swap(key, params, testSettings);
        snapEnd();
    }

    function testGasSwapWithNative() public {
        IPoolManager.PoolKey memory key = IPoolManager.PoolKey({
            currency0: currency0,
            currency1: currency1,
            fee: 3000,
            hooks: IHooks(address(0)),
            tickSpacing: 60
        });

        IPoolManager.SwapParams memory params =
            IPoolManager.SwapParams({zeroForOne: true, amountSpecified: 100, sqrtPriceLimitX96: SQRT_RATIO_1_2});

        PoolSwapTest.TestSettings memory testSettings =
            PoolSwapTest.TestSettings({withdrawTokens: true, settleUsingTransfer: true});

        manager.initialize(key, SQRT_RATIO_1_1);
        swapRouter.swap(key, params, testSettings);

        params = IPoolManager.SwapParams({zeroForOne: true, amountSpecified: 100, sqrtPriceLimitX96: SQRT_RATIO_1_4});
        testSettings = PoolSwapTest.TestSettings({withdrawTokens: false, settleUsingTransfer: false});

        snapStart("swap with native");
        swapRouter.swap(key, params, testSettings);
        snapEnd();
    }

    function testGasSwapWithHooks() public {
        address hookEmptyAddr = EMPTY_HOOKS;

        MockHooks impl = new MockHooks();
        vm.etch(hookEmptyAddr, address(impl).code);
        MockHooks mockHooks = MockHooks(hookEmptyAddr);

        IPoolManager.PoolKey memory key = IPoolManager.PoolKey({
            currency0: currency0,
            currency1: currency1,
            fee: 3000,
            hooks: mockHooks,
            tickSpacing: 60
        });

        IPoolManager.SwapParams memory params =
            IPoolManager.SwapParams({zeroForOne: true, amountSpecified: 100, sqrtPriceLimitX96: SQRT_RATIO_1_2});

        PoolSwapTest.TestSettings memory testSettings =
            PoolSwapTest.TestSettings({withdrawTokens: true, settleUsingTransfer: true});

        manager.initialize(key, SQRT_RATIO_1_1);
        swapRouter.swap(key, params, testSettings);

        params = IPoolManager.SwapParams({zeroForOne: true, amountSpecified: 100, sqrtPriceLimitX96: SQRT_RATIO_1_4});
        testSettings = PoolSwapTest.TestSettings({withdrawTokens: true, settleUsingTransfer: true});

        snapStart("swap with hooks");
        swapRouter.swap(key, params, testSettings);
        snapEnd();
    }

    function testSwapMintERC1155IfOutputNotTaken() public {
        IPoolManager.PoolKey memory key = IPoolManager.PoolKey({
            currency0: currency0,
            currency1: currency1,
            fee: 3000,
            hooks: IHooks(address(0)),
            tickSpacing: 60
        });

        IPoolManager.SwapParams memory params =
            IPoolManager.SwapParams({zeroForOne: true, amountSpecified: 100, sqrtPriceLimitX96: SQRT_RATIO_1_2});

        PoolSwapTest.TestSettings memory testSettings =
            PoolSwapTest.TestSettings({withdrawTokens: false, settleUsingTransfer: true});

        manager.initialize(key, SQRT_RATIO_1_1);
        modifyPositionRouter.modifyPosition(
            key,
            IPoolManager.ModifyPositionParams({tickLower: -120, tickUpper: 120, liquidityDelta: 1000000000000000000})
        );

        vm.expectEmit(true, true, true, true);
        emit TransferSingle(address(swapRouter), address(0), address(this), CurrencyLibrary.toId(currency1), 98);
        swapRouter.swap(key, params, testSettings);

        uint256 erc1155Balance = manager.balanceOf(address(this), CurrencyLibrary.toId(currency1));
        assertEq(erc1155Balance, 98);
    }

    function testSwapUse1155AsInput() public {
        IPoolManager.PoolKey memory key = IPoolManager.PoolKey({
            currency0: currency0,
            currency1: currency1,
            fee: 3000,
            hooks: IHooks(address(0)),
            tickSpacing: 60
        });

        IPoolManager.SwapParams memory params =
            IPoolManager.SwapParams({zeroForOne: true, amountSpecified: 100, sqrtPriceLimitX96: SQRT_RATIO_1_2});

        PoolSwapTest.TestSettings memory testSettings =
            PoolSwapTest.TestSettings({withdrawTokens: false, settleUsingTransfer: true});

        manager.initialize(key, SQRT_RATIO_1_1);
        modifyPositionRouter.modifyPosition(
            key,
            IPoolManager.ModifyPositionParams({tickLower: -120, tickUpper: 120, liquidityDelta: 1000000000000000000})
        );
        vm.expectEmit(true, true, true, true);
        emit TransferSingle(address(swapRouter), address(0), address(this), CurrencyLibrary.toId(currency1), 98);
        swapRouter.swap(key, params, testSettings);

        uint256 erc1155Balance = manager.balanceOf(address(this), uint256(uint160(Currency.unwrap(currency1))));
        assertEq(erc1155Balance, 98);

        // give permission for swapRouter to burn the 1155s
        manager.setApprovalForAll(address(swapRouter), true);

        // swap from currency1 to currency0 again, using 1155s as input tokens
        params = IPoolManager.SwapParams({zeroForOne: false, amountSpecified: -25, sqrtPriceLimitX96: SQRT_RATIO_4_1});

        testSettings = PoolSwapTest.TestSettings({withdrawTokens: true, settleUsingTransfer: false});

        vm.expectEmit(true, true, true, true);
        emit TransferSingle(address(manager), address(manager), address(0), CurrencyLibrary.toId(currency1), 27);
        swapRouter.swap(key, params, testSettings);

        erc1155Balance = manager.balanceOf(address(this), CurrencyLibrary.toId(currency1));
        assertEq(erc1155Balance, 71);
    }

    function testGasSwapAgainstLiq() public {
        IPoolManager.PoolKey memory key = IPoolManager.PoolKey({
            currency0: currency0,
            currency1: currency1,
            fee: 3000,
            hooks: IHooks(address(0)),
            tickSpacing: 60
        });

        IPoolManager.SwapParams memory params =
            IPoolManager.SwapParams({zeroForOne: true, amountSpecified: 100, sqrtPriceLimitX96: SQRT_RATIO_1_2});

        PoolSwapTest.TestSettings memory testSettings =
            PoolSwapTest.TestSettings({withdrawTokens: true, settleUsingTransfer: true});

        manager.initialize(key, SQRT_RATIO_1_1);
        modifyPositionRouter.modifyPosition(
            key,
            IPoolManager.ModifyPositionParams({tickLower: -120, tickUpper: 120, liquidityDelta: 1000000000000000000})
        );

        swapRouter.swap(key, params, testSettings);

        params = IPoolManager.SwapParams({zeroForOne: true, amountSpecified: 100, sqrtPriceLimitX96: SQRT_RATIO_1_4});

        snapStart("swap against liquidity");
        swapRouter.swap(key, params, testSettings);
        snapEnd();
    }

    function testGasSwapAgainstLiqWithNative() public {
        IPoolManager.PoolKey memory key = IPoolManager.PoolKey({
            currency0: Currency.wrap(address(0)),
            currency1: currency1,
            fee: 3000,
            hooks: IHooks(address(0)),
            tickSpacing: 60
        });

        IPoolManager.SwapParams memory params =
            IPoolManager.SwapParams({zeroForOne: true, amountSpecified: 100, sqrtPriceLimitX96: SQRT_RATIO_1_2});

        PoolSwapTest.TestSettings memory testSettings =
            PoolSwapTest.TestSettings({withdrawTokens: true, settleUsingTransfer: true});

        manager.initialize(key, SQRT_RATIO_1_1);
        modifyPositionRouter.modifyPosition{value: 1 ether}(
            key, IPoolManager.ModifyPositionParams({tickLower: -120, tickUpper: 120, liquidityDelta: 1 ether})
        );

        swapRouter.swap{value: 1 ether}(key, params, testSettings);

        params = IPoolManager.SwapParams({zeroForOne: true, amountSpecified: 100, sqrtPriceLimitX96: SQRT_RATIO_1_4});

        snapStart("swap against liquidity with native token");
        swapRouter.swap{value: 1 ether}(key, params, testSettings);
        snapEnd();
    }

    function testDonateFailsIfNotInitialized() public {
        IPoolManager.PoolKey memory key = IPoolManager.PoolKey({
            currency0: currency0,
            currency1: currency1,
            fee: 100,
            hooks: IHooks(address(0)),
            tickSpacing: 10
        });
        vm.expectRevert(abi.encodeWithSelector(Pool.NoLiquidityToReceiveFees.selector));
        donateRouter.donate(key, 100, 100);
    }

    function testDonateFailsIfNoLiquidity(uint160 sqrtPriceX96) public {
        vm.assume(sqrtPriceX96 >= TickMath.MIN_SQRT_RATIO);
        vm.assume(sqrtPriceX96 < TickMath.MAX_SQRT_RATIO);

        IPoolManager.PoolKey memory key = IPoolManager.PoolKey({
            currency0: currency0,
            currency1: currency1,
            fee: 100,
            hooks: IHooks(address(0)),
            tickSpacing: 10
        });
        manager.initialize(key, sqrtPriceX96);
        vm.expectRevert(abi.encodeWithSelector(Pool.NoLiquidityToReceiveFees.selector));
        donateRouter.donate(key, 100, 100);
    }

    // test successful donation if pool has liquidity
    function testDonateSucceedsWhenPoolHasLiquidity() public {
        IPoolManager.PoolKey memory key = IPoolManager.PoolKey({
            currency0: currency0,
            currency1: currency1,
            fee: 100,
            hooks: IHooks(address(0)),
            tickSpacing: 10
        });
        manager.initialize(key, SQRT_RATIO_1_1);

        IPoolManager.ModifyPositionParams memory params = IPoolManager.ModifyPositionParams(-60, 60, 100);
        modifyPositionRouter.modifyPosition(key, params);
        snapStart("donate gas with 2 tokens");
        donateRouter.donate(key, 100, 200);
        snapEnd();

        (, uint256 feeGrowthGlobal0X128, uint256 feeGrowthGlobal1X128,) = manager.pools(PoolId.toId(key));
        assertEq(feeGrowthGlobal0X128, 340282366920938463463374607431768211456);
        assertEq(feeGrowthGlobal1X128, 680564733841876926926749214863536422912);
    }

    function testDonateSucceedsForNativeTokensWhenPoolHasLiquidity() public {
        vm.deal(address(this), 1 ether);

        IPoolManager.PoolKey memory key = IPoolManager.PoolKey({
            currency0: CurrencyLibrary.NATIVE,
            currency1: currency1,
            fee: 100,
            hooks: IHooks(address(0)),
            tickSpacing: 10
        });
        manager.initialize(key, SQRT_RATIO_1_1);

        IPoolManager.ModifyPositionParams memory params = IPoolManager.ModifyPositionParams(-60, 60, 100);
        modifyPositionRouter.modifyPosition{value: 1}(key, params);
        donateRouter.donate{value: 100}(key, 100, 200);

        (, uint256 feeGrowthGlobal0X128, uint256 feeGrowthGlobal1X128,) = manager.pools(PoolId.toId(key));
        assertEq(feeGrowthGlobal0X128, 340282366920938463463374607431768211456);
        assertEq(feeGrowthGlobal1X128, 680564733841876926926749214863536422912);
    }

    function testDonateFailsWithIncorrectSelectors() public {
        address hookAddr = address(uint160(Hooks.BEFORE_DONATE_FLAG | Hooks.AFTER_DONATE_FLAG));

        MockHooks impl = new MockHooks();
        vm.etch(hookAddr, address(impl).code);
        MockHooks mockHooks = MockHooks(hookAddr);

        IPoolManager.PoolKey memory key = IPoolManager.PoolKey({
            currency0: currency0,
            currency1: currency1,
            fee: 100,
            hooks: mockHooks,
            tickSpacing: 10
        });
        manager.initialize(key, SQRT_RATIO_1_1);

        IPoolManager.ModifyPositionParams memory params = IPoolManager.ModifyPositionParams(-60, 60, 100);
        modifyPositionRouter.modifyPosition(key, params);
        mockHooks.setReturnValue(mockHooks.beforeDonate.selector, bytes4(0xdeadbeef));
        mockHooks.setReturnValue(mockHooks.afterDonate.selector, bytes4(0xdeadbeef));

        // Fails at beforeDonate hook.
        vm.expectRevert(Hooks.InvalidHookResponse.selector);
        donateRouter.donate(key, 100, 200);

        // Fail at afterDonate hook.
        mockHooks.setReturnValue(mockHooks.beforeDonate.selector, mockHooks.beforeDonate.selector);
        vm.expectRevert(Hooks.InvalidHookResponse.selector);
        donateRouter.donate(key, 100, 200);
    }

    function testDonateSucceedsWithCorrectSelectors() public {
        address hookAddr = address(uint160(Hooks.BEFORE_DONATE_FLAG | Hooks.AFTER_DONATE_FLAG));

        MockHooks impl = new MockHooks();
        vm.etch(hookAddr, address(impl).code);
        MockHooks mockHooks = MockHooks(hookAddr);

        IPoolManager.PoolKey memory key = IPoolManager.PoolKey({
            currency0: currency0,
            currency1: currency1,
            fee: 100,
            hooks: mockHooks,
            tickSpacing: 10
        });
        manager.initialize(key, SQRT_RATIO_1_1);

        IPoolManager.ModifyPositionParams memory params = IPoolManager.ModifyPositionParams(-60, 60, 100);
        modifyPositionRouter.modifyPosition(key, params);

        mockHooks.setReturnValue(mockHooks.beforeDonate.selector, mockHooks.beforeDonate.selector);
        mockHooks.setReturnValue(mockHooks.afterDonate.selector, mockHooks.afterDonate.selector);

        donateRouter.donate(key, 100, 200);
    }

    function testGasDonateOneToken() public {
        IPoolManager.PoolKey memory key = IPoolManager.PoolKey({
            currency0: currency0,
            currency1: currency1,
            fee: 100,
            hooks: IHooks(address(0)),
            tickSpacing: 10
        });
        manager.initialize(key, SQRT_RATIO_1_1);

        IPoolManager.ModifyPositionParams memory params = IPoolManager.ModifyPositionParams(-60, 60, 100);
        modifyPositionRouter.modifyPosition(key, params);

        snapStart("donate gas with 1 token");
        donateRouter.donate(key, 100, 0);
        snapEnd();
    }

    function testNoOpLockIsOk() public {
        snapStart("gas overhead of no-op lock");
        lockTest.lock();
        snapEnd();
    }

    function testLockEmitsCorrectId() public {
        vm.expectEmit(false, false, false, true);
        emit LockAcquired();
        lockTest.lock();
    }

    uint256 constant POOL_SLOT = 4;
    uint256 constant TICKS_OFFSET = 4;

    function testExtsloadForPoolPrice() public {
        IPoolManager.PoolKey memory key = IPoolManager.PoolKey({
            currency0: currency0,
            currency1: currency1,
            fee: 100,
            hooks: IHooks(address(0)),
            tickSpacing: 10
        });
        manager.initialize(key, SQRT_RATIO_1_1);

        bytes32 poolId = PoolId.toId(key);
        snapStart("poolExtsloadSlot0");
        bytes32 slot0Bytes = manager.extsload(keccak256(abi.encode(poolId, POOL_SLOT)));
        snapEnd();

        uint160 sqrtPriceX96Extsload;
        assembly {
            sqrtPriceX96Extsload := and(slot0Bytes, sub(shl(160, 1), 1))
        }
        (uint160 sqrtPriceX96Slot0,,,,,) = manager.getSlot0(poolId);

        // assert that extsload loads the correct storage slot which matches the true slot0
        assertEq(sqrtPriceX96Extsload, sqrtPriceX96Slot0);
    }

    function testExtsloadMultipleSlots() public {
        IPoolManager.PoolKey memory key = IPoolManager.PoolKey({
            currency0: currency0,
            currency1: currency1,
            fee: 100,
            hooks: IHooks(address(0)),
            tickSpacing: 10
        });
        manager.initialize(key, SQRT_RATIO_1_1);

        // populate feeGrowthGlobalX128 struct w/ modify + swap
        modifyPositionRouter.modifyPosition(key, IPoolManager.ModifyPositionParams(-120, 120, 5 ether));
        swapRouter.swap(
            key,
            IPoolManager.SwapParams(false, 1 ether, TickMath.MAX_SQRT_RATIO - 1),
            PoolSwapTest.TestSettings(true, true)
        );
        swapRouter.swap(
            key,
            IPoolManager.SwapParams(true, 5 ether, TickMath.MIN_SQRT_RATIO + 1),
            PoolSwapTest.TestSettings(true, true)
        );

        bytes32 poolId = PoolId.toId(key);
        snapStart("poolExtsloadTickInfoStruct");
        bytes memory value = manager.extsload(bytes32(uint256(keccak256(abi.encode(poolId, POOL_SLOT))) + 1), 2);
        snapEnd();

        uint256 feeGrowthGlobal0X128Extsload;
        uint256 feeGrowthGlobal1X128Extsload;
        assembly {
            feeGrowthGlobal0X128Extsload := and(mload(add(value, 0x20)), sub(shl(256, 1), 1))
            feeGrowthGlobal1X128Extsload := and(mload(add(value, 0x40)), sub(shl(256, 1), 1))
        }

        assertEq(feeGrowthGlobal0X128Extsload, 408361710565269213475534193967158);
        assertEq(feeGrowthGlobal1X128Extsload, 204793365386061595215803889394593);
    }

    receive() external payable {}

    function onERC1155Received(address, address, uint256, uint256, bytes calldata) external pure returns (bytes4) {
        return bytes4(keccak256("onERC1155Received(address,address,uint256,uint256,bytes)"));
    }

    function onERC1155BatchReceived(address, address, uint256[] calldata, uint256[] calldata, bytes calldata)
        external
        pure
        returns (bytes4)
    {
        return bytes4(keccak256("onERC1155BatchReceived(address,address,uint256[],uint256[],bytes)"));
    }

    function supportsInterface(bytes4) external pure returns (bool) {
        return true;
    }
}<|MERGE_RESOLUTION|>--- conflicted
+++ resolved
@@ -34,7 +34,7 @@
     using PoolId for IPoolManager.PoolKey;
     using Fees for uint24;
 
-    event LockAcquired(uint256 id);
+    event LockAcquired();
     event Initialize(
         bytes32 indexed poolId,
         Currency indexed currency0,
@@ -653,12 +653,8 @@
             tickSpacing: 60
         });
 
-<<<<<<< HEAD
-    event LockAcquired();
-=======
         IPoolManager.SwapParams memory params =
             IPoolManager.SwapParams({zeroForOne: true, amountSpecified: 100, sqrtPriceLimitX96: SQRT_RATIO_1_2});
->>>>>>> 2f9b3066
 
         PoolSwapTest.TestSettings memory testSettings =
             PoolSwapTest.TestSettings({withdrawTokens: false, settleUsingTransfer: false});
