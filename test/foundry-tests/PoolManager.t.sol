// SPDX-License-Identifier: UNLICENSED
pragma solidity ^0.8.20;

import {Test} from "forge-std/Test.sol";
import {Vm} from "forge-std/Vm.sol";
import {IHooks} from "../../contracts/interfaces/IHooks.sol";
import {Hooks} from "../../contracts/libraries/Hooks.sol";
import {IPoolManager} from "../../contracts/interfaces/IPoolManager.sol";
import {IFees} from "../../contracts/interfaces/IFees.sol";
import {PoolManager} from "../../contracts/PoolManager.sol";
import {PoolDonateTest} from "../../contracts/test/PoolDonateTest.sol";
import {TickMath} from "../../contracts/libraries/TickMath.sol";
import {Pool} from "../../contracts/libraries/Pool.sol";
import {Deployers} from "./utils/Deployers.sol";
import {TokenFixture} from "./utils/TokenFixture.sol";
import {PoolModifyPositionTest} from "../../contracts/test/PoolModifyPositionTest.sol";
import {Currency, CurrencyLibrary} from "../../contracts/types/Currency.sol";
import {MockERC20} from "./utils/MockERC20.sol";
import {MockHooks} from "../../contracts/test/MockHooks.sol";
import {MockContract} from "../../contracts/test/MockContract.sol";
import {IERC1155Receiver} from "@openzeppelin/contracts/token/ERC1155/IERC1155Receiver.sol";
import {EmptyTestHooks} from "../../contracts/test/EmptyTestHooks.sol";
import {PoolKey} from "../../contracts/types/PoolKey.sol";
import {BalanceDelta} from "../../contracts/types/BalanceDelta.sol";
import {PoolSwapTest} from "../../contracts/test/PoolSwapTest.sol";
import {GasSnapshot} from "forge-gas-snapshot/GasSnapshot.sol";
import {PoolLockTest} from "../../contracts/test/PoolLockTest.sol";
import {PoolId, PoolIdLibrary} from "../../contracts/types/PoolId.sol";
import {ProtocolFeeControllerTest} from "../../contracts/test/ProtocolFeeControllerTest.sol";
import {FeeLibrary} from "../../contracts/libraries/FeeLibrary.sol";
import {Position} from "../../contracts/libraries/Position.sol";

contract PoolManagerTest is Test, Deployers, TokenFixture, GasSnapshot, IERC1155Receiver {
    using Hooks for IHooks;
    using Pool for Pool.State;
    using PoolIdLibrary for PoolKey;
    using FeeLibrary for uint24;

    event LockAcquired();
    event Initialize(
        PoolId indexed poolId,
        Currency indexed currency0,
        Currency indexed currency1,
        uint24 fee,
        int24 tickSpacing,
        IHooks hooks
    );
    event ModifyPosition(
        PoolId indexed poolId, address indexed sender, int24 tickLower, int24 tickUpper, int256 liquidityDelta
    );
    event Swap(
        PoolId indexed poolId,
        address indexed sender,
        int128 amount0,
        int128 amount1,
        uint160 sqrtPriceX96,
        uint128 liquidity,
        int24 tick,
        uint24 fee
    );
    event TransferSingle(
        address indexed operator, address indexed from, address indexed to, uint256 id, uint256 amount
    );

    Pool.State state;
    PoolManager manager;
    PoolDonateTest donateRouter;
    PoolModifyPositionTest modifyPositionRouter;
    PoolSwapTest swapRouter;
    PoolLockTest lockTest;
    ProtocolFeeControllerTest protocolFeeController;

    address ADDRESS_ZERO = address(0);
    address EMPTY_HOOKS = address(0xf000000000000000000000000000000000000000);
    address ALL_HOOKS = address(0xff00000000000000000000000000000000000001);
    address MOCK_HOOKS = address(0xfF00000000000000000000000000000000000000);

    function setUp() public {
        initializeTokens();
        manager = Deployers.createFreshManager();
        donateRouter = new PoolDonateTest(manager);
        modifyPositionRouter = new PoolModifyPositionTest(manager);

        lockTest = new PoolLockTest(manager);
        swapRouter = new PoolSwapTest(manager);
        protocolFeeController = new ProtocolFeeControllerTest();

        MockERC20(Currency.unwrap(currency0)).mint(address(this), 10 ether);
        MockERC20(Currency.unwrap(currency1)).mint(address(this), 10 ether);

        MockERC20(Currency.unwrap(currency0)).approve(address(swapRouter), 10 ether);
        MockERC20(Currency.unwrap(currency1)).approve(address(swapRouter), 10 ether);

        MockERC20(Currency.unwrap(currency0)).approve(address(modifyPositionRouter), 10 ether);
        MockERC20(Currency.unwrap(currency1)).approve(address(modifyPositionRouter), 10 ether);

        MockERC20(Currency.unwrap(currency0)).approve(address(donateRouter), 10 ether);
        MockERC20(Currency.unwrap(currency1)).approve(address(donateRouter), 10 ether);
    }

    function testPoolManagerInitialize(PoolKey memory key, uint160 sqrtPriceX96) public {
        // Assumptions tested in Pool.t.sol
        vm.assume(sqrtPriceX96 >= TickMath.MIN_SQRT_RATIO);
        vm.assume(sqrtPriceX96 < TickMath.MAX_SQRT_RATIO);

        // tested in Hooks.t.sol
        key.hooks = IHooks(address(0));

        if (key.fee & FeeLibrary.STATIC_FEE_MASK >= 1000000) {
            vm.expectRevert(abi.encodeWithSelector(IFees.FeeTooLarge.selector));
            manager.initialize(key, sqrtPriceX96);
        } else if (key.tickSpacing > manager.MAX_TICK_SPACING()) {
            vm.expectRevert(abi.encodeWithSelector(IPoolManager.TickSpacingTooLarge.selector));
            manager.initialize(key, sqrtPriceX96);
        } else if (key.tickSpacing < manager.MIN_TICK_SPACING()) {
            vm.expectRevert(abi.encodeWithSelector(IPoolManager.TickSpacingTooSmall.selector));
            manager.initialize(key, sqrtPriceX96);
        } else if (!key.hooks.isValidHookAddress(key.fee)) {
            vm.expectRevert(abi.encodeWithSelector(Hooks.HookAddressNotValid.selector, address(key.hooks)));
            manager.initialize(key, sqrtPriceX96);
        } else {
            vm.expectEmit(true, true, true, true);
            emit Initialize(key.toId(), key.currency0, key.currency1, key.fee, key.tickSpacing, key.hooks);
            manager.initialize(key, sqrtPriceX96);

            (Pool.Slot0 memory slot0,,,) = manager.pools(key.toId());
            assertEq(slot0.sqrtPriceX96, sqrtPriceX96);
            assertEq(slot0.protocolSwapFee, 0);
        }
    }

    function testPoolManagerInitializeForNativeTokens(uint160 sqrtPriceX96) public {
        // Assumptions tested in Pool.t.sol
        vm.assume(sqrtPriceX96 >= TickMath.MIN_SQRT_RATIO);
        vm.assume(sqrtPriceX96 < TickMath.MAX_SQRT_RATIO);

        PoolKey memory key = PoolKey({
            currency0: currency0,
            currency1: Currency.wrap(address(0)),
            fee: 3000,
            hooks: IHooks(address(0)),
            tickSpacing: 60
        });

        vm.expectEmit(true, true, true, true);
        emit Initialize(key.toId(), key.currency0, key.currency1, key.fee, key.tickSpacing, key.hooks);
        manager.initialize(key, sqrtPriceX96);

        (Pool.Slot0 memory slot0,,,) = manager.pools(key.toId());
        assertEq(slot0.sqrtPriceX96, sqrtPriceX96);
        assertEq(slot0.protocolSwapFee, 0);
        assertEq(slot0.tick, TickMath.getTickAtSqrtRatio(sqrtPriceX96));
    }

    function testPoolManagerInitializeSucceedsWithHooks(uint160 sqrtPriceX96) public {
        // Assumptions tested in Pool.t.sol
        vm.assume(sqrtPriceX96 >= TickMath.MIN_SQRT_RATIO);
        vm.assume(sqrtPriceX96 < TickMath.MAX_SQRT_RATIO);

        address payable mockAddr = payable(address(uint160(Hooks.BEFORE_INITIALIZE_FLAG | Hooks.AFTER_INITIALIZE_FLAG)));
        address payable hookAddr = payable(MOCK_HOOKS);

        vm.etch(hookAddr, vm.getDeployedCode("EmptyTestHooks.sol:EmptyTestHooks"));
        MockContract mockContract = new MockContract();
        vm.etch(mockAddr, address(mockContract).code);

        MockContract(mockAddr).setImplementation(hookAddr);

        PoolKey memory key =
            PoolKey({currency0: currency0, currency1: currency1, fee: 3000, hooks: IHooks(mockAddr), tickSpacing: 60});

        int24 tick = manager.initialize(key, sqrtPriceX96);
        (Pool.Slot0 memory slot0,,,) = manager.pools(key.toId());
        assertEq(slot0.sqrtPriceX96, sqrtPriceX96);

        bytes32 beforeSelector = MockHooks.beforeInitialize.selector;
        bytes memory beforeParams = abi.encode(address(this), key, sqrtPriceX96);

        bytes32 afterSelector = MockHooks.afterInitialize.selector;
        bytes memory afterParams = abi.encode(address(this), key, sqrtPriceX96, tick);

        assertEq(MockContract(mockAddr).timesCalledSelector(beforeSelector), 1);
        assertTrue(MockContract(mockAddr).calledWithSelector(beforeSelector, beforeParams));
        assertEq(MockContract(mockAddr).timesCalledSelector(afterSelector), 1);
        assertTrue(MockContract(mockAddr).calledWithSelector(afterSelector, afterParams));
    }

    function testPoolManagerInitializeSucceedsWithMaxTickSpacing(uint160 sqrtPriceX96) public {
        // Assumptions tested in Pool.t.sol
        vm.assume(sqrtPriceX96 >= TickMath.MIN_SQRT_RATIO);
        vm.assume(sqrtPriceX96 < TickMath.MAX_SQRT_RATIO);

        PoolKey memory key = PoolKey({
            currency0: currency0,
            currency1: currency1,
            fee: 3000,
            hooks: IHooks(address(0)),
            tickSpacing: manager.MAX_TICK_SPACING()
        });

        vm.expectEmit(true, true, true, true);
        emit Initialize(key.toId(), key.currency0, key.currency1, key.fee, key.tickSpacing, key.hooks);

        manager.initialize(key, sqrtPriceX96);
    }

    function testPoolManagerInitializeSucceedsWithEmptyHooks(uint160 sqrtPriceX96) public {
        // Assumptions tested in Pool.t.sol
        vm.assume(sqrtPriceX96 >= TickMath.MIN_SQRT_RATIO);
        vm.assume(sqrtPriceX96 < TickMath.MAX_SQRT_RATIO);

        address hookEmptyAddr = EMPTY_HOOKS;

        MockHooks impl = new MockHooks();
        vm.etch(hookEmptyAddr, address(impl).code);
        MockHooks mockHooks = MockHooks(hookEmptyAddr);

        PoolKey memory key =
            PoolKey({currency0: currency0, currency1: currency1, fee: 3000, hooks: mockHooks, tickSpacing: 60});

        manager.initialize(key, sqrtPriceX96);
        (Pool.Slot0 memory slot0,,,) = manager.pools(key.toId());
        assertEq(slot0.sqrtPriceX96, sqrtPriceX96);
    }

    function testPoolManagerInitializeFailsWithIncorrectSelectors() public {
        address hookAddr = address(uint160(Hooks.BEFORE_INITIALIZE_FLAG | Hooks.AFTER_INITIALIZE_FLAG));

        MockHooks impl = new MockHooks();
        vm.etch(hookAddr, address(impl).code);
        MockHooks mockHooks = MockHooks(hookAddr);

        PoolKey memory key =
            PoolKey({currency0: currency0, currency1: currency1, fee: 100, hooks: mockHooks, tickSpacing: 10});

        mockHooks.setReturnValue(mockHooks.beforeInitialize.selector, bytes4(0xdeadbeef));
        mockHooks.setReturnValue(mockHooks.afterInitialize.selector, bytes4(0xdeadbeef));

        // Fails at beforeInitialize hook.
        vm.expectRevert(Hooks.InvalidHookResponse.selector);
        manager.initialize(key, SQRT_RATIO_1_1);

        // Fail at afterInitialize hook.
        mockHooks.setReturnValue(mockHooks.beforeInitialize.selector, mockHooks.beforeInitialize.selector);
        vm.expectRevert(Hooks.InvalidHookResponse.selector);
        manager.initialize(key, SQRT_RATIO_1_1);
    }

    function testPoolManagerInitializeSucceedsWithCorrectSelectors() public {
        address hookAddr = address(uint160(Hooks.BEFORE_INITIALIZE_FLAG | Hooks.AFTER_INITIALIZE_FLAG));

        MockHooks impl = new MockHooks();
        vm.etch(hookAddr, address(impl).code);
        MockHooks mockHooks = MockHooks(hookAddr);

        PoolKey memory key =
            PoolKey({currency0: currency0, currency1: currency1, fee: 100, hooks: mockHooks, tickSpacing: 10});

        mockHooks.setReturnValue(mockHooks.beforeInitialize.selector, mockHooks.beforeInitialize.selector);
        mockHooks.setReturnValue(mockHooks.afterInitialize.selector, mockHooks.afterInitialize.selector);

        vm.expectEmit(true, true, true, true);
        emit Initialize(key.toId(), key.currency0, key.currency1, key.fee, key.tickSpacing, key.hooks);

        manager.initialize(key, SQRT_RATIO_1_1);
    }

    function testPoolManagerInitializeFailsIfTickSpaceTooLarge(uint160 sqrtPriceX96) public {
        // Assumptions tested in Pool.t.sol
        vm.assume(sqrtPriceX96 >= TickMath.MIN_SQRT_RATIO);
        vm.assume(sqrtPriceX96 < TickMath.MAX_SQRT_RATIO);

        PoolKey memory key = PoolKey({
            currency0: currency0,
            currency1: currency1,
            fee: 3000,
            hooks: IHooks(address(0)),
            tickSpacing: manager.MAX_TICK_SPACING() + 1
        });

        vm.expectRevert(abi.encodeWithSelector(IPoolManager.TickSpacingTooLarge.selector));
        manager.initialize(key, sqrtPriceX96);
    }

    function testPoolManagerInitializeFailsIfTickSpaceZero(uint160 sqrtPriceX96) public {
        // Assumptions tested in Pool.t.sol
        vm.assume(sqrtPriceX96 >= TickMath.MIN_SQRT_RATIO);
        vm.assume(sqrtPriceX96 < TickMath.MAX_SQRT_RATIO);

        PoolKey memory key =
            PoolKey({currency0: currency0, currency1: currency1, fee: 3000, hooks: IHooks(address(0)), tickSpacing: 0});

        vm.expectRevert(abi.encodeWithSelector(IPoolManager.TickSpacingTooSmall.selector));
        manager.initialize(key, sqrtPriceX96);
    }

    function testPoolManagerInitializeFailsIfTickSpaceNeg(uint160 sqrtPriceX96) public {
        // Assumptions tested in Pool.t.sol
        vm.assume(sqrtPriceX96 >= TickMath.MIN_SQRT_RATIO);
        vm.assume(sqrtPriceX96 < TickMath.MAX_SQRT_RATIO);

        PoolKey memory key =
            PoolKey({currency0: currency0, currency1: currency1, fee: 3000, hooks: IHooks(address(0)), tickSpacing: -1});

        vm.expectRevert(abi.encodeWithSelector(IPoolManager.TickSpacingTooSmall.selector));
        manager.initialize(key, sqrtPriceX96);
    }

    function testPoolManagerFeeControllerSet() public {
        assertEq(address(manager.protocolFeeController()), address(0));
        manager.setProtocolFeeController(protocolFeeController);
        assertEq(address(manager.protocolFeeController()), address(protocolFeeController));
    }

    function testPoolManagerFetchFeeWhenController(uint160 sqrtPriceX96) public {
        // Assumptions tested in Pool.t.sol
        vm.assume(sqrtPriceX96 >= TickMath.MIN_SQRT_RATIO);
        vm.assume(sqrtPriceX96 < TickMath.MAX_SQRT_RATIO);

        PoolKey memory key =
            PoolKey({currency0: currency0, currency1: currency1, fee: 3000, hooks: IHooks(address(0)), tickSpacing: 60});

        manager.setProtocolFeeController(protocolFeeController);

        uint8 poolProtocolFee = 4;
        protocolFeeController.setSwapFeeForPool(key.toId(), poolProtocolFee);

        manager.initialize(key, sqrtPriceX96);

        (Pool.Slot0 memory slot0,,,) = manager.pools(key.toId());
        assertEq(slot0.sqrtPriceX96, sqrtPriceX96);
        assertEq(slot0.protocolSwapFee, poolProtocolFee);
    }

    function testGasPoolManagerInitialize() public {
        PoolKey memory key =
            PoolKey({currency0: currency0, currency1: currency1, fee: 3000, hooks: IHooks(address(0)), tickSpacing: 60});

        snapStart("initialize");
        manager.initialize(key, SQRT_RATIO_1_1);
        snapEnd();
    }

    function testMintFailsIfNotInitialized() public {
        PoolKey memory key =
            PoolKey({currency0: currency0, currency1: currency1, fee: 3000, hooks: IHooks(address(0)), tickSpacing: 60});
        vm.expectRevert();
        modifyPositionRouter.modifyPosition(
            key, IPoolManager.ModifyPositionParams({tickLower: 0, tickUpper: 60, liquidityDelta: 100})
        );
    }

    function testMintSucceedsIfInitialized(uint160 sqrtPriceX96) public {
        vm.assume(sqrtPriceX96 >= TickMath.MIN_SQRT_RATIO);
        vm.assume(sqrtPriceX96 < TickMath.MAX_SQRT_RATIO);

        PoolKey memory key =
            PoolKey({currency0: currency0, currency1: currency1, fee: 3000, hooks: IHooks(address(0)), tickSpacing: 60});

        manager.initialize(key, sqrtPriceX96);

        vm.expectEmit(true, true, true, true);
        emit ModifyPosition(key.toId(), address(modifyPositionRouter), 0, 60, 100);

        modifyPositionRouter.modifyPosition(
            key, IPoolManager.ModifyPositionParams({tickLower: 0, tickUpper: 60, liquidityDelta: 100})
        );
    }

    function testMintSucceedsForNativeTokensIfInitialized(uint160 sqrtPriceX96) public {
        vm.assume(sqrtPriceX96 >= TickMath.MIN_SQRT_RATIO);
        vm.assume(sqrtPriceX96 < TickMath.MAX_SQRT_RATIO);

        PoolKey memory key = PoolKey({
            currency0: Currency.wrap(address(0)),
            currency1: currency1,
            fee: 3000,
            hooks: IHooks(address(0)),
            tickSpacing: 60
        });

        manager.initialize(key, sqrtPriceX96);
        vm.expectEmit(true, true, true, true);
        emit ModifyPosition(key.toId(), address(modifyPositionRouter), 0, 60, 100);

        modifyPositionRouter.modifyPosition{value: 100}(
            key, IPoolManager.ModifyPositionParams({tickLower: 0, tickUpper: 60, liquidityDelta: 100})
        );
    }

    function testMintSucceedsWithHooksIfInitialized(uint160 sqrtPriceX96) public {
        vm.assume(sqrtPriceX96 >= TickMath.MIN_SQRT_RATIO);
        vm.assume(sqrtPriceX96 < TickMath.MAX_SQRT_RATIO);

        address payable mockAddr =
            payable(address(uint160(Hooks.BEFORE_MODIFY_POSITION_FLAG | Hooks.AFTER_MODIFY_POSITION_FLAG)));
        address payable hookAddr = payable(MOCK_HOOKS);

        vm.etch(hookAddr, vm.getDeployedCode("EmptyTestHooks.sol:EmptyTestHooks"));
        MockContract mockContract = new MockContract();
        vm.etch(mockAddr, address(mockContract).code);

        MockContract(mockAddr).setImplementation(hookAddr);

        PoolKey memory key =
            PoolKey({currency0: currency0, currency1: currency1, fee: 3000, hooks: IHooks(mockAddr), tickSpacing: 60});

        IPoolManager.ModifyPositionParams memory params =
            IPoolManager.ModifyPositionParams({tickLower: 0, tickUpper: 60, liquidityDelta: 100});

        manager.initialize(key, sqrtPriceX96);

        BalanceDelta balanceDelta = modifyPositionRouter.modifyPosition(key, params);

        bytes32 beforeSelector = MockHooks.beforeModifyPosition.selector;
        bytes memory beforeParams = abi.encode(address(modifyPositionRouter), key, params);

        bytes32 afterSelector = MockHooks.afterModifyPosition.selector;
        bytes memory afterParams = abi.encode(address(modifyPositionRouter), key, params, balanceDelta);

        assertEq(MockContract(mockAddr).timesCalledSelector(beforeSelector), 1);
        assertTrue(MockContract(mockAddr).calledWithSelector(beforeSelector, beforeParams));
        assertEq(MockContract(mockAddr).timesCalledSelector(afterSelector), 1);
        assertTrue(MockContract(mockAddr).calledWithSelector(afterSelector, afterParams));
    }

    function testMintFailsWithIncorrectSelectors() public {
        address hookAddr = address(uint160(Hooks.BEFORE_MODIFY_POSITION_FLAG | Hooks.AFTER_MODIFY_POSITION_FLAG));

        MockHooks impl = new MockHooks();
        vm.etch(hookAddr, address(impl).code);
        MockHooks mockHooks = MockHooks(hookAddr);

        PoolKey memory key =
            PoolKey({currency0: currency0, currency1: currency1, fee: 100, hooks: mockHooks, tickSpacing: 10});

        IPoolManager.ModifyPositionParams memory params =
            IPoolManager.ModifyPositionParams({tickLower: 0, tickUpper: 60, liquidityDelta: 100});

        manager.initialize(key, SQRT_RATIO_1_1);

        mockHooks.setReturnValue(mockHooks.beforeModifyPosition.selector, bytes4(0xdeadbeef));
        mockHooks.setReturnValue(mockHooks.afterModifyPosition.selector, bytes4(0xdeadbeef));

        // Fails at beforeModifyPosition hook.
        vm.expectRevert(Hooks.InvalidHookResponse.selector);
        modifyPositionRouter.modifyPosition(key, params);

        // Fail at afterModifyPosition hook.
        mockHooks.setReturnValue(mockHooks.beforeModifyPosition.selector, mockHooks.beforeModifyPosition.selector);
        vm.expectRevert(Hooks.InvalidHookResponse.selector);
        modifyPositionRouter.modifyPosition(key, params);
    }

    function testMintSucceedsWithCorrectSelectors() public {
        address hookAddr = address(uint160(Hooks.BEFORE_MODIFY_POSITION_FLAG | Hooks.AFTER_MODIFY_POSITION_FLAG));

        MockHooks impl = new MockHooks();
        vm.etch(hookAddr, address(impl).code);
        MockHooks mockHooks = MockHooks(hookAddr);

        PoolKey memory key =
            PoolKey({currency0: currency0, currency1: currency1, fee: 100, hooks: mockHooks, tickSpacing: 10});

        IPoolManager.ModifyPositionParams memory params =
            IPoolManager.ModifyPositionParams({tickLower: 0, tickUpper: 60, liquidityDelta: 100});

        manager.initialize(key, SQRT_RATIO_1_1);

        mockHooks.setReturnValue(mockHooks.beforeModifyPosition.selector, mockHooks.beforeModifyPosition.selector);
        mockHooks.setReturnValue(mockHooks.afterModifyPosition.selector, mockHooks.afterModifyPosition.selector);

        vm.expectEmit(true, true, true, true);
        emit ModifyPosition(key.toId(), address(modifyPositionRouter), 0, 60, 100);

        modifyPositionRouter.modifyPosition(key, params);
    }

    function testGasMint() public {
        PoolKey memory key =
            PoolKey({currency0: currency0, currency1: currency1, fee: 3000, hooks: IHooks(address(0)), tickSpacing: 60});

        manager.initialize(key, SQRT_RATIO_1_1);

        snapStart("mint");
        modifyPositionRouter.modifyPosition(
            key, IPoolManager.ModifyPositionParams({tickLower: 0, tickUpper: 60, liquidityDelta: 100})
        );
        snapEnd();
    }

    function testGasMintWithNative() public {
        PoolKey memory key = PoolKey({
            currency0: Currency.wrap(address(0)),
            currency1: currency1,
            fee: 3000,
            hooks: IHooks(address(0)),
            tickSpacing: 60
        });

        manager.initialize(key, SQRT_RATIO_1_1);

        snapStart("mint with native token");
        modifyPositionRouter.modifyPosition{value: 100}(
            key, IPoolManager.ModifyPositionParams({tickLower: 0, tickUpper: 60, liquidityDelta: 100})
        );
        snapEnd();
    }

    function testGasMintWithHooks() public {
        address hookEmptyAddr = EMPTY_HOOKS;
        MockHooks impl = new MockHooks();
        vm.etch(hookEmptyAddr, address(impl).code);
        MockHooks mockHooks = MockHooks(hookEmptyAddr);

        PoolKey memory key =
            PoolKey({currency0: currency0, currency1: currency1, fee: 3000, hooks: mockHooks, tickSpacing: 60});

        manager.initialize(key, SQRT_RATIO_1_1);

        snapStart("mint with empty hook");
        modifyPositionRouter.modifyPosition(
            key, IPoolManager.ModifyPositionParams({tickLower: 0, tickUpper: 60, liquidityDelta: 100})
        );
        snapEnd();
    }

    function testSwapFailsIfNotInitialized(uint160 sqrtPriceX96) public {
        vm.assume(sqrtPriceX96 >= TickMath.MIN_SQRT_RATIO);
        vm.assume(sqrtPriceX96 < TickMath.MAX_SQRT_RATIO);

        PoolKey memory key =
            PoolKey({currency0: currency0, currency1: currency1, fee: 3000, hooks: IHooks(address(0)), tickSpacing: 60});

        IPoolManager.SwapParams memory params =
            IPoolManager.SwapParams({zeroForOne: true, amountSpecified: 100, sqrtPriceLimitX96: sqrtPriceX96});

        PoolSwapTest.TestSettings memory testSettings =
            PoolSwapTest.TestSettings({withdrawTokens: true, settleUsingTransfer: true});

        vm.expectRevert();
        swapRouter.swap(key, params, testSettings);
    }

    function testSwapSucceedsIfInitialized() public {
        PoolKey memory key =
            PoolKey({currency0: currency0, currency1: currency1, fee: 3000, hooks: IHooks(address(0)), tickSpacing: 60});

        IPoolManager.SwapParams memory params =
            IPoolManager.SwapParams({zeroForOne: true, amountSpecified: 100, sqrtPriceLimitX96: SQRT_RATIO_1_2});

        PoolSwapTest.TestSettings memory testSettings =
            PoolSwapTest.TestSettings({withdrawTokens: false, settleUsingTransfer: false});

        manager.initialize(key, SQRT_RATIO_1_1);

        vm.expectEmit(true, true, true, true);
        emit Swap(key.toId(), address(swapRouter), 0, 0, SQRT_RATIO_1_2, 0, -6932, 3000);

        swapRouter.swap(key, params, testSettings);
    }

    function testSwapSucceedsWithNativeTokensIfInitialized() public {
        PoolKey memory key = PoolKey({
            currency0: Currency.wrap(address(0)),
            currency1: currency1,
            fee: 3000,
            hooks: IHooks(address(0)),
            tickSpacing: 60
        });

        IPoolManager.SwapParams memory params =
            IPoolManager.SwapParams({zeroForOne: true, amountSpecified: 100, sqrtPriceLimitX96: SQRT_RATIO_1_2});

        PoolSwapTest.TestSettings memory testSettings =
            PoolSwapTest.TestSettings({withdrawTokens: false, settleUsingTransfer: false});

        manager.initialize(key, SQRT_RATIO_1_1);

        vm.expectEmit(true, true, true, true);
        emit Swap(key.toId(), address(swapRouter), 0, 0, SQRT_RATIO_1_2, 0, -6932, 3000);

        swapRouter.swap(key, params, testSettings);
    }

    function testSwapSucceedsWithHooksIfInitialized() public {
        address payable mockAddr = payable(address(uint160(Hooks.BEFORE_SWAP_FLAG | Hooks.AFTER_SWAP_FLAG)));
        address payable hookAddr = payable(MOCK_HOOKS);

        vm.etch(hookAddr, vm.getDeployedCode("EmptyTestHooks.sol:EmptyTestHooks"));
        MockContract mockContract = new MockContract();
        vm.etch(mockAddr, address(mockContract).code);

        MockContract(mockAddr).setImplementation(hookAddr);

        PoolKey memory key =
            PoolKey({currency0: currency0, currency1: currency1, fee: 3000, hooks: IHooks(mockAddr), tickSpacing: 60});

        IPoolManager.SwapParams memory params =
            IPoolManager.SwapParams({zeroForOne: true, amountSpecified: 100, sqrtPriceLimitX96: SQRT_RATIO_1_2});

        PoolSwapTest.TestSettings memory testSettings =
            PoolSwapTest.TestSettings({withdrawTokens: false, settleUsingTransfer: false});

        manager.initialize(key, SQRT_RATIO_1_1);

        BalanceDelta balanceDelta = swapRouter.swap(key, params, testSettings);

        bytes32 beforeSelector = MockHooks.beforeSwap.selector;
        bytes memory beforeParams = abi.encode(address(swapRouter), key, params);

        bytes32 afterSelector = MockHooks.afterSwap.selector;
        bytes memory afterParams = abi.encode(address(swapRouter), key, params, balanceDelta);

        assertEq(MockContract(mockAddr).timesCalledSelector(beforeSelector), 1);
        assertTrue(MockContract(mockAddr).calledWithSelector(beforeSelector, beforeParams));
        assertEq(MockContract(mockAddr).timesCalledSelector(afterSelector), 1);
        assertTrue(MockContract(mockAddr).calledWithSelector(afterSelector, afterParams));
    }

    function testSwapFailsWithIncorrectSelectors() public {
        address hookAddr = address(uint160(Hooks.BEFORE_SWAP_FLAG | Hooks.AFTER_SWAP_FLAG));

        MockHooks impl = new MockHooks();
        vm.etch(hookAddr, address(impl).code);
        MockHooks mockHooks = MockHooks(hookAddr);

        PoolKey memory key =
            PoolKey({currency0: currency0, currency1: currency1, fee: 100, hooks: mockHooks, tickSpacing: 10});

        IPoolManager.ModifyPositionParams memory params =
            IPoolManager.ModifyPositionParams({tickLower: 0, tickUpper: 60, liquidityDelta: 100});

        IPoolManager.SwapParams memory swapParams =
            IPoolManager.SwapParams({zeroForOne: true, amountSpecified: 10, sqrtPriceLimitX96: SQRT_RATIO_1_2});

        PoolSwapTest.TestSettings memory testSettings =
            PoolSwapTest.TestSettings({withdrawTokens: false, settleUsingTransfer: false});

        manager.initialize(key, SQRT_RATIO_1_1);
        modifyPositionRouter.modifyPosition(key, params);

        mockHooks.setReturnValue(mockHooks.beforeSwap.selector, bytes4(0xdeadbeef));
        mockHooks.setReturnValue(mockHooks.afterSwap.selector, bytes4(0xdeadbeef));

        // Fails at beforeModifyPosition hook.
        vm.expectRevert(Hooks.InvalidHookResponse.selector);
        swapRouter.swap(key, swapParams, testSettings);

        // Fail at afterModifyPosition hook.
        mockHooks.setReturnValue(mockHooks.beforeSwap.selector, mockHooks.beforeSwap.selector);
        vm.expectRevert(Hooks.InvalidHookResponse.selector);
        swapRouter.swap(key, swapParams, testSettings);
    }

    function testSwapSucceedsWithCorrectSelectors() public {
        address hookAddr = address(uint160(Hooks.BEFORE_SWAP_FLAG | Hooks.AFTER_SWAP_FLAG));

        MockHooks impl = new MockHooks();
        vm.etch(hookAddr, address(impl).code);
        MockHooks mockHooks = MockHooks(hookAddr);

        PoolKey memory key =
            PoolKey({currency0: currency0, currency1: currency1, fee: 100, hooks: mockHooks, tickSpacing: 10});

        IPoolManager.ModifyPositionParams memory params =
            IPoolManager.ModifyPositionParams({tickLower: 0, tickUpper: 60, liquidityDelta: 100});

        IPoolManager.SwapParams memory swapParams =
            IPoolManager.SwapParams({zeroForOne: true, amountSpecified: 10, sqrtPriceLimitX96: SQRT_RATIO_1_2});

        PoolSwapTest.TestSettings memory testSettings =
            PoolSwapTest.TestSettings({withdrawTokens: false, settleUsingTransfer: false});

        manager.initialize(key, SQRT_RATIO_1_1);
        modifyPositionRouter.modifyPosition(key, params);

        mockHooks.setReturnValue(mockHooks.beforeSwap.selector, mockHooks.beforeSwap.selector);
        mockHooks.setReturnValue(mockHooks.afterSwap.selector, mockHooks.afterSwap.selector);

        vm.expectEmit(true, true, true, true);
        emit Swap(key.toId(), address(swapRouter), 0, 0, SQRT_RATIO_1_2, 0, -6932, 100);

        swapRouter.swap(key, swapParams, testSettings);
    }

    function testGasSwap() public {
        PoolKey memory key =
            PoolKey({currency0: currency0, currency1: currency1, fee: 3000, hooks: IHooks(address(0)), tickSpacing: 60});

        IPoolManager.SwapParams memory params =
            IPoolManager.SwapParams({zeroForOne: true, amountSpecified: 100, sqrtPriceLimitX96: SQRT_RATIO_1_2});

        PoolSwapTest.TestSettings memory testSettings =
            PoolSwapTest.TestSettings({withdrawTokens: true, settleUsingTransfer: true});

        manager.initialize(key, SQRT_RATIO_1_1);
        swapRouter.swap(key, params, testSettings);

        params = IPoolManager.SwapParams({zeroForOne: true, amountSpecified: 100, sqrtPriceLimitX96: SQRT_RATIO_1_4});
        testSettings = PoolSwapTest.TestSettings({withdrawTokens: false, settleUsingTransfer: false});

        snapStart("simple swap");
        swapRouter.swap(key, params, testSettings);
        snapEnd();
    }

    function testGasSwapWithNative() public {
        PoolKey memory key =
            PoolKey({currency0: currency0, currency1: currency1, fee: 3000, hooks: IHooks(address(0)), tickSpacing: 60});

        IPoolManager.SwapParams memory params =
            IPoolManager.SwapParams({zeroForOne: true, amountSpecified: 100, sqrtPriceLimitX96: SQRT_RATIO_1_2});

        PoolSwapTest.TestSettings memory testSettings =
            PoolSwapTest.TestSettings({withdrawTokens: true, settleUsingTransfer: true});

        manager.initialize(key, SQRT_RATIO_1_1);
        swapRouter.swap(key, params, testSettings);

        params = IPoolManager.SwapParams({zeroForOne: true, amountSpecified: 100, sqrtPriceLimitX96: SQRT_RATIO_1_4});
        testSettings = PoolSwapTest.TestSettings({withdrawTokens: false, settleUsingTransfer: false});

        snapStart("swap with native");
        swapRouter.swap(key, params, testSettings);
        snapEnd();
    }

    function testGasSwapWithHooks() public {
        address hookEmptyAddr = EMPTY_HOOKS;

        MockHooks impl = new MockHooks();
        vm.etch(hookEmptyAddr, address(impl).code);
        MockHooks mockHooks = MockHooks(hookEmptyAddr);

        PoolKey memory key =
            PoolKey({currency0: currency0, currency1: currency1, fee: 3000, hooks: mockHooks, tickSpacing: 60});

        IPoolManager.SwapParams memory params =
            IPoolManager.SwapParams({zeroForOne: true, amountSpecified: 100, sqrtPriceLimitX96: SQRT_RATIO_1_2});

        PoolSwapTest.TestSettings memory testSettings =
            PoolSwapTest.TestSettings({withdrawTokens: true, settleUsingTransfer: true});

        manager.initialize(key, SQRT_RATIO_1_1);
        swapRouter.swap(key, params, testSettings);

        params = IPoolManager.SwapParams({zeroForOne: true, amountSpecified: 100, sqrtPriceLimitX96: SQRT_RATIO_1_4});
        testSettings = PoolSwapTest.TestSettings({withdrawTokens: true, settleUsingTransfer: true});

        snapStart("swap with hooks");
        swapRouter.swap(key, params, testSettings);
        snapEnd();
    }

    function testSwapMintERC1155IfOutputNotTaken() public {
        PoolKey memory key =
            PoolKey({currency0: currency0, currency1: currency1, fee: 3000, hooks: IHooks(address(0)), tickSpacing: 60});

        IPoolManager.SwapParams memory params =
            IPoolManager.SwapParams({zeroForOne: true, amountSpecified: 100, sqrtPriceLimitX96: SQRT_RATIO_1_2});

        PoolSwapTest.TestSettings memory testSettings =
            PoolSwapTest.TestSettings({withdrawTokens: false, settleUsingTransfer: true});

        manager.initialize(key, SQRT_RATIO_1_1);
        modifyPositionRouter.modifyPosition(
            key,
            IPoolManager.ModifyPositionParams({tickLower: -120, tickUpper: 120, liquidityDelta: 1000000000000000000})
        );

        vm.expectEmit(true, true, true, true);
        emit TransferSingle(address(swapRouter), address(0), address(this), CurrencyLibrary.toId(currency1), 98);
        swapRouter.swap(key, params, testSettings);

        uint256 erc1155Balance = manager.balanceOf(address(this), CurrencyLibrary.toId(currency1));
        assertEq(erc1155Balance, 98);
    }

    function testSwapUse1155AsInput() public {
        PoolKey memory key =
            PoolKey({currency0: currency0, currency1: currency1, fee: 3000, hooks: IHooks(address(0)), tickSpacing: 60});

        IPoolManager.SwapParams memory params =
            IPoolManager.SwapParams({zeroForOne: true, amountSpecified: 100, sqrtPriceLimitX96: SQRT_RATIO_1_2});

        PoolSwapTest.TestSettings memory testSettings =
            PoolSwapTest.TestSettings({withdrawTokens: false, settleUsingTransfer: true});

        manager.initialize(key, SQRT_RATIO_1_1);
        modifyPositionRouter.modifyPosition(
            key,
            IPoolManager.ModifyPositionParams({tickLower: -120, tickUpper: 120, liquidityDelta: 1000000000000000000})
        );
        vm.expectEmit(true, true, true, true);
        emit TransferSingle(address(swapRouter), address(0), address(this), CurrencyLibrary.toId(currency1), 98);
        swapRouter.swap(key, params, testSettings);

        uint256 erc1155Balance = manager.balanceOf(address(this), uint256(uint160(Currency.unwrap(currency1))));
        assertEq(erc1155Balance, 98);

        // give permission for swapRouter to burn the 1155s
        manager.setApprovalForAll(address(swapRouter), true);

        // swap from currency1 to currency0 again, using 1155s as input tokens
        params = IPoolManager.SwapParams({zeroForOne: false, amountSpecified: -25, sqrtPriceLimitX96: SQRT_RATIO_4_1});

        testSettings = PoolSwapTest.TestSettings({withdrawTokens: true, settleUsingTransfer: false});

        vm.expectEmit(true, true, true, true);
        emit TransferSingle(address(manager), address(manager), address(0), CurrencyLibrary.toId(currency1), 27);
        swapRouter.swap(key, params, testSettings);

        erc1155Balance = manager.balanceOf(address(this), CurrencyLibrary.toId(currency1));
        assertEq(erc1155Balance, 71);
    }

    function testGasSwapAgainstLiq() public {
        PoolKey memory key =
            PoolKey({currency0: currency0, currency1: currency1, fee: 3000, hooks: IHooks(address(0)), tickSpacing: 60});

        IPoolManager.SwapParams memory params =
            IPoolManager.SwapParams({zeroForOne: true, amountSpecified: 100, sqrtPriceLimitX96: SQRT_RATIO_1_2});

        PoolSwapTest.TestSettings memory testSettings =
            PoolSwapTest.TestSettings({withdrawTokens: true, settleUsingTransfer: true});

        manager.initialize(key, SQRT_RATIO_1_1);
        modifyPositionRouter.modifyPosition(
            key,
            IPoolManager.ModifyPositionParams({tickLower: -120, tickUpper: 120, liquidityDelta: 1000000000000000000})
        );

        swapRouter.swap(key, params, testSettings);

        params = IPoolManager.SwapParams({zeroForOne: true, amountSpecified: 100, sqrtPriceLimitX96: SQRT_RATIO_1_4});

        snapStart("swap against liquidity");
        swapRouter.swap(key, params, testSettings);
        snapEnd();
    }

    function testGasSwapAgainstLiqWithNative() public {
        PoolKey memory key = PoolKey({
            currency0: Currency.wrap(address(0)),
            currency1: currency1,
            fee: 3000,
            hooks: IHooks(address(0)),
            tickSpacing: 60
        });

        IPoolManager.SwapParams memory params =
            IPoolManager.SwapParams({zeroForOne: true, amountSpecified: 100, sqrtPriceLimitX96: SQRT_RATIO_1_2});

        PoolSwapTest.TestSettings memory testSettings =
            PoolSwapTest.TestSettings({withdrawTokens: true, settleUsingTransfer: true});

        manager.initialize(key, SQRT_RATIO_1_1);
        modifyPositionRouter.modifyPosition{value: 1 ether}(
            key, IPoolManager.ModifyPositionParams({tickLower: -120, tickUpper: 120, liquidityDelta: 1 ether})
        );

        swapRouter.swap{value: 1 ether}(key, params, testSettings);

        params = IPoolManager.SwapParams({zeroForOne: true, amountSpecified: 100, sqrtPriceLimitX96: SQRT_RATIO_1_4});

        snapStart("swap against liquidity with native token");
        swapRouter.swap{value: 1 ether}(key, params, testSettings);
        snapEnd();
    }

    function testDonateFailsIfNotInitialized() public {
        PoolKey memory key =
            PoolKey({currency0: currency0, currency1: currency1, fee: 100, hooks: IHooks(address(0)), tickSpacing: 10});
        vm.expectRevert(abi.encodeWithSelector(Pool.NoLiquidityToReceiveFees.selector));
        donateRouter.donate(key, 100, 100);
    }

    function testDonateFailsIfNoLiquidity(uint160 sqrtPriceX96) public {
        vm.assume(sqrtPriceX96 >= TickMath.MIN_SQRT_RATIO);
        vm.assume(sqrtPriceX96 < TickMath.MAX_SQRT_RATIO);

        PoolKey memory key =
            PoolKey({currency0: currency0, currency1: currency1, fee: 100, hooks: IHooks(address(0)), tickSpacing: 10});
        manager.initialize(key, sqrtPriceX96);
        vm.expectRevert(abi.encodeWithSelector(Pool.NoLiquidityToReceiveFees.selector));
        donateRouter.donate(key, 100, 100);
    }

    // test successful donation if pool has liquidity
    function testDonateSucceedsWhenPoolHasLiquidity() public {
        PoolKey memory key =
            PoolKey({currency0: currency0, currency1: currency1, fee: 100, hooks: IHooks(address(0)), tickSpacing: 10});
        manager.initialize(key, SQRT_RATIO_1_1);

        IPoolManager.ModifyPositionParams memory params = IPoolManager.ModifyPositionParams(-60, 60, 100);
        modifyPositionRouter.modifyPosition(key, params);
        snapStart("donate gas with 2 tokens");
        donateRouter.donate(key, 100, 200);
        snapEnd();

        (, uint256 feeGrowthGlobal0X128, uint256 feeGrowthGlobal1X128,) = manager.pools(key.toId());
        assertEq(feeGrowthGlobal0X128, 340282366920938463463374607431768211456);
        assertEq(feeGrowthGlobal1X128, 680564733841876926926749214863536422912);
    }

    function testDonateSucceedsForNativeTokensWhenPoolHasLiquidity() public {
        vm.deal(address(this), 1 ether);

        PoolKey memory key = PoolKey({
            currency0: CurrencyLibrary.NATIVE,
            currency1: currency1,
            fee: 100,
            hooks: IHooks(address(0)),
            tickSpacing: 10
        });
        manager.initialize(key, SQRT_RATIO_1_1);

        IPoolManager.ModifyPositionParams memory params = IPoolManager.ModifyPositionParams(-60, 60, 100);
        modifyPositionRouter.modifyPosition{value: 1}(key, params);
        donateRouter.donate{value: 100}(key, 100, 200);

        (, uint256 feeGrowthGlobal0X128, uint256 feeGrowthGlobal1X128,) = manager.pools(key.toId());
        assertEq(feeGrowthGlobal0X128, 340282366920938463463374607431768211456);
        assertEq(feeGrowthGlobal1X128, 680564733841876926926749214863536422912);
    }

    function testDonateFailsWithIncorrectSelectors() public {
        address hookAddr = address(uint160(Hooks.BEFORE_DONATE_FLAG | Hooks.AFTER_DONATE_FLAG));

        MockHooks impl = new MockHooks();
        vm.etch(hookAddr, address(impl).code);
        MockHooks mockHooks = MockHooks(hookAddr);

        PoolKey memory key =
            PoolKey({currency0: currency0, currency1: currency1, fee: 100, hooks: mockHooks, tickSpacing: 10});
        manager.initialize(key, SQRT_RATIO_1_1);

        IPoolManager.ModifyPositionParams memory params = IPoolManager.ModifyPositionParams(-60, 60, 100);
        modifyPositionRouter.modifyPosition(key, params);
        mockHooks.setReturnValue(mockHooks.beforeDonate.selector, bytes4(0xdeadbeef));
        mockHooks.setReturnValue(mockHooks.afterDonate.selector, bytes4(0xdeadbeef));

        // Fails at beforeDonate hook.
        vm.expectRevert(Hooks.InvalidHookResponse.selector);
        donateRouter.donate(key, 100, 200);

        // Fail at afterDonate hook.
        mockHooks.setReturnValue(mockHooks.beforeDonate.selector, mockHooks.beforeDonate.selector);
        vm.expectRevert(Hooks.InvalidHookResponse.selector);
        donateRouter.donate(key, 100, 200);
    }

    function testDonateSucceedsWithCorrectSelectors() public {
        address hookAddr = address(uint160(Hooks.BEFORE_DONATE_FLAG | Hooks.AFTER_DONATE_FLAG));

        MockHooks impl = new MockHooks();
        vm.etch(hookAddr, address(impl).code);
        MockHooks mockHooks = MockHooks(hookAddr);

        PoolKey memory key =
            PoolKey({currency0: currency0, currency1: currency1, fee: 100, hooks: mockHooks, tickSpacing: 10});
        manager.initialize(key, SQRT_RATIO_1_1);

        IPoolManager.ModifyPositionParams memory params = IPoolManager.ModifyPositionParams(-60, 60, 100);
        modifyPositionRouter.modifyPosition(key, params);

        mockHooks.setReturnValue(mockHooks.beforeDonate.selector, mockHooks.beforeDonate.selector);
        mockHooks.setReturnValue(mockHooks.afterDonate.selector, mockHooks.afterDonate.selector);

        donateRouter.donate(key, 100, 200);
    }

    function testGasDonateOneToken() public {
        PoolKey memory key =
            PoolKey({currency0: currency0, currency1: currency1, fee: 100, hooks: IHooks(address(0)), tickSpacing: 10});
        manager.initialize(key, SQRT_RATIO_1_1);

        IPoolManager.ModifyPositionParams memory params = IPoolManager.ModifyPositionParams(-60, 60, 100);
        modifyPositionRouter.modifyPosition(key, params);

        snapStart("donate gas with 1 token");
        donateRouter.donate(key, 100, 0);
        snapEnd();
    }

    function testNoOpLockIsOk() public {
        snapStart("gas overhead of no-op lock");
        lockTest.lock();
        snapEnd();
    }

    function testLockEmitsCorrectId() public {
        vm.expectEmit(false, false, false, true);
        emit LockAcquired();
        lockTest.lock();
    }

    uint256 constant POOL_SLOT = 10;
    uint256 constant TICKS_OFFSET = 4;

<<<<<<< HEAD
    function testExtsloadForPoolPrice() public {
        PoolKey memory key =
            PoolKey({currency0: currency0, currency1: currency1, fee: 100, hooks: IHooks(address(0)), tickSpacing: 10});
        manager.initialize(key, SQRT_RATIO_1_1);

        PoolId poolId = key.toId();
        snapStart("poolExtsloadSlot0");
        bytes32 slot0Bytes = manager.extsload(keccak256(abi.encode(poolId, POOL_SLOT)));
        snapEnd();

        uint160 sqrtPriceX96Extsload;
        assembly {
            sqrtPriceX96Extsload := and(slot0Bytes, sub(shl(160, 1), 1))
        }
        (uint160 sqrtPriceX96Slot0,,,,,) = manager.getSlot0(poolId);

        // assert that extsload loads the correct storage slot which matches the true slot0
        assertEq(sqrtPriceX96Extsload, sqrtPriceX96Slot0);
    }

    function testExtsloadMultipleSlots() public {
        PoolKey memory key =
            PoolKey({currency0: currency0, currency1: currency1, fee: 100, hooks: IHooks(address(0)), tickSpacing: 10});
        manager.initialize(key, SQRT_RATIO_1_1);

        // populate feeGrowthGlobalX128 struct w/ modify + swap
        modifyPositionRouter.modifyPosition(key, IPoolManager.ModifyPositionParams(-120, 120, 5 ether));
        swapRouter.swap(
            key,
            IPoolManager.SwapParams(false, 1 ether, TickMath.MAX_SQRT_RATIO - 1),
            PoolSwapTest.TestSettings(true, true)
        );
        swapRouter.swap(
            key,
            IPoolManager.SwapParams(true, 5 ether, TickMath.MIN_SQRT_RATIO + 1),
            PoolSwapTest.TestSettings(true, true)
        );

        PoolId poolId = key.toId();
        snapStart("poolExtsloadTickInfoStruct");
        bytes memory value = manager.extsload(bytes32(uint256(keccak256(abi.encode(poolId, POOL_SLOT))) + 1), 2);
        snapEnd();

        uint256 feeGrowthGlobal0X128Extsload;
        uint256 feeGrowthGlobal1X128Extsload;
        assembly {
            feeGrowthGlobal0X128Extsload := and(mload(add(value, 0x20)), sub(shl(256, 1), 1))
            feeGrowthGlobal1X128Extsload := and(mload(add(value, 0x40)), sub(shl(256, 1), 1))
        }

        assertEq(feeGrowthGlobal0X128Extsload, 408361710565269213475534193967158);
        assertEq(feeGrowthGlobal1X128Extsload, 204793365386061595215803889394593);
    }
=======
    // function testExtsloadForPoolPrice() public {
    //     IPoolManager.PoolKey memory key = IPoolManager.PoolKey({
    //         currency0: currency0,
    //         currency1: currency1,
    //         fee: 100,
    //         hooks: IHooks(address(0)),
    //         tickSpacing: 10
    //     });
    //     manager.initialize(key, SQRT_RATIO_1_1);

    //     PoolId poolId = key.toId();
    //     snapStart("poolExtsloadSlot0");
    //     bytes32 slot0Bytes = manager.extsload(keccak256(abi.encode(poolId, POOL_SLOT)));
    //     snapEnd();

    //     uint160 sqrtPriceX96Extsload;
    //     assembly {
    //         sqrtPriceX96Extsload := and(slot0Bytes, sub(shl(160, 1), 1))
    //     }
    //     (uint160 sqrtPriceX96Slot0,,,,,) = manager.getSlot0(poolId);

    //     // assert that extsload loads the correct storage slot which matches the true slot0
    //     assertEq(sqrtPriceX96Extsload, sqrtPriceX96Slot0);
    // }

    // function testExtsloadMultipleSlots() public {
    //     IPoolManager.PoolKey memory key = IPoolManager.PoolKey({
    //         currency0: currency0,
    //         currency1: currency1,
    //         fee: 100,
    //         hooks: IHooks(address(0)),
    //         tickSpacing: 10
    //     });
    //     manager.initialize(key, SQRT_RATIO_1_1);

    //     // populate feeGrowthGlobalX128 struct w/ modify + swap
    //     modifyPositionRouter.modifyPosition(key, IPoolManager.ModifyPositionParams(-120, 120, 5 ether));
    //     swapRouter.swap(
    //         key,
    //         IPoolManager.SwapParams(false, 1 ether, TickMath.MAX_SQRT_RATIO - 1),
    //         PoolSwapTest.TestSettings(true, true)
    //     );
    //     swapRouter.swap(
    //         key,
    //         IPoolManager.SwapParams(true, 5 ether, TickMath.MIN_SQRT_RATIO + 1),
    //         PoolSwapTest.TestSettings(true, true)
    //     );

    //     PoolId poolId = key.toId();
    //     snapStart("poolExtsloadTickInfoStruct");
    //     bytes memory value = manager.extsload(bytes32(uint256(keccak256(abi.encode(poolId, POOL_SLOT))) + 1), 2);
    //     snapEnd();

    //     uint256 feeGrowthGlobal0X128Extsload;
    //     uint256 feeGrowthGlobal1X128Extsload;
    //     assembly {
    //         feeGrowthGlobal0X128Extsload := and(mload(add(value, 0x20)), sub(shl(256, 1), 1))
    //         feeGrowthGlobal1X128Extsload := and(mload(add(value, 0x40)), sub(shl(256, 1), 1))
    //     }

    //     assertEq(feeGrowthGlobal0X128Extsload, 408361710565269213475534193967158);
    //     assertEq(feeGrowthGlobal1X128Extsload, 204793365386061595215803889394593);
    // }
>>>>>>> 0775c801

    function testGetPosition() public {
        PoolKey memory key =
            PoolKey({currency0: currency0, currency1: currency1, fee: 100, hooks: IHooks(address(0)), tickSpacing: 10});
        manager.initialize(key, SQRT_RATIO_1_1);

        modifyPositionRouter.modifyPosition(key, IPoolManager.ModifyPositionParams(-120, 120, 5 ether));

        Position.Info memory managerPosition = manager.getPosition(key.toId(), address(modifyPositionRouter), -120, 120);

        assertEq(managerPosition.liquidity, 5 ether);
    }

    receive() external payable {}

    function onERC1155Received(address, address, uint256, uint256, bytes calldata) external pure returns (bytes4) {
        return bytes4(keccak256("onERC1155Received(address,address,uint256,uint256,bytes)"));
    }

    function onERC1155BatchReceived(address, address, uint256[] calldata, uint256[] calldata, bytes calldata)
        external
        pure
        returns (bytes4)
    {
        return bytes4(keccak256("onERC1155BatchReceived(address,address,uint256[],uint256[],bytes)"));
    }

    function supportsInterface(bytes4) external pure returns (bool) {
        return true;
    }
}<|MERGE_RESOLUTION|>--- conflicted
+++ resolved
@@ -999,61 +999,6 @@
     uint256 constant POOL_SLOT = 10;
     uint256 constant TICKS_OFFSET = 4;
 
-<<<<<<< HEAD
-    function testExtsloadForPoolPrice() public {
-        PoolKey memory key =
-            PoolKey({currency0: currency0, currency1: currency1, fee: 100, hooks: IHooks(address(0)), tickSpacing: 10});
-        manager.initialize(key, SQRT_RATIO_1_1);
-
-        PoolId poolId = key.toId();
-        snapStart("poolExtsloadSlot0");
-        bytes32 slot0Bytes = manager.extsload(keccak256(abi.encode(poolId, POOL_SLOT)));
-        snapEnd();
-
-        uint160 sqrtPriceX96Extsload;
-        assembly {
-            sqrtPriceX96Extsload := and(slot0Bytes, sub(shl(160, 1), 1))
-        }
-        (uint160 sqrtPriceX96Slot0,,,,,) = manager.getSlot0(poolId);
-
-        // assert that extsload loads the correct storage slot which matches the true slot0
-        assertEq(sqrtPriceX96Extsload, sqrtPriceX96Slot0);
-    }
-
-    function testExtsloadMultipleSlots() public {
-        PoolKey memory key =
-            PoolKey({currency0: currency0, currency1: currency1, fee: 100, hooks: IHooks(address(0)), tickSpacing: 10});
-        manager.initialize(key, SQRT_RATIO_1_1);
-
-        // populate feeGrowthGlobalX128 struct w/ modify + swap
-        modifyPositionRouter.modifyPosition(key, IPoolManager.ModifyPositionParams(-120, 120, 5 ether));
-        swapRouter.swap(
-            key,
-            IPoolManager.SwapParams(false, 1 ether, TickMath.MAX_SQRT_RATIO - 1),
-            PoolSwapTest.TestSettings(true, true)
-        );
-        swapRouter.swap(
-            key,
-            IPoolManager.SwapParams(true, 5 ether, TickMath.MIN_SQRT_RATIO + 1),
-            PoolSwapTest.TestSettings(true, true)
-        );
-
-        PoolId poolId = key.toId();
-        snapStart("poolExtsloadTickInfoStruct");
-        bytes memory value = manager.extsload(bytes32(uint256(keccak256(abi.encode(poolId, POOL_SLOT))) + 1), 2);
-        snapEnd();
-
-        uint256 feeGrowthGlobal0X128Extsload;
-        uint256 feeGrowthGlobal1X128Extsload;
-        assembly {
-            feeGrowthGlobal0X128Extsload := and(mload(add(value, 0x20)), sub(shl(256, 1), 1))
-            feeGrowthGlobal1X128Extsload := and(mload(add(value, 0x40)), sub(shl(256, 1), 1))
-        }
-
-        assertEq(feeGrowthGlobal0X128Extsload, 408361710565269213475534193967158);
-        assertEq(feeGrowthGlobal1X128Extsload, 204793365386061595215803889394593);
-    }
-=======
     // function testExtsloadForPoolPrice() public {
     //     IPoolManager.PoolKey memory key = IPoolManager.PoolKey({
     //         currency0: currency0,
@@ -1117,7 +1062,6 @@
     //     assertEq(feeGrowthGlobal0X128Extsload, 408361710565269213475534193967158);
     //     assertEq(feeGrowthGlobal1X128Extsload, 204793365386061595215803889394593);
     // }
->>>>>>> 0775c801
 
     function testGetPosition() public {
         PoolKey memory key =
