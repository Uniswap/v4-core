--- conflicted
+++ resolved
@@ -17,13 +17,10 @@
 import {PoolSwapTest} from "../../contracts/test/PoolSwapTest.sol";
 import {PoolDonateTest} from "../../contracts/test/PoolDonateTest.sol";
 import {Deployers} from "./utils/Deployers.sol";
-<<<<<<< HEAD
 import {UQ64x96} from "../../contracts/libraries/FixedPoint96.sol";
-=======
 import {Fees} from "../../contracts/Fees.sol";
 import {PoolId} from "../../contracts/types/PoolId.sol";
 import {PoolKey} from "../../contracts/types/PoolKey.sol";
->>>>>>> f630c8ca
 
 contract HooksTest is Test, Deployers, GasSnapshot {
     address payable ALL_HOOKS_ADDRESS = payable(0xfF00000000000000000000000000000000000000);
@@ -45,15 +42,9 @@
     }
 
     function testInitializeSucceedsWithHook() public {
-<<<<<<< HEAD
-        (PoolManager _manager,, bytes32 id) = Deployers.createFreshPool(mockHooks, 3000, SQRT_RATIO_1_1);
-        (UQ64x96 sqrtPrice,,) = _manager.getSlot0(id);
+        (PoolManager _manager,, PoolId id) = Deployers.createFreshPool(mockHooks, 3000, SQRT_RATIO_1_1);
+        (UQ64x96 sqrtPrice,,,,,) = _manager.getSlot0(id);
         assertEq(UQ64x96.unwrap(sqrtPrice), UQ64x96.unwrap(SQRT_RATIO_1_1));
-=======
-        (PoolManager _manager,, PoolId id) = Deployers.createFreshPool(mockHooks, 3000, SQRT_RATIO_1_1);
-        (uint160 sqrtPriceX96,,,,,) = _manager.getSlot0(id);
-        assertEq(sqrtPriceX96, SQRT_RATIO_1_1);
->>>>>>> f630c8ca
     }
 
     function testBeforeInitializeInvalidReturn() public {
