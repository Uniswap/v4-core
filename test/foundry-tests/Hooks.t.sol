--- conflicted
+++ resolved
@@ -1,5 +1,4 @@
-<<<<<<< HEAD
-pragma solidity ^0.8.15;
+pragma solidity ^0.8.19;
 
 import {GasSnapshot} from 'forge-gas-snapshot/GasSnapshot.sol';
 import {Test} from 'forge-std/Test.sol';
@@ -17,25 +16,6 @@
 import {PoolSwapTest} from '../../contracts/test/PoolSwapTest.sol';
 import {PoolDonateTest} from '../../contracts/test/PoolDonateTest.sol';
 import {Deployers} from './utils/Deployers.sol';
-=======
-pragma solidity ^0.8.19;
-
-import {Test} from "forge-std/Test.sol";
-import {Vm} from "forge-std/Vm.sol";
-import {Hooks} from "../../contracts/libraries/Hooks.sol";
-import {MockHooks} from "../../contracts/test/MockHooks.sol";
-import {IPoolManager} from "../../contracts/interfaces/IPoolManager.sol";
-import {TestERC20} from "../../contracts/test/TestERC20.sol";
-import {IHooks} from "../../contracts/interfaces/IHooks.sol";
-import {Currency} from "../../contracts/libraries/CurrencyLibrary.sol";
-import {IERC20Minimal} from "../../contracts/interfaces/external/IERC20Minimal.sol";
-import {PoolManager} from "../../contracts/PoolManager.sol";
-import {SqrtPriceMath} from "../../contracts/libraries/SqrtPriceMath.sol";
-import {PoolModifyPositionTest} from "../../contracts/test/PoolModifyPositionTest.sol";
-import {PoolSwapTest} from "../../contracts/test/PoolSwapTest.sol";
-import {PoolDonateTest} from "../../contracts/test/PoolDonateTest.sol";
-import {Deployers} from "./utils/Deployers.sol";
->>>>>>> eb616044
 
 contract HooksTest is Test, Deployers, GasSnapshot {
     address payable ALL_HOOKS_ADDRESS = payable(0xfF00000000000000000000000000000000000000);
@@ -145,7 +125,6 @@
         donateRouter.donate(key, 100, 200);
     }
 
-<<<<<<< HEAD
     // hook validation
     function testValidateHookAddressNoHooks(uint152 preAddr) public {
         IHooks hookAddr = IHooks(address(uint160(preAddr)));
@@ -571,13 +550,6 @@
         TestERC20(Currency.unwrap(key.currency1)).mint(address(this), 10**18);
         IERC20Minimal(Currency.unwrap(key.currency0)).approve(address(modifyPositionRouter), 10**18);
         IERC20Minimal(Currency.unwrap(key.currency1)).approve(address(modifyPositionRouter), 10**18);
-=======
-    function addLiquidity(int24 tickLower, int24 tickUpper, int256 amount) internal {
-        TestERC20(Currency.unwrap(key.currency0)).mint(address(this), 10 ** 18);
-        TestERC20(Currency.unwrap(key.currency1)).mint(address(this), 10 ** 18);
-        IERC20Minimal(Currency.unwrap(key.currency0)).approve(address(modifyPositionRouter), 10 ** 18);
-        IERC20Minimal(Currency.unwrap(key.currency1)).approve(address(modifyPositionRouter), 10 ** 18);
->>>>>>> eb616044
         modifyPositionRouter.modifyPosition(key, IPoolManager.ModifyPositionParams(tickLower, tickUpper, amount));
     }
 }