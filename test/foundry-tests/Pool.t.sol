// SPDX-License-Identifier: UNLICENSED
pragma solidity ^0.8.20;

import {Test} from "forge-std/Test.sol";
import {Vm} from "forge-std/Vm.sol";
import {Pool} from "../../contracts/libraries/Pool.sol";
import {PoolManager} from "../../contracts/PoolManager.sol";
import {Position} from "../../contracts/libraries/Position.sol";
import {TickMath} from "../../contracts/libraries/TickMath.sol";
import {TickBitmap} from "../../contracts/libraries/TickBitmap.sol";
import {Constants} from "./utils/Constants.sol";

contract PoolTest is Test {
    using Pool for Pool.State;

    Pool.State state;

    function testPoolInitialize(uint160 sqrtPriceX96, uint16 protocolFee, uint16 hookFee, uint24 dynamicFee) public {
        vm.assume(protocolFee < 2 ** 12 && hookFee < 2 ** 12);

        if (sqrtPriceX96 < TickMath.MIN_SQRT_RATIO || sqrtPriceX96 >= TickMath.MAX_SQRT_RATIO) {
            vm.expectRevert(TickMath.InvalidSqrtRatio.selector);
            state.initialize(
                sqrtPriceX96,
                _formatSwapAndWithdrawFee(protocolFee, protocolFee),
                _formatSwapAndWithdrawFee(hookFee, hookFee),
                dynamicFee
            );
        } else {
            state.initialize(
                sqrtPriceX96,
                _formatSwapAndWithdrawFee(protocolFee, protocolFee),
                _formatSwapAndWithdrawFee(hookFee, hookFee),
                dynamicFee
            );
            assertEq(state.slot0.sqrtPriceX96, sqrtPriceX96);
            assertEq(state.slot0.protocolFees >> 12, protocolFee);
            assertEq(state.slot0.tick, TickMath.getTickAtSqrtRatio(sqrtPriceX96));
            assertLt(state.slot0.tick, TickMath.MAX_TICK);
            assertGt(state.slot0.tick, TickMath.MIN_TICK - 1);
        }
    }

    function testModifyPosition(uint160 sqrtPriceX96, Pool.ModifyPositionParams memory params) public {
        // Assumptions tested in PoolManager.t.sol
        vm.assume(params.tickSpacing >= Constants.MIN_TICK_SPACING);
        vm.assume(params.tickSpacing <= Constants.MAX_TICK_SPACING);

        testPoolInitialize(sqrtPriceX96, 0, 0, 0);

        if (params.tickLower >= params.tickUpper) {
            vm.expectRevert(abi.encodeWithSelector(Pool.TicksMisordered.selector, params.tickLower, params.tickUpper));
        } else if (params.tickLower < TickMath.MIN_TICK) {
            vm.expectRevert(abi.encodeWithSelector(Pool.TickLowerOutOfBounds.selector, params.tickLower));
        } else if (params.tickUpper > TickMath.MAX_TICK) {
            vm.expectRevert(abi.encodeWithSelector(Pool.TickUpperOutOfBounds.selector, params.tickUpper));
        } else if (params.liquidityDelta < 0) {
            vm.expectRevert(abi.encodeWithSignature("Panic(uint256)", 0x11));
        } else if (params.liquidityDelta == 0) {
            vm.expectRevert(Position.CannotUpdateEmptyPosition.selector);
        } else if (params.liquidityDelta > int128(Pool.tickSpacingToMaxLiquidityPerTick(params.tickSpacing))) {
            vm.expectRevert(abi.encodeWithSelector(Pool.TickLiquidityOverflow.selector, params.tickLower));
        } else if (params.tickLower % params.tickSpacing != 0) {
            vm.expectRevert(
                abi.encodeWithSelector(TickBitmap.TickMisaligned.selector, params.tickLower, params.tickSpacing)
            );
        } else if (params.tickUpper % params.tickSpacing != 0) {
            vm.expectRevert(
                abi.encodeWithSelector(TickBitmap.TickMisaligned.selector, params.tickUpper, params.tickSpacing)
            );
        }

        params.owner = address(this);
        state.modifyPosition(params);
    }

    function testSwap(uint160 sqrtPriceX96, uint24 swapFee, Pool.SwapParams memory params) public {
        // Assumptions tested in PoolManager.t.sol
<<<<<<< HEAD
        vm.assume(params.tickSpacing >= Constants.MIN_TICK_SPACING);
        vm.assume(params.tickSpacing <= Constants.MAX_TICK_SPACING);
        vm.assume(params.fee < 1000000);
=======
        vm.assume(params.tickSpacing > 0);
        vm.assume(params.tickSpacing < 32768);
        vm.assume(swapFee < 1000000);
>>>>>>> 9a5c3237

        testPoolInitialize(sqrtPriceX96, 0, 0, 0);
        Pool.Slot0 memory slot0 = state.slot0;

        if (params.amountSpecified == 0) {
            vm.expectRevert(Pool.SwapAmountCannotBeZero.selector);
        } else if (params.zeroForOne) {
            if (params.sqrtPriceLimitX96 >= slot0.sqrtPriceX96) {
                vm.expectRevert(
                    abi.encodeWithSelector(
                        Pool.PriceLimitAlreadyExceeded.selector, slot0.sqrtPriceX96, params.sqrtPriceLimitX96
                    )
                );
            } else if (params.sqrtPriceLimitX96 <= TickMath.MIN_SQRT_RATIO) {
                vm.expectRevert(abi.encodeWithSelector(Pool.PriceLimitOutOfBounds.selector, params.sqrtPriceLimitX96));
            }
        } else if (!params.zeroForOne) {
            if (params.sqrtPriceLimitX96 <= slot0.sqrtPriceX96) {
                vm.expectRevert(
                    abi.encodeWithSelector(
                        Pool.PriceLimitAlreadyExceeded.selector, slot0.sqrtPriceX96, params.sqrtPriceLimitX96
                    )
                );
            } else if (params.sqrtPriceLimitX96 >= TickMath.MAX_SQRT_RATIO) {
                vm.expectRevert(abi.encodeWithSelector(Pool.PriceLimitOutOfBounds.selector, params.sqrtPriceLimitX96));
            }
        }

        state.swap(params);

        if (params.zeroForOne) {
            assertLe(state.slot0.sqrtPriceX96, params.sqrtPriceLimitX96);
        } else {
            assertGe(state.slot0.sqrtPriceX96, params.sqrtPriceLimitX96);
        }
    }

    function _formatSwapAndWithdrawFee(uint16 swapFee, uint16 withdrawFee) internal pure returns (uint24) {
        return (uint24(swapFee) << 12) | withdrawFee;
    }
}<|MERGE_RESOLUTION|>--- conflicted
+++ resolved
@@ -76,15 +76,9 @@
 
     function testSwap(uint160 sqrtPriceX96, uint24 swapFee, Pool.SwapParams memory params) public {
         // Assumptions tested in PoolManager.t.sol
-<<<<<<< HEAD
         vm.assume(params.tickSpacing >= Constants.MIN_TICK_SPACING);
         vm.assume(params.tickSpacing <= Constants.MAX_TICK_SPACING);
-        vm.assume(params.fee < 1000000);
-=======
-        vm.assume(params.tickSpacing > 0);
-        vm.assume(params.tickSpacing < 32768);
         vm.assume(swapFee < 1000000);
->>>>>>> 9a5c3237
 
         testPoolInitialize(sqrtPriceX96, 0, 0, 0);
         Pool.Slot0 memory slot0 = state.slot0;
