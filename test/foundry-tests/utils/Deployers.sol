--- conflicted
+++ resolved
@@ -1,10 +1,7 @@
 // SPDX-License-Identifier: UNLICENSED
 pragma solidity ^0.8.19;
 
-<<<<<<< HEAD
-=======
 import {Hooks} from "../../../contracts/libraries/Hooks.sol";
->>>>>>> e61230ed
 import {TestERC20} from "../../../contracts/test/TestERC20.sol";
 import {Currency} from "../../../contracts/libraries/CurrencyLibrary.sol";
 import {IHooks} from "../../../contracts/interfaces/IHooks.sol";
@@ -20,7 +17,6 @@
         }
     }
 
-<<<<<<< HEAD
     function createPool(PoolManager manager, IHooks hooks, uint160 sqrtPriceX96)
         public
         returns (IPoolManager.PoolKey memory key, bytes32 id)
@@ -28,31 +24,12 @@
         TestERC20[] memory tokens = deployTokens(2, 2 ** 255);
         key =
             IPoolManager.PoolKey(Currency.wrap(address(tokens[0])), Currency.wrap(address(tokens[1])), 3000, 60, hooks);
-=======
-    function createPool(PoolManager manager, IHooks hooks, uint24 fee, uint160 sqrtPriceX96)
-        private
-        returns (IPoolManager.PoolKey memory key, bytes32 id)
-    {
-        TestERC20[] memory tokens = deployTokens(2, 2 ** 255);
-        key = IPoolManager.PoolKey(
-            Currency.wrap(address(tokens[0])),
-            Currency.wrap(address(tokens[1])),
-            fee,
-            fee == Hooks.DYNAMIC_FEE ? int24(60) : int24(fee / 100 * 2),
-            hooks
-        );
->>>>>>> e61230ed
         id = PoolId.toId(key);
         manager.initialize(key, sqrtPriceX96);
     }
 
-<<<<<<< HEAD
-    function createFreshPool(IHooks hooks, uint160 sqrtPriceX96)
-        public
-=======
     function createFreshPool(IHooks hooks, uint24 fee, uint160 sqrtPriceX96)
         internal
->>>>>>> e61230ed
         returns (PoolManager manager, IPoolManager.PoolKey memory key, bytes32 id)
     {
         manager = new PoolManager(500000);
