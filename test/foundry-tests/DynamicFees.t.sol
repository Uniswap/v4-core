--- conflicted
+++ resolved
@@ -15,11 +15,8 @@
 import {PoolSwapTest} from "../../contracts/test/PoolSwapTest.sol";
 import {Deployers} from "./utils/Deployers.sol";
 import {IDynamicFeeManager} from "././../../contracts/interfaces/IDynamicFeeManager.sol";
-<<<<<<< HEAD
 import {UQ64x96} from "../../contracts/libraries/FixedPoint96.sol";
-=======
 import {Fees} from "./../../contracts/Fees.sol";
->>>>>>> f630c8ca
 
 contract DynamicFees is IDynamicFeeManager {
     uint24 internal fee;
@@ -72,15 +69,9 @@
     event Swap(
         PoolId indexed poolId,
         address indexed sender,
-<<<<<<< HEAD
-        int256 amount0,
-        int256 amount1,
-        UQ64x96 sqrtPrice,
-=======
         int128 amount0,
         int128 amount1,
-        uint160 sqrtPriceX96,
->>>>>>> f630c8ca
+        UQ64x96 sqrtPriceX96,
         uint128 liquidity,
         int24 tick,
         uint24 fee
@@ -89,11 +80,7 @@
     function testSwapWorks() public {
         dynamicFees.setFee(123);
         vm.expectEmit(true, true, true, true, address(manager));
-<<<<<<< HEAD
-        emit Swap(PoolId.toId(key), address(swapRouter), 0, 0, SQRT_RATIO_1_1 + UQ64x96.wrap(1), 0, 0, 123);
-=======
-        emit Swap(key.toId(), address(swapRouter), 0, 0, SQRT_RATIO_1_1 + 1, 0, 0, 123);
->>>>>>> f630c8ca
+        emit Swap(key.toId(), address(swapRouter), 0, 0, SQRT_RATIO_1_1 + UQ64x96.wrap(1), 0, 0, 123);
         swapRouter.swap(
             key,
             IPoolManager.SwapParams(false, 1, SQRT_RATIO_1_1 + UQ64x96.wrap(1)),
