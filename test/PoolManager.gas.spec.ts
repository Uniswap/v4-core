--- conflicted
+++ resolved
@@ -131,11 +131,7 @@
       return donateTest.donate(poolKey, amount0, amount1)
     }
     const getSlot0 = async () => {
-<<<<<<< HEAD
-      return await manager.getSlot0(poolKey)
-=======
       return await manager.getSlot0(getPoolId(poolKey))
->>>>>>> 9aeddf76
     }
 
     await manager.initialize(poolKey, encodeSqrtPriceX96(1, 1))
