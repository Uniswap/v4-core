--- conflicted
+++ resolved
@@ -1,576 +1,3 @@
-<<<<<<< HEAD
-import { ethers, waffle } from 'hardhat'
-import { Wallet } from 'ethers'
-import { PoolManager, PoolSwapTest, PoolDonateTest, PoolModifyPositionTest } from '../typechain'
-import { expect } from './shared/expect'
-import { ADDRESS_ZERO } from './shared/constants'
-
-import { tokensFixture } from './shared/fixtures'
-import snapshotGasCost from '@uniswap/snapshot-gas-cost'
-
-import {
-  expandTo18Decimals,
-  FeeAmount,
-  getMinTick,
-  encodeSqrtPriceX96,
-  TICK_SPACINGS,
-  SwapFunction,
-  ModifyPositionFunction,
-  DonateFunction,
-  getMaxTick,
-  MaxUint128,
-  SwapToPriceFunction,
-  MIN_SQRT_RATIO,
-  getPoolId,
-} from './shared/utilities'
-
-const { constants } = ethers
-
-const createFixtureLoader = waffle.createFixtureLoader
-
-type AsyncReturnType<T extends (...args: any) => any> = T extends (...args: any) => Promise<infer U>
-  ? U
-  : T extends (...args: any) => infer U
-  ? U
-  : any
-
-describe('PoolManager gas tests', () => {
-  let wallet: Wallet, other: Wallet
-
-  let loadFixture: ReturnType<typeof createFixtureLoader>
-
-  before('create fixture loader', async () => {
-    ;[wallet, other] = await (ethers as any).getSigners()
-    loadFixture = createFixtureLoader([wallet, other])
-  })
-
-  const startingPrice = encodeSqrtPriceX96(100001, 100000)
-  const startingTick = 0
-  const feeAmount = FeeAmount.MEDIUM
-  const tickSpacing = TICK_SPACINGS[feeAmount]
-  const minTick = getMinTick(tickSpacing)
-  const maxTick = getMaxTick(tickSpacing)
-
-  describe('ERC20 tokens', () => {
-    const gasTestFixture = async ([wallet]: Wallet[]) => {
-      const { currency0, currency1 } = await tokensFixture()
-
-      const singletonPoolFactory = await ethers.getContractFactory('PoolManager')
-      const swapTestFactory = await ethers.getContractFactory('PoolSwapTest')
-      const donateTestFactory = await ethers.getContractFactory('PoolDonateTest')
-      const mintTestFactory = await ethers.getContractFactory('PoolModifyPositionTest')
-      const CONTROLLER_GAS_LIMIT = 50000
-
-      const wethFactory = await ethers.getContractFactory('WETH')
-      const weth = await wethFactory.deploy()
-      const manager = (await singletonPoolFactory.deploy(CONTROLLER_GAS_LIMIT, weth.address)) as PoolManager
-
-      const swapTest = (await swapTestFactory.deploy(manager.address)) as PoolSwapTest
-      const donateTest = (await donateTestFactory.deploy(manager.address)) as PoolDonateTest
-      const modifyPositionTest = (await mintTestFactory.deploy(manager.address)) as PoolModifyPositionTest
-
-      for (const token of [currency0, currency1]) {
-        for (const spender of [swapTest, donateTest, modifyPositionTest]) {
-          await token.connect(wallet).approve(spender.address, constants.MaxUint256)
-        }
-      }
-
-      const poolKey = {
-        currency0: currency0.address,
-        currency1: currency1.address,
-        fee: FeeAmount.MEDIUM,
-        tickSpacing: 60,
-        hooks: ADDRESS_ZERO,
-      }
-
-      const swapExact0For1: SwapFunction = (amount, to, sqrtPriceLimitX96) => {
-        return swapTest.swap(
-          poolKey,
-          {
-            zeroForOne: true,
-            amountSpecified: amount,
-            sqrtPriceLimitX96: sqrtPriceLimitX96 ?? MIN_SQRT_RATIO.add(1),
-          },
-          {
-            withdrawTokens: true,
-            settleUsingTransfer: true,
-          },
-          '0x00'
-        )
-      }
-      const swapToHigherPrice: SwapToPriceFunction = (sqrtPriceX96, to) => {
-        return swapTest.swap(
-          poolKey,
-          {
-            zeroForOne: false,
-            amountSpecified: MaxUint128,
-            sqrtPriceLimitX96: sqrtPriceX96,
-          },
-          {
-            withdrawTokens: true,
-            settleUsingTransfer: true,
-          },
-          '0x00'
-        )
-      }
-      const swapToLowerPrice: SwapToPriceFunction = (sqrtPriceX96, to) => {
-        return swapTest.swap(
-          poolKey,
-          {
-            zeroForOne: true,
-            amountSpecified: MaxUint128,
-            sqrtPriceLimitX96: sqrtPriceX96,
-          },
-          {
-            withdrawTokens: true,
-            settleUsingTransfer: true,
-          },
-          '0x00'
-        )
-      }
-      const modifyPosition: ModifyPositionFunction = (tickLower, tickUpper, liquidityDelta) => {
-        return modifyPositionTest.modifyPosition(
-          poolKey,
-          {
-            tickLower,
-            tickUpper,
-            liquidityDelta,
-          },
-          '0x00'
-        )
-      }
-      const donate: DonateFunction = (amount0, amount1) => {
-        return donateTest.donate(poolKey, amount0, amount1, '0x00')
-      }
-      const getSlot0 = async () => {
-        return await manager.getSlot0(getPoolId(poolKey))
-      }
-
-      await manager.initialize(poolKey, encodeSqrtPriceX96(1, 1), '0x00')
-
-      await modifyPosition(minTick, maxTick, expandTo18Decimals(2))
-
-      await swapExact0For1(expandTo18Decimals(1), wallet.address)
-      await swapToHigherPrice(startingPrice, wallet.address)
-
-      const { tick, sqrtPriceX96 } = await getSlot0()
-
-      expect(tick).to.eq(startingTick)
-      expect(sqrtPriceX96).to.eq(startingPrice)
-
-      return { manager, getSlot0, poolKey, swapExact0For1, modifyPosition, donate, swapToHigherPrice, swapToLowerPrice }
-    }
-
-    let swapExact0For1: SwapFunction
-    let swapToHigherPrice: SwapToPriceFunction
-    let swapToLowerPrice: SwapToPriceFunction
-    let manager: PoolManager
-    let modifyPosition: ModifyPositionFunction
-    let donate: DonateFunction
-    let getSlot0: AsyncReturnType<typeof gasTestFixture>['getSlot0']
-    let poolKey: AsyncReturnType<typeof gasTestFixture>['poolKey']
-
-    beforeEach('load the fixture', async () => {
-      ;({ swapExact0For1, manager, modifyPosition, donate, swapToHigherPrice, swapToLowerPrice, getSlot0, poolKey } =
-        await loadFixture(gasTestFixture))
-    })
-
-    describe('#initialize', () => {
-      it('initialize pool with no hooks and no protocol fee', async () => {
-        let currency0 = wallet.address
-        let currency1 = other.address
-
-        ;[currency0, currency1] = currency0 < currency1 ? [currency0, currency1] : [currency1, currency0]
-
-        const altPoolKey = {
-          currency0,
-          currency1,
-          fee: FeeAmount.MEDIUM,
-          tickSpacing: 60,
-          hooks: '0x0000000000000000000000000000000000000000',
-        }
-        await snapshotGasCost(manager.initialize(altPoolKey, encodeSqrtPriceX96(1, 1), '0x00'))
-      })
-    })
-
-    describe('#swapExact0For1', () => {
-      it('first swap in block with no tick movement', async () => {
-        await snapshotGasCost(swapExact0For1(2000, wallet.address))
-        expect((await getSlot0()).sqrtPriceX96).to.not.eq(startingPrice)
-        expect((await getSlot0()).tick).to.eq(startingTick)
-      })
-
-      it('first swap in block moves tick, no initialized crossings', async () => {
-        await snapshotGasCost(swapExact0For1(expandTo18Decimals(1).div(10000), wallet.address))
-        expect((await getSlot0()).tick).to.eq(startingTick - 1)
-      })
-
-      it('second swap in block with no tick movement', async () => {
-        await swapExact0For1(expandTo18Decimals(1).div(10000), wallet.address)
-        expect((await getSlot0()).tick).to.eq(startingTick - 1)
-        await snapshotGasCost(swapExact0For1(2000, wallet.address))
-        expect((await getSlot0()).tick).to.eq(startingTick - 1)
-      })
-
-      it('second swap in block moves tick, no initialized crossings', async () => {
-        await swapExact0For1(1000, wallet.address)
-        expect((await getSlot0()).tick).to.eq(startingTick)
-        await snapshotGasCost(swapExact0For1(expandTo18Decimals(1).div(10000), wallet.address))
-        expect((await getSlot0()).tick).to.eq(startingTick - 1)
-      })
-
-      it('first swap in block, large swap, no initialized crossings', async () => {
-        await snapshotGasCost(swapExact0For1(expandTo18Decimals(10), wallet.address))
-        expect((await getSlot0()).tick).to.eq(-35787)
-      })
-
-      it('first swap in block, large swap crossing several initialized ticks', async () => {
-        await modifyPosition(startingTick - 3 * tickSpacing, startingTick - tickSpacing, expandTo18Decimals(1))
-        await modifyPosition(startingTick - 4 * tickSpacing, startingTick - 2 * tickSpacing, expandTo18Decimals(1))
-        expect((await getSlot0()).tick).to.eq(startingTick)
-        await snapshotGasCost(swapExact0For1(expandTo18Decimals(1), wallet.address))
-        expect((await getSlot0()).tick).to.be.lt(startingTick - 4 * tickSpacing) // we crossed the last tick
-      })
-
-      it('first swap in block, large swap crossing a single initialized tick', async () => {
-        await modifyPosition(minTick, startingTick - 2 * tickSpacing, expandTo18Decimals(1))
-        await snapshotGasCost(swapExact0For1(expandTo18Decimals(1), wallet.address))
-        expect((await getSlot0()).tick).to.be.lt(startingTick - 2 * tickSpacing) // we crossed the last tick
-      })
-
-      it('second swap in block, large swap crossing several initialized ticks', async () => {
-        await modifyPosition(startingTick - 3 * tickSpacing, startingTick - tickSpacing, expandTo18Decimals(1))
-        await modifyPosition(startingTick - 4 * tickSpacing, startingTick - 2 * tickSpacing, expandTo18Decimals(1))
-        await swapExact0For1(expandTo18Decimals(1).div(10000), wallet.address)
-        await snapshotGasCost(swapExact0For1(expandTo18Decimals(1), wallet.address))
-        expect((await getSlot0()).tick).to.be.lt(startingTick - 4 * tickSpacing)
-      })
-
-      it('second swap in block, large swap crossing a single initialized tick', async () => {
-        await modifyPosition(minTick, startingTick - 2 * tickSpacing, expandTo18Decimals(1))
-        await swapExact0For1(expandTo18Decimals(1).div(10000), wallet.address)
-        expect((await getSlot0()).tick).to.be.gt(startingTick - 2 * tickSpacing) // we didn't cross the initialized tick
-        await snapshotGasCost(swapExact0For1(expandTo18Decimals(1), wallet.address))
-        expect((await getSlot0()).tick).to.be.lt(startingTick - 2 * tickSpacing) // we crossed the last tick
-      })
-    })
-
-    describe('#mint', () => {
-      for (const { description, tickLower, tickUpper } of [
-        {
-          description: 'around current price',
-          tickLower: startingTick - tickSpacing,
-          tickUpper: startingTick + tickSpacing,
-        },
-        {
-          description: 'below current price',
-          tickLower: startingTick - 2 * tickSpacing,
-          tickUpper: startingTick - tickSpacing,
-        },
-        {
-          description: 'above current price',
-          tickLower: startingTick + tickSpacing,
-          tickUpper: startingTick + 2 * tickSpacing,
-        },
-      ]) {
-        describe(description, () => {
-          it('new position mint first in range', async () => {
-            await snapshotGasCost(modifyPosition(tickLower, tickUpper, expandTo18Decimals(1)))
-          })
-          it('add to position existing', async () => {
-            await modifyPosition(tickLower, tickUpper, expandTo18Decimals(1))
-            await snapshotGasCost(modifyPosition(tickLower, tickUpper, expandTo18Decimals(1)))
-          })
-          it('second position in same range', async () => {
-            await modifyPosition(tickLower, tickUpper, expandTo18Decimals(1))
-            await snapshotGasCost(modifyPosition(tickLower, tickUpper, expandTo18Decimals(1)))
-          })
-        })
-      }
-    })
-
-    // describe('#burn', () => {
-    //   for (const { description, tickLower, tickUpper } of [
-    //     {
-    //       description: 'around current price',
-    //       tickLower: startingTick - tickSpacing,
-    //       tickUpper: startingTick + tickSpacing,
-    //     },
-    //     {
-    //       description: 'below current price',
-    //       tickLower: startingTick - 2 * tickSpacing,
-    //       tickUpper: startingTick - tickSpacing,
-    //     },
-    //     {
-    //       description: 'above current price',
-    //       tickLower: startingTick + tickSpacing,
-    //       tickUpper: startingTick + 2 * tickSpacing,
-    //     },
-    //   ]) {
-    //     describe(description, () => {
-    //       const liquidityAmount = expandTo18Decimals(1)
-    //       beforeEach('mint a position', async () => {
-    //         await modifyPosition( tickLower, tickUpper, liquidityAmount)
-    //       })
-    //
-    //       it('burn when only position using ticks', async () => {
-    //         await snapshotGasCost(pool.burn(tickLower, tickUpper, expandTo18Decimals(1)))
-    //       })
-    //       it('partial position burn', async () => {
-    //         await snapshotGasCost(pool.burn(tickLower, tickUpper, expandTo18Decimals(1).div(2)))
-    //       })
-    //       it('entire position burn but other positions are using the ticks', async () => {
-    //         await mint(other.address, tickLower, tickUpper, expandTo18Decimals(1))
-    //         await snapshotGasCost(pool.burn(tickLower, tickUpper, expandTo18Decimals(1)))
-    //       })
-    //       it('burn entire position after some time passes', async () => {
-    //         await manager.advanceTime(1)
-    //         await snapshotGasCost(pool.burn(tickLower, tickUpper, expandTo18Decimals(1)))
-    //       })
-    //     })
-    //   }
-    // })
-
-    // describe('#poke', () => {
-    //   const tickLower = startingTick - tickSpacing
-    //   const tickUpper = startingTick + tickSpacing
-    //
-    //   it('best case', async () => {
-    //     await modifyPosition( tickLower, tickUpper, expandTo18Decimals(1))
-    //     await swapExact0For1(expandTo18Decimals(1).div(100), wallet.address)
-    //     await pool.burn(tickLower, tickUpper, 0)
-    //     await swapExact0For1(expandTo18Decimals(1).div(100), wallet.address)
-    //     await snapshotGasCost(pool.burn(tickLower, tickUpper, 0))
-    //   })
-    // })
-  })
-
-  describe('Native Tokens', () => {
-    const gasTestFixture = async ([wallet]: Wallet[]) => {
-      const { currency1 } = await tokensFixture()
-
-      const singletonPoolFactory = await ethers.getContractFactory('PoolManager')
-      const swapTestFactory = await ethers.getContractFactory('PoolSwapTest')
-      const donateTestFactory = await ethers.getContractFactory('PoolDonateTest')
-      const mintTestFactory = await ethers.getContractFactory('PoolModifyPositionTest')
-      const CONTROLLER_GAS_LIMIT = 50000
-      const wethFactory = await ethers.getContractFactory('WETH')
-      const weth = await wethFactory.deploy()
-      const manager = (await singletonPoolFactory.deploy(CONTROLLER_GAS_LIMIT, weth.address)) as PoolManager
-
-      const swapTest = (await swapTestFactory.deploy(manager.address)) as PoolSwapTest
-      const donateTest = (await donateTestFactory.deploy(manager.address)) as PoolDonateTest
-      const modifyPositionTest = (await mintTestFactory.deploy(manager.address)) as PoolModifyPositionTest
-
-      for (const spender of [swapTest, donateTest, modifyPositionTest]) {
-        await currency1.connect(wallet).approve(spender.address, constants.MaxUint256)
-      }
-
-      const poolKey = {
-        currency0: ADDRESS_ZERO,
-        currency1: currency1.address,
-        fee: FeeAmount.MEDIUM,
-        tickSpacing: 60,
-        hooks: ADDRESS_ZERO,
-      }
-
-      const swapExact0For1: SwapFunction = (amount, to, sqrtPriceLimitX96) => {
-        return swapTest.swap(
-          poolKey,
-          {
-            zeroForOne: true,
-            amountSpecified: amount,
-            sqrtPriceLimitX96: sqrtPriceLimitX96 ?? MIN_SQRT_RATIO.add(1),
-          },
-          {
-            withdrawTokens: true,
-            settleUsingTransfer: true,
-          },
-          '0x00',
-          {
-            value: amount,
-          }
-        )
-      }
-      const swapToHigherPrice: SwapToPriceFunction = (sqrtPriceX96, to) => {
-        return swapTest.swap(
-          poolKey,
-          {
-            zeroForOne: false,
-            amountSpecified: MaxUint128,
-            sqrtPriceLimitX96: sqrtPriceX96,
-          },
-          {
-            withdrawTokens: true,
-            settleUsingTransfer: true,
-          },
-          '0x00'
-        )
-      }
-      const swapToLowerPrice: SwapToPriceFunction = (sqrtPriceX96, to) => {
-        return swapTest.swap(
-          poolKey,
-          {
-            zeroForOne: true,
-            amountSpecified: MaxUint128,
-            sqrtPriceLimitX96: sqrtPriceX96,
-          },
-          {
-            withdrawTokens: true,
-            settleUsingTransfer: true,
-          },
-          '0x00',
-          {
-            value: MaxUint128,
-          }
-        )
-      }
-      const modifyPosition: ModifyPositionFunction = (tickLower, tickUpper, liquidityDelta) => {
-        return modifyPositionTest.modifyPosition(
-          poolKey,
-          {
-            tickLower,
-            tickUpper,
-            liquidityDelta,
-          },
-          '0x00',
-          { value: liquidityDelta }
-        )
-      }
-      const donate: DonateFunction = (amount0, amount1) => {
-        return donateTest.donate(poolKey, amount0, amount1, '0x00', { value: amount0 })
-      }
-      const getSlot0 = async () => {
-        return await manager.getSlot0(getPoolId(poolKey))
-      }
-
-      await manager.initialize(poolKey, encodeSqrtPriceX96(1, 1), '0x00')
-
-      await modifyPosition(minTick, maxTick, expandTo18Decimals(2))
-
-      await swapExact0For1(expandTo18Decimals(1), wallet.address)
-      await swapToHigherPrice(startingPrice, wallet.address)
-
-      const { tick, sqrtPriceX96 } = await getSlot0()
-
-      expect(tick).to.eq(startingTick)
-      expect(sqrtPriceX96).to.eq(startingPrice)
-
-      return { manager, getSlot0, poolKey, swapExact0For1, modifyPosition, donate, swapToHigherPrice, swapToLowerPrice }
-    }
-
-    let swapExact0For1: SwapFunction
-    let swapToHigherPrice: SwapToPriceFunction
-    let swapToLowerPrice: SwapToPriceFunction
-    let manager: PoolManager
-    let modifyPosition: ModifyPositionFunction
-    let donate: DonateFunction
-    let getSlot0: AsyncReturnType<typeof gasTestFixture>['getSlot0']
-    let poolKey: AsyncReturnType<typeof gasTestFixture>['poolKey']
-
-    beforeEach('load the fixture', async () => {
-      ;({ swapExact0For1, manager, modifyPosition, donate, swapToHigherPrice, swapToLowerPrice, getSlot0, poolKey } =
-        await loadFixture(gasTestFixture))
-    })
-
-    describe('#swapExact0For1', () => {
-      it('first swap in block with no tick movement', async () => {
-        await snapshotGasCost(swapExact0For1(2000, wallet.address))
-        expect((await getSlot0()).sqrtPriceX96).to.not.eq(startingPrice)
-        expect((await getSlot0()).tick).to.eq(startingTick)
-      })
-
-      it('first swap in block moves tick, no initialized crossings', async () => {
-        await snapshotGasCost(swapExact0For1(expandTo18Decimals(1).div(10000), wallet.address))
-        expect((await getSlot0()).tick).to.eq(startingTick - 1)
-      })
-
-      it('second swap in block with no tick movement', async () => {
-        await swapExact0For1(expandTo18Decimals(1).div(10000), wallet.address)
-        expect((await getSlot0()).tick).to.eq(startingTick - 1)
-        await snapshotGasCost(swapExact0For1(2000, wallet.address))
-        expect((await getSlot0()).tick).to.eq(startingTick - 1)
-      })
-
-      it('second swap in block moves tick, no initialized crossings', async () => {
-        await swapExact0For1(1000, wallet.address)
-        expect((await getSlot0()).tick).to.eq(startingTick)
-        await snapshotGasCost(swapExact0For1(expandTo18Decimals(1).div(10000), wallet.address))
-        expect((await getSlot0()).tick).to.eq(startingTick - 1)
-      })
-
-      it('first swap in block, large swap, no initialized crossings', async () => {
-        await snapshotGasCost(swapExact0For1(expandTo18Decimals(10), wallet.address))
-        expect((await getSlot0()).tick).to.eq(-35787)
-      })
-
-      it('first swap in block, large swap crossing several initialized ticks', async () => {
-        await modifyPosition(startingTick - 3 * tickSpacing, startingTick - tickSpacing, expandTo18Decimals(1))
-        await modifyPosition(startingTick - 4 * tickSpacing, startingTick - 2 * tickSpacing, expandTo18Decimals(1))
-        expect((await getSlot0()).tick).to.eq(startingTick)
-        await snapshotGasCost(swapExact0For1(expandTo18Decimals(1), wallet.address))
-        expect((await getSlot0()).tick).to.be.lt(startingTick - 4 * tickSpacing) // we crossed the last tick
-      })
-
-      it('first swap in block, large swap crossing a single initialized tick', async () => {
-        await modifyPosition(minTick, startingTick - 2 * tickSpacing, expandTo18Decimals(1))
-        await snapshotGasCost(swapExact0For1(expandTo18Decimals(1), wallet.address))
-        expect((await getSlot0()).tick).to.be.lt(startingTick - 2 * tickSpacing) // we crossed the last tick
-      })
-
-      it('second swap in block, large swap crossing several initialized ticks', async () => {
-        await modifyPosition(startingTick - 3 * tickSpacing, startingTick - tickSpacing, expandTo18Decimals(1))
-        await modifyPosition(startingTick - 4 * tickSpacing, startingTick - 2 * tickSpacing, expandTo18Decimals(1))
-        await swapExact0For1(expandTo18Decimals(1).div(10000), wallet.address)
-        await snapshotGasCost(swapExact0For1(expandTo18Decimals(1), wallet.address))
-        expect((await getSlot0()).tick).to.be.lt(startingTick - 4 * tickSpacing)
-      })
-
-      it('second swap in block, large swap crossing a single initialized tick', async () => {
-        await modifyPosition(minTick, startingTick - 2 * tickSpacing, expandTo18Decimals(1))
-        await swapExact0For1(expandTo18Decimals(1).div(10000), wallet.address)
-        expect((await getSlot0()).tick).to.be.gt(startingTick - 2 * tickSpacing) // we didn't cross the initialized tick
-        await snapshotGasCost(swapExact0For1(expandTo18Decimals(1), wallet.address))
-        expect((await getSlot0()).tick).to.be.lt(startingTick - 2 * tickSpacing) // we crossed the last tick
-      })
-    })
-
-    describe('#mint', () => {
-      for (const { description, tickLower, tickUpper } of [
-        {
-          description: 'around current price',
-          tickLower: startingTick - tickSpacing,
-          tickUpper: startingTick + tickSpacing,
-        },
-        {
-          description: 'below current price',
-          tickLower: startingTick - 2 * tickSpacing,
-          tickUpper: startingTick - tickSpacing,
-        },
-        {
-          description: 'above current price',
-          tickLower: startingTick + tickSpacing,
-          tickUpper: startingTick + 2 * tickSpacing,
-        },
-      ]) {
-        describe(description, () => {
-          it('new position mint first in range', async () => {
-            await snapshotGasCost(modifyPosition(tickLower, tickUpper, expandTo18Decimals(1)))
-          })
-          it('add to position existing', async () => {
-            await modifyPosition(tickLower, tickUpper, expandTo18Decimals(1))
-            await snapshotGasCost(modifyPosition(tickLower, tickUpper, expandTo18Decimals(1)))
-          })
-          it('second position in same range', async () => {
-            await modifyPosition(tickLower, tickUpper, expandTo18Decimals(1))
-            await snapshotGasCost(modifyPosition(tickLower, tickUpper, expandTo18Decimals(1)))
-          })
-        })
-      }
-    })
-  })
-})
-=======
 // import { ethers, waffle } from 'hardhat'
 // import { Wallet } from 'ethers'
 // import { PoolManager, PoolSwapTest, PoolDonateTest, PoolModifyPositionTest } from '../typechain'
@@ -1136,5 +563,4 @@
 //       }
 //     })
 //   })
-// })
->>>>>>> ab5239bc
+// })