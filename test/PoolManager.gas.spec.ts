--- conflicted
+++ resolved
@@ -42,143 +42,6 @@
     loadFixture = createFixtureLoader([wallet, other])
   })
 
-<<<<<<< HEAD
-  for (const feeProtocol of [0, 6]) {
-    describe(feeProtocol > 0 ? 'fee is on' : 'fee is off', () => {
-      const startingPrice = encodeSqrtPriceX96(100001, 100000)
-      const startingTick = 0
-      const feeAmount = FeeAmount.MEDIUM
-      const tickSpacing = TICK_SPACINGS[feeAmount]
-      const minTick = getMinTick(tickSpacing)
-      const maxTick = getMaxTick(tickSpacing)
-
-      const gasTestFixture = async ([wallet]: Wallet[]) => {
-        const { token0, token1 } = await tokensFixture()
-
-        const singletonPoolFactory = await ethers.getContractFactory('MockTimePoolManager')
-        const swapTestFactory = await ethers.getContractFactory('PoolSwapTest')
-        const mintTestFactory = await ethers.getContractFactory('PoolModifyPositionTest')
-        const manager = (await singletonPoolFactory.deploy()) as MockTimePoolManager
-
-        const swapTest = (await swapTestFactory.deploy(manager.address)) as PoolSwapTest
-        const modifyPositionTest = (await mintTestFactory.deploy(manager.address)) as PoolModifyPositionTest
-
-        for (const token of [token0, token1]) {
-          for (const spender of [swapTest, modifyPositionTest]) {
-            await token.connect(wallet).approve(spender.address, constants.MaxUint256)
-          }
-        }
-
-        const poolKey = {
-          token0: token0.address,
-          token1: token1.address,
-          fee: FeeAmount.MEDIUM,
-          tickSpacing: 60,
-          hooks: '0x0000000000000000000000000000000000000000',
-        }
-
-        const swapExact0For1: SwapFunction = (amount, to, sqrtPriceLimitX96) => {
-          return swapTest.swap(
-            poolKey,
-            {
-              zeroForOne: true,
-              amountSpecified: amount,
-              sqrtPriceLimitX96: sqrtPriceLimitX96 ?? MIN_SQRT_RATIO.add(1),
-            },
-          {
-            withdrawTokens: true,
-            settleUsingTransfer: true
-          }
-          )
-        }
-        const swapExact0For1AndMint1155: SwapFunction = (amount, to, sqrtPriceLimitX96) => {
-          return swapTest.swap(
-            poolKey,
-            {
-              zeroForOne: true,
-              amountSpecified: amount,
-              sqrtPriceLimitX96: sqrtPriceLimitX96 ?? MIN_SQRT_RATIO.add(1),
-            },
-          {
-            withdrawTokens: false,
-            settleUsingTransfer: true
-          }
-          )
-        }
-        const swap1For0AndBurn1155: SwapFunction = (amount, to, sqrtPriceLimitX96) => {
-          return swapTest.swap(
-            poolKey,
-            {
-              zeroForOne: true,
-              amountSpecified: amount,
-              sqrtPriceLimitX96: sqrtPriceLimitX96 ?? MIN_SQRT_RATIO.add(1),
-            },
-          {
-            withdrawTokens: false,
-            settleUsingTransfer: true
-          }
-          )
-        }
-        const swapToHigherPrice: SwapToPriceFunction = (sqrtPriceX96, to) => {
-          return swapTest.swap(
-            poolKey,
-            {
-              zeroForOne: false,
-              amountSpecified: MaxUint128,
-              sqrtPriceLimitX96: sqrtPriceX96,
-            },
-          {
-            withdrawTokens: true,
-            settleUsingTransfer: true
-          }
-          )
-        }
-        const swapToLowerPrice: SwapToPriceFunction = (sqrtPriceX96, to) => {
-          return swapTest.swap(
-            poolKey,
-            {
-              zeroForOne: true,
-              amountSpecified: MaxUint128,
-              sqrtPriceLimitX96: sqrtPriceX96,
-            },
-          {
-            withdrawTokens: true,
-            settleUsingTransfer: true
-          }
-          )
-        }
-        const modifyPosition: ModifyPositionFunction = (tickLower, tickUpper, liquidityDelta) => {
-          return modifyPositionTest.modifyPosition(poolKey, {
-            tickLower,
-            tickUpper,
-            liquidityDelta,
-          })
-        }
-        const getSlot0 = async () => {
-          const { slot0 } = await manager.pools(getPoolId(poolKey))
-          return slot0
-        }
-
-        await manager.initialize(poolKey, encodeSqrtPriceX96(1, 1))
-        await manager.setFeeProtocol(poolKey, feeProtocol + feeProtocol * 2 ** 4)
-        await manager.increaseObservationCardinalityNext(poolKey, 4)
-
-        await manager.advanceTime(1)
-
-        await modifyPosition(minTick, maxTick, expandTo18Decimals(2))
-
-        await swapExact0For1(expandTo18Decimals(1), wallet.address)
-        await manager.advanceTime(1)
-        await swapToHigherPrice(startingPrice, wallet.address)
-        await manager.advanceTime(1)
-
-        const { tick, sqrtPriceX96 } = await getSlot0()
-
-        expect(tick).to.eq(startingTick)
-        expect(sqrtPriceX96).to.eq(startingPrice)
-
-        return { manager, getSlot0, poolKey, swapExact0For1, modifyPosition, swapToHigherPrice, swapToLowerPrice }
-=======
   const startingPrice = encodeSqrtPriceX96(100001, 100000)
   const startingTick = 0
   const feeAmount = FeeAmount.MEDIUM
@@ -200,7 +63,6 @@
     for (const token of [token0, token1]) {
       for (const spender of [swapTest, modifyPositionTest]) {
         await token.connect(wallet).approve(spender.address, constants.MaxUint256)
->>>>>>> 05d837d8
       }
     }
 
@@ -213,17 +75,27 @@
     }
 
     const swapExact0For1: SwapFunction = (amount, to, sqrtPriceLimitX96) => {
-      return swapTest.swap(poolKey, {
-        zeroForOne: true,
-        amountSpecified: amount,
-        sqrtPriceLimitX96: sqrtPriceLimitX96 ?? MIN_SQRT_RATIO.add(1),
-      })
+      return swapTest.swap(
+        poolKey,
+        {
+          zeroForOne: true,
+          amountSpecified: amount,
+          sqrtPriceLimitX96: sqrtPriceLimitX96 ?? MIN_SQRT_RATIO.add(1),
+        },
+        {
+          withdrawTokens: true,
+          settleUsingTransfer: true
+        })
     }
     const swapToHigherPrice: SwapToPriceFunction = (sqrtPriceX96, to) => {
       return swapTest.swap(poolKey, {
         zeroForOne: false,
         amountSpecified: MaxUint128,
         sqrtPriceLimitX96: sqrtPriceX96,
+      },
+      {
+        withdrawTokens: true,
+        settleUsingTransfer: true
       })
     }
     const swapToLowerPrice: SwapToPriceFunction = (sqrtPriceX96, to) => {
@@ -231,6 +103,10 @@
         zeroForOne: true,
         amountSpecified: MaxUint128,
         sqrtPriceLimitX96: sqrtPriceX96,
+      },
+      {
+        withdrawTokens: true,
+        settleUsingTransfer: true
       })
     }
     const modifyPosition: ModifyPositionFunction = (tickLower, tickUpper, liquidityDelta) => {
