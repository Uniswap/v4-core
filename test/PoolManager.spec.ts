import snapshotGasCost from '@uniswap/snapshot-gas-cost'
import { BigNumber, Wallet } from 'ethers'
import hre, { ethers, waffle } from 'hardhat'
import {
  EmptyTestHooks,
  PoolDonateTest,
  PoolManager,
  PoolManagerReentrancyTest,
  PoolManagerTest,
  PoolModifyPositionTest,
<<<<<<< HEAD
  EmptyTestHooks,
  PoolManagerReentrancyTest,
  PoolDonateTest,
  ProtocolFeeControllerTest,
=======
  PoolSwapTest,
  TestERC20,
>>>>>>> 508cb45a
} from '../typechain'
import { MAX_TICK_SPACING, ADDRESS_ZERO } from './shared/constants'
import { expect } from './shared/expect'
import { tokensFixture } from './shared/fixtures'
import { deployMockContract, MockedContract } from './shared/mockContract'
import { encodeSqrtPriceX96, expandTo18Decimals, FeeAmount, getPoolId } from './shared/utilities'

const createFixtureLoader = waffle.createFixtureLoader

const { constants } = ethers

describe('PoolManager', () => {
  let wallet: Wallet, other: Wallet

  let manager: PoolManager
  let lockTest: PoolManagerTest
  let swapTest: PoolSwapTest
  let feeControllerTest: ProtocolFeeControllerTest
  let modifyPositionTest: PoolModifyPositionTest
  let donateTest: PoolDonateTest
  let hooksMock: MockedContract
  let testHooksEmpty: EmptyTestHooks
  let tokens: { token0: TestERC20; token1: TestERC20; token2: TestERC20 }

  const fixture = async () => {
    const poolManagerFactory = await ethers.getContractFactory('PoolManager')
    const managerTestFactory = await ethers.getContractFactory('PoolManagerTest')
    const swapTestFactory = await ethers.getContractFactory('PoolSwapTest')
    const feeControllerTestFactory = await ethers.getContractFactory('ProtocolFeeControllerTest')
    const modifyPositionTestFactory = await ethers.getContractFactory('PoolModifyPositionTest')
    const donateTestFactory = await ethers.getContractFactory('PoolDonateTest')
    const hooksTestEmptyFactory = await ethers.getContractFactory('EmptyTestHooks')
    const tokens = await tokensFixture()
    const CONTROLLER_GAS_LIMIT = 50000
    const manager = (await poolManagerFactory.deploy(CONTROLLER_GAS_LIMIT)) as PoolManager

    // Deploy hooks to addresses with leading 1111 to enable all of them.
    const mockHooksAddress = '0xFF00000000000000000000000000000000000000'
    const testHooksEmptyAddress = '0xF000000000000000000000000000000000000000'

    hooksMock = await deployMockContract(hooksTestEmptyFactory.interface, mockHooksAddress)

    await hre.network.provider.send('hardhat_setCode', [
      testHooksEmptyAddress,
      (await hre.artifacts.readArtifact('EmptyTestHooks')).deployedBytecode,
    ])

    const testHooksEmpty: EmptyTestHooks = hooksTestEmptyFactory.attach(testHooksEmptyAddress) as EmptyTestHooks

    const result = {
      manager,
      lockTest: (await managerTestFactory.deploy()) as PoolManagerTest,
      swapTest: (await swapTestFactory.deploy(manager.address)) as PoolSwapTest,
      feeControllerTest: (await feeControllerTestFactory.deploy()) as ProtocolFeeControllerTest,
      modifyPositionTest: (await modifyPositionTestFactory.deploy(manager.address)) as PoolModifyPositionTest,
      donateTest: (await donateTestFactory.deploy(manager.address)) as PoolDonateTest,
      tokens,
      hooksMock,
      testHooksEmpty,
    }

    for (const token of [tokens.token0, tokens.token1, tokens.token2]) {
      for (const spender of [result.swapTest, result.modifyPositionTest, result.donateTest]) {
        await token.connect(wallet).approve(spender.address, constants.MaxUint256)
      }
    }

    return result
  }

  let loadFixture: ReturnType<typeof createFixtureLoader>
  before('create fixture loader', async () => {
    ;[wallet, other] = await (ethers as any).getSigners()

    loadFixture = createFixtureLoader([wallet, other])
  })

  beforeEach('deploy fixture', async () => {
    ;({
      manager,
      tokens,
      lockTest,
      modifyPositionTest,
      swapTest,
      feeControllerTest,
      donateTest,
      hooksMock,
      testHooksEmpty,
    } = await loadFixture(fixture))
  })

  it('bytecode size', async () => {
    expect(((await waffle.provider.getCode(manager.address)).length - 2) / 2).to.matchSnapshot()
  })

  describe('#lock', () => {
    it('no-op lock is ok', async () => {
      await lockTest.lock(manager.address)
    })

    it('gas overhead of no-op lock', async () => {
      await snapshotGasCost(lockTest.lock(manager.address))
    })

    it('can be reentered', async () => {
      const reenterTest = (await (
        await ethers.getContractFactory('PoolManagerReentrancyTest')
      ).deploy()) as PoolManagerReentrancyTest

      await manager.initialize(
        {
          token0: tokens.token0.address,
          token1: tokens.token1.address,
          fee: FeeAmount.MEDIUM,
          tickSpacing: 60,
          hooks: ADDRESS_ZERO,
        },
        encodeSqrtPriceX96(1, 1)
      )

      await modifyPositionTest.modifyPosition(
        {
          token0: tokens.token0.address,
          token1: tokens.token1.address,
          fee: FeeAmount.MEDIUM,
          tickSpacing: 60,
          hooks: ADDRESS_ZERO,
        },
        {
          tickLower: 0,
          tickUpper: 60,
          liquidityDelta: 100,
        }
      )

      await expect(reenterTest.reenter(manager.address, tokens.token0.address, 3))
        .to.emit(reenterTest, 'LockAcquired')
        .withArgs(3)
        .to.emit(reenterTest, 'LockAcquired')
        .withArgs(2)
        .to.emit(reenterTest, 'LockAcquired')
        .withArgs(1)
    })
  })

  describe('#setProtocolFeeController', () => {
    it('allows the owner to set a fee controller', async () => {
      expect(await manager.protocolFeeController()).to.be.eq(ADDRESS_ZERO)
      await manager.setProtocolFeeController(feeControllerTest.address)
      expect(await manager.protocolFeeController()).to.be.eq(feeControllerTest.address)
    })
  })

  describe('#initialize', async () => {
    it('initializes a pool', async () => {
      const poolKey = {
        token0: tokens.token0.address,
        token1: tokens.token1.address,
        fee: FeeAmount.MEDIUM,
        tickSpacing: 60,
        hooks: ADDRESS_ZERO,
      }

      await manager.initialize(poolKey, encodeSqrtPriceX96(10, 1))

      const {
        slot0: { sqrtPriceX96, protocolFee },
      } = await manager.pools(getPoolId(poolKey))
      expect(sqrtPriceX96).to.eq(encodeSqrtPriceX96(10, 1))
      expect(protocolFee).to.eq(0)
    })

    it('initializes a pool with hooks', async () => {
      await manager.initialize(
        {
          token0: tokens.token0.address,
          token1: tokens.token1.address,
          fee: FeeAmount.MEDIUM,
          tickSpacing: 60,
          hooks: hooksMock.address,
        },
        encodeSqrtPriceX96(10, 1)
      )

      const {
        slot0: { sqrtPriceX96 },
      } = await manager.pools(
        getPoolId({
          token0: tokens.token0.address,
          token1: tokens.token1.address,
          fee: FeeAmount.MEDIUM,
          tickSpacing: 60,
          hooks: hooksMock.address,
        })
      )
      expect(sqrtPriceX96).to.eq(encodeSqrtPriceX96(10, 1))
    })

    it('can be initialized with MAX_TICK_SPACING', async () => {
      await expect(
        manager.initialize(
          {
            token0: tokens.token0.address,
            token1: tokens.token1.address,
            fee: FeeAmount.MEDIUM,
            tickSpacing: MAX_TICK_SPACING,
            hooks: ADDRESS_ZERO,
          },
          encodeSqrtPriceX96(10, 1)
        )
      ).to.not.be.reverted
    })

    it('fails if tickSpacing is too large', async () => {
      await expect(
        manager.initialize(
          {
            token0: tokens.token0.address,
            token1: tokens.token1.address,
            fee: FeeAmount.MEDIUM,
            tickSpacing: MAX_TICK_SPACING + 1,
            hooks: ADDRESS_ZERO,
          },
          encodeSqrtPriceX96(10, 1)
        )
      ).to.be.revertedWith('TickSpacingTooLarge()')
    })

    it('fails if tickSpacing is 0', async () => {
      await expect(
        manager.initialize(
          {
            token0: tokens.token0.address,
            token1: tokens.token1.address,
            fee: FeeAmount.MEDIUM,
            tickSpacing: 0,
            hooks: ADDRESS_ZERO,
          },
          encodeSqrtPriceX96(10, 1)
        )
      ).to.be.revertedWith('TickSpacingTooSmall()')
    })

    it('fails if tickSpacing is negative', async () => {
      await expect(
        manager.initialize(
          {
            token0: tokens.token0.address,
            token1: tokens.token1.address,
            fee: FeeAmount.MEDIUM,
            tickSpacing: -1,
            hooks: ADDRESS_ZERO,
          },
          encodeSqrtPriceX96(10, 1)
        )
      ).to.be.revertedWith('TickSpacingTooSmall()')
    })

    it('fetches a fee for new pools when theres a fee controller', async () => {
      expect(await manager.protocolFeeController()).to.be.eq(ADDRESS_ZERO)
      await manager.setProtocolFeeController(feeControllerTest.address)
      expect(await manager.protocolFeeController()).to.be.eq(feeControllerTest.address)

      const poolKey = {
        token0: tokens.token0.address,
        token1: tokens.token1.address,
        fee: FeeAmount.MEDIUM,
        tickSpacing: 60,
        hooks: ADDRESS_ZERO,
      }
      const poolProtocolFee = 4

      const poolID = getPoolId(poolKey)
      await feeControllerTest.setFeeForPool(poolID, poolProtocolFee)

      await manager.initialize(poolKey, encodeSqrtPriceX96(10, 1))

      const {
        slot0: { sqrtPriceX96, protocolFee },
      } = await manager.pools(getPoolId(poolKey))
      expect(sqrtPriceX96).to.eq(encodeSqrtPriceX96(10, 1))
      expect(protocolFee).to.eq(poolProtocolFee)
    })

    it('gas cost', async () => {
      await snapshotGasCost(
        manager.initialize(
          {
            token0: tokens.token0.address,
            token1: tokens.token1.address,
            fee: FeeAmount.MEDIUM,
            tickSpacing: 60,
            hooks: ADDRESS_ZERO,
          },
          encodeSqrtPriceX96(10, 1)
        )
      )
    })
  })

  describe('#mint', async () => {
    it('reverts if pool not initialized', async () => {
      await expect(
        modifyPositionTest.modifyPosition(
          {
            token0: tokens.token0.address,
            token1: tokens.token1.address,
            fee: FeeAmount.MEDIUM,
            tickSpacing: 60,
            hooks: ADDRESS_ZERO,
          },
          {
            tickLower: 0,
            tickUpper: 60,
            liquidityDelta: 100,
          }
        )
      ).to.be.revertedWith('I')
    })

    it('succeeds if pool is initialized', async () => {
      await manager.initialize(
        {
          token0: tokens.token0.address,
          token1: tokens.token1.address,
          fee: FeeAmount.MEDIUM,
          tickSpacing: 60,
          hooks: ADDRESS_ZERO,
        },
        encodeSqrtPriceX96(1, 1)
      )

      await modifyPositionTest.modifyPosition(
        {
          token0: tokens.token0.address,
          token1: tokens.token1.address,
          fee: FeeAmount.MEDIUM,
          tickSpacing: 60,
          hooks: ADDRESS_ZERO,
        },
        {
          tickLower: 0,
          tickUpper: 60,
          liquidityDelta: 100,
        }
      )
    })

    it('succeeds if pool is initialized and hook is provided', async () => {
      await manager.initialize(
        {
          token0: tokens.token0.address,
          token1: tokens.token1.address,
          fee: FeeAmount.MEDIUM,
          tickSpacing: 60,
          hooks: hooksMock.address,
        },
        encodeSqrtPriceX96(1, 1)
      )

      await modifyPositionTest.modifyPosition(
        {
          token0: tokens.token0.address,
          token1: tokens.token1.address,
          fee: FeeAmount.MEDIUM,
          tickSpacing: 60,
          hooks: hooksMock.address,
        },
        {
          tickLower: 0,
          tickUpper: 60,
          liquidityDelta: 100,
        }
      )

      const argsBeforeModify = [
        modifyPositionTest.address,
        {
          token0: tokens.token0.address,
          token1: tokens.token1.address,
          fee: FeeAmount.MEDIUM,
          tickSpacing: 60,
          hooks: hooksMock.address,
        },
        {
          tickLower: 0,
          tickUpper: 60,
          liquidityDelta: 100,
        },
      ]
      const argsAfterModify = [...argsBeforeModify, { amount0: 1, amount1: 0 }]

      expect(await hooksMock.calledOnce('beforeModifyPosition')).to.be.true
      expect(await hooksMock.calledWith('beforeModifyPosition', argsBeforeModify)).to.be.true
      expect(await hooksMock.calledOnce('afterModifyPosition')).to.be.true
      expect(await hooksMock.calledWith('afterModifyPosition', argsAfterModify)).to.be.true

      expect(await hooksMock.called('beforeSwap')).to.be.false
      expect(await hooksMock.called('afterSwap')).to.be.false
    })

    it('gas cost', async () => {
      await manager.initialize(
        {
          token0: tokens.token0.address,
          token1: tokens.token1.address,
          fee: FeeAmount.MEDIUM,
          tickSpacing: 60,
          hooks: ADDRESS_ZERO,
        },
        encodeSqrtPriceX96(1, 1)
      )

      await snapshotGasCost(
        modifyPositionTest.modifyPosition(
          {
            token0: tokens.token0.address,
            token1: tokens.token1.address,
            fee: FeeAmount.MEDIUM,
            tickSpacing: 60,
            hooks: ADDRESS_ZERO,
          },
          {
            tickLower: 0,
            tickUpper: 60,
            liquidityDelta: 100,
          }
        )
      )
    })

    it('gas cost with hooks', async () => {
      await manager.initialize(
        {
          token0: tokens.token0.address,
          token1: tokens.token1.address,
          fee: FeeAmount.MEDIUM,
          tickSpacing: 60,
          hooks: testHooksEmpty.address,
        },
        encodeSqrtPriceX96(1, 1)
      )

      await snapshotGasCost(
        modifyPositionTest.modifyPosition(
          {
            token0: tokens.token0.address,
            token1: tokens.token1.address,
            fee: FeeAmount.MEDIUM,
            tickSpacing: 60,
            hooks: testHooksEmpty.address,
          },
          {
            tickLower: 0,
            tickUpper: 60,
            liquidityDelta: 100,
          }
        )
      )
    })
  })

  describe('#swap', () => {
    it('fails if pool is not initialized', async () => {
      await expect(
        swapTest.swap(
          {
            token0: tokens.token0.address,
            token1: tokens.token1.address,
            fee: FeeAmount.MEDIUM,
            tickSpacing: 60,
            hooks: ADDRESS_ZERO,
          },
          {
            amountSpecified: 100,
            sqrtPriceLimitX96: encodeSqrtPriceX96(1, 2),
            zeroForOne: true,
          },
          {
            withdrawTokens: true,
            settleUsingTransfer: true,
          }
        )
      ).to.be.revertedWith('I')
    })
    it('succeeds if pool is initialized', async () => {
      await manager.initialize(
        {
          token0: tokens.token0.address,
          token1: tokens.token1.address,
          fee: FeeAmount.MEDIUM,
          tickSpacing: 60,
          hooks: ADDRESS_ZERO,
        },
        encodeSqrtPriceX96(1, 1)
      )
      await swapTest.swap(
        {
          token0: tokens.token0.address,
          token1: tokens.token1.address,
          fee: FeeAmount.MEDIUM,
          tickSpacing: 60,
          hooks: ADDRESS_ZERO,
        },
        {
          amountSpecified: 100,
          sqrtPriceLimitX96: encodeSqrtPriceX96(1, 2),
          zeroForOne: true,
        },
        {
          withdrawTokens: false,
          settleUsingTransfer: false,
        }
      )
    })
    it('succeeds if pool is initialized and hook is provided', async () => {
      await manager.initialize(
        {
          token0: tokens.token0.address,
          token1: tokens.token1.address,
          fee: FeeAmount.MEDIUM,
          tickSpacing: 60,
          hooks: hooksMock.address,
        },
        encodeSqrtPriceX96(1, 1)
      )
      await swapTest.swap(
        {
          token0: tokens.token0.address,
          token1: tokens.token1.address,
          fee: FeeAmount.MEDIUM,
          tickSpacing: 60,
          hooks: hooksMock.address,
        },
        {
          amountSpecified: 100,
          sqrtPriceLimitX96: encodeSqrtPriceX96(1, 2),
          zeroForOne: true,
        },
        {
          withdrawTokens: false,
          settleUsingTransfer: false,
        }
      )

      const argsBeforeSwap = [
        swapTest.address,
        {
          token0: tokens.token0.address,
          token1: tokens.token1.address,
          fee: FeeAmount.MEDIUM,
          tickSpacing: 60,
          hooks: hooksMock.address,
        },
        {
          amountSpecified: 100,
          sqrtPriceLimitX96: encodeSqrtPriceX96(1, 2),
          zeroForOne: true,
        },
      ]

      const argsAfterSwap = [...argsBeforeSwap, { amount0: 0, amount1: 0 }]

      expect(await hooksMock.calledOnce('beforeModifyPosition')).to.be.false
      expect(await hooksMock.calledOnce('afterModifyPosition')).to.be.false

      expect(await hooksMock.calledOnce('beforeSwap')).to.be.true
      expect(await hooksMock.calledOnce('afterSwap')).to.be.true
      expect(await hooksMock.calledWith('beforeSwap', argsBeforeSwap)).to.be.true
      expect(await hooksMock.calledWith('afterSwap', argsAfterSwap)).to.be.true
    })
    it('gas cost', async () => {
      await manager.initialize(
        {
          token0: tokens.token0.address,
          token1: tokens.token1.address,
          fee: FeeAmount.MEDIUM,
          tickSpacing: 60,
          hooks: ADDRESS_ZERO,
        },
        encodeSqrtPriceX96(1, 1)
      )

      await swapTest.swap(
        {
          token0: tokens.token0.address,
          token1: tokens.token1.address,
          fee: FeeAmount.MEDIUM,
          tickSpacing: 60,
          hooks: ADDRESS_ZERO,
        },
        {
          amountSpecified: 100,
          sqrtPriceLimitX96: encodeSqrtPriceX96(1, 2),
          zeroForOne: true,
        },
        {
          withdrawTokens: true,
          settleUsingTransfer: true,
        }
      )

      await snapshotGasCost(
        swapTest.swap(
          {
            token0: tokens.token0.address,
            token1: tokens.token1.address,
            fee: FeeAmount.MEDIUM,
            tickSpacing: 60,
            hooks: ADDRESS_ZERO,
          },
          {
            amountSpecified: 100,
            sqrtPriceLimitX96: encodeSqrtPriceX96(1, 4),
            zeroForOne: true,
          },
          {
            withdrawTokens: false,
            settleUsingTransfer: false,
          }
        )
      )
    })
    it('gas cost with hooks', async () => {
      await manager.initialize(
        {
          token0: tokens.token0.address,
          token1: tokens.token1.address,
          fee: FeeAmount.MEDIUM,
          tickSpacing: 60,
          hooks: testHooksEmpty.address,
        },
        encodeSqrtPriceX96(1, 1)
      )

      await swapTest.swap(
        {
          token0: tokens.token0.address,
          token1: tokens.token1.address,
          fee: FeeAmount.MEDIUM,
          tickSpacing: 60,
          hooks: testHooksEmpty.address,
        },
        {
          amountSpecified: 100,
          sqrtPriceLimitX96: encodeSqrtPriceX96(1, 2),
          zeroForOne: true,
        },
        {
          withdrawTokens: true,
          settleUsingTransfer: true,
        }
      )

      await snapshotGasCost(
        swapTest.swap(
          {
            token0: tokens.token0.address,
            token1: tokens.token1.address,
            fee: FeeAmount.MEDIUM,
            tickSpacing: 60,
            hooks: testHooksEmpty.address,
          },
          {
            amountSpecified: 100,
            sqrtPriceLimitX96: encodeSqrtPriceX96(1, 4),
            zeroForOne: true,
          },
          {
            withdrawTokens: true,
            settleUsingTransfer: true,
          }
        )
      )
    })
    it('mints erc1155s if the output token isnt taken', async () => {
      await manager.initialize(
        {
          token0: tokens.token0.address,
          token1: tokens.token1.address,
          fee: FeeAmount.MEDIUM,
          tickSpacing: 60,
          hooks: ADDRESS_ZERO,
        },
        encodeSqrtPriceX96(1, 1)
      )
      await modifyPositionTest.modifyPosition(
        {
          token0: tokens.token0.address,
          token1: tokens.token1.address,
          fee: FeeAmount.MEDIUM,
          tickSpacing: 60,
          hooks: ADDRESS_ZERO,
        },
        {
          tickLower: -120,
          tickUpper: 120,
          liquidityDelta: expandTo18Decimals(1),
        }
      )

      await expect(
        swapTest.swap(
          {
            token0: tokens.token0.address,
            token1: tokens.token1.address,
            fee: FeeAmount.MEDIUM,
            tickSpacing: 60,
            hooks: ADDRESS_ZERO,
          },
          {
            amountSpecified: 100,
            sqrtPriceLimitX96: encodeSqrtPriceX96(1, 2),
            zeroForOne: true,
          },
          {
            withdrawTokens: false,
            settleUsingTransfer: true,
          }
        )
      ).to.emit(manager, 'TransferSingle')

      const erc1155Balance = await manager.balanceOf(wallet.address, tokens.token1.address)
      expect(erc1155Balance).to.be.eq(98)
    })
    it('uses 1155s as input from an account that owns them', async () => {
      await manager.initialize(
        {
          token0: tokens.token0.address,
          token1: tokens.token1.address,
          fee: FeeAmount.MEDIUM,
          tickSpacing: 60,
          hooks: ADDRESS_ZERO,
        },
        encodeSqrtPriceX96(1, 1)
      )
      await modifyPositionTest.modifyPosition(
        {
          token0: tokens.token0.address,
          token1: tokens.token1.address,
          fee: FeeAmount.MEDIUM,
          tickSpacing: 60,
          hooks: ADDRESS_ZERO,
        },
        {
          tickLower: -120,
          tickUpper: 120,
          liquidityDelta: expandTo18Decimals(1),
        }
      )

      // perform a swap and claim 1155s from it, so that they can be used in another trade
      await expect(
        swapTest.swap(
          {
            token0: tokens.token0.address,
            token1: tokens.token1.address,
            fee: FeeAmount.MEDIUM,
            tickSpacing: 60,
            hooks: ADDRESS_ZERO,
          },
          {
            amountSpecified: 100,
            sqrtPriceLimitX96: encodeSqrtPriceX96(1, 2),
            zeroForOne: true,
          },
          {
            withdrawTokens: false,
            settleUsingTransfer: true,
          }
        )
      ).to.emit(manager, 'TransferSingle')

      let erc1155Balance = await manager.balanceOf(wallet.address, tokens.token1.address)
      expect(erc1155Balance).to.be.eq(98)

      // give permission for swapTest to burn the 1155s
      await manager.setApprovalForAll(swapTest.address, true)

      // now swap from token1 to token0 again, using 1155s as input tokens
      await expect(
        swapTest.swap(
          {
            token0: tokens.token0.address,
            token1: tokens.token1.address,
            fee: FeeAmount.MEDIUM,
            tickSpacing: 60,
            hooks: ADDRESS_ZERO,
          },
          {
            amountSpecified: -25,
            sqrtPriceLimitX96: encodeSqrtPriceX96(4, 1),
            zeroForOne: false,
          },
          {
            withdrawTokens: true,
            settleUsingTransfer: false,
          }
        )
      ).to.emit(manager, 'TransferSingle')

      erc1155Balance = await manager.balanceOf(wallet.address, tokens.token1.address)
      expect(erc1155Balance).to.be.eq(71)
    })
    it('gas cost for swap against liquidity', async () => {
      await manager.initialize(
        {
          token0: tokens.token0.address,
          token1: tokens.token1.address,
          fee: FeeAmount.MEDIUM,
          tickSpacing: 60,
          hooks: ADDRESS_ZERO,
        },
        encodeSqrtPriceX96(1, 1)
      )
      await modifyPositionTest.modifyPosition(
        {
          token0: tokens.token0.address,
          token1: tokens.token1.address,
          fee: FeeAmount.MEDIUM,
          tickSpacing: 60,
          hooks: ADDRESS_ZERO,
        },
        {
          tickLower: -120,
          tickUpper: 120,
          liquidityDelta: expandTo18Decimals(1),
        }
      )

      await swapTest.swap(
        {
          token0: tokens.token0.address,
          token1: tokens.token1.address,
          fee: FeeAmount.MEDIUM,
          tickSpacing: 60,
          hooks: ADDRESS_ZERO,
        },
        {
          amountSpecified: 100,
          sqrtPriceLimitX96: encodeSqrtPriceX96(1, 2),
          zeroForOne: true,
        },
        {
          withdrawTokens: true,
          settleUsingTransfer: true,
        }
      )

      await snapshotGasCost(
        swapTest.swap(
          {
            token0: tokens.token0.address,
            token1: tokens.token1.address,
            fee: FeeAmount.MEDIUM,
            tickSpacing: 60,
            hooks: ADDRESS_ZERO,
          },
          {
            amountSpecified: 100,
            sqrtPriceLimitX96: encodeSqrtPriceX96(1, 4),
            zeroForOne: true,
          },
          {
            withdrawTokens: true,
            settleUsingTransfer: true,
          }
        )
      )
    })
  })

  describe('#donate', () => {
    it('fails if not initialized', async () => {
      await expect(
        donateTest.donate(
          {
            token0: tokens.token0.address,
            token1: tokens.token1.address,
            fee: 100,
            hooks: ADDRESS_ZERO,
            tickSpacing: 10,
          },
          100,
          100
        )
      ).to.be.revertedWith('NoLiquidityToReceiveFees()')
    })

    it('fails if initialized with no liquidity', async () => {
      const key = {
        token0: tokens.token0.address,
        token1: tokens.token1.address,
        fee: 100,
        hooks: ADDRESS_ZERO,
        tickSpacing: 10,
      }
      await manager.initialize(key, encodeSqrtPriceX96(1, 1))
      await expect(donateTest.donate(key, 100, 100)).to.be.revertedWith('NoLiquidityToReceiveFees()')
    })

    it('succeeds if has liquidity', async () => {
      const key = {
        token0: tokens.token0.address,
        token1: tokens.token1.address,
        fee: 100,
        hooks: ADDRESS_ZERO,
        tickSpacing: 10,
      }
      await manager.initialize(key, encodeSqrtPriceX96(1, 1))
      await modifyPositionTest.modifyPosition(key, {
        tickLower: -60,
        tickUpper: 60,
        liquidityDelta: 100,
      })

      await expect(donateTest.donate(key, 100, 200)).to.be.not.be.reverted
      const { feeGrowthGlobal0X128, feeGrowthGlobal1X128 } = await manager.pools(getPoolId(key))
      expect(feeGrowthGlobal0X128).to.eq(BigNumber.from('340282366920938463463374607431768211456')) // 100 << 128 divided by liquidity
      expect(feeGrowthGlobal1X128).to.eq(BigNumber.from('680564733841876926926749214863536422912')) // 200 << 128 divided by liquidity
    })

    describe('hooks', () => {
      it('calls beforeDonate and afterDonate', async () => {
        const key = {
          token0: tokens.token0.address,
          token1: tokens.token1.address,
          fee: 100,
          hooks: hooksMock.address,
          tickSpacing: 10,
        }
        await manager.initialize(key, encodeSqrtPriceX96(1, 1))
        await modifyPositionTest.modifyPosition(key, {
          tickLower: -60,
          tickUpper: 60,
          liquidityDelta: 100,
        })
        await donateTest.donate(key, 100, 200)
        expect(await hooksMock.calledWith('beforeDonate', [donateTest.address, key, 100, 200])).to.be.true
        expect(await hooksMock.calledWith('afterDonate', [donateTest.address, key, 100, 200])).to.be.true
      })
    })
  })

  describe('#setPoolProtocolFee', async () => {
    it('updates the protocol fee for an initialised pool', async () => {
      expect(await manager.protocolFeeController()).to.be.eq(ADDRESS_ZERO)

      const poolKey = {
        token0: tokens.token0.address,
        token1: tokens.token1.address,
        fee: FeeAmount.MEDIUM,
        tickSpacing: 60,
        hooks: ADDRESS_ZERO,
      }
      const poolID = getPoolId(poolKey)

      await manager.initialize(poolKey, encodeSqrtPriceX96(10, 1))

      var protocolFee: number
      ;({
        slot0: { protocolFee },
      } = await manager.pools(getPoolId(poolKey)))
      expect(protocolFee).to.eq(0)

      await manager.setProtocolFeeController(feeControllerTest.address)
      expect(await manager.protocolFeeController()).to.be.eq(feeControllerTest.address)
      const poolProtocolFee = 4
      await feeControllerTest.setFeeForPool(poolID, poolProtocolFee)

      await manager.setPoolProtocolFee(poolKey)
      ;({
        slot0: { protocolFee },
      } = await manager.pools(getPoolId(poolKey)))
      expect(protocolFee).to.eq(poolProtocolFee)
    })
  })
})<|MERGE_RESOLUTION|>--- conflicted
+++ resolved
@@ -8,15 +8,9 @@
   PoolManagerReentrancyTest,
   PoolManagerTest,
   PoolModifyPositionTest,
-<<<<<<< HEAD
-  EmptyTestHooks,
-  PoolManagerReentrancyTest,
-  PoolDonateTest,
   ProtocolFeeControllerTest,
-=======
   PoolSwapTest,
   TestERC20,
->>>>>>> 508cb45a
 } from '../typechain'
 import { MAX_TICK_SPACING, ADDRESS_ZERO } from './shared/constants'
 import { expect } from './shared/expect'
