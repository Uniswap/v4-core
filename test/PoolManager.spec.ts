--- conflicted
+++ resolved
@@ -529,10 +529,7 @@
       )
     })
 
-<<<<<<< HEAD
-    it('[ @skip-on-coverage ] gas cost with hooks', async () => {
-=======
-    it('gas cost with native tokens', async () => {
+    it('[ @skip-on-coverage ] gas cost with native tokens', async () => {
       const poolKey = {
         currency0: ADDRESS_ZERO,
         currency1: tokens.currency1.address,
@@ -558,7 +555,6 @@
     })
 
     it('gas cost with hooks', async () => {
->>>>>>> 00ccb8a9
       await manager.initialize(
         {
           currency0: tokens.currency0.address,
@@ -731,12 +727,8 @@
       expect(await hooksMock.calledWith('beforeSwap', argsBeforeSwap)).to.be.true
       expect(await hooksMock.calledWith('afterSwap', argsAfterSwap)).to.be.true
     })
-<<<<<<< HEAD
+
     it('[ @skip-on-coverage ] gas cost', async () => {
-      await manager.initialize(
-=======
-
-    it('gas cost', async () => {
       const poolKey = {
         currency0: tokens.currency0.address,
         currency1: tokens.currency1.address,
@@ -748,7 +740,6 @@
 
       await swapTest.swap(
         poolKey,
->>>>>>> 00ccb8a9
         {
           amountSpecified: 100,
           sqrtPriceLimitX96: encodeSqrtPriceX96(1, 2),
@@ -814,12 +805,8 @@
         )
       )
     })
-<<<<<<< HEAD
+
     it('[ @skip-on-coverage ] gas cost with hooks', async () => {
-=======
-
-    it('gas cost with hooks', async () => {
->>>>>>> 00ccb8a9
       await manager.initialize(
         {
           currency0: tokens.currency0.address,
@@ -1000,11 +987,7 @@
       erc1155Balance = await manager.balanceOf(wallet.address, tokens.currency1.address)
       expect(erc1155Balance).to.be.eq(71)
     })
-<<<<<<< HEAD
     it('[ @skip-on-coverage ] gas cost for swap against liquidity', async () => {
-      await manager.initialize(
-=======
-    it('gas cost for swap against liquidity', async () => {
       const poolKey = {
         currency0: tokens.currency0.address,
         currency1: tokens.currency1.address,
@@ -1022,7 +1005,6 @@
 
       await swapTest.swap(
         poolKey,
->>>>>>> 00ccb8a9
         {
           amountSpecified: 100,
           sqrtPriceLimitX96: encodeSqrtPriceX96(1, 2),
