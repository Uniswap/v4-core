--- conflicted
+++ resolved
@@ -20,13 +20,9 @@
 
 const { constants } = ethers
 
-<<<<<<< HEAD
+const ADDRESS_ZERO = '0x0000000000000000000000000000000000000000'
+
 describe.only('PoolManager', () => {
-=======
-const ADDRESS_ZERO = '0x0000000000000000000000000000000000000000'
-
-describe('PoolManager', () => {
->>>>>>> 54727797
   let wallet: Wallet, other: Wallet
 
   let manager: PoolManager
@@ -117,7 +113,8 @@
           tickSpacing: 60,
           hooks: ADDRESS_ZERO,
         },
-        encodeSqrtPriceX96(1, 1)
+        encodeSqrtPriceX96(1, 1),
+        10_000,
       )
 
       await modifyPositionTest.modifyPosition(
@@ -155,12 +152,11 @@
           tickSpacing: 60,
           hooks: ADDRESS_ZERO,
         },
-        encodeSqrtPriceX96(10, 1)
-      )
-
-      const {
-        slot0: { sqrtPriceX96 },
-      } = await manager.pools(
+        encodeSqrtPriceX96(10, 1),
+        10_000,
+      )
+
+      const { sqrtPriceX96 } = await manager.slot0(
         getPoolId({
           token0: tokens.token0.address,
           token1: tokens.token1.address,
@@ -243,7 +239,8 @@
           tickSpacing: 60,
           hooks: ADDRESS_ZERO,
         },
-        encodeSqrtPriceX96(1, 1)
+        encodeSqrtPriceX96(1, 1),
+        10_000,
       )
 
       await modifyPositionTest.modifyPosition(
@@ -325,7 +322,8 @@
           tickSpacing: 60,
           hooks: ADDRESS_ZERO,
         },
-        encodeSqrtPriceX96(1, 1)
+        encodeSqrtPriceX96(1, 1),
+        10_000
       )
 
       await snapshotGasCost(
@@ -406,7 +404,8 @@
           tickSpacing: 60,
           hooks: ADDRESS_ZERO,
         },
-        encodeSqrtPriceX96(1, 1)
+        encodeSqrtPriceX96(1, 1),
+        10_000,
       )
       await swapTest.swap(
         {
@@ -432,7 +431,7 @@
           tickSpacing: 60,
           hooks: hooksMock.address,
         },
-        encodeSqrtPriceX96(1, 1)
+        encodeSqrtPriceX96(1, 1), 10_000,
       )
       await swapTest.swap(
         {
