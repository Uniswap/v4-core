--- conflicted
+++ resolved
@@ -26,7 +26,6 @@
 import { deployMockContract, MockedContract } from './shared/mockContract'
 import { TickMath } from '@uniswap/v3-sdk'
 import JSBI from 'jsbi'
-import { BigNumber } from 'ethers'
 
 const createFixtureLoader = waffle.createFixtureLoader
 
@@ -41,11 +40,8 @@
   let lockTest: PoolManagerTest
   let swapTest: PoolSwapTest
   let modifyPositionTest: PoolModifyPositionTest
-<<<<<<< HEAD
   let twammTest: PoolTWAMMTest
-=======
   let donateTest: PoolDonateTest
->>>>>>> 7091f20f
   let hooksMock: MockedContract
   let testHooksEmpty: EmptyTestHooks
   let tokens: { token0: TestERC20; token1: TestERC20; token2: TestERC20 }
@@ -55,11 +51,8 @@
     const managerTestFactory = await ethers.getContractFactory('PoolManagerTest')
     const swapTestFactory = await ethers.getContractFactory('PoolSwapTest')
     const modifyPositionTestFactory = await ethers.getContractFactory('PoolModifyPositionTest')
-<<<<<<< HEAD
     const twammTestFactory = await ethers.getContractFactory('PoolTWAMMTest')
-=======
     const donateTestFactory = await ethers.getContractFactory('PoolDonateTest')
->>>>>>> 7091f20f
     const hooksTestEmptyFactory = await ethers.getContractFactory('EmptyTestHooks')
     const tokens = await tokensFixture()
     const manager = (await singletonPoolFactory.deploy()) as PoolManager
@@ -90,11 +83,7 @@
     }
 
     for (const token of [tokens.token0, tokens.token1, tokens.token2]) {
-<<<<<<< HEAD
-      for (const spender of [result.swapTest, result.modifyPositionTest, result.twammTest]) {
-=======
-      for (const spender of [result.swapTest, result.modifyPositionTest, result.donateTest]) {
->>>>>>> 7091f20f
+      for (const spender of [result.swapTest, result.modifyPositionTest, result.twammTest, result.donateTest]) {
         await token.connect(wallet).approve(spender.address, constants.MaxUint256)
       }
     }
@@ -110,11 +99,7 @@
   })
 
   beforeEach('deploy fixture', async () => {
-<<<<<<< HEAD
-    ;({ manager, tokens, lockTest, modifyPositionTest, swapTest, twammTest, hooksMock, testHooksEmpty } =
-=======
-    ;({ manager, tokens, lockTest, modifyPositionTest, swapTest, donateTest, hooksMock, testHooksEmpty } =
->>>>>>> 7091f20f
+    ;({ manager, tokens, lockTest, modifyPositionTest, swapTest, twammTest, donateTest, hooksMock, testHooksEmpty } =
       await loadFixture(fixture))
   })
 
@@ -632,7 +617,8 @@
           tickSpacing: 60,
           hooks: ADDRESS_ZERO,
         },
-        encodeSqrtPriceX96(1, 1)
+        encodeSqrtPriceX96(1, 1),
+        10_000
       )
       await modifyPositionTest.modifyPosition(
         {
@@ -682,7 +668,8 @@
           tickSpacing: 60,
           hooks: ADDRESS_ZERO,
         },
-        encodeSqrtPriceX96(1, 1)
+        encodeSqrtPriceX96(1, 1),
+        10_000
       )
       await modifyPositionTest.modifyPosition(
         {
@@ -821,7 +808,57 @@
     })
   })
 
-<<<<<<< HEAD
+  describe('#donate', () => {
+    it('fails if not initialized', async () => {
+      await expect(
+        donateTest.donate(
+          {
+            token0: tokens.token0.address,
+            token1: tokens.token1.address,
+            fee: 100,
+            hooks: ADDRESS_ZERO,
+            tickSpacing: 10,
+          },
+          100,
+          100
+        )
+      ).to.be.revertedWith('NoLiquidityToReceiveFees()')
+    })
+
+    it('fails if initialized with no liquidity', async () => {
+      const key = {
+        token0: tokens.token0.address,
+        token1: tokens.token1.address,
+        fee: 100,
+        hooks: ADDRESS_ZERO,
+        tickSpacing: 10,
+      }
+      await manager.initialize(key, encodeSqrtPriceX96(1, 1), 10_000)
+      await expect(donateTest.donate(key, 100, 100)).to.be.revertedWith('NoLiquidityToReceiveFees()')
+    })
+
+    it('succeeds if has liquidity', async () => {
+      const key = {
+        token0: tokens.token0.address,
+        token1: tokens.token1.address,
+        fee: 100,
+        hooks: ADDRESS_ZERO,
+        tickSpacing: 10,
+      }
+      await manager.initialize(key, encodeSqrtPriceX96(1, 1), 10_000)
+      await modifyPositionTest.modifyPosition(key, {
+        tickLower: -60,
+        tickUpper: 60,
+        liquidityDelta: 100,
+      })
+
+      await expect(donateTest.donate(key, 100, 200)).to.be.not.be.reverted
+      const { feeGrowthGlobal0X128, feeGrowthGlobal1X128 } = await manager.feeGrowthGlobalX128(getPoolId(key))
+      expect(feeGrowthGlobal0X128).to.eq(BigNumber.from('340282366920938463463374607431768211456')) // 100 << 128 divided by liquidity
+      expect(feeGrowthGlobal1X128).to.eq(BigNumber.from('680564733841876926926749214863536422912')) // 200 << 128 divided by liquidity
+    })
+  })
+
   describe('TWAMM', () => {
     function nIntervalsFrom(timestamp: number, interval: number, n: number): number {
       return timestamp + (interval - (timestamp % interval)) + interval * (n - 1)
@@ -1173,56 +1210,6 @@
           expect(actualBalance1).to.eq(expectedBalance1.sub(4))
         })
       })
-=======
-  describe('#donate', () => {
-    it('fails if not initialized', async () => {
-      await expect(
-        donateTest.donate(
-          {
-            token0: tokens.token0.address,
-            token1: tokens.token1.address,
-            fee: 100,
-            hooks: ADDRESS_ZERO,
-            tickSpacing: 10,
-          },
-          100,
-          100
-        )
-      ).to.be.revertedWith('NoLiquidityToReceiveFees()')
-    })
-
-    it('fails if initialized with no liquidity', async () => {
-      const key = {
-        token0: tokens.token0.address,
-        token1: tokens.token1.address,
-        fee: 100,
-        hooks: ADDRESS_ZERO,
-        tickSpacing: 10,
-      }
-      await manager.initialize(key, encodeSqrtPriceX96(1, 1))
-      await expect(donateTest.donate(key, 100, 100)).to.be.revertedWith('NoLiquidityToReceiveFees()')
-    })
-
-    it('succeeds if has liquidity', async () => {
-      const key = {
-        token0: tokens.token0.address,
-        token1: tokens.token1.address,
-        fee: 100,
-        hooks: ADDRESS_ZERO,
-        tickSpacing: 10,
-      }
-      await manager.initialize(key, encodeSqrtPriceX96(1, 1))
-      await modifyPositionTest.modifyPosition(key, {
-        tickLower: -60,
-        tickUpper: 60,
-        liquidityDelta: 100,
-      })
-
-      await expect(donateTest.donate(key, 100, 200)).to.be.not.be.reverted
-      const { feeGrowthGlobal0X128, feeGrowthGlobal1X128 } = await manager.pools(getPoolId(key))
-      expect(feeGrowthGlobal0X128).to.eq(BigNumber.from('340282366920938463463374607431768211456')) // 100 << 128 divided by liquidity
-      expect(feeGrowthGlobal1X128).to.eq(BigNumber.from('680564733841876926926749214863536422912')) // 200 << 128 divided by liquidity
->>>>>>> 7091f20f
     })
   })
 })