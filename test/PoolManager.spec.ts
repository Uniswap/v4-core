--- conflicted
+++ resolved
@@ -16,21 +16,8 @@
 import { MAX_TICK_SPACING, ADDRESS_ZERO } from './shared/constants'
 import { expect } from './shared/expect'
 import { tokensFixture } from './shared/fixtures'
-<<<<<<< HEAD
-import {
-  encodeSqrtPriceX96,
-  expandTo18Decimals,
-  FeeAmount,
-  getMinTick,
-  getMaxTick,
-  getPoolId,
-  MaxUint128,
-} from './shared/utilities'
-import { deployMockContract, MockedContract } from './shared/mockContract'
-=======
 import { encodeSqrtPriceX96, expandTo18Decimals, FeeAmount, getPoolId, MaxUint128 } from './shared/utilities'
 import { deployMockContract, MockedContract, setCode } from './shared/mockContract'
->>>>>>> f2695673
 
 const createFixtureLoader = waffle.createFixtureLoader
 
