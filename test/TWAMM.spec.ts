import { BigNumber, BigNumberish, Wallet } from 'ethers'
import { ethers, waffle } from 'hardhat'
import { TWAMMTest } from '../typechain/TWAMMTest'
import checkObservationEquals from './shared/checkObservationEquals'
import { expect } from './shared/expect'
import snapshotGasCost from '@uniswap/snapshot-gas-cost'
import { encodeSqrtPriceX96, MaxUint128 } from './shared/utilities'
import { inOneBlock } from './shared/inOneBlock'

async function mineNextBlock(time: number) {
  await ethers.provider.send('evm_mine', [time])
}

async function setNextBlocktime(time: number) {
  await ethers.provider.send('evm_setNextBlockTimestamp', [time])
}

function nIntervalsFrom(timestamp: number, interval: number, n: number): number {
  return timestamp + (interval - (timestamp % interval)) + interval * (n - 1)
}

function toWei(n: string): BigNumber {
  return ethers.utils.parseEther(n)
}

function divX96(n: BigNumber): string {
  return (parseInt(n.toString()) / 2 ** 96).toString()
}

type OrderKey = {
  owner: string
  expiration: number
  zeroForOne: boolean
}

type PoolParams = {
  feeProtocol: number
  sqrtPriceX96: BigNumber
  fee: string
  liquidity: string
  tickSpacing: number
}

const EXPIRATION_INTERVAL = 10_000
const ZERO_ADDR = ethers.constants.AddressZero
const TICK_SPACING = 60
const FEE = '3000'
const MIN_INT128 = BigNumber.from('-170141183460469231731687303715884105728')

describe('TWAMM', () => {
  let wallet: Wallet, other: Wallet
  let twamm: TWAMMTest

  let loadFixture: ReturnType<typeof waffle.createFixtureLoader>
  before('create fixture loader', async () => {
    ;[wallet, other] = await (ethers as any).getSigners()
    loadFixture = waffle.createFixtureLoader([wallet, other])
  })

  // Finds the time that is numIntervals away from the timestamp.
  // If numIntervals = 0, it finds the closest time.
  function findExpiryTime(timestamp: number, numIntervals: number, interval: number) {
    const nextExpirationTimestamp = timestamp + (interval - (timestamp % interval)) + numIntervals * interval
    return nextExpirationTimestamp
  }

  async function executeTwammAndThen(timestamp: number, poolParams: PoolParams, fn: () => void) {
    await inOneBlock(timestamp, async () => {
      await twamm.executeTWAMMOrders(poolParams)
      await fn()
    })
  }

  beforeEach(async () => {
    twamm = await loadFixture(twammFixture)
  })

  const twammFixture = async () => {
    const twammTestFactory = await ethers.getContractFactory('TWAMMTest')
    return (await twammTestFactory.deploy(EXPIRATION_INTERVAL)) as TWAMMTest
  }

  describe('initialize', () => {
    it('sets the initial state of the twamm', async () => {
      expect((await twamm.twamm()).lastVirtualOrderTimestamp).to.equal(0)

      const poolKey = { token0: ZERO_ADDR, token1: ZERO_ADDR, tickSpacing: TICK_SPACING, fee: FEE, hooks: ZERO_ADDR }
      await twamm.initialize(poolKey)

      expect((await twamm.twamm()).lastVirtualOrderTimestamp).to.equal(
        (await ethers.provider.getBlock('latest')).timestamp
      )
    })
  })

  describe('#submitLongTermOrder', () => {
    let zeroForOne: boolean
    let owner: string
    let amountIn: BigNumber
    let nonIntervalExpiration: number
    let prevTimeExpiration: number
    let expiration: number

    beforeEach('deploy test twamm', async () => {
      zeroForOne = true
      owner = wallet.address
      amountIn = toWei('1')
      const poolKey = { token0: ZERO_ADDR, token1: ZERO_ADDR, tickSpacing: TICK_SPACING, fee: FEE, hooks: ZERO_ADDR }
      await twamm.initialize(poolKey)
      const blocktime = (await ethers.provider.getBlock('latest')).timestamp
      nonIntervalExpiration = blocktime
      prevTimeExpiration = findExpiryTime(blocktime, -1, 10000)
      // gets the valid expiry time that is 3 intervals out
      expiration = findExpiryTime(blocktime, 3, EXPIRATION_INTERVAL)
    })

    it('reverts if expiry is not on an interval', async () => {
      await expect(twamm.submitLongTermOrder({ zeroForOne, owner, amountIn, expiration: nonIntervalExpiration })).to.be
        .reverted
    })

    it('reverts if not initialized', async () => {
      const twammUnitialized = await loadFixture(twammFixture)
      await expect(
        twammUnitialized.submitLongTermOrder({ zeroForOne, owner, amountIn, expiration })
      ).to.be.revertedWith('NotInitialized()')
    })

    it('reverts if expiry is in the past', async () => {
      await expect(
        twamm.submitLongTermOrder({ zeroForOne, owner, amountIn, expiration: prevTimeExpiration })
      ).to.be.revertedWith(`ExpirationLessThanBlocktime(${prevTimeExpiration})`)
    })

    it('stores the new long term order', async () => {
      const orderKey = { owner, expiration, zeroForOne }
      // TODO: if the twamm is not initialized, should revert
      await twamm.submitLongTermOrder({
        zeroForOne,
        owner,
        amountIn,
        expiration,
      })

      const latestTimestamp = (await ethers.provider.getBlock('latest')).timestamp
      const sellRate = amountIn.div(expiration - latestTimestamp)

      const newOrder = await twamm.getOrder(orderKey)

      expect(newOrder.sellTokenIndex).to.equal(0)
      expect(newOrder.sellRate).to.equal(sellRate)
      expect(newOrder.expiration).to.equal(expiration)
    })

    it('increases the sellRate and sellRateEndingPerInterval of the corresponding OrderPool', async () => {
      const orderKey = { owner, expiration, zeroForOne }

      let orderPool = await twamm.getOrderPool(0)
      expect(orderPool.sellRate).to.equal(0)
      expect(await twamm.getOrderPoolSellRateEndingPerInterval(0, expiration)).to.equal(0)

      await twamm.submitLongTermOrder({
        zeroForOne,
        owner,
        amountIn,
        expiration,
      })

      const latestTimestamp = (await ethers.provider.getBlock('latest')).timestamp
      const sellRate = amountIn.div(expiration - latestTimestamp)

      orderPool = await twamm.getOrderPool(0)
      expect(orderPool.sellRate).to.equal(sellRate)
      expect(await twamm.getOrderPoolSellRateEndingPerInterval(0, expiration)).to.equal(sellRate)
    })

    it('gas', async () => {
      await snapshotGasCost(
        twamm.submitLongTermOrder({
          zeroForOne,
          owner,
          amountIn,
          expiration,
        })
      )
    })
  })

  describe('#modifyLongTermOrder', () => {
    let orderKey: OrderKey
    let interval: number
    let poolParams: PoolParams
    let sellAmount: BigNumber
    let timestampInterval0: number
    let timestampInterval1: number
    let timestampInterval2: number
    let timestampInterval3: number

    beforeEach('deploy test twamm', async () => {
      const owner = wallet.address
      sellAmount = toWei('3')

      poolParams = {
        feeProtocol: 0,
        sqrtPriceX96: encodeSqrtPriceX96(1, 1),
        fee: '3000',
        liquidity: '1000000000000000000000000',
        tickSpacing: 60,
      }

      let latestTimestamp = (await ethers.provider.getBlock('latest')).timestamp
      timestampInterval0 = nIntervalsFrom(latestTimestamp, EXPIRATION_INTERVAL, 1)
      timestampInterval1 = nIntervalsFrom(latestTimestamp, EXPIRATION_INTERVAL, 2)
      timestampInterval2 = nIntervalsFrom(latestTimestamp, EXPIRATION_INTERVAL, 3)
      timestampInterval3 = nIntervalsFrom(latestTimestamp, EXPIRATION_INTERVAL, 4)

      // always start on an interval for consistent timeframes on test runs
      await setNextBlocktime(timestampInterval0)

      const poolKey = { token0: ZERO_ADDR, token1: ZERO_ADDR, tickSpacing: TICK_SPACING, fee: FEE, hooks: ZERO_ADDR }
      await twamm.initialize(poolKey)
      latestTimestamp = (await ethers.provider.getBlock('latest')).timestamp

      orderKey = { owner, expiration: timestampInterval2, zeroForOne: true }

      await executeTwammAndThen(timestampInterval1, poolParams, async () => {
        await twamm.submitLongTermOrder({
          zeroForOne: true,
          owner,
          amountIn: toWei('3'),
          expiration: timestampInterval2,
        })
        await twamm.submitLongTermOrder({
          zeroForOne: false,
          owner,
          amountIn: toWei('3'),
          expiration: timestampInterval2,
        })
      })
      latestTimestamp = (await ethers.provider.getBlock('latest')).timestamp
    })

    describe('when a portion of the order is removed', () => {
      beforeEach(async () => {
        // half of the order is now complete - so toWei('1.5') has been sold
        await ethers.provider.send('evm_setNextBlockTimestamp', [timestampInterval2 - 5_000])
      })

      it('allows a portion of the order to be removed', async () => {
        const sellRateBefore = (await twamm.getOrder(orderKey)).sellRate
        const poolSellRateBefore = (await twamm.getOrderPool(0)).sellRate

        // given toWei('1.5') has been sold, we are reducing the remaining to sell from 1.5 to 0.5
        // this means the sell rate for the remaining time should divide by 3
        await twamm.modifyLongTermOrder(orderKey, toWei('1').mul(-1))

        const sellRateAfter = (await twamm.getOrder(orderKey)).sellRate
        const poolSellRateAfter = (await twamm.getOrderPool(0)).sellRate

        expect(sellRateBefore).to.be.eq(sellRateAfter.mul(3))
        expect(poolSellRateAfter).to.be.eq(poolSellRateBefore.sub(sellRateBefore).add(sellRateAfter))
      })

      it('revert if more than the order is removed', async () => {
        // given toWei('1.5') has been sold, we try to remove just more than 1.5
        await expect(twamm.modifyLongTermOrder(orderKey, toWei('1.5').add(1).mul(-1))).to.be.revertedWith(
          'InvalidAmountDelta'
        )
      })

      it('does not revert if the exact amount is provided', async () => {
        // given toWei('1.5') has been sold, we try to remove exactly 1.5 more
        await twamm.modifyLongTermOrder(orderKey, toWei('1.5').mul(-1))
        expect(parseInt((await twamm.getOrder(orderKey)).sellRate.toString())).to.be.eq(0)
      })

      it('allows the order size to be increased', async () => {
        const sellRateBefore = (await twamm.getOrder(orderKey)).sellRate
        const poolSellRateBefore = (await twamm.getOrderPool(0)).sellRate

        // given toWei('1.5') has been sold, we are increasing the remaining to sell from 1.5 to 2.5
        // this means the sell rate for the remaining time should be (*5/3)
        await twamm.modifyLongTermOrder(orderKey, toWei('1'))

        const sellRateAfter = (await twamm.getOrder(orderKey)).sellRate
        const poolSellRateAfter = (await twamm.getOrderPool(0)).sellRate

        expect(sellRateBefore.mul(5).div(3)).to.be.eq(sellRateAfter)
        expect(poolSellRateAfter).to.be.eq(poolSellRateBefore.sub(sellRateBefore).add(sellRateAfter))
      })

      it('alters an order multiple times', async () => {
        var sellRateBefore = (await twamm.getOrder(orderKey)).sellRate

        // given toWei('1.5') has been sold, we are increasing the remaining to sell from 1.5 to 5
        // this means the sell rate for the remaining time should be (*2)
        await twamm.modifyLongTermOrder(orderKey, toWei('1.5'))

        var sellRateAfter = (await twamm.getOrder(orderKey)).sellRate
        expect(sellRateBefore.mul(2)).to.be.eq(sellRateAfter)

        await ethers.provider.send('evm_setNextBlockTimestamp', [timestampInterval2 - 2_500])
        // by this timestamp half of the 3 (since last alteration) have been sold
        // we remove 1.2 of the 1.5 remaining, meaning a sell rate of 1/5th
        sellRateBefore = sellRateAfter
        await twamm.modifyLongTermOrder(orderKey, toWei('1.2').mul(-1))
        sellRateAfter = (await twamm.getOrder(orderKey)).sellRate
        expect(sellRateBefore).to.be.eq(sellRateAfter.mul(5))
      })
    })

    describe('when cancelling the remaining order', () => {
      beforeEach(async () => {
        await setNextBlocktime(timestampInterval2 - 5_000)
      })

      it('changes the sell rate of the order to 0', async () => {
        expect(parseInt((await twamm.getOrder(orderKey)).sellRate.toString())).to.be.greaterThan(0)
        await twamm.modifyLongTermOrder(orderKey, MIN_INT128)
        expect(parseInt((await twamm.getOrder(orderKey)).sellRate.toString())).to.be.eq(0)
      })

      it('claims some of the order, then cancels successfully', async () => {
        await twamm.executeTWAMMOrders(poolParams)
        await twamm.modifyLongTermOrder(orderKey, MIN_INT128)
        expect((await twamm.getOrder(orderKey)).sellRate).to.eq(0)
      })

      it('updates the unclaimedEarningsFactor to the current earningsFactor accumulator', async () => {
        await twamm.executeTWAMMOrders(poolParams)
        await twamm.modifyLongTermOrder(orderKey, MIN_INT128)
        const orderPool = await twamm.getOrderPool(0)
        expect((await twamm.getOrder(orderKey)).unclaimedEarningsFactor).to.eq(orderPool.earningsFactor)
      })

      it('withdraws half the sell amount at midpoint', async () => {
        // update state and cancel the order at the midpoint
<<<<<<< HEAD
        await setNextBlocktime(timestampInterval2 - 5_000)
=======
>>>>>>> fb3a71f5
        await twamm.executeTWAMMOrders(poolParams)

        const amountOut = await twamm.callStatic.modifyLongTermOrder(orderKey, MIN_INT128)
        expect(amountOut).to.equal(sellAmount.div(2))
      })

      it('claims half the earnings at midpoint', async () => {
        await executeTwammAndThen(timestampInterval2 - 5_000, poolParams, async () => {
          await twamm.modifyLongTermOrder(orderKey, MIN_INT128)
        })

        const order = await twamm.getOrder(orderKey)

        expect(order.uncollectedEarningsAmount).to.equal(sellAmount.div(2))
      })
    })

    it('reverts if you cancel after the expiration', async () => {
      await setNextBlocktime(timestampInterval3)
      expect(twamm.modifyLongTermOrder(orderKey, MIN_INT128)).to.be.reverted
    })

    it('gas', async () => {
      await snapshotGasCost(twamm.modifyLongTermOrder(orderKey, MIN_INT128))
    })
  })

  describe('#executeTWAMMOrders', () => {
    let latestTimestamp: number
    let timestampInterval1: number
    let timestampInterval2: number
    let timestampInterval3: number
    let timestampInterval4: number

    beforeEach(async () => {
      latestTimestamp = (await ethers.provider.getBlock('latest')).timestamp
      await setNextBlocktime(nIntervalsFrom(latestTimestamp, 10_000, 1))

      const poolKey = { token0: ZERO_ADDR, token1: ZERO_ADDR, tickSpacing: TICK_SPACING, fee: FEE, hooks: ZERO_ADDR }
      await twamm.initialize(poolKey)

      latestTimestamp = (await ethers.provider.getBlock('latest')).timestamp
      timestampInterval1 = nIntervalsFrom(latestTimestamp, EXPIRATION_INTERVAL, 1)
      timestampInterval2 = nIntervalsFrom(latestTimestamp, EXPIRATION_INTERVAL, 2)
      timestampInterval3 = nIntervalsFrom(latestTimestamp, EXPIRATION_INTERVAL, 3)
      timestampInterval4 = nIntervalsFrom(latestTimestamp, EXPIRATION_INTERVAL, 4)

      await inOneBlock(timestampInterval1, async () => {
        await twamm.submitLongTermOrder({
          zeroForOne: true,
          owner: wallet.address,
          amountIn: toWei('1'),
          expiration: timestampInterval2,
        })

        await twamm.submitLongTermOrder({
          zeroForOne: false,
          owner: wallet.address,
          amountIn: toWei('5'),
          expiration: timestampInterval3,
        })

        // set two more expiry's so its never 0, logic isn't there yet
        await twamm.submitLongTermOrder({
          zeroForOne: false,
          owner: wallet.address,
          amountIn: toWei('2'),
          expiration: timestampInterval4,
        })

        await twamm.submitLongTermOrder({
          zeroForOne: true,
          owner: wallet.address,
          amountIn: toWei('2'),
          expiration: timestampInterval4,
        })
      })
    })

    it('updates all the necessarily intervals', async () => {
      const sqrtPriceX96 = encodeSqrtPriceX96(1, 1)
      const liquidity = '10000000000000000000'
      const fee = 3000
      const tickSpacing = 60
      await setNextBlocktime(timestampInterval3 + 5_000)

      expect(await twamm.getOrderPoolEarningsFactorAtInterval(0, timestampInterval1)).to.eq(0)
      expect(await twamm.getOrderPoolEarningsFactorAtInterval(1, timestampInterval1)).to.eq(0)
      expect(await twamm.getOrderPoolEarningsFactorAtInterval(0, timestampInterval2)).to.eq(0)
      expect(await twamm.getOrderPoolEarningsFactorAtInterval(1, timestampInterval2)).to.eq(0)
      expect(await twamm.getOrderPoolEarningsFactorAtInterval(0, timestampInterval3)).to.eq(0)
      expect(await twamm.getOrderPoolEarningsFactorAtInterval(1, timestampInterval3)).to.eq(0)
      expect(await twamm.getOrderPoolEarningsFactorAtInterval(0, timestampInterval4)).to.eq(0)
      expect(await twamm.getOrderPoolEarningsFactorAtInterval(1, timestampInterval4)).to.eq(0)

      await twamm.executeTWAMMOrders({ sqrtPriceX96, liquidity })

      expect(await twamm.getOrderPoolEarningsFactorAtInterval(0, timestampInterval1)).to.be.eq(0)
      expect(await twamm.getOrderPoolEarningsFactorAtInterval(1, timestampInterval1)).to.be.eq(0)
      expect(await twamm.getOrderPoolEarningsFactorAtInterval(0, timestampInterval2)).to.be.gt(0)
      expect(await twamm.getOrderPoolEarningsFactorAtInterval(1, timestampInterval2)).to.be.gt(0)
      expect(await twamm.getOrderPoolEarningsFactorAtInterval(0, timestampInterval3)).to.be.gt(0)
      expect(await twamm.getOrderPoolEarningsFactorAtInterval(1, timestampInterval3)).to.be.gt(0)
      expect(await twamm.getOrderPoolEarningsFactorAtInterval(0, timestampInterval4)).to.eq(0)
      expect(await twamm.getOrderPoolEarningsFactorAtInterval(1, timestampInterval4)).to.eq(0)
    })

    it('updates all necessary intervals when block is mined exactly on an interval')

    // TODO: intermittent gas failure. due to timestamps?
    it('gas', async () => {
      const sqrtPriceX96 = encodeSqrtPriceX96(1, 1)
      const liquidity = '10000000000000000000'
      const fee = 3000
      const tickSpacing = 60
      await setNextBlocktime(timestampInterval3 + 5_000)
      await snapshotGasCost(twamm.executeTWAMMOrders({ sqrtPriceX96, liquidity }))
    })
  })

  describe('#claimEarnings', () => {
    let orderKey: OrderKey
    let counterOrderKey: OrderKey
    const poolParams: PoolParams = {
      feeProtocol: 0,
      sqrtPriceX96: encodeSqrtPriceX96(1, 1),
      fee: '3000',
      tickSpacing: 60,
      liquidity: '14496800315719602540',
    }
    let expiration: number

    beforeEach('create new longTermOrders', async () => {
      const poolKey = { token0: ZERO_ADDR, token1: ZERO_ADDR, tickSpacing: TICK_SPACING, fee: FEE, hooks: ZERO_ADDR }
      await twamm.initialize(poolKey)

      const timestamp = (await ethers.provider.getBlock('latest')).timestamp
      const startTime = findExpiryTime(timestamp, 1, EXPIRATION_INTERVAL)
      expiration = findExpiryTime(timestamp, 2, EXPIRATION_INTERVAL)
      orderKey = { owner: wallet.address, expiration, zeroForOne: true }
      counterOrderKey = { owner: wallet.address, expiration, zeroForOne: false }
      const ltoParams = { owner: wallet.address, expiration, amountIn: toWei('2') }

      await executeTwammAndThen(startTime, poolParams, async () => {
        await twamm.submitLongTermOrder({ ...ltoParams, zeroForOne: true })
        await twamm.submitLongTermOrder({ ...ltoParams, zeroForOne: false })
      })
    })

    it('returns the correct amount if there are claimed but uncollected earnings', async () => {
      // moves time to halfway through the orders
      // calls modify order to cache the earnings as uncollected
      await executeTwammAndThen(expiration - EXPIRATION_INTERVAL / 2, poolParams, async () => {
        // cache uncollected earnings with modify order
        await twamm.modifyLongTermOrder(orderKey, 0)
      })

      const uncollectedEarnings = (await twamm.getOrder(orderKey)).uncollectedEarningsAmount
      expect(uncollectedEarnings).to.be.eq(toWei('1'))

      // moves to after the expiry time of the order
      await setNextBlocktime(expiration + 1)
      await twamm.executeTWAMMOrders(poolParams)

      // the entirety of the uncollected earnings are claimed
      const result = await twamm.callStatic.claimEarnings(orderKey)
      expect(result.earningsAmount).to.equal(toWei('2'))
    })

    it('should give correct earnings amount when there are no uncollected earnings', async () => {
      // at precisely the expiration time
      mineNextBlock(expiration)

      await twamm.executeTWAMMOrders(poolParams)
      const result = await twamm.callStatic.claimEarnings(orderKey)

      expect(result.earningsAmount).to.equal(toWei('2'))
      expect(result.unclaimedEarningsAmount).to.eq(BigNumber.from(0))
    })

    it('claims earnings part of the way through an order', async () => {
      // 3/4 of the way through the order
      const beforeExpiration = expiration - EXPIRATION_INTERVAL / 4
      setNextBlocktime(beforeExpiration)

      await twamm.executeTWAMMOrders(poolParams)
      const result = await twamm.callStatic.claimEarnings(orderKey)

      const earningsAmount = result.earningsAmount
      expect(earningsAmount).to.eq(toWei('1.5'))
    })

    it('claims a partial order, changes the order, and claims again at a different rate', async () => {
      const sellRateBefore = (await twamm.getOrder(orderKey)).sellRate

      // moves time to 1/4 through the orders, 1.5 left to sell, 0.5 sold
      // calls modify order which caches the earnings so far
      const oneQuarterTime = expiration - (3 * EXPIRATION_INTERVAL) / 4
      await executeTwammAndThen(oneQuarterTime, poolParams, async () => {
        // cache uncollected earnings and modify order to have 1.8 more, total 3.3 remaining
        // increase the other order so it has something to trade against
        await twamm.modifyLongTermOrder(orderKey, toWei('1.8'))
        await twamm.modifyLongTermOrder(counterOrderKey, toWei('1.8'))
      })

      const orderAfter = await twamm.getOrder(orderKey)
      expect(orderAfter.sellRate).to.be.eq(sellRateBefore.mul(33).div(15))
      expect(orderAfter.uncollectedEarningsAmount).to.be.eq(toWei('0.5'))

      const threeQuarterTime = expiration - EXPIRATION_INTERVAL / 4
      setNextBlocktime(threeQuarterTime)

      // the earnings should be 1/4 of 2 (0.5), uncollected from before
      // plus 2/3 of 3.3 (2.2) from this portion - so a total of 2.7
      await twamm.executeTWAMMOrders(poolParams)
      const result = await twamm.callStatic.claimEarnings(orderKey)
      expect(result.earningsAmount).to.eq(toWei('2.7'))
    })

    it('gas', async () => {
      const expiration = (await twamm.getOrder(orderKey)).expiration.toNumber()
      const afterExpiration = expiration + EXPIRATION_INTERVAL / 2

      mineNextBlock(afterExpiration)

      await snapshotGasCost(twamm.claimEarnings(orderKey))
    })
  })

  describe('single pool sell tests', async () => {
    let blocktime: number
    let startTime: number
    let halfTime: number
    let expiryTime: number
    let orderKey: OrderKey

    const zeroForOne = true
    const sqrtPriceX96 = encodeSqrtPriceX96(1, 1)
    const liquidity = '1000000000000000000000000'
    const fee = '3000'
    const tickSpacing = 60
    const feeProtocol = 0
    const poolParams = { feeProtocol, sqrtPriceX96, liquidity, fee, tickSpacing }

    const error = 5
    const fullSellAmount = toWei('5')
    const halfSellAmount = fullSellAmount.div(2)
    const halfSellAmountUnderError = halfSellAmount.sub(halfSellAmount.div(error))
    const halfSellAmountOverError = halfSellAmount.add(halfSellAmount.div(error))
    const fullSellAmountUnderError = fullSellAmount.sub(fullSellAmount.div(error))
    const fullSellAmountOverError = fullSellAmount.add(fullSellAmount.div(error))

    beforeEach('submit a single long term order', async () => {
      const poolKey = { token0: ZERO_ADDR, token1: ZERO_ADDR, tickSpacing: TICK_SPACING, fee: FEE, hooks: ZERO_ADDR }
      await twamm.initialize(poolKey)

      blocktime = (await ethers.provider.getBlock('latest')).timestamp
      startTime = findExpiryTime(blocktime, 1, EXPIRATION_INTERVAL)
      halfTime = findExpiryTime(blocktime, 2, EXPIRATION_INTERVAL)
      expiryTime = findExpiryTime(blocktime, 3, EXPIRATION_INTERVAL)

      orderKey = { owner: wallet.address, expiration: expiryTime, zeroForOne: true }

      await executeTwammAndThen(startTime, poolParams, async () => {
        await twamm.submitLongTermOrder({
          zeroForOne,
          owner: wallet.address,
          amountIn: fullSellAmount,
          expiration: expiryTime,
        })
      })

      blocktime = (await ethers.provider.getBlock('latest')).timestamp
      const expectedSellRate = fullSellAmount.div(expiryTime - blocktime)
      const actualSellRate = (await twamm.getOrder(orderKey)).sellRate

      expect(expectedSellRate).to.be.eq(actualSellRate)
    })

    it('claims an order midway through a single pool sell', async () => {
      await setNextBlocktime(halfTime)
      twamm.executeTWAMMOrders(poolParams)
      const results = await twamm.callStatic.claimEarnings(orderKey)

      const earningsAmount = results.earningsAmount
      const unclaimedAmount = results.unclaimedEarningsAmount

      expect(parseInt(earningsAmount.toString())).to.be.greaterThanOrEqual(
        parseInt(halfSellAmountUnderError.toString())
      )
      expect(parseInt(earningsAmount.toString())).to.be.lessThanOrEqual(parseInt(halfSellAmountOverError.toString()))
      expect(parseInt(unclaimedAmount.toString())).to.be.greaterThanOrEqual(
        parseInt(halfSellAmountUnderError.toString())
      )
      expect(parseInt(unclaimedAmount.toString())).to.be.lessThanOrEqual(parseInt(halfSellAmountOverError.toString()))
    })

    it('claims an order after a full single pool sell', async () => {
      await setNextBlocktime(expiryTime + 1)
      twamm.executeTWAMMOrders(poolParams)
      const results = await twamm.callStatic.claimEarnings(orderKey)

      const earningsAmount = results.earningsAmount
      const unclaimedAmount = results.unclaimedEarningsAmount

      expect(parseInt(earningsAmount.toString())).to.be.greaterThanOrEqual(
        parseInt(fullSellAmountUnderError.toString())
      )
      expect(parseInt(earningsAmount.toString())).to.be.lessThanOrEqual(parseInt(fullSellAmountOverError.toString()))
      // There should be no unclaimed since we've sold the full amount.
      expect(parseInt(unclaimedAmount.toString())).to.be.eq(0)
    })

    it('gas', async () => {
      mineNextBlock(expiryTime)
      await snapshotGasCost(twamm.executeTWAMMOrders(poolParams))
    })

    it('gas zeroForOne=false', async () => {
      mineNextBlock(expiryTime + 1)
      blocktime = (await ethers.provider.getBlock('latest')).timestamp
      const newExpiryTime = findExpiryTime(blocktime, 3, EXPIRATION_INTERVAL)
      await twamm.executeTWAMMOrders(poolParams)
      await twamm.submitLongTermOrder({
        zeroForOne: false,
        owner: wallet.address,
        amountIn: fullSellAmount,
        expiration: newExpiryTime,
      })
      mineNextBlock(newExpiryTime)
      await snapshotGasCost(twamm.executeTWAMMOrders(poolParams))
    })
  })

  describe('end-to-end simulation', async () => {
    it('distributes correct rewards on equal trading pools at a price of 1', async () => {
      const sqrtPriceX96 = encodeSqrtPriceX96(1, 1)
      const liquidity = '1000000000000000000000000'
      const fee = '3000'
      const tickSpacing = 60
      const feeProtocol = 0

      const poolParams = { feeProtocol, sqrtPriceX96, liquidity, fee, tickSpacing }

      const poolKey = { token0: ZERO_ADDR, token1: ZERO_ADDR, tickSpacing: TICK_SPACING, fee: FEE, hooks: ZERO_ADDR }
      await twamm.initialize(poolKey)

      const latestTimestamp = (await ethers.provider.getBlock('latest')).timestamp
      const timestampInterval1 = nIntervalsFrom(latestTimestamp, EXPIRATION_INTERVAL, 1)
      const timestampInterval2 = nIntervalsFrom(latestTimestamp, EXPIRATION_INTERVAL, 3)
      const timestampInterval3 = nIntervalsFrom(latestTimestamp, EXPIRATION_INTERVAL, 4)

      const halfSellAmount = toWei('2.5')
      const fullSellAmount = toWei('5')
      const fullSellRate = fullSellAmount.div(timestampInterval2 - timestampInterval1)

      const owner = wallet.address
      const expiration = timestampInterval2
      const orderKey1 = { owner, expiration, zeroForOne: true }
      const orderKey2 = { owner, expiration, zeroForOne: true }
      const orderKey3 = { owner, expiration, zeroForOne: false }

      expect((await twamm.getOrderPool(0)).sellRate).to.eq(0)
      expect((await twamm.getOrderPool(1)).sellRate).to.eq(0)

      await executeTwammAndThen(timestampInterval1, poolParams, async () => {
        await twamm.submitLongTermOrder({
          zeroForOne: true,
          owner,
          amountIn: halfSellAmount,
          expiration: timestampInterval2,
        })
        await twamm.submitLongTermOrder({
          zeroForOne: true,
          owner: other.address,
          amountIn: halfSellAmount,
          expiration: timestampInterval2,
        })
        await twamm.submitLongTermOrder({
          zeroForOne: false,
          owner,
          amountIn: fullSellAmount,
          expiration: timestampInterval2,
        })
      })

      expect((await twamm.getOrderPool(0)).sellRate).to.eq(fullSellRate)
      expect((await twamm.getOrderPool(1)).sellRate).to.eq(fullSellRate)
      expect((await twamm.getOrderPool(0)).earningsFactor).to.eq('0')
      expect((await twamm.getOrderPool(1)).earningsFactor).to.eq('0')

      await setNextBlocktime(timestampInterval2)
      await twamm.executeTWAMMOrders(poolParams)

      expect((await twamm.callStatic.getOrderPool(0)).sellRate).to.eq('0')
      expect((await twamm.callStatic.getOrderPool(1)).sellRate).to.eq('0')
      expect((await twamm.callStatic.getOrderPool(0)).earningsFactor).to.eq('1584563250285286751870879006720000')
      expect((await twamm.callStatic.getOrderPool(1)).earningsFactor).to.eq('1584563250285286751870879006720000')

      await setNextBlocktime(timestampInterval3)
      await twamm.executeTWAMMOrders(poolParams)

      expect((await twamm.getOrderPool(0)).sellRate).to.eq('0')
      expect((await twamm.getOrderPool(1)).sellRate).to.eq('0')
      expect((await twamm.getOrderPool(0)).earningsFactor).to.eq('1584563250285286751870879006720000')
      expect((await twamm.getOrderPool(1)).earningsFactor).to.eq('1584563250285286751870879006720000')

      expect((await twamm.getOrder(orderKey1)).sellRate).to.eq(halfSellAmount.div(20_000))
      expect((await twamm.getOrder(orderKey2)).sellRate).to.eq(halfSellAmount.div(20_000))
      expect((await twamm.getOrder(orderKey3)).sellRate).to.eq(fullSellAmount.div(20_000))

      expect((await twamm.callStatic.claimEarnings(orderKey1)).earningsAmount).to.eq(halfSellAmount)
      expect((await twamm.callStatic.claimEarnings(orderKey2)).earningsAmount).to.eq(halfSellAmount)
      expect((await twamm.callStatic.claimEarnings(orderKey3)).earningsAmount).to.eq(fullSellAmount)
    })
  })
})<|MERGE_RESOLUTION|>--- conflicted
+++ resolved
@@ -243,7 +243,7 @@
     describe('when a portion of the order is removed', () => {
       beforeEach(async () => {
         // half of the order is now complete - so toWei('1.5') has been sold
-        await ethers.provider.send('evm_setNextBlockTimestamp', [timestampInterval2 - 5_000])
+        await setNextBlocktime(timestampInterval2 - 5_000)
       })
 
       it('allows a portion of the order to be removed', async () => {
@@ -299,7 +299,7 @@
         var sellRateAfter = (await twamm.getOrder(orderKey)).sellRate
         expect(sellRateBefore.mul(2)).to.be.eq(sellRateAfter)
 
-        await ethers.provider.send('evm_setNextBlockTimestamp', [timestampInterval2 - 2_500])
+        await setNextBlocktime(timestampInterval2 - 2_500)
         // by this timestamp half of the 3 (since last alteration) have been sold
         // we remove 1.2 of the 1.5 remaining, meaning a sell rate of 1/5th
         sellRateBefore = sellRateAfter
@@ -335,10 +335,6 @@
 
       it('withdraws half the sell amount at midpoint', async () => {
         // update state and cancel the order at the midpoint
-<<<<<<< HEAD
-        await setNextBlocktime(timestampInterval2 - 5_000)
-=======
->>>>>>> fb3a71f5
         await twamm.executeTWAMMOrders(poolParams)
 
         const amountOut = await twamm.callStatic.modifyLongTermOrder(orderKey, MIN_INT128)
