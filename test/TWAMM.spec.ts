--- conflicted
+++ resolved
@@ -424,23 +424,18 @@
         const sellRateAfter = (await twamm.getOrder(orderKey)).sellRate
         const poolSellRateAfter = (await twamm.getOrderPool(true)).sellRate
 
-<<<<<<< HEAD
         expect(sellRateBefore.mul(5).div(3)).to.be.eq(sellRateAfter)
         expect(poolSellRateAfter).to.be.eq(poolSellRateBefore.sub(sellRateBefore).add(sellRateAfter))
-=======
-      it('updates the earningsFactorLast to the current earningsFactor accumulator', async () => {
-        await twamm.executeTWAMMOrders(POOL_KEY, poolParams)
-        await twamm.modifyLongTermOrder(orderKey, MIN_DELTA)
-        const orderPool = await twamm.getOrderPool(true)
-        expect((await twamm.getOrder(orderKey)).earningsFactorLast).to.eq(orderPool.earningsFactor)
->>>>>>> bea5bd8f
       })
 
       it('claims earnings made thus far to the owner', async () => {
         setNextBlocktime(timestampInterval2 - 5_000)
         await twamm.executeTWAMMOrders(POOL_KEY, poolParams)
 
-        const { buyTokensOwed, sellTokensOwed } = await twamm.callStatic.updateLongTermOrder(orderKey, expandTo18Decimals(1))
+        const { buyTokensOwed, sellTokensOwed } = await twamm.callStatic.updateLongTermOrder(
+          orderKey,
+          expandTo18Decimals(1)
+        )
 
         expect(buyTokensOwed).to.eq(sellAmount.div(2))
         // since we're adding, no sell tokens are owed to the owner
@@ -459,7 +454,7 @@
 
         const orderAfter = await twamm.getOrder(orderKey)
         expect(orderAfter.sellRate).to.eq(0)
-        expect(orderAfter.unclaimedEarningsFactor).to.eq(0)
+        expect(orderAfter.earningsFactorLast).to.eq(0)
       })
 
       it('claims half the earnings balance and returns half the original sell balance', async () => {
