--- conflicted
+++ resolved
@@ -646,12 +646,7 @@
     })
 
     it('claims an order after a full single pool sell', async () => {
-<<<<<<< HEAD
-      await ethers.provider.send('evm_setNextBlockTimestamp', [expiryTime])
-
-=======
       await setNextBlocktime(expiryTime + 1)
->>>>>>> c76e7b7b
       twamm.executeTWAMMOrders(poolParams)
       const results = await twamm.callStatic.claimEarnings(orderKey)
 
@@ -676,8 +671,8 @@
         amountIn: fullSellAmount,
         expiration: newExpiry,
       })
-      const orderPool0 = await twamm.getOrderPool(0)
-      const orderPool1 = await twamm.getOrderPool(1)
+      const orderPool0 = await twamm.getOrderPool(true)
+      const orderPool1 = await twamm.getOrderPool(false)
       expect(orderPool0.sellRate.toNumber()).to.eq(0)
       expect(orderPool1.sellRate.toNumber()).to.be.greaterThan(0)
     })
