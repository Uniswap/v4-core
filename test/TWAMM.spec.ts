--- conflicted
+++ resolved
@@ -36,11 +36,8 @@
   zeroForOne: boolean
 }
 
-<<<<<<< HEAD
 const MIN_INT128 = BigNumber.from('-170141183460469231731687303715884105728')
 
-=======
->>>>>>> 531d4e38
 describe('TWAMM', () => {
   let wallet: Wallet, other: Wallet
   let twamm: TWAMMTest
@@ -224,58 +221,10 @@
       await ethers.provider.send('evm_mine', [timestampInterval1])
     })
 
-<<<<<<< HEAD
     describe('when cancelling the remaining order', () => {
       beforeEach(async () => {
         await ethers.provider.send('evm_setNextBlockTimestamp', [timestampInterval2 - 5_000])
       })
-=======
-    it('changes the sell rate of the order to 0', async () => {
-      expect(parseInt((await twamm.getOrder(orderKey)).sellRate.toString())).to.be.greaterThan(0)
-      await twamm.cancelLongTermOrder(orderKey)
-      expect(parseInt((await twamm.getOrder(orderKey)).sellRate.toString())).to.be.eq(0)
-    })
-
-    it('claims some of the order, then cancels successfully', async () => {
-      const poolParams = {
-        feeProtocol: 0,
-        sqrtPriceX96: encodeSqrtPriceX96(1, 1),
-        fee: '3000',
-        liquidity: '14496800315719602540',
-        tickSpacing: 60,
-      }
-      advanceTime(timestampInterval0 - interval)
-
-      await twamm.executeTWAMMOrders(poolParams)
-      const result = await twamm.callStatic.claimEarnings(orderKey)
-      const earningsAmount: BigNumber = result.earningsAmount
-      const unclaimed: BigNumber = result.unclaimedEarningsAmount
-      // TODO: calculate expected earnings
-      expect(parseInt(earningsAmount.toString())).to.be.greaterThan(0)
-      expect(parseInt(unclaimed.toString())).to.be.greaterThan(0)
-
-      await twamm.cancelLongTermOrder(orderKey)
-      expect(parseInt((await twamm.getOrder(orderKey)).sellRate.toString())).to.eq(0)
-      expect(parseInt((await twamm.getOrder(orderKey)).unclaimedEarningsFactor.toString())).to.eq(0)
-    })
-
-    it('reverts if you cancel after the expiration', async () => {
-      advanceTime(timestampInterval0 + 5)
-      expect(twamm.cancelLongTermOrder(orderKey)).to.be.reverted
-    })
-
-    it('claims half the amount, refunds half the amount', async () => {
-      const sqrtPriceX96 = encodeSqrtPriceX96(1, 1)
-      const liquidity = '1000000000000000000000000'
-      const fee = '3000'
-      const tickSpacing = 60
-
-      const error = 5
-      const fullSellAmount = toWei('5')
-      const halfSellAmount = fullSellAmount.div(2)
-      const halfSellAmountUnderError = halfSellAmount.sub(halfSellAmount.div(error))
-      const halfSellAmountOverError = halfSellAmount.add(halfSellAmount.div(error))
->>>>>>> 531d4e38
 
       it('changes the sell rate of the order to 0', async () => {
         expect(parseInt((await twamm.getOrder(orderKey)).sellRate.toString())).to.be.greaterThan(0)
@@ -603,11 +552,11 @@
     })
 
     it('gas', async () => {
-      advanceTime(expiryTime)
+      mineNextBlock(expiryTime)
       await snapshotGasCost(twamm.executeTWAMMOrders(poolParams))
     })
     it('gas zeroForOne=false', async () => {
-      advanceTime(expiryTime + 1)
+      mineNextBlock(expiryTime + 1)
       blocktime = (await ethers.provider.getBlock('latest')).timestamp
       const newExpiryTime = findExpiryTime(blocktime, 3, interval)
       await twamm.executeTWAMMOrders(poolParams)
@@ -617,7 +566,7 @@
         amountIn: fullSellAmount,
         expiration: newExpiryTime,
       })
-      advanceTime(newExpiryTime)
+      mineNextBlock(newExpiryTime)
       await snapshotGasCost(twamm.executeTWAMMOrders(poolParams))
     })
   })
