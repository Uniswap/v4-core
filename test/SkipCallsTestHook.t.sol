--- conflicted
+++ resolved
@@ -26,11 +26,7 @@
         IPoolManager.SwapParams({zeroForOne: true, amountSpecified: -100, sqrtPriceLimitX96: SQRT_RATIO_1_2});
 
     PoolSwapTest.TestSettings testSettings =
-<<<<<<< HEAD
-        PoolSwapTest.TestSettings({withdrawTokens: true, settleUsingTransfer: true});
-=======
-        PoolSwapTest.TestSettings({takeClaims: false, settleUsingBurn: false, currencyAlreadySent: false});
->>>>>>> c164fd09
+        PoolSwapTest.TestSettings({takeClaims: false, settleUsingBurn: false});
 
     uint160 clearAllHookPermisssionsMask;
     uint256 hookPermissionCount = 10;
