--- conflicted
+++ resolved
@@ -24,20 +24,19 @@
         erc20Currency = Currency.wrap(address(token));
     }
 
-<<<<<<< HEAD
-    function test_fuzz_equals(address a, address b) public {
+    function test_fuzz_equals(address a, address b) public pure {
         assertEq(a == b, Currency.wrap(a) == Currency.wrap(b));
     }
 
-    function test_fuzz_greaterThan(address a, address b) public {
+    function test_fuzz_greaterThan(address a, address b) public pure {
         assertEq(a > b, Currency.wrap(a) > Currency.wrap(b));
     }
 
-    function test_fuzz_lessThan(address a, address b) public {
+    function test_fuzz_lessThan(address a, address b) public pure {
         assertEq(a < b, Currency.wrap(a) < Currency.wrap(b));
     }
 
-    function test_fuzz_greaterThanOrEqualTo(address a, address b) public {
+    function test_fuzz_greaterThanOrEqualTo(address a, address b) public pure {
         assertEq(a >= b, Currency.wrap(a) >= Currency.wrap(b));
     }
 
@@ -66,78 +65,36 @@
         assertEq(currencyTest.balanceOf(erc20Currency, otherAddress), amount);
     }
 
-    function test_isNative_native_returnsTrue() public {
+    function test_isNative_native_returnsTrue() public view {
         assertEq(currencyTest.isNative(nativeCurrency), true);
     }
 
-    function test_isNative_token_returnsFalse() public {
+    function test_isNative_token_returnsFalse() public view {
         assertEq(currencyTest.isNative(erc20Currency), false);
-=======
-    function testCurrency_balanceOfSelf_native() public view {
-        assertEq(nativeCurrency.balanceOfSelf(), address(this).balance);
     }
 
-    function testCurrency_balanceOfSelf_token() public view {
-        assertEq(erc20Currency.balanceOfSelf(), initialERC20Balance - sentBalance);
-    }
-
-    function testCurrency_balanceOf_native() public view {
-        assertEq(nativeCurrency.balanceOf(otherAddress), sentBalance);
-    }
-
-    function testCurrency_balanceOf_token() public view {
-        assertEq(erc20Currency.balanceOf(otherAddress), sentBalance);
-    }
-
-    function testCurrency_isNative_native_returnsTrue() public view {
-        assertEq(nativeCurrency.isNative(), true);
-    }
-
-    function testCurrency_isNative_token_returnsFalse() public view {
-        assertEq(erc20Currency.isNative(), false);
-    }
-
-    function testCurrency_toId_native_returns0() public view {
-        assertEq(nativeCurrency.toId(), uint256(0));
-    }
-
-    function testCurrency_toId_token_returnsAddressAsUint160() public view {
-        assertEq(erc20Currency.toId(), uint256(uint160(Currency.unwrap(erc20Currency))));
-    }
-
-    function testCurrency_fromId_native_returns0() public view {
-        assertEq(Currency.unwrap(uint256(0).fromId()), Currency.unwrap(nativeCurrency));
-    }
-
-    function testCurrency_fromId_token_returnsAddressAsUint160() public view {
-        assertEq(
-            Currency.unwrap(uint256(uint160(Currency.unwrap(erc20Currency))).fromId()), Currency.unwrap(erc20Currency)
-        );
->>>>>>> e3247e73
-    }
-
-    function test_fuzz_isNative(Currency currency) public {
+    function test_fuzz_isNative(Currency currency) public view {
         assertEq(currencyTest.isNative(currency), (Currency.unwrap(currency) == address(0)));
     }
 
-    function test_toId_nativeReturns0() public {
+    function test_toId_nativeReturns0() public view {
         assertEq(currencyTest.toId(nativeCurrency), uint256(0));
     }
 
-    function test_fuzz_toId_returnsCurrencyAsUint256(Currency currency) public {
+    function test_fuzz_toId_returnsCurrencyAsUint256(Currency currency) public view {
         assertEq(currencyTest.toId(currency), uint256(uint160(Currency.unwrap(currency))));
     }
 
-    function test_fromId_0ReturnsNative() public {
+    function test_fromId_0ReturnsNative() public view {
         assertEq(Currency.unwrap(currencyTest.fromId(0)), Currency.unwrap(nativeCurrency));
     }
 
-    function test_fuzz_fromId_returnsUint256AsCurrency(uint256 id) public {
+    function test_fuzz_fromId_returnsUint256AsCurrency(uint256 id) public view {
         uint160 expectedCurrency = uint160(uint256(type(uint160).max) & id);
         assertEq(Currency.unwrap(currencyTest.fromId(id)), address(expectedCurrency));
     }
 
-    function test_fuzz_fromId_toId_opposites(Currency currency) public {
+    function test_fuzz_fromId_toId_opposites(Currency currency) public view {
         assertEq(Currency.unwrap(currency), Currency.unwrap(currencyTest.fromId(currencyTest.toId(currency))));
     }
 
