--- conflicted
+++ resolved
@@ -3,11 +3,7 @@
 exports[`PoolManager #initialize gas cost 1`] = `
 Object {
   "calldataByteLength": 196,
-<<<<<<< HEAD
-  "gasUsed": 71267,
-=======
-  "gasUsed": 71293,
->>>>>>> 54727797
+  "gasUsed": 71245,
 }
 `;
 
@@ -35,38 +31,22 @@
 exports[`PoolManager #swap gas cost 1`] = `
 Object {
   "calldataByteLength": 260,
-<<<<<<< HEAD
-  "gasUsed": 70768,
-=======
-  "gasUsed": 89295,
->>>>>>> 54727797
+  "gasUsed": 89034,
 }
 `;
 
 exports[`PoolManager #swap gas cost for swap against liquidity 1`] = `
 Object {
   "calldataByteLength": 260,
-<<<<<<< HEAD
-  "gasUsed": 203165,
-=======
-  "gasUsed": 223548,
->>>>>>> 54727797
+  "gasUsed": 223290,
 }
 `;
 
 exports[`PoolManager #swap gas cost with hooks 1`] = `
 Object {
   "calldataByteLength": 260,
-<<<<<<< HEAD
-  "gasUsed": 74863,
+  "gasUsed": 93129,
 }
 `;
 
-exports[`PoolManager bytecode size 1`] = `21011`;
-=======
-  "gasUsed": 93391,
-}
-`;
-
-exports[`PoolManager bytecode size 1`] = `22242`;
->>>>>>> 54727797
+exports[`PoolManager bytecode size 1`] = `21425`;