--- conflicted
+++ resolved
@@ -1,7 +1,3 @@
 // Jest Snapshot v1, https://goo.gl/fbAQLP
 
-<<<<<<< HEAD
-exports[`PoolManager bytecode size 1`] = `29222`;
-=======
-exports[`PoolManager bytecode size 1`] = `28946`;
->>>>>>> dd0f1c2a
+exports[`PoolManager bytecode size 1`] = `28946`;