--- conflicted
+++ resolved
@@ -10,66 +10,43 @@
 exports[`PoolManager #lock gas overhead of no-op lock 1`] = `
 Object {
   "calldataByteLength": 36,
-<<<<<<< HEAD
-  "gasUsed": 59372,
-=======
-  "gasUsed": 41718,
->>>>>>> dbefde57
+  "gasUsed": 59390,
 }
 `;
 
 exports[`PoolManager #mint gas cost 1`] = `
 Object {
-<<<<<<< HEAD
-  "calldataByteLength": 228,
-  "gasUsed": 331573,
-=======
   "calldataByteLength": 260,
-  "gasUsed": 310400,
->>>>>>> dbefde57
+  "gasUsed": 332353,
 }
 `;
 
 exports[`PoolManager #mint gas cost with hooks 1`] = `
 Object {
-<<<<<<< HEAD
-  "calldataByteLength": 228,
-  "gasUsed": 88328,
-=======
   "calldataByteLength": 260,
-  "gasUsed": 310410,
->>>>>>> dbefde57
+  "gasUsed": 332365,
 }
 `;
 
 exports[`PoolManager #swap gas cost 1`] = `
 Object {
-<<<<<<< HEAD
-  "calldataByteLength": 228,
-  "gasUsed": 221736,
-}
-`;
-
-exports[`PoolManager bytecode size 1`] = `20611`;
-=======
   "calldataByteLength": 260,
-  "gasUsed": 71028,
+  "gasUsed": 89000,
 }
 `;
 
 exports[`PoolManager #swap gas cost for swap against liquidity 1`] = `
 Object {
   "calldataByteLength": 260,
-  "gasUsed": 203221,
+  "gasUsed": 222427,
 }
 `;
 
 exports[`PoolManager #swap gas cost with hooks 1`] = `
 Object {
   "calldataByteLength": 260,
-  "gasUsed": 75076,
+  "gasUsed": 93048,
 }
 `;
 
-exports[`PoolManager bytecode size 1`] = `21652`;
->>>>>>> dbefde57
+exports[`PoolManager bytecode size 1`] = `21769`;