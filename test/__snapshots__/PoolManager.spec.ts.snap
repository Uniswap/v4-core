--- conflicted
+++ resolved
@@ -4,20 +4,10 @@
 
 exports[`PoolManager #lock gas overhead of no-op lock 1`] = `41771`;
 
-<<<<<<< HEAD
-exports[`PoolManager #mint gas cost 1`] = `311568`;
-
-exports[`PoolManager #swap gas 1`] = `71756`;
-
-exports[`PoolManager #swap gas for swap against liquidity 1`] = `203897`;
-
-exports[`PoolManager bytecode size 1`] = `21145`;
-=======
 exports[`PoolManager #mint gas cost 1`] = `309812`;
 
-exports[`PoolManager #swap gas 1`] = `70424`;
+exports[`PoolManager #swap gas 1`] = `70429`;
 
-exports[`PoolManager #swap gas for swap against liquidity 1`] = `202577`;
+exports[`PoolManager #swap gas for swap against liquidity 1`] = `202584`;
 
-exports[`PoolManager bytecode size 1`] = `20424`;
->>>>>>> d7f303a4
+exports[`PoolManager bytecode size 1`] = `20521`;