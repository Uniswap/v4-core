--- conflicted
+++ resolved
@@ -1,70 +1,3 @@
 // Jest Snapshot v1, https://goo.gl/fbAQLP
 
-<<<<<<< HEAD
-exports[`PoolManager bytecode size 1`] = `26070`;
-=======
-exports[`PoolManager #initialize gas cost 1`] = `
-Object {
-  "calldataByteLength": 196,
-  "gasUsed": 54466,
-}
-`;
-
-exports[`PoolManager #mint gas cost 1`] = `
-Object {
-  "calldataByteLength": 260,
-  "gasUsed": 267620,
-}
-`;
-
-exports[`PoolManager #mint gas cost with hooks 1`] = `
-Object {
-  "calldataByteLength": 260,
-  "gasUsed": 271924,
-}
-`;
-
-exports[`PoolManager #mint gas cost with native tokens 1`] = `
-Object {
-  "calldataByteLength": 260,
-  "gasUsed": 246935,
-}
-`;
-
-exports[`PoolManager #swap gas cost 1`] = `
-Object {
-  "calldataByteLength": 324,
-  "gasUsed": 86901,
-}
-`;
-
-exports[`PoolManager #swap gas cost for swap against liquidity 1`] = `
-Object {
-  "calldataByteLength": 324,
-  "gasUsed": 186551,
-}
-`;
-
-exports[`PoolManager #swap gas cost for swap with native tokens against liquidity 1`] = `
-Object {
-  "calldataByteLength": 324,
-  "gasUsed": 179512,
-}
-`;
-
-exports[`PoolManager #swap gas cost with hooks 1`] = `
-Object {
-  "calldataByteLength": 324,
-  "gasUsed": 86930,
-}
-`;
-
-exports[`PoolManager #swap gas cost with native tokens 1`] = `
-Object {
-  "calldataByteLength": 324,
-  "gasUsed": 86709,
-}
-`;
-
-exports[`PoolManager bytecode size 1`] = `26364`;
->>>>>>> e46262cb
+exports[`PoolManager bytecode size 1`] = `26364`;