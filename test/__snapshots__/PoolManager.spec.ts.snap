// Jest Snapshot v1, https://goo.gl/fbAQLP

<<<<<<< HEAD
exports[`PoolManager bytecode size 1`] = `28933`;
=======
exports[`PoolManager bytecode size 1`] = `29219`;
>>>>>>> 571c7941
<|MERGE_RESOLUTION|>--- conflicted
+++ resolved
@@ -1,7 +1,3 @@
 // Jest Snapshot v1, https://goo.gl/fbAQLP
 
-<<<<<<< HEAD
-exports[`PoolManager bytecode size 1`] = `28933`;
-=======
-exports[`PoolManager bytecode size 1`] = `29219`;
->>>>>>> 571c7941
+exports[`PoolManager bytecode size 1`] = `29203`;