// Jest Snapshot v1, https://goo.gl/fbAQLP

<<<<<<< HEAD
exports[`PoolManager bytecode size 1`] = `28672`;
=======
exports[`PoolManager bytecode size 1`] = `29268`;
>>>>>>> 4e77c83c
<|MERGE_RESOLUTION|>--- conflicted
+++ resolved
@@ -1,7 +1,3 @@
 // Jest Snapshot v1, https://goo.gl/fbAQLP
 
-<<<<<<< HEAD
-exports[`PoolManager bytecode size 1`] = `28672`;
-=======
-exports[`PoolManager bytecode size 1`] = `29268`;
->>>>>>> 4e77c83c
+exports[`PoolManager bytecode size 1`] = `29267`;