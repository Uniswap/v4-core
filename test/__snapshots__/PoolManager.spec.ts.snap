// Jest Snapshot v1, https://goo.gl/fbAQLP

exports[`PoolManager #initialize gas cost 1`] = `
Object {
  "calldataByteLength": 196,
<<<<<<< HEAD
  "gasUsed": 71268,
=======
  "gasUsed": 49105,
>>>>>>> 6074fd59
}
`;

exports[`PoolManager #lock gas overhead of no-op lock 1`] = `
Object {
  "calldataByteLength": 36,
<<<<<<< HEAD
  "gasUsed": 32107,
=======
  "gasUsed": 59780,
>>>>>>> 6074fd59
}
`;

exports[`PoolManager #mint gas cost 1`] = `
Object {
  "calldataByteLength": 260,
<<<<<<< HEAD
  "gasUsed": 308661,
=======
  "gasUsed": 287310,
>>>>>>> 6074fd59
}
`;

exports[`PoolManager #mint gas cost with hooks 1`] = `
Object {
  "calldataByteLength": 260,
<<<<<<< HEAD
  "gasUsed": 308673,
=======
  "gasUsed": 287320,
>>>>>>> 6074fd59
}
`;

exports[`PoolManager #swap gas cost 1`] = `
Object {
<<<<<<< HEAD
  "calldataByteLength": 260,
  "gasUsed": 69171,
=======
  "calldataByteLength": 324,
  "gasUsed": 84545,
>>>>>>> 6074fd59
}
`;

exports[`PoolManager #swap gas cost for swap against liquidity 1`] = `
Object {
<<<<<<< HEAD
  "calldataByteLength": 260,
  "gasUsed": 134529,
=======
  "calldataByteLength": 324,
  "gasUsed": 224157,
>>>>>>> 6074fd59
}
`;

exports[`PoolManager #swap gas cost with hooks 1`] = `
Object {
<<<<<<< HEAD
  "calldataByteLength": 260,
  "gasUsed": 74290,
}
`;

exports[`PoolManager bytecode size 1`] = `22303`;
=======
  "calldataByteLength": 324,
  "gasUsed": 88677,
}
`;

exports[`PoolManager bytecode size 1`] = `23382`;
>>>>>>> 6074fd59
<|MERGE_RESOLUTION|>--- conflicted
+++ resolved
@@ -3,85 +3,50 @@
 exports[`PoolManager #initialize gas cost 1`] = `
 Object {
   "calldataByteLength": 196,
-<<<<<<< HEAD
-  "gasUsed": 71268,
-=======
   "gasUsed": 49105,
->>>>>>> 6074fd59
 }
 `;
 
 exports[`PoolManager #lock gas overhead of no-op lock 1`] = `
 Object {
   "calldataByteLength": 36,
-<<<<<<< HEAD
-  "gasUsed": 32107,
-=======
   "gasUsed": 59780,
->>>>>>> 6074fd59
 }
 `;
 
 exports[`PoolManager #mint gas cost 1`] = `
 Object {
   "calldataByteLength": 260,
-<<<<<<< HEAD
-  "gasUsed": 308661,
-=======
   "gasUsed": 287310,
->>>>>>> 6074fd59
 }
 `;
 
 exports[`PoolManager #mint gas cost with hooks 1`] = `
 Object {
   "calldataByteLength": 260,
-<<<<<<< HEAD
-  "gasUsed": 308673,
-=======
   "gasUsed": 287320,
->>>>>>> 6074fd59
 }
 `;
 
 exports[`PoolManager #swap gas cost 1`] = `
 Object {
-<<<<<<< HEAD
-  "calldataByteLength": 260,
-  "gasUsed": 69171,
-=======
   "calldataByteLength": 324,
   "gasUsed": 84545,
->>>>>>> 6074fd59
 }
 `;
 
 exports[`PoolManager #swap gas cost for swap against liquidity 1`] = `
 Object {
-<<<<<<< HEAD
-  "calldataByteLength": 260,
-  "gasUsed": 134529,
-=======
   "calldataByteLength": 324,
   "gasUsed": 224157,
->>>>>>> 6074fd59
 }
 `;
 
 exports[`PoolManager #swap gas cost with hooks 1`] = `
 Object {
-<<<<<<< HEAD
-  "calldataByteLength": 260,
-  "gasUsed": 74290,
-}
-`;
-
-exports[`PoolManager bytecode size 1`] = `22303`;
-=======
   "calldataByteLength": 324,
   "gasUsed": 88677,
 }
 `;
 
-exports[`PoolManager bytecode size 1`] = `23382`;
->>>>>>> 6074fd59
+exports[`PoolManager bytecode size 1`] = `23382`;