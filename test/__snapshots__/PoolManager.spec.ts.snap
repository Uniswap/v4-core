// Jest Snapshot v1, https://goo.gl/fbAQLP

exports[`PoolManager #initialize gas cost 1`] = `
Object {
  "calldataByteLength": 196,
<<<<<<< HEAD
  "gasUsed": 51338,
=======
  "gasUsed": 51472,
>>>>>>> f2695673
}
`;

exports[`PoolManager #lock gas overhead of no-op lock 1`] = `
Object {
  "calldataByteLength": 36,
  "gasUsed": 59814,
}
`;

exports[`PoolManager #mint gas cost 1`] = `
Object {
  "calldataByteLength": 260,
  "gasUsed": 287341,
}
`;

exports[`PoolManager #mint gas cost with hooks 1`] = `
Object {
  "calldataByteLength": 260,
<<<<<<< HEAD
  "gasUsed": 291457,
=======
  "gasUsed": 291776,
>>>>>>> f2695673
}
`;

exports[`PoolManager #swap gas cost 1`] = `
Object {
  "calldataByteLength": 324,
  "gasUsed": 84788,
}
`;

exports[`PoolManager #swap gas cost for swap against liquidity 1`] = `
Object {
  "calldataByteLength": 324,
  "gasUsed": 224281,
}
`;

exports[`PoolManager #swap gas cost with hooks 1`] = `
Object {
  "calldataByteLength": 324,
  "gasUsed": 84817,
}
`;

exports[`PoolManager bytecode size 1`] = `25790`;<|MERGE_RESOLUTION|>--- conflicted
+++ resolved
@@ -3,11 +3,7 @@
 exports[`PoolManager #initialize gas cost 1`] = `
 Object {
   "calldataByteLength": 196,
-<<<<<<< HEAD
-  "gasUsed": 51338,
-=======
-  "gasUsed": 51472,
->>>>>>> f2695673
+  "gasUsed": 51460,
 }
 `;
 
@@ -28,11 +24,7 @@
 exports[`PoolManager #mint gas cost with hooks 1`] = `
 Object {
   "calldataByteLength": 260,
-<<<<<<< HEAD
-  "gasUsed": 291457,
-=======
-  "gasUsed": 291776,
->>>>>>> f2695673
+  "gasUsed": 291767,
 }
 `;
 
