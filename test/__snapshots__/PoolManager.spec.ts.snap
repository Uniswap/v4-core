// Jest Snapshot v1, https://goo.gl/fbAQLP

exports[`PoolManager #initialize gas cost 1`] = `
Object {
  "calldataByteLength": 196,
<<<<<<< HEAD
  "gasUsed": 49061,
=======
  "gasUsed": 51350,
>>>>>>> 97f4a854
}
`;

exports[`PoolManager #lock gas overhead of no-op lock 1`] = `
Object {
  "calldataByteLength": 36,
  "gasUsed": 59814,
}
`;

exports[`PoolManager #mint gas cost 1`] = `
Object {
  "calldataByteLength": 260,
<<<<<<< HEAD
  "gasUsed": 287345,
=======
  "gasUsed": 287351,
>>>>>>> 97f4a854
}
`;

exports[`PoolManager #mint gas cost with hooks 1`] = `
Object {
  "calldataByteLength": 260,
<<<<<<< HEAD
  "gasUsed": 291461,
=======
  "gasUsed": 291467,
>>>>>>> 97f4a854
}
`;

exports[`PoolManager #swap gas cost 1`] = `
Object {
  "calldataByteLength": 324,
<<<<<<< HEAD
  "gasUsed": 84567,
=======
  "gasUsed": 84798,
>>>>>>> 97f4a854
}
`;

exports[`PoolManager #swap gas cost for swap against liquidity 1`] = `
Object {
  "calldataByteLength": 324,
<<<<<<< HEAD
  "gasUsed": 224072,
=======
  "gasUsed": 224291,
>>>>>>> 97f4a854
}
`;

exports[`PoolManager #swap gas cost with hooks 1`] = `
Object {
  "calldataByteLength": 324,
<<<<<<< HEAD
  "gasUsed": 84596,
}
`;

exports[`PoolManager bytecode size 1`] = `23997`;
=======
  "gasUsed": 84827,
}
`;

exports[`PoolManager bytecode size 1`] = `25244`;
>>>>>>> 97f4a854
<|MERGE_RESOLUTION|>--- conflicted
+++ resolved
@@ -3,78 +3,50 @@
 exports[`PoolManager #initialize gas cost 1`] = `
 Object {
   "calldataByteLength": 196,
-<<<<<<< HEAD
-  "gasUsed": 49061,
-=======
-  "gasUsed": 51350,
->>>>>>> 97f4a854
+  "gasUsed": 51328,
 }
 `;
 
 exports[`PoolManager #lock gas overhead of no-op lock 1`] = `
 Object {
   "calldataByteLength": 36,
-  "gasUsed": 59814,
+  "gasUsed": 59796,
 }
 `;
 
 exports[`PoolManager #mint gas cost 1`] = `
 Object {
   "calldataByteLength": 260,
-<<<<<<< HEAD
-  "gasUsed": 287345,
-=======
-  "gasUsed": 287351,
->>>>>>> 97f4a854
+  "gasUsed": 287334,
 }
 `;
 
 exports[`PoolManager #mint gas cost with hooks 1`] = `
 Object {
   "calldataByteLength": 260,
-<<<<<<< HEAD
-  "gasUsed": 291461,
-=======
-  "gasUsed": 291467,
->>>>>>> 97f4a854
+  "gasUsed": 291450,
 }
 `;
 
 exports[`PoolManager #swap gas cost 1`] = `
 Object {
   "calldataByteLength": 324,
-<<<<<<< HEAD
-  "gasUsed": 84567,
-=======
-  "gasUsed": 84798,
->>>>>>> 97f4a854
+  "gasUsed": 84780,
 }
 `;
 
 exports[`PoolManager #swap gas cost for swap against liquidity 1`] = `
 Object {
   "calldataByteLength": 324,
-<<<<<<< HEAD
-  "gasUsed": 224072,
-=======
-  "gasUsed": 224291,
->>>>>>> 97f4a854
+  "gasUsed": 224292,
 }
 `;
 
 exports[`PoolManager #swap gas cost with hooks 1`] = `
 Object {
   "calldataByteLength": 324,
-<<<<<<< HEAD
-  "gasUsed": 84596,
+  "gasUsed": 84809,
 }
 `;
 
-exports[`PoolManager bytecode size 1`] = `23997`;
-=======
-  "gasUsed": 84827,
-}
-`;
-
-exports[`PoolManager bytecode size 1`] = `25244`;
->>>>>>> 97f4a854
+exports[`PoolManager bytecode size 1`] = `25588`;