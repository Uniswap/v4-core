// Jest Snapshot v1, https://goo.gl/fbAQLP

exports[`PoolManager #initialize gas cost 1`] = `
Object {
  "calldataByteLength": 196,
<<<<<<< HEAD
  "gasUsed": 71316,
=======
  "gasUsed": 71245,
>>>>>>> ea1a16e7
}
`;

exports[`PoolManager #lock gas overhead of no-op lock 1`] = `
Object {
  "calldataByteLength": 36,
  "gasUsed": 32150,
}
`;

exports[`PoolManager #mint gas cost 1`] = `
Object {
  "calldataByteLength": 260,
  "gasUsed": 308694,
}
`;

exports[`PoolManager #mint gas cost with hooks 1`] = `
Object {
  "calldataByteLength": 260,
  "gasUsed": 308706,
}
`;

exports[`PoolManager #swap gas cost 1`] = `
Object {
  "calldataByteLength": 260,
<<<<<<< HEAD
  "gasUsed": 69544,
=======
  "gasUsed": 89034,
>>>>>>> ea1a16e7
}
`;

exports[`PoolManager #swap gas cost for swap against liquidity 1`] = `
Object {
  "calldataByteLength": 260,
<<<<<<< HEAD
  "gasUsed": 134881,
=======
  "gasUsed": 223290,
>>>>>>> ea1a16e7
}
`;

exports[`PoolManager #swap gas cost with hooks 1`] = `
Object {
  "calldataByteLength": 260,
<<<<<<< HEAD
  "gasUsed": 74664,
}
`;

exports[`PoolManager bytecode size 1`] = `23101`;
=======
  "gasUsed": 93129,
}
`;

exports[`PoolManager bytecode size 1`] = `21425`;
>>>>>>> ea1a16e7
<|MERGE_RESOLUTION|>--- conflicted
+++ resolved
@@ -3,70 +3,50 @@
 exports[`PoolManager #initialize gas cost 1`] = `
 Object {
   "calldataByteLength": 196,
-<<<<<<< HEAD
-  "gasUsed": 71316,
-=======
-  "gasUsed": 71245,
->>>>>>> ea1a16e7
+  "gasUsed": 71268,
 }
 `;
 
 exports[`PoolManager #lock gas overhead of no-op lock 1`] = `
 Object {
   "calldataByteLength": 36,
-  "gasUsed": 32150,
+  "gasUsed": 32107,
 }
 `;
 
 exports[`PoolManager #mint gas cost 1`] = `
 Object {
   "calldataByteLength": 260,
-  "gasUsed": 308694,
+  "gasUsed": 308661,
 }
 `;
 
 exports[`PoolManager #mint gas cost with hooks 1`] = `
 Object {
   "calldataByteLength": 260,
-  "gasUsed": 308706,
+  "gasUsed": 308673,
 }
 `;
 
 exports[`PoolManager #swap gas cost 1`] = `
 Object {
   "calldataByteLength": 260,
-<<<<<<< HEAD
-  "gasUsed": 69544,
-=======
-  "gasUsed": 89034,
->>>>>>> ea1a16e7
+  "gasUsed": 69171,
 }
 `;
 
 exports[`PoolManager #swap gas cost for swap against liquidity 1`] = `
 Object {
   "calldataByteLength": 260,
-<<<<<<< HEAD
-  "gasUsed": 134881,
-=======
-  "gasUsed": 223290,
->>>>>>> ea1a16e7
+  "gasUsed": 134529,
 }
 `;
 
 exports[`PoolManager #swap gas cost with hooks 1`] = `
 Object {
   "calldataByteLength": 260,
-<<<<<<< HEAD
-  "gasUsed": 74664,
+  "gasUsed": 74290,
 }
 `;
 
-exports[`PoolManager bytecode size 1`] = `23101`;
-=======
-  "gasUsed": 93129,
-}
-`;
-
-exports[`PoolManager bytecode size 1`] = `21425`;
->>>>>>> ea1a16e7
+exports[`PoolManager bytecode size 1`] = `22303`;