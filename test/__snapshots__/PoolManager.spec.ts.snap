--- conflicted
+++ resolved
@@ -24,11 +24,7 @@
 exports[`PoolManager #mint gas cost with hooks 1`] = `
 Object {
   "calldataByteLength": 260,
-<<<<<<< HEAD
-  "gasUsed": 287338,
-=======
-  "gasUsed": 291426,
->>>>>>> f9adcea5
+  "gasUsed": 291444,
 }
 `;
 
@@ -49,11 +45,7 @@
 exports[`PoolManager #swap gas cost with hooks 1`] = `
 Object {
   "calldataByteLength": 324,
-<<<<<<< HEAD
-  "gasUsed": 89732,
-=======
-  "gasUsed": 84574,
->>>>>>> f9adcea5
+  "gasUsed": 85628,
 }
 `;
 
