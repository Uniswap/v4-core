--- conflicted
+++ resolved
@@ -10,48 +10,26 @@
 exports[`PoolManager #lock gas overhead of no-op lock 1`] = `
 Object {
   "calldataByteLength": 36,
-<<<<<<< HEAD
-  "gasUsed": 31378,
-=======
   "gasUsed": 59684,
->>>>>>> 54727797
 }
 `;
 
 exports[`PoolManager #mint gas cost 1`] = `
 Object {
-<<<<<<< HEAD
-  "calldataByteLength": 228,
-  "gasUsed": 306907,
-=======
   "calldataByteLength": 260,
   "gasUsed": 329731,
->>>>>>> 54727797
 }
 `;
 
 exports[`PoolManager #mint gas cost with hooks 1`] = `
 Object {
-<<<<<<< HEAD
-  "calldataByteLength": 228,
-  "gasUsed": 67467,
-=======
   "calldataByteLength": 260,
   "gasUsed": 329740,
->>>>>>> 54727797
 }
 `;
 
 exports[`PoolManager #swap gas cost 1`] = `
 Object {
-<<<<<<< HEAD
-  "calldataByteLength": 228,
-  "gasUsed": 136098,
-}
-`;
-
-exports[`PoolManager bytecode size 1`] = `21380`;
-=======
   "calldataByteLength": 260,
   "gasUsed": 89295,
 }
@@ -71,5 +49,4 @@
 }
 `;
 
-exports[`PoolManager bytecode size 1`] = `22242`;
->>>>>>> 54727797
+exports[`PoolManager bytecode size 1`] = `22242`;