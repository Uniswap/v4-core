--- conflicted
+++ resolved
@@ -1,70 +1,3 @@
 // Jest Snapshot v1, https://goo.gl/fbAQLP
 
-<<<<<<< HEAD
-exports[`PoolManager bytecode size 1`] = `26095`;
-=======
-exports[`PoolManager #initialize gas cost 1`] = `
-Object {
-  "calldataByteLength": 196,
-  "gasUsed": 54489,
-}
-`;
-
-exports[`PoolManager #mint gas cost 1`] = `
-Object {
-  "calldataByteLength": 260,
-  "gasUsed": 267689,
-}
-`;
-
-exports[`PoolManager #mint gas cost with hooks 1`] = `
-Object {
-  "calldataByteLength": 260,
-  "gasUsed": 271994,
-}
-`;
-
-exports[`PoolManager #mint gas cost with native tokens 1`] = `
-Object {
-  "calldataByteLength": 260,
-  "gasUsed": 247004,
-}
-`;
-
-exports[`PoolManager #swap gas cost 1`] = `
-Object {
-  "calldataByteLength": 324,
-  "gasUsed": 86953,
-}
-`;
-
-exports[`PoolManager #swap gas cost for swap against liquidity 1`] = `
-Object {
-  "calldataByteLength": 324,
-  "gasUsed": 186585,
-}
-`;
-
-exports[`PoolManager #swap gas cost for swap with native tokens against liquidity 1`] = `
-Object {
-  "calldataByteLength": 324,
-  "gasUsed": 179546,
-}
-`;
-
-exports[`PoolManager #swap gas cost with hooks 1`] = `
-Object {
-  "calldataByteLength": 324,
-  "gasUsed": 86982,
-}
-`;
-
-exports[`PoolManager #swap gas cost with native tokens 1`] = `
-Object {
-  "calldataByteLength": 324,
-  "gasUsed": 86761,
-}
-`;
-
-exports[`PoolManager bytecode size 1`] = `26070`;
->>>>>>> ae7a8e16
+exports[`PoolManager bytecode size 1`] = `26070`;