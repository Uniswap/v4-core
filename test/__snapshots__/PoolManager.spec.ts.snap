// Jest Snapshot v1, https://goo.gl/fbAQLP

exports[`PoolManager #initialize gas cost 1`] = `
Object {
  "calldataByteLength": 196,
<<<<<<< HEAD
  "gasUsed": 51350,
=======
  "gasUsed": 49083,
>>>>>>> 43df9917
}
`;

exports[`PoolManager #lock gas overhead of no-op lock 1`] = `
Object {
  "calldataByteLength": 36,
<<<<<<< HEAD
  "gasUsed": 59814,
=======
  "gasUsed": 59762,
>>>>>>> 43df9917
}
`;

exports[`PoolManager #mint gas cost 1`] = `
Object {
  "calldataByteLength": 260,
<<<<<<< HEAD
  "gasUsed": 287351,
=======
  "gasUsed": 287328,
>>>>>>> 43df9917
}
`;

exports[`PoolManager #mint gas cost with hooks 1`] = `
Object {
  "calldataByteLength": 260,
<<<<<<< HEAD
  "gasUsed": 291467,
=======
  "gasUsed": 291444,
>>>>>>> 43df9917
}
`;

exports[`PoolManager #swap gas cost 1`] = `
Object {
  "calldataByteLength": 324,
<<<<<<< HEAD
  "gasUsed": 84793,
=======
  "gasUsed": 84532,
>>>>>>> 43df9917
}
`;

exports[`PoolManager #swap gas cost for swap against liquidity 1`] = `
Object {
  "calldataByteLength": 324,
<<<<<<< HEAD
  "gasUsed": 224412,
=======
  "gasUsed": 224001,
>>>>>>> 43df9917
}
`;

exports[`PoolManager #swap gas cost with hooks 1`] = `
Object {
  "calldataByteLength": 324,
<<<<<<< HEAD
  "gasUsed": 84822,
}
`;

exports[`PoolManager bytecode size 1`] = `25180`;
=======
  "gasUsed": 84561,
}
`;

exports[`PoolManager bytecode size 1`] = `23685`;
>>>>>>> 43df9917
<|MERGE_RESOLUTION|>--- conflicted
+++ resolved
@@ -3,82 +3,50 @@
 exports[`PoolManager #initialize gas cost 1`] = `
 Object {
   "calldataByteLength": 196,
-<<<<<<< HEAD
   "gasUsed": 51350,
-=======
-  "gasUsed": 49083,
->>>>>>> 43df9917
 }
 `;
 
 exports[`PoolManager #lock gas overhead of no-op lock 1`] = `
 Object {
   "calldataByteLength": 36,
-<<<<<<< HEAD
   "gasUsed": 59814,
-=======
-  "gasUsed": 59762,
->>>>>>> 43df9917
 }
 `;
 
 exports[`PoolManager #mint gas cost 1`] = `
 Object {
   "calldataByteLength": 260,
-<<<<<<< HEAD
   "gasUsed": 287351,
-=======
-  "gasUsed": 287328,
->>>>>>> 43df9917
 }
 `;
 
 exports[`PoolManager #mint gas cost with hooks 1`] = `
 Object {
   "calldataByteLength": 260,
-<<<<<<< HEAD
   "gasUsed": 291467,
-=======
-  "gasUsed": 291444,
->>>>>>> 43df9917
 }
 `;
 
 exports[`PoolManager #swap gas cost 1`] = `
 Object {
   "calldataByteLength": 324,
-<<<<<<< HEAD
-  "gasUsed": 84793,
-=======
-  "gasUsed": 84532,
->>>>>>> 43df9917
+  "gasUsed": 84798,
 }
 `;
 
 exports[`PoolManager #swap gas cost for swap against liquidity 1`] = `
 Object {
   "calldataByteLength": 324,
-<<<<<<< HEAD
-  "gasUsed": 224412,
-=======
-  "gasUsed": 224001,
->>>>>>> 43df9917
+  "gasUsed": 224291,
 }
 `;
 
 exports[`PoolManager #swap gas cost with hooks 1`] = `
 Object {
   "calldataByteLength": 324,
-<<<<<<< HEAD
-  "gasUsed": 84822,
+  "gasUsed": 84827,
 }
 `;
 
-exports[`PoolManager bytecode size 1`] = `25180`;
-=======
-  "gasUsed": 84561,
-}
-`;
-
-exports[`PoolManager bytecode size 1`] = `23685`;
->>>>>>> 43df9917
+exports[`PoolManager bytecode size 1`] = `25239`;