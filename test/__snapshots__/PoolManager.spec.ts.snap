--- conflicted
+++ resolved
@@ -52,26 +52,22 @@
 exports[`PoolManager TWAMM #executeTWAMMOrders gas crossing 1 initialized tick 1`] = `
 Object {
   "calldataByteLength": 164,
-  "gasUsed": 468026,
+  "gasUsed": 463428,
 }
 `;
 
 exports[`PoolManager TWAMM #executeTWAMMOrders gas crossing 2 initialized ticks 1`] = `
 Object {
   "calldataByteLength": 164,
-  "gasUsed": 629701,
+  "gasUsed": 625099,
 }
 `;
 
 exports[`PoolManager TWAMM #executeTWAMMOrders gas with no initialized ticks 1`] = `
 Object {
   "calldataByteLength": 164,
-  "gasUsed": 301034,
+  "gasUsed": 296441,
 }
 `;
 
-<<<<<<< HEAD
-exports[`PoolManager bytecode size 1`] = `39850`;
-=======
-exports[`PoolManager bytecode size 1`] = `39902`;
->>>>>>> a4c52cfe
+exports[`PoolManager bytecode size 1`] = `39479`;