--- conflicted
+++ resolved
@@ -3,85 +3,50 @@
 exports[`PoolManager #initialize gas cost 1`] = `
 Object {
   "calldataByteLength": 196,
-<<<<<<< HEAD
-  "gasUsed": 71453,
-=======
-  "gasUsed": 71245,
->>>>>>> 05d837d8
+  "gasUsed": 71414,
 }
 `;
 
 exports[`PoolManager #lock gas overhead of no-op lock 1`] = `
 Object {
   "calldataByteLength": 36,
-<<<<<<< HEAD
-  "gasUsed": 41900,
-=======
-  "gasUsed": 59684,
->>>>>>> 05d837d8
+  "gasUsed": 59814,
 }
 `;
 
 exports[`PoolManager #mint gas cost 1`] = `
 Object {
   "calldataByteLength": 260,
-<<<<<<< HEAD
-  "gasUsed": 310730,
-=======
-  "gasUsed": 329731,
->>>>>>> 05d837d8
+  "gasUsed": 329883,
 }
 `;
 
 exports[`PoolManager #mint gas cost with hooks 1`] = `
 Object {
   "calldataByteLength": 260,
-<<<<<<< HEAD
-  "gasUsed": 310740,
-=======
-  "gasUsed": 329740,
->>>>>>> 05d837d8
+  "gasUsed": 329892,
 }
 `;
 
 exports[`PoolManager #swap gas cost 1`] = `
 Object {
-<<<<<<< HEAD
   "calldataByteLength": 324,
-  "gasUsed": 72090,
-=======
-  "calldataByteLength": 260,
-  "gasUsed": 89034,
->>>>>>> 05d837d8
+  "gasUsed": 90043,
 }
 `;
 
 exports[`PoolManager #swap gas cost for swap against liquidity 1`] = `
 Object {
-<<<<<<< HEAD
   "calldataByteLength": 324,
-  "gasUsed": 204613,
-=======
-  "calldataByteLength": 260,
-  "gasUsed": 223290,
->>>>>>> 05d837d8
+  "gasUsed": 224457,
 }
 `;
 
 exports[`PoolManager #swap gas cost with hooks 1`] = `
 Object {
-<<<<<<< HEAD
   "calldataByteLength": 324,
-  "gasUsed": 76204,
+  "gasUsed": 94158,
 }
 `;
 
-exports[`PoolManager bytecode size 1`] = `28222`;
-=======
-  "calldataByteLength": 260,
-  "gasUsed": 93129,
-}
-`;
-
-exports[`PoolManager bytecode size 1`] = `21425`;
->>>>>>> 05d837d8
+exports[`PoolManager bytecode size 1`] = `27901`;