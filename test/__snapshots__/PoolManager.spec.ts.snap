--- conflicted
+++ resolved
@@ -10,33 +10,21 @@
 exports[`PoolManager #mint gas cost 1`] = `
 Object {
   "calldataByteLength": 260,
-<<<<<<< HEAD
-  "gasUsed": 268161,
-=======
   "gasUsed": 267689,
->>>>>>> ae7a8e16
 }
 `;
 
 exports[`PoolManager #mint gas cost with hooks 1`] = `
 Object {
   "calldataByteLength": 260,
-<<<<<<< HEAD
-  "gasUsed": 272584,
-=======
   "gasUsed": 271994,
->>>>>>> ae7a8e16
 }
 `;
 
 exports[`PoolManager #mint gas cost with native tokens 1`] = `
 Object {
   "calldataByteLength": 260,
-<<<<<<< HEAD
-  "gasUsed": 247474,
-=======
   "gasUsed": 247004,
->>>>>>> ae7a8e16
 }
 `;
 
@@ -50,22 +38,14 @@
 exports[`PoolManager #swap gas cost for swap against liquidity 1`] = `
 Object {
   "calldataByteLength": 324,
-<<<<<<< HEAD
-  "gasUsed": 187116,
-=======
   "gasUsed": 186585,
->>>>>>> ae7a8e16
 }
 `;
 
 exports[`PoolManager #swap gas cost for swap with native tokens against liquidity 1`] = `
 Object {
   "calldataByteLength": 324,
-<<<<<<< HEAD
-  "gasUsed": 180076,
-=======
   "gasUsed": 179546,
->>>>>>> ae7a8e16
 }
 `;
 
@@ -83,8 +63,4 @@
 }
 `;
 
-<<<<<<< HEAD
-exports[`PoolManager bytecode size 1`] = `26416`;
-=======
-exports[`PoolManager bytecode size 1`] = `26070`;
->>>>>>> ae7a8e16
+exports[`PoolManager bytecode size 1`] = `26070`;