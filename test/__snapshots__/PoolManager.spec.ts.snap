--- conflicted
+++ resolved
@@ -17,22 +17,14 @@
 exports[`PoolManager #mint gas cost 1`] = `
 Object {
   "calldataByteLength": 260,
-<<<<<<< HEAD
-  "gasUsed": 332353,
-=======
-  "gasUsed": 310501,
->>>>>>> 6289591f
+  "gasUsed": 332487,
 }
 `;
 
 exports[`PoolManager #mint gas cost with hooks 1`] = `
 Object {
   "calldataByteLength": 260,
-<<<<<<< HEAD
-  "gasUsed": 332365,
-=======
-  "gasUsed": 310511,
->>>>>>> 6289591f
+  "gasUsed": 332499,
 }
 `;
 
@@ -46,11 +38,7 @@
 exports[`PoolManager #swap gas cost for swap against liquidity 1`] = `
 Object {
   "calldataByteLength": 260,
-<<<<<<< HEAD
-  "gasUsed": 222427,
-=======
-  "gasUsed": 203423,
->>>>>>> 6289591f
+  "gasUsed": 222641,
 }
 `;
 
@@ -61,8 +49,4 @@
 }
 `;
 
-<<<<<<< HEAD
-exports[`PoolManager bytecode size 1`] = `21906`;
-=======
-exports[`PoolManager bytecode size 1`] = `21812`;
->>>>>>> 6289591f
+exports[`PoolManager bytecode size 1`] = `21930`;