--- conflicted
+++ resolved
@@ -17,93 +17,57 @@
 exports[`PoolManager #mint gas cost 1`] = `
 Object {
   "calldataByteLength": 260,
-<<<<<<< HEAD
-  "gasUsed": 268163,
-=======
-  "gasUsed": 267840,
->>>>>>> 0f5add18
+  "gasUsed": 267864,
 }
 `;
 
 exports[`PoolManager #mint gas cost with hooks 1`] = `
 Object {
   "calldataByteLength": 260,
-<<<<<<< HEAD
-  "gasUsed": 272586,
-=======
-  "gasUsed": 272264,
->>>>>>> 0f5add18
+  "gasUsed": 272287,
 }
 `;
 
 exports[`PoolManager #mint gas cost with native tokens 1`] = `
 Object {
   "calldataByteLength": 260,
-<<<<<<< HEAD
-  "gasUsed": 247496,
-=======
-  "gasUsed": 247153,
->>>>>>> 0f5add18
+  "gasUsed": 247176,
 }
 `;
 
 exports[`PoolManager #swap gas cost 1`] = `
 Object {
   "calldataByteLength": 324,
-<<<<<<< HEAD
-  "gasUsed": 87462,
-=======
-  "gasUsed": 87172,
->>>>>>> 0f5add18
+  "gasUsed": 87451,
 }
 `;
 
 exports[`PoolManager #swap gas cost for swap against liquidity 1`] = `
 Object {
   "calldataByteLength": 324,
-<<<<<<< HEAD
-  "gasUsed": 186987,
-=======
-  "gasUsed": 186665,
->>>>>>> 0f5add18
+  "gasUsed": 186944,
 }
 `;
 
 exports[`PoolManager #swap gas cost for swap with native tokens against liquidity 1`] = `
 Object {
   "calldataByteLength": 324,
-<<<<<<< HEAD
-  "gasUsed": 179968,
-=======
-  "gasUsed": 179625,
->>>>>>> 0f5add18
+  "gasUsed": 179904,
 }
 `;
 
 exports[`PoolManager #swap gas cost with hooks 1`] = `
 Object {
   "calldataByteLength": 324,
-<<<<<<< HEAD
-  "gasUsed": 87491,
-=======
-  "gasUsed": 87200,
->>>>>>> 0f5add18
+  "gasUsed": 87480,
 }
 `;
 
 exports[`PoolManager #swap gas cost with native tokens 1`] = `
 Object {
   "calldataByteLength": 324,
-<<<<<<< HEAD
-  "gasUsed": 87270,
+  "gasUsed": 87259,
 }
 `;
 
-exports[`PoolManager bytecode size 1`] = `26175`;
-=======
-  "gasUsed": 86980,
-}
-`;
-
-exports[`PoolManager bytecode size 1`] = `25721`;
->>>>>>> 0f5add18
+exports[`PoolManager bytecode size 1`] = `26022`;