// Jest Snapshot v1, https://goo.gl/fbAQLP

exports[`PoolManager #initialize gas cost 1`] = `
Object {
  "calldataByteLength": 196,
<<<<<<< HEAD
  "gasUsed": 51438,
=======
  "gasUsed": 54349,
>>>>>>> 9aeddf76
}
`;

exports[`PoolManager #lock gas overhead of no-op lock 1`] = `
Object {
  "calldataByteLength": 36,
  "gasUsed": 59796,
}
`;

exports[`PoolManager #mint gas cost 1`] = `
Object {
  "calldataByteLength": 260,
<<<<<<< HEAD
  "gasUsed": 287324,
=======
  "gasUsed": 289294,
>>>>>>> 9aeddf76
}
`;

exports[`PoolManager #mint gas cost with hooks 1`] = `
Object {
  "calldataByteLength": 260,
<<<<<<< HEAD
  "gasUsed": 291750,
=======
  "gasUsed": 293717,
>>>>>>> 9aeddf76
}
`;

exports[`PoolManager #swap gas cost 1`] = `
Object {
  "calldataByteLength": 324,
<<<<<<< HEAD
  "gasUsed": 84771,
=======
  "gasUsed": 87476,
>>>>>>> 9aeddf76
}
`;

exports[`PoolManager #swap gas cost for swap against liquidity 1`] = `
Object {
  "calldataByteLength": 324,
<<<<<<< HEAD
  "gasUsed": 224282,
=======
  "gasUsed": 226969,
>>>>>>> 9aeddf76
}
`;

exports[`PoolManager #swap gas cost with hooks 1`] = `
Object {
  "calldataByteLength": 324,
<<<<<<< HEAD
  "gasUsed": 84800,
}
`;

exports[`PoolManager bytecode size 1`] = `26134`;
=======
  "gasUsed": 87505,
}
`;

exports[`PoolManager bytecode size 1`] = `26181`;
>>>>>>> 9aeddf76
<|MERGE_RESOLUTION|>--- conflicted
+++ resolved
@@ -3,11 +3,7 @@
 exports[`PoolManager #initialize gas cost 1`] = `
 Object {
   "calldataByteLength": 196,
-<<<<<<< HEAD
-  "gasUsed": 51438,
-=======
-  "gasUsed": 54349,
->>>>>>> 9aeddf76
+  "gasUsed": 54327,
 }
 `;
 
@@ -21,60 +17,36 @@
 exports[`PoolManager #mint gas cost 1`] = `
 Object {
   "calldataByteLength": 260,
-<<<<<<< HEAD
-  "gasUsed": 287324,
-=======
-  "gasUsed": 289294,
->>>>>>> 9aeddf76
+  "gasUsed": 289277,
 }
 `;
 
 exports[`PoolManager #mint gas cost with hooks 1`] = `
 Object {
   "calldataByteLength": 260,
-<<<<<<< HEAD
-  "gasUsed": 291750,
-=======
-  "gasUsed": 293717,
->>>>>>> 9aeddf76
+  "gasUsed": 293700,
 }
 `;
 
 exports[`PoolManager #swap gas cost 1`] = `
 Object {
   "calldataByteLength": 324,
-<<<<<<< HEAD
-  "gasUsed": 84771,
-=======
-  "gasUsed": 87476,
->>>>>>> 9aeddf76
+  "gasUsed": 87459,
 }
 `;
 
 exports[`PoolManager #swap gas cost for swap against liquidity 1`] = `
 Object {
   "calldataByteLength": 324,
-<<<<<<< HEAD
-  "gasUsed": 224282,
-=======
-  "gasUsed": 226969,
->>>>>>> 9aeddf76
+  "gasUsed": 226970,
 }
 `;
 
 exports[`PoolManager #swap gas cost with hooks 1`] = `
 Object {
   "calldataByteLength": 324,
-<<<<<<< HEAD
-  "gasUsed": 84800,
+  "gasUsed": 87488,
 }
 `;
 
-exports[`PoolManager bytecode size 1`] = `26134`;
-=======
-  "gasUsed": 87505,
-}
-`;
-
-exports[`PoolManager bytecode size 1`] = `26181`;
->>>>>>> 9aeddf76
+exports[`PoolManager bytecode size 1`] = `26525`;