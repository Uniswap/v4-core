--- conflicted
+++ resolved
@@ -45,16 +45,8 @@
 exports[`PoolManager #swap gas cost with hooks 1`] = `
 Object {
   "calldataByteLength": 260,
-<<<<<<< HEAD
-  "gasUsed": 93048,
+  "gasUsed": 93096,
 }
 `;
 
-exports[`PoolManager bytecode size 1`] = `21769`;
-=======
-  "gasUsed": 75124,
-}
-`;
-
-exports[`PoolManager bytecode size 1`] = `21789`;
->>>>>>> 689d7611
+exports[`PoolManager bytecode size 1`] = `21906`;