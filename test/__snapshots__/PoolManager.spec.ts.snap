// Jest Snapshot v1, https://goo.gl/fbAQLP

exports[`PoolManager #initialize gas cost 1`] = `
Object {
  "calldataByteLength": 196,
  "gasUsed": 49032,
}
`;

exports[`PoolManager #lock gas overhead of no-op lock 1`] = `
Object {
  "calldataByteLength": 36,
  "gasUsed": 59762,
}
`;

exports[`PoolManager #mint gas cost 1`] = `
Object {
  "calldataByteLength": 260,
<<<<<<< HEAD
  "gasUsed": 287436,
=======
  "gasUsed": 287353,
>>>>>>> 47fb7705
}
`;

exports[`PoolManager #mint gas cost with hooks 1`] = `
Object {
  "calldataByteLength": 260,
<<<<<<< HEAD
  "gasUsed": 287445,
=======
  "gasUsed": 287363,
>>>>>>> 47fb7705
}
`;

exports[`PoolManager #swap gas cost 1`] = `
Object {
  "calldataByteLength": 324,
  "gasUsed": 84510,
}
`;

exports[`PoolManager #swap gas cost for swap against liquidity 1`] = `
Object {
  "calldataByteLength": 324,
  "gasUsed": 224140,
}
`;

exports[`PoolManager #swap gas cost with hooks 1`] = `
Object {
  "calldataByteLength": 324,
  "gasUsed": 88642,
}
`;

<<<<<<< HEAD
exports[`PoolManager bytecode size 1`] = `23403`;
=======
exports[`PoolManager bytecode size 1`] = `23290`;
>>>>>>> 47fb7705
<|MERGE_RESOLUTION|>--- conflicted
+++ resolved
@@ -17,22 +17,14 @@
 exports[`PoolManager #mint gas cost 1`] = `
 Object {
   "calldataByteLength": 260,
-<<<<<<< HEAD
-  "gasUsed": 287436,
-=======
-  "gasUsed": 287353,
->>>>>>> 47fb7705
+  "gasUsed": 287479,
 }
 `;
 
 exports[`PoolManager #mint gas cost with hooks 1`] = `
 Object {
   "calldataByteLength": 260,
-<<<<<<< HEAD
-  "gasUsed": 287445,
-=======
-  "gasUsed": 287363,
->>>>>>> 47fb7705
+  "gasUsed": 287488,
 }
 `;
 
@@ -57,8 +49,4 @@
 }
 `;
 
-<<<<<<< HEAD
-exports[`PoolManager bytecode size 1`] = `23403`;
-=======
-exports[`PoolManager bytecode size 1`] = `23290`;
->>>>>>> 47fb7705
+exports[`PoolManager bytecode size 1`] = `23417`;