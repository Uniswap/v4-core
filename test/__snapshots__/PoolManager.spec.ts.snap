--- conflicted
+++ resolved
@@ -49,8 +49,4 @@
 }
 `;
 
-<<<<<<< HEAD
-exports[`PoolManager bytecode size 1`] = `26508`;
-=======
-exports[`PoolManager bytecode size 1`] = `26246`;
->>>>>>> 0c7829fd
+exports[`PoolManager bytecode size 1`] = `26573`;