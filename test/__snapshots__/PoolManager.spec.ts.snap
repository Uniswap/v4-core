--- conflicted
+++ resolved
@@ -3,78 +3,50 @@
 exports[`PoolManager #initialize gas cost 1`] = `
 Object {
   "calldataByteLength": 196,
-<<<<<<< HEAD
-  "gasUsed": 49104,
-=======
-  "gasUsed": 51460,
->>>>>>> 9e329dcc
+  "gasUsed": 51481,
 }
 `;
 
 exports[`PoolManager #lock gas overhead of no-op lock 1`] = `
 Object {
   "calldataByteLength": 36,
-  "gasUsed": 59814,
+  "gasUsed": 59796,
 }
 `;
 
 exports[`PoolManager #mint gas cost 1`] = `
 Object {
   "calldataByteLength": 260,
-<<<<<<< HEAD
-  "gasUsed": 287380,
-=======
-  "gasUsed": 287341,
->>>>>>> 9e329dcc
+  "gasUsed": 287359,
 }
 `;
 
 exports[`PoolManager #mint gas cost with hooks 1`] = `
 Object {
   "calldataByteLength": 260,
-<<<<<<< HEAD
-  "gasUsed": 287389,
-=======
-  "gasUsed": 291767,
->>>>>>> 9e329dcc
+  "gasUsed": 291784,
 }
 `;
 
 exports[`PoolManager #swap gas cost 1`] = `
 Object {
   "calldataByteLength": 324,
-<<<<<<< HEAD
-  "gasUsed": 84614,
-=======
-  "gasUsed": 84788,
->>>>>>> 9e329dcc
+  "gasUsed": 84805,
 }
 `;
 
 exports[`PoolManager #swap gas cost for swap against liquidity 1`] = `
 Object {
   "calldataByteLength": 324,
-<<<<<<< HEAD
-  "gasUsed": 224191,
-=======
-  "gasUsed": 224281,
->>>>>>> 9e329dcc
+  "gasUsed": 224316,
 }
 `;
 
 exports[`PoolManager #swap gas cost with hooks 1`] = `
 Object {
   "calldataByteLength": 324,
-<<<<<<< HEAD
-  "gasUsed": 88746,
+  "gasUsed": 84834,
 }
 `;
 
-exports[`PoolManager bytecode size 1`] = `23419`;
-=======
-  "gasUsed": 84817,
-}
-`;
-
-exports[`PoolManager bytecode size 1`] = `25790`;
->>>>>>> 9e329dcc
+exports[`PoolManager bytecode size 1`] = `25778`;