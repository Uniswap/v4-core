// Jest Snapshot v1, https://goo.gl/fbAQLP

exports[`PoolManager #initialize gas cost 1`] = `
Object {
<<<<<<< HEAD
  "calldataByteLength": 228,
  "gasUsed": 115708,
=======
  "calldataByteLength": 196,
  "gasUsed": 71459,
>>>>>>> 7091f20f
}
`;

exports[`PoolManager #lock gas overhead of no-op lock 1`] = `
Object {
  "calldataByteLength": 36,
  "gasUsed": 59796,
}
`;

exports[`PoolManager #mint gas cost 1`] = `
Object {
  "calldataByteLength": 260,
<<<<<<< HEAD
  "gasUsed": 329769,
=======
  "gasUsed": 329830,
>>>>>>> 7091f20f
}
`;

exports[`PoolManager #mint gas cost with hooks 1`] = `
Object {
  "calldataByteLength": 260,
<<<<<<< HEAD
  "gasUsed": 329779,
=======
  "gasUsed": 329840,
>>>>>>> 7091f20f
}
`;

exports[`PoolManager #swap gas cost 1`] = `
Object {
<<<<<<< HEAD
  "calldataByteLength": 260,
  "gasUsed": 99029,
=======
  "calldataByteLength": 324,
  "gasUsed": 90025,
>>>>>>> 7091f20f
}
`;

exports[`PoolManager #swap gas cost for swap against liquidity 1`] = `
Object {
<<<<<<< HEAD
  "calldataByteLength": 260,
  "gasUsed": 233304,
=======
  "calldataByteLength": 324,
  "gasUsed": 224422,
>>>>>>> 7091f20f
}
`;

exports[`PoolManager #swap gas cost with hooks 1`] = `
Object {
<<<<<<< HEAD
  "calldataByteLength": 260,
  "gasUsed": 103135,
}
`;

exports[`PoolManager TWAMM #executeTWAMMOrders gas crossing 1 initialized tick 1`] = `
Object {
  "calldataByteLength": 164,
  "gasUsed": 510288,
}
`;

exports[`PoolManager TWAMM #executeTWAMMOrders gas crossing 2 initialized ticks 1`] = `
Object {
  "calldataByteLength": 164,
  "gasUsed": 661520,
}
`;

exports[`PoolManager TWAMM #executeTWAMMOrders gas with no initialized ticks 1`] = `
Object {
  "calldataByteLength": 164,
  "gasUsed": 374515,
}
`;

exports[`PoolManager bytecode size 1`] = `38150`;
=======
  "calldataByteLength": 324,
  "gasUsed": 94158,
}
`;

exports[`PoolManager bytecode size 1`] = `28736`;
>>>>>>> 7091f20f
<|MERGE_RESOLUTION|>--- conflicted
+++ resolved
@@ -2,104 +2,72 @@
 
 exports[`PoolManager #initialize gas cost 1`] = `
 Object {
-<<<<<<< HEAD
   "calldataByteLength": 228,
-  "gasUsed": 115708,
-=======
-  "calldataByteLength": 196,
-  "gasUsed": 71459,
->>>>>>> 7091f20f
+  "gasUsed": 115885,
 }
 `;
 
 exports[`PoolManager #lock gas overhead of no-op lock 1`] = `
 Object {
   "calldataByteLength": 36,
-  "gasUsed": 59796,
+  "gasUsed": 59779,
 }
 `;
 
 exports[`PoolManager #mint gas cost 1`] = `
 Object {
   "calldataByteLength": 260,
-<<<<<<< HEAD
-  "gasUsed": 329769,
-=======
-  "gasUsed": 329830,
->>>>>>> 7091f20f
+  "gasUsed": 329869,
 }
 `;
 
 exports[`PoolManager #mint gas cost with hooks 1`] = `
 Object {
   "calldataByteLength": 260,
-<<<<<<< HEAD
-  "gasUsed": 329779,
-=======
-  "gasUsed": 329840,
->>>>>>> 7091f20f
+  "gasUsed": 329879,
 }
 `;
 
 exports[`PoolManager #swap gas cost 1`] = `
 Object {
-<<<<<<< HEAD
-  "calldataByteLength": 260,
-  "gasUsed": 99029,
-=======
   "calldataByteLength": 324,
-  "gasUsed": 90025,
->>>>>>> 7091f20f
+  "gasUsed": 99967,
 }
 `;
 
 exports[`PoolManager #swap gas cost for swap against liquidity 1`] = `
 Object {
-<<<<<<< HEAD
-  "calldataByteLength": 260,
-  "gasUsed": 233304,
-=======
   "calldataByteLength": 324,
-  "gasUsed": 224422,
->>>>>>> 7091f20f
+  "gasUsed": 234382,
 }
 `;
 
 exports[`PoolManager #swap gas cost with hooks 1`] = `
 Object {
-<<<<<<< HEAD
-  "calldataByteLength": 260,
-  "gasUsed": 103135,
+  "calldataByteLength": 324,
+  "gasUsed": 104109,
 }
 `;
 
 exports[`PoolManager TWAMM #executeTWAMMOrders gas crossing 1 initialized tick 1`] = `
 Object {
   "calldataByteLength": 164,
-  "gasUsed": 510288,
+  "gasUsed": 510417,
 }
 `;
 
 exports[`PoolManager TWAMM #executeTWAMMOrders gas crossing 2 initialized ticks 1`] = `
 Object {
   "calldataByteLength": 164,
-  "gasUsed": 661520,
+  "gasUsed": 661682,
 }
 `;
 
 exports[`PoolManager TWAMM #executeTWAMMOrders gas with no initialized ticks 1`] = `
 Object {
   "calldataByteLength": 164,
-  "gasUsed": 374515,
+  "gasUsed": 374644,
 }
 `;
 
-exports[`PoolManager bytecode size 1`] = `38150`;
-=======
-  "calldataByteLength": 324,
-  "gasUsed": 94158,
-}
-`;
-
-exports[`PoolManager bytecode size 1`] = `28736`;
->>>>>>> 7091f20f
+exports[`PoolManager bytecode size 1`] = `45471`;