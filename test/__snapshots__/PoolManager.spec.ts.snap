--- conflicted
+++ resolved
@@ -2,80 +2,51 @@
 
 exports[`PoolManager #initialize gas cost 1`] = `
 Object {
-<<<<<<< HEAD
-  "calldataByteLength": 228,
-  "gasUsed": 49212,
-=======
   "calldataByteLength": 196,
-  "gasUsed": 49105,
->>>>>>> c87a2b2a
+  "gasUsed": 49083,
 }
 `;
 
 exports[`PoolManager #lock gas overhead of no-op lock 1`] = `
 Object {
   "calldataByteLength": 36,
-<<<<<<< HEAD
-  "gasUsed": 59814,
-=======
-  "gasUsed": 59780,
->>>>>>> c87a2b2a
+  "gasUsed": 59762,
 }
 `;
 
 exports[`PoolManager #mint gas cost 1`] = `
 Object {
   "calldataByteLength": 260,
-<<<<<<< HEAD
-  "gasUsed": 287363,
-=======
-  "gasUsed": 287310,
->>>>>>> c87a2b2a
+  "gasUsed": 287328,
 }
 `;
 
 exports[`PoolManager #mint gas cost with hooks 1`] = `
 Object {
   "calldataByteLength": 260,
-  "gasUsed": 287372,
+  "gasUsed": 287338,
 }
 `;
 
 exports[`PoolManager #swap gas cost 1`] = `
 Object {
   "calldataByteLength": 324,
-<<<<<<< HEAD
-  "gasUsed": 85652,
-=======
-  "gasUsed": 84545,
->>>>>>> c87a2b2a
+  "gasUsed": 85600,
 }
 `;
 
 exports[`PoolManager #swap gas cost for swap against liquidity 1`] = `
 Object {
   "calldataByteLength": 324,
-<<<<<<< HEAD
-  "gasUsed": 225264,
-=======
-  "gasUsed": 224157,
->>>>>>> c87a2b2a
+  "gasUsed": 225248,
 }
 `;
 
 exports[`PoolManager #swap gas cost with hooks 1`] = `
 Object {
   "calldataByteLength": 324,
-<<<<<<< HEAD
-  "gasUsed": 89784,
+  "gasUsed": 89732,
 }
 `;
 
-exports[`PoolManager bytecode size 1`] = `23804`;
-=======
-  "gasUsed": 88677,
-}
-`;
-
-exports[`PoolManager bytecode size 1`] = `23344`;
->>>>>>> c87a2b2a
+exports[`PoolManager bytecode size 1`] = `23806`;