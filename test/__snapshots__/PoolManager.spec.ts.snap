// Jest Snapshot v1, https://goo.gl/fbAQLP

<<<<<<< HEAD
exports[`PoolManager #initialize gas cost 1`] = `70675`;

exports[`PoolManager #lock gas overhead of no-op lock 1`] = `41816`;

exports[`PoolManager #mint gas cost 1`] = `312105`;

exports[`PoolManager #swap gas 1`] = `72196`;

exports[`PoolManager #swap gas for swap against liquidity 1`] = `205255`;

exports[`PoolManager bytecode size 1`] = `26968`;
=======
exports[`PoolManager #initialize gas cost 1`] = `70936`;

exports[`PoolManager #lock gas overhead of no-op lock 1`] = `41771`;

exports[`PoolManager #mint gas cost 1`] = `309812`;

exports[`PoolManager #swap gas 1`] = `70424`;

exports[`PoolManager #swap gas for swap against liquidity 1`] = `202577`;

exports[`PoolManager bytecode size 1`] = `20424`;
>>>>>>> d7f303a4
<|MERGE_RESOLUTION|>--- conflicted
+++ resolved
@@ -1,27 +1,13 @@
 // Jest Snapshot v1, https://goo.gl/fbAQLP
 
-<<<<<<< HEAD
-exports[`PoolManager #initialize gas cost 1`] = `70675`;
+exports[`PoolManager #initialize gas cost 1`] = `70910`;
 
-exports[`PoolManager #lock gas overhead of no-op lock 1`] = `41816`;
+exports[`PoolManager #lock gas overhead of no-op lock 1`] = `41817`;
 
-exports[`PoolManager #mint gas cost 1`] = `312105`;
+exports[`PoolManager #mint gas cost 1`] = `310259`;
 
-exports[`PoolManager #swap gas 1`] = `72196`;
+exports[`PoolManager #swap gas 1`] = `70846`;
 
-exports[`PoolManager #swap gas for swap against liquidity 1`] = `205255`;
+exports[`PoolManager #swap gas for swap against liquidity 1`] = `203955`;
 
-exports[`PoolManager bytecode size 1`] = `26968`;
-=======
-exports[`PoolManager #initialize gas cost 1`] = `70936`;
-
-exports[`PoolManager #lock gas overhead of no-op lock 1`] = `41771`;
-
-exports[`PoolManager #mint gas cost 1`] = `309812`;
-
-exports[`PoolManager #swap gas 1`] = `70424`;
-
-exports[`PoolManager #swap gas for swap against liquidity 1`] = `202577`;
-
-exports[`PoolManager bytecode size 1`] = `20424`;
->>>>>>> d7f303a4
+exports[`PoolManager bytecode size 1`] = `26403`;