// Jest Snapshot v1, https://goo.gl/fbAQLP

exports[`PoolManager #initialize gas cost 1`] = `
Object {
  "calldataByteLength": 228,
  "gasUsed": 115708,
}
`;

exports[`PoolManager #lock gas overhead of no-op lock 1`] = `
Object {
  "calldataByteLength": 36,
  "gasUsed": 59684,
}
`;

exports[`PoolManager #mint gas cost 1`] = `
Object {
  "calldataByteLength": 260,
<<<<<<< HEAD
  "gasUsed": 329769,
=======
  "gasUsed": 329734,
>>>>>>> 531d4e38
}
`;

exports[`PoolManager #mint gas cost with hooks 1`] = `
Object {
  "calldataByteLength": 260,
<<<<<<< HEAD
  "gasUsed": 329779,
=======
  "gasUsed": 329744,
>>>>>>> 531d4e38
}
`;

exports[`PoolManager #swap gas cost 1`] = `
Object {
  "calldataByteLength": 260,
  "gasUsed": 99029,
}
`;

exports[`PoolManager #swap gas cost for swap against liquidity 1`] = `
Object {
  "calldataByteLength": 260,
  "gasUsed": 233304,
}
`;

exports[`PoolManager #swap gas cost with hooks 1`] = `
Object {
  "calldataByteLength": 260,
  "gasUsed": 103135,
}
`;

exports[`PoolManager TWAMM #executeTWAMMOrders gas crossing 1 initialized tick 1`] = `
Object {
  "calldataByteLength": 164,
<<<<<<< HEAD
  "gasUsed": 509956,
=======
  "gasUsed": 510226,
>>>>>>> 531d4e38
}
`;

exports[`PoolManager TWAMM #executeTWAMMOrders gas crossing 2 initialized ticks 1`] = `
Object {
  "calldataByteLength": 164,
<<<<<<< HEAD
  "gasUsed": 661106,
=======
  "gasUsed": 661443,
>>>>>>> 531d4e38
}
`;

exports[`PoolManager TWAMM #executeTWAMMOrders gas with no initialized ticks 1`] = `
Object {
  "calldataByteLength": 164,
<<<<<<< HEAD
  "gasUsed": 374184,
}
`;

exports[`PoolManager bytecode size 1`] = `36968`;
=======
  "gasUsed": 374453,
}
`;

exports[`PoolManager bytecode size 1`] = `37882`;
>>>>>>> 531d4e38
<|MERGE_RESOLUTION|>--- conflicted
+++ resolved
@@ -17,22 +17,14 @@
 exports[`PoolManager #mint gas cost 1`] = `
 Object {
   "calldataByteLength": 260,
-<<<<<<< HEAD
   "gasUsed": 329769,
-=======
-  "gasUsed": 329734,
->>>>>>> 531d4e38
 }
 `;
 
 exports[`PoolManager #mint gas cost with hooks 1`] = `
 Object {
   "calldataByteLength": 260,
-<<<<<<< HEAD
   "gasUsed": 329779,
-=======
-  "gasUsed": 329744,
->>>>>>> 531d4e38
 }
 `;
 
@@ -60,38 +52,22 @@
 exports[`PoolManager TWAMM #executeTWAMMOrders gas crossing 1 initialized tick 1`] = `
 Object {
   "calldataByteLength": 164,
-<<<<<<< HEAD
-  "gasUsed": 509956,
-=======
-  "gasUsed": 510226,
->>>>>>> 531d4e38
+  "gasUsed": 510288,
 }
 `;
 
 exports[`PoolManager TWAMM #executeTWAMMOrders gas crossing 2 initialized ticks 1`] = `
 Object {
   "calldataByteLength": 164,
-<<<<<<< HEAD
-  "gasUsed": 661106,
-=======
-  "gasUsed": 661443,
->>>>>>> 531d4e38
+  "gasUsed": 661520,
 }
 `;
 
 exports[`PoolManager TWAMM #executeTWAMMOrders gas with no initialized ticks 1`] = `
 Object {
   "calldataByteLength": 164,
-<<<<<<< HEAD
-  "gasUsed": 374184,
+  "gasUsed": 374515,
 }
 `;
 
-exports[`PoolManager bytecode size 1`] = `36968`;
-=======
-  "gasUsed": 374453,
-}
-`;
-
-exports[`PoolManager bytecode size 1`] = `37882`;
->>>>>>> 531d4e38
+exports[`PoolManager bytecode size 1`] = `38150`;