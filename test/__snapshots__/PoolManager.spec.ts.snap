--- conflicted
+++ resolved
@@ -2,105 +2,72 @@
 
 exports[`PoolManager #initialize gas cost 1`] = `
 Object {
-<<<<<<< HEAD
   "calldataByteLength": 228,
-  "gasUsed": 115885,
-=======
-  "calldataByteLength": 196,
-  "gasUsed": 49032,
->>>>>>> 28d95ce4
+  "gasUsed": 93445,
 }
 `;
 
 exports[`PoolManager #lock gas overhead of no-op lock 1`] = `
 Object {
   "calldataByteLength": 36,
-<<<<<<< HEAD
-  "gasUsed": 59779,
-=======
-  "gasUsed": 59762,
->>>>>>> 28d95ce4
+  "gasUsed": 59814,
 }
 `;
 
 exports[`PoolManager #mint gas cost 1`] = `
 Object {
   "calldataByteLength": 260,
-<<<<<<< HEAD
-  "gasUsed": 329869,
-=======
-  "gasUsed": 287311,
->>>>>>> 28d95ce4
+  "gasUsed": 287384,
 }
 `;
 
 exports[`PoolManager #mint gas cost with hooks 1`] = `
 Object {
   "calldataByteLength": 260,
-<<<<<<< HEAD
-  "gasUsed": 329879,
-=======
-  "gasUsed": 287320,
->>>>>>> 28d95ce4
+  "gasUsed": 287393,
 }
 `;
 
 exports[`PoolManager #swap gas cost 1`] = `
 Object {
   "calldataByteLength": 324,
-<<<<<<< HEAD
-  "gasUsed": 99967,
-=======
-  "gasUsed": 84510,
->>>>>>> 28d95ce4
+  "gasUsed": 94521,
 }
 `;
 
 exports[`PoolManager #swap gas cost for swap against liquidity 1`] = `
 Object {
   "calldataByteLength": 324,
-<<<<<<< HEAD
-  "gasUsed": 234382,
-=======
-  "gasUsed": 224140,
->>>>>>> 28d95ce4
+  "gasUsed": 234134,
 }
 `;
 
 exports[`PoolManager #swap gas cost with hooks 1`] = `
 Object {
   "calldataByteLength": 324,
-<<<<<<< HEAD
-  "gasUsed": 104109,
+  "gasUsed": 98663,
 }
 `;
 
 exports[`PoolManager TWAMM #executeTWAMMOrders gas crossing 1 initialized tick 1`] = `
 Object {
   "calldataByteLength": 164,
-  "gasUsed": 510417,
+  "gasUsed": 499565,
 }
 `;
 
 exports[`PoolManager TWAMM #executeTWAMMOrders gas crossing 2 initialized ticks 1`] = `
 Object {
   "calldataByteLength": 164,
-  "gasUsed": 661682,
+  "gasUsed": 642692,
 }
 `;
 
 exports[`PoolManager TWAMM #executeTWAMMOrders gas with no initialized ticks 1`] = `
 Object {
   "calldataByteLength": 164,
-  "gasUsed": 374644,
+  "gasUsed": 369050,
 }
 `;
 
-exports[`PoolManager bytecode size 1`] = `45346`;
-=======
-  "gasUsed": 88642,
-}
-`;
-
-exports[`PoolManager bytecode size 1`] = `23319`;
->>>>>>> 28d95ce4
+exports[`PoolManager bytecode size 1`] = `39896`;