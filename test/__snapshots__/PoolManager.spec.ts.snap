--- conflicted
+++ resolved
@@ -2,74 +2,51 @@
 
 exports[`PoolManager #initialize gas cost 1`] = `
 Object {
-  "calldataByteLength": 196,
-<<<<<<< HEAD
-  "gasUsed": 115340,
-=======
-  "gasUsed": 71293,
->>>>>>> 54727797
+  "calldataByteLength": 228,
+  "gasUsed": 115750,
 }
 `;
 
 exports[`PoolManager #lock gas overhead of no-op lock 1`] = `
 Object {
   "calldataByteLength": 36,
-  "gasUsed": 59684,
+  "gasUsed": 59667,
 }
 `;
 
 exports[`PoolManager #mint gas cost 1`] = `
 Object {
-<<<<<<< HEAD
-  "calldataByteLength": 228,
-  "gasUsed": 309860,
-=======
   "calldataByteLength": 260,
-  "gasUsed": 329731,
->>>>>>> 54727797
+  "gasUsed": 329770,
 }
 `;
 
 exports[`PoolManager #mint gas cost with hooks 1`] = `
 Object {
-<<<<<<< HEAD
-  "calldataByteLength": 228,
-  "gasUsed": 78874,
-=======
   "calldataByteLength": 260,
-  "gasUsed": 329740,
->>>>>>> 54727797
+  "gasUsed": 329780,
 }
 `;
 
 exports[`PoolManager #swap gas cost 1`] = `
 Object {
-<<<<<<< HEAD
-  "calldataByteLength": 228,
-  "gasUsed": 211032,
-}
-`;
-
-exports[`PoolManager bytecode size 1`] = `34683`;
-=======
   "calldataByteLength": 260,
-  "gasUsed": 89295,
+  "gasUsed": 98116,
 }
 `;
 
 exports[`PoolManager #swap gas cost for swap against liquidity 1`] = `
 Object {
   "calldataByteLength": 260,
-  "gasUsed": 223548,
+  "gasUsed": 232406,
 }
 `;
 
 exports[`PoolManager #swap gas cost with hooks 1`] = `
 Object {
   "calldataByteLength": 260,
-  "gasUsed": 93391,
+  "gasUsed": 102222,
 }
 `;
 
-exports[`PoolManager bytecode size 1`] = `22242`;
->>>>>>> 54727797
+exports[`PoolManager bytecode size 1`] = `36439`;