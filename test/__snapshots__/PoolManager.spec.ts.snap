--- conflicted
+++ resolved
@@ -17,29 +17,21 @@
 exports[`PoolManager #mint gas cost 1`] = `
 Object {
   "calldataByteLength": 260,
-<<<<<<< HEAD
-  "gasUsed": 289409,
-=======
-  "gasUsed": 288179,
->>>>>>> 8758a944
+  "gasUsed": 288294,
 }
 `;
 
 exports[`PoolManager #mint gas cost with hooks 1`] = `
 Object {
   "calldataByteLength": 260,
-<<<<<<< HEAD
-  "gasUsed": 293832,
+  "gasUsed": 292717,
 }
 `;
 
 exports[`PoolManager #mint gas cost with native tokens 1`] = `
 Object {
   "calldataByteLength": 260,
-  "gasUsed": 252823,
-=======
-  "gasUsed": 292602,
->>>>>>> 8758a944
+  "gasUsed": 251708,
 }
 `;
 
@@ -78,8 +70,4 @@
 }
 `;
 
-<<<<<<< HEAD
-exports[`PoolManager bytecode size 1`] = `26851`;
-=======
-exports[`PoolManager bytecode size 1`] = `26172`;
->>>>>>> 8758a944
+exports[`PoolManager bytecode size 1`] = `26777`;