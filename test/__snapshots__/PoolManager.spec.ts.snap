--- conflicted
+++ resolved
@@ -2,60 +2,21 @@
 
 exports[`PoolManager TWAMM #executeTWAMMOrders gas crossing 1 initialized tick 1`] = `
 Object {
-<<<<<<< HEAD
   "calldataByteLength": 164,
-  "gasUsed": 511925,
-=======
-  "calldataByteLength": 196,
-  "gasUsed": 71245,
->>>>>>> ea1a16e7
+  "gasUsed": 511569,
 }
 `;
 
 exports[`PoolManager TWAMM #executeTWAMMOrders gas crossing 2 initialized ticks 1`] = `
 Object {
   "calldataByteLength": 164,
-  "gasUsed": 664174,
+  "gasUsed": 663708,
 }
 `;
 
 exports[`PoolManager TWAMM #executeTWAMMOrders gas with no initialized ticks 1`] = `
 Object {
   "calldataByteLength": 164,
-  "gasUsed": 375666,
+  "gasUsed": 375328,
 }
-<<<<<<< HEAD
-`;
-=======
-`;
-
-exports[`PoolManager #mint gas cost with hooks 1`] = `
-Object {
-  "calldataByteLength": 260,
-  "gasUsed": 329740,
-}
-`;
-
-exports[`PoolManager #swap gas cost 1`] = `
-Object {
-  "calldataByteLength": 260,
-  "gasUsed": 89034,
-}
-`;
-
-exports[`PoolManager #swap gas cost for swap against liquidity 1`] = `
-Object {
-  "calldataByteLength": 260,
-  "gasUsed": 223290,
-}
-`;
-
-exports[`PoolManager #swap gas cost with hooks 1`] = `
-Object {
-  "calldataByteLength": 260,
-  "gasUsed": 93129,
-}
-`;
-
-exports[`PoolManager bytecode size 1`] = `21425`;
->>>>>>> ea1a16e7
+`;