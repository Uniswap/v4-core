// Jest Snapshot v1, https://goo.gl/fbAQLP

exports[`PoolManager #initialize gas cost 1`] = `
Object {
  "calldataByteLength": 196,
  "gasUsed": 49083,
}
`;

exports[`PoolManager #lock gas overhead of no-op lock 1`] = `
Object {
  "calldataByteLength": 36,
  "gasUsed": 59762,
}
`;

exports[`PoolManager #mint gas cost 1`] = `
Object {
  "calldataByteLength": 260,
  "gasUsed": 287328,
}
`;

exports[`PoolManager #mint gas cost with hooks 1`] = `
Object {
  "calldataByteLength": 260,
  "gasUsed": 291444,
}
`;

exports[`PoolManager #swap gas cost 1`] = `
Object {
  "calldataByteLength": 324,
<<<<<<< HEAD
  "gasUsed": 84528,
=======
  "gasUsed": 84550,
>>>>>>> 299e9df9
}
`;

exports[`PoolManager #swap gas cost for swap against liquidity 1`] = `
Object {
  "calldataByteLength": 324,
<<<<<<< HEAD
  "gasUsed": 224122,
=======
  "gasUsed": 224036,
>>>>>>> 299e9df9
}
`;

exports[`PoolManager #swap gas cost with hooks 1`] = `
Object {
  "calldataByteLength": 324,
<<<<<<< HEAD
  "gasUsed": 84556,
}
`;

exports[`PoolManager bytecode size 1`] = `23669`;
=======
  "gasUsed": 84579,
}
`;

exports[`PoolManager bytecode size 1`] = `23362`;
>>>>>>> 299e9df9
<|MERGE_RESOLUTION|>--- conflicted
+++ resolved
@@ -31,38 +31,22 @@
 exports[`PoolManager #swap gas cost 1`] = `
 Object {
   "calldataByteLength": 324,
-<<<<<<< HEAD
-  "gasUsed": 84528,
-=======
-  "gasUsed": 84550,
->>>>>>> 299e9df9
+  "gasUsed": 84532,
 }
 `;
 
 exports[`PoolManager #swap gas cost for swap against liquidity 1`] = `
 Object {
   "calldataByteLength": 324,
-<<<<<<< HEAD
-  "gasUsed": 224122,
-=======
-  "gasUsed": 224036,
->>>>>>> 299e9df9
+  "gasUsed": 224001,
 }
 `;
 
 exports[`PoolManager #swap gas cost with hooks 1`] = `
 Object {
   "calldataByteLength": 324,
-<<<<<<< HEAD
-  "gasUsed": 84556,
+  "gasUsed": 84561,
 }
 `;
 
-exports[`PoolManager bytecode size 1`] = `23669`;
-=======
-  "gasUsed": 84579,
-}
-`;
-
-exports[`PoolManager bytecode size 1`] = `23362`;
->>>>>>> 299e9df9
+exports[`PoolManager bytecode size 1`] = `23674`;