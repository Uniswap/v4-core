// Jest Snapshot v1, https://goo.gl/fbAQLP

<<<<<<< HEAD
exports[`PoolManager bytecode size 1`] = `28934`;
=======
exports[`PoolManager bytecode size 1`] = `28949`;
>>>>>>> d8c1ceed
<|MERGE_RESOLUTION|>--- conflicted
+++ resolved
@@ -1,7 +1,3 @@
 // Jest Snapshot v1, https://goo.gl/fbAQLP
 
-<<<<<<< HEAD
-exports[`PoolManager bytecode size 1`] = `28934`;
-=======
-exports[`PoolManager bytecode size 1`] = `28949`;
->>>>>>> d8c1ceed
+exports[`PoolManager bytecode size 1`] = `28933`;