--- conflicted
+++ resolved
@@ -3,11 +3,7 @@
 exports[`TWAMMMath #calculateExecutionUpdates outputs the correct results when gas 1`] = `
 Object {
   "calldataByteLength": 164,
-<<<<<<< HEAD
-  "gasUsed": 73439,
-=======
-  "gasUsed": 67954,
->>>>>>> c76e7b7b
+  "gasUsed": 73461,
 }
 `;
 
