--- conflicted
+++ resolved
@@ -3,11 +3,7 @@
 exports[`TWAMMMath #calculateExecutionUpdates outputs the correct results when gas 1`] = `
 Object {
   "calldataByteLength": 164,
-<<<<<<< HEAD
-  "gasUsed": 73795,
-=======
-  "gasUsed": 67932,
->>>>>>> daddc051
+  "gasUsed": 75452,
 }
 `;
 
