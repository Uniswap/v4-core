--- conflicted
+++ resolved
@@ -3,406 +3,258 @@
 exports[`PoolManager gas tests ERC20 tokens #initialize initialize pool with no hooks and no protocol fee 1`] = `
 Object {
   "calldataByteLength": 196,
-<<<<<<< HEAD
-  "gasUsed": 54643,
-=======
   "gasUsed": 54620,
->>>>>>> 571c7941
 }
 `;
 
 exports[`PoolManager gas tests ERC20 tokens #mint above current price add to position existing 1`] = `
 Object {
   "calldataByteLength": 260,
-<<<<<<< HEAD
-  "gasUsed": 124828,
-=======
   "gasUsed": 158193,
->>>>>>> 571c7941
 }
 `;
 
 exports[`PoolManager gas tests ERC20 tokens #mint above current price new position mint first in range 1`] = `
 Object {
   "calldataByteLength": 260,
-<<<<<<< HEAD
-  "gasUsed": 193713,
-=======
   "gasUsed": 217936,
->>>>>>> 571c7941
 }
 `;
 
 exports[`PoolManager gas tests ERC20 tokens #mint above current price second position in same range 1`] = `
 Object {
   "calldataByteLength": 260,
-<<<<<<< HEAD
-  "gasUsed": 124828,
-=======
   "gasUsed": 158193,
->>>>>>> 571c7941
 }
 `;
 
 exports[`PoolManager gas tests ERC20 tokens #mint around current price add to position existing 1`] = `
 Object {
   "calldataByteLength": 260,
-<<<<<<< HEAD
-  "gasUsed": 176868,
-=======
   "gasUsed": 209928,
->>>>>>> 571c7941
 }
 `;
 
 exports[`PoolManager gas tests ERC20 tokens #mint around current price new position mint first in range 1`] = `
 Object {
   "calldataByteLength": 260,
-<<<<<<< HEAD
-  "gasUsed": 301204,
-=======
   "gasUsed": 319544,
->>>>>>> 571c7941
 }
 `;
 
 exports[`PoolManager gas tests ERC20 tokens #mint around current price second position in same range 1`] = `
 Object {
   "calldataByteLength": 260,
-<<<<<<< HEAD
-  "gasUsed": 176868,
-=======
   "gasUsed": 209928,
->>>>>>> 571c7941
 }
 `;
 
 exports[`PoolManager gas tests ERC20 tokens #mint below current price add to position existing 1`] = `
 Object {
   "calldataByteLength": 260,
-<<<<<<< HEAD
-  "gasUsed": 125549,
-=======
   "gasUsed": 158914,
->>>>>>> 571c7941
 }
 `;
 
 exports[`PoolManager gas tests ERC20 tokens #mint below current price new position mint first in range 1`] = `
 Object {
   "calldataByteLength": 260,
-<<<<<<< HEAD
-  "gasUsed": 279498,
-=======
   "gasUsed": 286564,
->>>>>>> 571c7941
 }
 `;
 
 exports[`PoolManager gas tests ERC20 tokens #mint below current price second position in same range 1`] = `
 Object {
   "calldataByteLength": 260,
-<<<<<<< HEAD
-  "gasUsed": 125549,
-=======
   "gasUsed": 158914,
->>>>>>> 571c7941
 }
 `;
 
 exports[`PoolManager gas tests ERC20 tokens #swapExact0For1 first swap in block moves tick, no initialized crossings 1`] = `
 Object {
   "calldataByteLength": 324,
-<<<<<<< HEAD
-  "gasUsed": 159364,
-=======
   "gasUsed": 192286,
->>>>>>> 571c7941
 }
 `;
 
 exports[`PoolManager gas tests ERC20 tokens #swapExact0For1 first swap in block with no tick movement 1`] = `
 Object {
   "calldataByteLength": 324,
-<<<<<<< HEAD
-  "gasUsed": 153448,
-=======
   "gasUsed": 186516,
->>>>>>> 571c7941
 }
 `;
 
 exports[`PoolManager gas tests ERC20 tokens #swapExact0For1 first swap in block, large swap crossing a single initialized tick 1`] = `
 Object {
   "calldataByteLength": 324,
-<<<<<<< HEAD
-  "gasUsed": 180576,
-=======
   "gasUsed": 211110,
->>>>>>> 571c7941
 }
 `;
 
 exports[`PoolManager gas tests ERC20 tokens #swapExact0For1 first swap in block, large swap crossing several initialized ticks 1`] = `
 Object {
   "calldataByteLength": 324,
-<<<<<<< HEAD
-  "gasUsed": 222700,
-=======
   "gasUsed": 252792,
->>>>>>> 571c7941
 }
 `;
 
 exports[`PoolManager gas tests ERC20 tokens #swapExact0For1 first swap in block, large swap, no initialized crossings 1`] = `
 Object {
   "calldataByteLength": 324,
-<<<<<<< HEAD
-  "gasUsed": 171396,
-=======
   "gasUsed": 204023,
->>>>>>> 571c7941
 }
 `;
 
 exports[`PoolManager gas tests ERC20 tokens #swapExact0For1 second swap in block moves tick, no initialized crossings 1`] = `
 Object {
   "calldataByteLength": 324,
-<<<<<<< HEAD
-  "gasUsed": 159364,
-=======
   "gasUsed": 192286,
->>>>>>> 571c7941
 }
 `;
 
 exports[`PoolManager gas tests ERC20 tokens #swapExact0For1 second swap in block with no tick movement 1`] = `
 Object {
   "calldataByteLength": 324,
-<<<<<<< HEAD
-  "gasUsed": 153536,
-=======
   "gasUsed": 186605,
->>>>>>> 571c7941
 }
 `;
 
 exports[`PoolManager gas tests ERC20 tokens #swapExact0For1 second swap in block, large swap crossing a single initialized tick 1`] = `
 Object {
   "calldataByteLength": 324,
-<<<<<<< HEAD
-  "gasUsed": 172536,
-=======
   "gasUsed": 205457,
->>>>>>> 571c7941
 }
 `;
 
 exports[`PoolManager gas tests ERC20 tokens #swapExact0For1 second swap in block, large swap crossing several initialized ticks 1`] = `
 Object {
   "calldataByteLength": 324,
-<<<<<<< HEAD
-  "gasUsed": 214636,
-=======
   "gasUsed": 247115,
->>>>>>> 571c7941
 }
 `;
 
 exports[`PoolManager gas tests Native Tokens #mint above current price add to position existing 1`] = `
 Object {
   "calldataByteLength": 260,
-<<<<<<< HEAD
-  "gasUsed": 117762,
-=======
   "gasUsed": 151127,
->>>>>>> 571c7941
 }
 `;
 
 exports[`PoolManager gas tests Native Tokens #mint above current price new position mint first in range 1`] = `
 Object {
   "calldataByteLength": 260,
-<<<<<<< HEAD
-  "gasUsed": 184880,
-=======
   "gasUsed": 210869,
->>>>>>> 571c7941
 }
 `;
 
 exports[`PoolManager gas tests Native Tokens #mint above current price second position in same range 1`] = `
 Object {
   "calldataByteLength": 260,
-<<<<<<< HEAD
-  "gasUsed": 117762,
-=======
   "gasUsed": 151127,
->>>>>>> 571c7941
 }
 `;
 
 exports[`PoolManager gas tests Native Tokens #mint around current price add to position existing 1`] = `
 Object {
   "calldataByteLength": 260,
-<<<<<<< HEAD
-  "gasUsed": 169799,
-=======
   "gasUsed": 202860,
->>>>>>> 571c7941
 }
 `;
 
 exports[`PoolManager gas tests Native Tokens #mint around current price new position mint first in range 1`] = `
 Object {
   "calldataByteLength": 260,
-<<<<<<< HEAD
-  "gasUsed": 292368,
-=======
   "gasUsed": 312476,
->>>>>>> 571c7941
 }
 `;
 
 exports[`PoolManager gas tests Native Tokens #mint around current price second position in same range 1`] = `
 Object {
   "calldataByteLength": 260,
-<<<<<<< HEAD
-  "gasUsed": 169799,
-=======
   "gasUsed": 202860,
->>>>>>> 571c7941
 }
 `;
 
 exports[`PoolManager gas tests Native Tokens #mint below current price add to position existing 1`] = `
 Object {
   "calldataByteLength": 260,
-<<<<<<< HEAD
-  "gasUsed": 130901,
-=======
   "gasUsed": 164266,
->>>>>>> 571c7941
 }
 `;
 
 exports[`PoolManager gas tests Native Tokens #mint below current price new position mint first in range 1`] = `
 Object {
   "calldataByteLength": 260,
-<<<<<<< HEAD
-  "gasUsed": 286188,
-=======
   "gasUsed": 291916,
->>>>>>> 571c7941
 }
 `;
 
 exports[`PoolManager gas tests Native Tokens #mint below current price second position in same range 1`] = `
 Object {
   "calldataByteLength": 260,
-<<<<<<< HEAD
-  "gasUsed": 130901,
-=======
   "gasUsed": 164266,
->>>>>>> 571c7941
 }
 `;
 
 exports[`PoolManager gas tests Native Tokens #swapExact0For1 first swap in block moves tick, no initialized crossings 1`] = `
 Object {
   "calldataByteLength": 324,
-<<<<<<< HEAD
-  "gasUsed": 146720,
-=======
   "gasUsed": 179641,
->>>>>>> 571c7941
 }
 `;
 
 exports[`PoolManager gas tests Native Tokens #swapExact0For1 first swap in block with no tick movement 1`] = `
 Object {
   "calldataByteLength": 324,
-<<<<<<< HEAD
-  "gasUsed": 140803,
-=======
   "gasUsed": 173872,
->>>>>>> 571c7941
 }
 `;
 
 exports[`PoolManager gas tests Native Tokens #swapExact0For1 first swap in block, large swap crossing a single initialized tick 1`] = `
 Object {
   "calldataByteLength": 324,
-<<<<<<< HEAD
-  "gasUsed": 167931,
-=======
   "gasUsed": 198465,
->>>>>>> 571c7941
 }
 `;
 
 exports[`PoolManager gas tests Native Tokens #swapExact0For1 first swap in block, large swap crossing several initialized ticks 1`] = `
 Object {
   "calldataByteLength": 324,
-<<<<<<< HEAD
-  "gasUsed": 210056,
-=======
   "gasUsed": 240148,
->>>>>>> 571c7941
 }
 `;
 
 exports[`PoolManager gas tests Native Tokens #swapExact0For1 first swap in block, large swap, no initialized crossings 1`] = `
 Object {
   "calldataByteLength": 324,
-<<<<<<< HEAD
-  "gasUsed": 158751,
-=======
   "gasUsed": 191378,
->>>>>>> 571c7941
 }
 `;
 
 exports[`PoolManager gas tests Native Tokens #swapExact0For1 second swap in block moves tick, no initialized crossings 1`] = `
 Object {
   "calldataByteLength": 324,
-<<<<<<< HEAD
-  "gasUsed": 146720,
-=======
   "gasUsed": 179641,
->>>>>>> 571c7941
 }
 `;
 
 exports[`PoolManager gas tests Native Tokens #swapExact0For1 second swap in block with no tick movement 1`] = `
 Object {
   "calldataByteLength": 324,
-<<<<<<< HEAD
-  "gasUsed": 140892,
-=======
   "gasUsed": 173960,
->>>>>>> 571c7941
 }
 `;
 
 exports[`PoolManager gas tests Native Tokens #swapExact0For1 second swap in block, large swap crossing a single initialized tick 1`] = `
 Object {
   "calldataByteLength": 324,
-<<<<<<< HEAD
-  "gasUsed": 159891,
-=======
   "gasUsed": 192812,
->>>>>>> 571c7941
 }
 `;
 
 exports[`PoolManager gas tests Native Tokens #swapExact0For1 second swap in block, large swap crossing several initialized ticks 1`] = `
 Object {
   "calldataByteLength": 324,
-<<<<<<< HEAD
-  "gasUsed": 201991,
-=======
   "gasUsed": 234470,
->>>>>>> 571c7941
 }
 `;