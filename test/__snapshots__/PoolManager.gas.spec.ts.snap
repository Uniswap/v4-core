// Jest Snapshot v1, https://goo.gl/fbAQLP

<<<<<<< HEAD
exports[`PoolManager gas tests fee is off #increaseObservationCardinalityNext grow by 1 slot 1`] = `50900`;

exports[`PoolManager gas tests fee is off #increaseObservationCardinalityNext no op 1`] = `25831`;

exports[`PoolManager gas tests fee is off #mint above current price add to position after some time passes 1`] = `169063`;

exports[`PoolManager gas tests fee is off #mint above current price add to position existing 1`] = `169063`;

exports[`PoolManager gas tests fee is off #mint above current price new position mint first in range 1`] = `264037`;

exports[`PoolManager gas tests fee is off #mint above current price second position in same range 1`] = `182743`;

exports[`PoolManager gas tests fee is off #mint around current price add to position after some time passes 1`] = `242650`;

exports[`PoolManager gas tests fee is off #mint around current price add to position existing 1`] = `235356`;

exports[`PoolManager gas tests fee is off #mint around current price new position mint first in range 1`] = `387571`;

exports[`PoolManager gas tests fee is off #mint around current price second position in same range 1`] = `249036`;

exports[`PoolManager gas tests fee is off #mint below current price add to position after some time passes 1`] = `169743`;

exports[`PoolManager gas tests fee is off #mint below current price add to position existing 1`] = `169743`;

exports[`PoolManager gas tests fee is off #mint below current price new position mint first in range 1`] = `332362`;

exports[`PoolManager gas tests fee is off #mint below current price second position in same range 1`] = `183423`;
=======
exports[`PoolManager gas tests fee is off #increaseObservationCardinalityNext grow by 1 slot 1`] = `51203`;

exports[`PoolManager gas tests fee is off #increaseObservationCardinalityNext no op 1`] = `26134`;

exports[`PoolManager gas tests fee is off #mint above current price add to position after some time passes 1`] = `167318`;

exports[`PoolManager gas tests fee is off #mint above current price add to position existing 1`] = `167318`;

exports[`PoolManager gas tests fee is off #mint above current price new position mint first in range 1`] = `262292`;

exports[`PoolManager gas tests fee is off #mint above current price second position in same range 1`] = `167318`;

exports[`PoolManager gas tests fee is off #mint around current price add to position after some time passes 1`] = `240917`;

exports[`PoolManager gas tests fee is off #mint around current price add to position existing 1`] = `233621`;

exports[`PoolManager gas tests fee is off #mint around current price new position mint first in range 1`] = `385838`;

exports[`PoolManager gas tests fee is off #mint around current price second position in same range 1`] = `233621`;

exports[`PoolManager gas tests fee is off #mint below current price add to position after some time passes 1`] = `167995`;

exports[`PoolManager gas tests fee is off #mint below current price add to position existing 1`] = `167995`;

exports[`PoolManager gas tests fee is off #mint below current price new position mint first in range 1`] = `330177`;

exports[`PoolManager gas tests fee is off #mint below current price second position in same range 1`] = `167995`;
>>>>>>> d7f303a4

exports[`PoolManager gas tests fee is off #snapshotCumulativesInside tick above 1`] = `34520`;

exports[`PoolManager gas tests fee is off #snapshotCumulativesInside tick below 1`] = `34479`;

exports[`PoolManager gas tests fee is off #snapshotCumulativesInside tick inside 1`] = `39754`;

<<<<<<< HEAD
exports[`PoolManager gas tests fee is off #swapExact0For1 first swap in block moves tick, no initialized crossings 1`] = `218026`;

exports[`PoolManager gas tests fee is off #swapExact0For1 first swap in block with no tick movement 1`] = `205216`;

exports[`PoolManager gas tests fee is off #swapExact0For1 first swap in block, large swap crossing a single initialized tick 1`] = `242233`;

exports[`PoolManager gas tests fee is off #swapExact0For1 first swap in block, large swap crossing several initialized ticks 1`] = `297328`;

exports[`PoolManager gas tests fee is off #swapExact0For1 first swap in block, large swap, no initialized crossings 1`] = `230104`;

exports[`PoolManager gas tests fee is off #swapExact0For1 large swap crossing several initialized ticks after some time passes 1`] = `297328`;

exports[`PoolManager gas tests fee is off #swapExact0For1 large swap crossing several initialized ticks second time after some time passes 1`] = `297328`;

exports[`PoolManager gas tests fee is off #swapExact0For1 second swap in block moves tick, no initialized crossings 1`] = `218026`;

exports[`PoolManager gas tests fee is off #swapExact0For1 second swap in block with no tick movement 1`] = `205304`;

exports[`PoolManager gas tests fee is off #swapExact0For1 second swap in block, large swap crossing a single initialized tick 1`] = `231355`;

exports[`PoolManager gas tests fee is off #swapExact0For1 second swap in block, large swap crossing several initialized ticks 1`] = `286423`;

exports[`PoolManager gas tests fee is on #increaseObservationCardinalityNext grow by 1 slot 1`] = `50900`;

exports[`PoolManager gas tests fee is on #increaseObservationCardinalityNext no op 1`] = `25831`;

exports[`PoolManager gas tests fee is on #mint above current price add to position after some time passes 1`] = `169063`;

exports[`PoolManager gas tests fee is on #mint above current price add to position existing 1`] = `169063`;

exports[`PoolManager gas tests fee is on #mint above current price new position mint first in range 1`] = `264037`;

exports[`PoolManager gas tests fee is on #mint above current price second position in same range 1`] = `182743`;

exports[`PoolManager gas tests fee is on #mint around current price add to position after some time passes 1`] = `242650`;

exports[`PoolManager gas tests fee is on #mint around current price add to position existing 1`] = `235356`;

exports[`PoolManager gas tests fee is on #mint around current price new position mint first in range 1`] = `387571`;

exports[`PoolManager gas tests fee is on #mint around current price second position in same range 1`] = `249036`;

exports[`PoolManager gas tests fee is on #mint below current price add to position after some time passes 1`] = `169743`;

exports[`PoolManager gas tests fee is on #mint below current price add to position existing 1`] = `169743`;

exports[`PoolManager gas tests fee is on #mint below current price new position mint first in range 1`] = `332362`;

exports[`PoolManager gas tests fee is on #mint below current price second position in same range 1`] = `183423`;
=======
exports[`PoolManager gas tests fee is off #swapExact0For1 first swap in block moves tick, no initialized crossings 1`] = `216708`;

exports[`PoolManager gas tests fee is off #swapExact0For1 first swap in block with no tick movement 1`] = `203900`;

exports[`PoolManager gas tests fee is off #swapExact0For1 first swap in block, large swap crossing a single initialized tick 1`] = `240912`;

exports[`PoolManager gas tests fee is off #swapExact0For1 first swap in block, large swap crossing several initialized ticks 1`] = `295997`;

exports[`PoolManager gas tests fee is off #swapExact0For1 first swap in block, large swap, no initialized crossings 1`] = `228779`;

exports[`PoolManager gas tests fee is off #swapExact0For1 large swap crossing several initialized ticks after some time passes 1`] = `295997`;

exports[`PoolManager gas tests fee is off #swapExact0For1 large swap crossing several initialized ticks second time after some time passes 1`] = `295997`;

exports[`PoolManager gas tests fee is off #swapExact0For1 second swap in block moves tick, no initialized crossings 1`] = `216708`;

exports[`PoolManager gas tests fee is off #swapExact0For1 second swap in block with no tick movement 1`] = `203988`;

exports[`PoolManager gas tests fee is off #swapExact0For1 second swap in block, large swap crossing a single initialized tick 1`] = `230036`;

exports[`PoolManager gas tests fee is off #swapExact0For1 second swap in block, large swap crossing several initialized ticks 1`] = `285094`;

exports[`PoolManager gas tests fee is on #increaseObservationCardinalityNext grow by 1 slot 1`] = `51203`;

exports[`PoolManager gas tests fee is on #increaseObservationCardinalityNext no op 1`] = `26134`;

exports[`PoolManager gas tests fee is on #mint above current price add to position after some time passes 1`] = `167318`;

exports[`PoolManager gas tests fee is on #mint above current price add to position existing 1`] = `167318`;

exports[`PoolManager gas tests fee is on #mint above current price new position mint first in range 1`] = `262292`;

exports[`PoolManager gas tests fee is on #mint above current price second position in same range 1`] = `167318`;

exports[`PoolManager gas tests fee is on #mint around current price add to position after some time passes 1`] = `240917`;

exports[`PoolManager gas tests fee is on #mint around current price add to position existing 1`] = `233621`;

exports[`PoolManager gas tests fee is on #mint around current price new position mint first in range 1`] = `385838`;

exports[`PoolManager gas tests fee is on #mint around current price second position in same range 1`] = `233621`;

exports[`PoolManager gas tests fee is on #mint below current price add to position after some time passes 1`] = `167995`;

exports[`PoolManager gas tests fee is on #mint below current price add to position existing 1`] = `167995`;

exports[`PoolManager gas tests fee is on #mint below current price new position mint first in range 1`] = `330177`;

exports[`PoolManager gas tests fee is on #mint below current price second position in same range 1`] = `167995`;
>>>>>>> d7f303a4

exports[`PoolManager gas tests fee is on #snapshotCumulativesInside tick above 1`] = `34520`;

exports[`PoolManager gas tests fee is on #snapshotCumulativesInside tick below 1`] = `34479`;

exports[`PoolManager gas tests fee is on #snapshotCumulativesInside tick inside 1`] = `39754`;

<<<<<<< HEAD
exports[`PoolManager gas tests fee is on #swapExact0For1 first swap in block moves tick, no initialized crossings 1`] = `222331`;

exports[`PoolManager gas tests fee is on #swapExact0For1 first swap in block with no tick movement 1`] = `209403`;

exports[`PoolManager gas tests fee is on #swapExact0For1 first swap in block, large swap crossing a single initialized tick 1`] = `246656`;

exports[`PoolManager gas tests fee is on #swapExact0For1 first swap in block, large swap crossing several initialized ticks 1`] = `302103`;

exports[`PoolManager gas tests fee is on #swapExact0For1 first swap in block, large swap, no initialized crossings 1`] = `234644`;

exports[`PoolManager gas tests fee is on #swapExact0For1 large swap crossing several initialized ticks after some time passes 1`] = `302103`;

exports[`PoolManager gas tests fee is on #swapExact0For1 large swap crossing several initialized ticks second time after some time passes 1`] = `302103`;

exports[`PoolManager gas tests fee is on #swapExact0For1 second swap in block moves tick, no initialized crossings 1`] = `222331`;

exports[`PoolManager gas tests fee is on #swapExact0For1 second swap in block with no tick movement 1`] = `209492`;

exports[`PoolManager gas tests fee is on #swapExact0For1 second swap in block, large swap crossing a single initialized tick 1`] = `235660`;

exports[`PoolManager gas tests fee is on #swapExact0For1 second swap in block, large swap crossing several initialized ticks 1`] = `291080`;
=======
exports[`PoolManager gas tests fee is on #swapExact0For1 first swap in block moves tick, no initialized crossings 1`] = `221012`;

exports[`PoolManager gas tests fee is on #swapExact0For1 first swap in block with no tick movement 1`] = `208087`;

exports[`PoolManager gas tests fee is on #swapExact0For1 first swap in block, large swap crossing a single initialized tick 1`] = `245335`;

exports[`PoolManager gas tests fee is on #swapExact0For1 first swap in block, large swap crossing several initialized ticks 1`] = `300772`;

exports[`PoolManager gas tests fee is on #swapExact0For1 first swap in block, large swap, no initialized crossings 1`] = `233319`;

exports[`PoolManager gas tests fee is on #swapExact0For1 large swap crossing several initialized ticks after some time passes 1`] = `300772`;

exports[`PoolManager gas tests fee is on #swapExact0For1 large swap crossing several initialized ticks second time after some time passes 1`] = `300772`;

exports[`PoolManager gas tests fee is on #swapExact0For1 second swap in block moves tick, no initialized crossings 1`] = `221012`;

exports[`PoolManager gas tests fee is on #swapExact0For1 second swap in block with no tick movement 1`] = `208176`;

exports[`PoolManager gas tests fee is on #swapExact0For1 second swap in block, large swap crossing a single initialized tick 1`] = `234340`;

exports[`PoolManager gas tests fee is on #swapExact0For1 second swap in block, large swap crossing several initialized ticks 1`] = `289752`;
>>>>>>> d7f303a4
<|MERGE_RESOLUTION|>--- conflicted
+++ resolved
@@ -1,37 +1,8 @@
 // Jest Snapshot v1, https://goo.gl/fbAQLP
 
-<<<<<<< HEAD
-exports[`PoolManager gas tests fee is off #increaseObservationCardinalityNext grow by 1 slot 1`] = `50900`;
+exports[`PoolManager gas tests fee is off #increaseObservationCardinalityNext grow by 1 slot 1`] = `51197`;
 
-exports[`PoolManager gas tests fee is off #increaseObservationCardinalityNext no op 1`] = `25831`;
-
-exports[`PoolManager gas tests fee is off #mint above current price add to position after some time passes 1`] = `169063`;
-
-exports[`PoolManager gas tests fee is off #mint above current price add to position existing 1`] = `169063`;
-
-exports[`PoolManager gas tests fee is off #mint above current price new position mint first in range 1`] = `264037`;
-
-exports[`PoolManager gas tests fee is off #mint above current price second position in same range 1`] = `182743`;
-
-exports[`PoolManager gas tests fee is off #mint around current price add to position after some time passes 1`] = `242650`;
-
-exports[`PoolManager gas tests fee is off #mint around current price add to position existing 1`] = `235356`;
-
-exports[`PoolManager gas tests fee is off #mint around current price new position mint first in range 1`] = `387571`;
-
-exports[`PoolManager gas tests fee is off #mint around current price second position in same range 1`] = `249036`;
-
-exports[`PoolManager gas tests fee is off #mint below current price add to position after some time passes 1`] = `169743`;
-
-exports[`PoolManager gas tests fee is off #mint below current price add to position existing 1`] = `169743`;
-
-exports[`PoolManager gas tests fee is off #mint below current price new position mint first in range 1`] = `332362`;
-
-exports[`PoolManager gas tests fee is off #mint below current price second position in same range 1`] = `183423`;
-=======
-exports[`PoolManager gas tests fee is off #increaseObservationCardinalityNext grow by 1 slot 1`] = `51203`;
-
-exports[`PoolManager gas tests fee is off #increaseObservationCardinalityNext no op 1`] = `26134`;
+exports[`PoolManager gas tests fee is off #increaseObservationCardinalityNext no op 1`] = `26128`;
 
 exports[`PoolManager gas tests fee is off #mint above current price add to position after some time passes 1`] = `167318`;
 
@@ -41,13 +12,13 @@
 
 exports[`PoolManager gas tests fee is off #mint above current price second position in same range 1`] = `167318`;
 
-exports[`PoolManager gas tests fee is off #mint around current price add to position after some time passes 1`] = `240917`;
+exports[`PoolManager gas tests fee is off #mint around current price add to position after some time passes 1`] = `240920`;
 
-exports[`PoolManager gas tests fee is off #mint around current price add to position existing 1`] = `233621`;
+exports[`PoolManager gas tests fee is off #mint around current price add to position existing 1`] = `233624`;
 
-exports[`PoolManager gas tests fee is off #mint around current price new position mint first in range 1`] = `385838`;
+exports[`PoolManager gas tests fee is off #mint around current price new position mint first in range 1`] = `385840`;
 
-exports[`PoolManager gas tests fee is off #mint around current price second position in same range 1`] = `233621`;
+exports[`PoolManager gas tests fee is off #mint around current price second position in same range 1`] = `233624`;
 
 exports[`PoolManager gas tests fee is off #mint below current price add to position after some time passes 1`] = `167995`;
 
@@ -56,7 +27,6 @@
 exports[`PoolManager gas tests fee is off #mint below current price new position mint first in range 1`] = `330177`;
 
 exports[`PoolManager gas tests fee is off #mint below current price second position in same range 1`] = `167995`;
->>>>>>> d7f303a4
 
 exports[`PoolManager gas tests fee is off #snapshotCumulativesInside tick above 1`] = `34520`;
 
@@ -64,82 +34,31 @@
 
 exports[`PoolManager gas tests fee is off #snapshotCumulativesInside tick inside 1`] = `39754`;
 
-<<<<<<< HEAD
-exports[`PoolManager gas tests fee is off #swapExact0For1 first swap in block moves tick, no initialized crossings 1`] = `218026`;
+exports[`PoolManager gas tests fee is off #swapExact0For1 first swap in block moves tick, no initialized crossings 1`] = `216715`;
 
-exports[`PoolManager gas tests fee is off #swapExact0For1 first swap in block with no tick movement 1`] = `205216`;
+exports[`PoolManager gas tests fee is off #swapExact0For1 first swap in block with no tick movement 1`] = `203907`;
 
-exports[`PoolManager gas tests fee is off #swapExact0For1 first swap in block, large swap crossing a single initialized tick 1`] = `242233`;
+exports[`PoolManager gas tests fee is off #swapExact0For1 first swap in block, large swap crossing a single initialized tick 1`] = `240920`;
 
-exports[`PoolManager gas tests fee is off #swapExact0For1 first swap in block, large swap crossing several initialized ticks 1`] = `297328`;
+exports[`PoolManager gas tests fee is off #swapExact0For1 first swap in block, large swap crossing several initialized ticks 1`] = `296004`;
 
-exports[`PoolManager gas tests fee is off #swapExact0For1 first swap in block, large swap, no initialized crossings 1`] = `230104`;
+exports[`PoolManager gas tests fee is off #swapExact0For1 first swap in block, large swap, no initialized crossings 1`] = `228786`;
 
-exports[`PoolManager gas tests fee is off #swapExact0For1 large swap crossing several initialized ticks after some time passes 1`] = `297328`;
+exports[`PoolManager gas tests fee is off #swapExact0For1 large swap crossing several initialized ticks after some time passes 1`] = `296004`;
 
-exports[`PoolManager gas tests fee is off #swapExact0For1 large swap crossing several initialized ticks second time after some time passes 1`] = `297328`;
+exports[`PoolManager gas tests fee is off #swapExact0For1 large swap crossing several initialized ticks second time after some time passes 1`] = `296004`;
 
-exports[`PoolManager gas tests fee is off #swapExact0For1 second swap in block moves tick, no initialized crossings 1`] = `218026`;
+exports[`PoolManager gas tests fee is off #swapExact0For1 second swap in block moves tick, no initialized crossings 1`] = `216715`;
 
-exports[`PoolManager gas tests fee is off #swapExact0For1 second swap in block with no tick movement 1`] = `205304`;
+exports[`PoolManager gas tests fee is off #swapExact0For1 second swap in block with no tick movement 1`] = `203996`;
 
-exports[`PoolManager gas tests fee is off #swapExact0For1 second swap in block, large swap crossing a single initialized tick 1`] = `231355`;
+exports[`PoolManager gas tests fee is off #swapExact0For1 second swap in block, large swap crossing a single initialized tick 1`] = `230043`;
 
-exports[`PoolManager gas tests fee is off #swapExact0For1 second swap in block, large swap crossing several initialized ticks 1`] = `286423`;
+exports[`PoolManager gas tests fee is off #swapExact0For1 second swap in block, large swap crossing several initialized ticks 1`] = `285101`;
 
-exports[`PoolManager gas tests fee is on #increaseObservationCardinalityNext grow by 1 slot 1`] = `50900`;
+exports[`PoolManager gas tests fee is on #increaseObservationCardinalityNext grow by 1 slot 1`] = `51197`;
 
-exports[`PoolManager gas tests fee is on #increaseObservationCardinalityNext no op 1`] = `25831`;
-
-exports[`PoolManager gas tests fee is on #mint above current price add to position after some time passes 1`] = `169063`;
-
-exports[`PoolManager gas tests fee is on #mint above current price add to position existing 1`] = `169063`;
-
-exports[`PoolManager gas tests fee is on #mint above current price new position mint first in range 1`] = `264037`;
-
-exports[`PoolManager gas tests fee is on #mint above current price second position in same range 1`] = `182743`;
-
-exports[`PoolManager gas tests fee is on #mint around current price add to position after some time passes 1`] = `242650`;
-
-exports[`PoolManager gas tests fee is on #mint around current price add to position existing 1`] = `235356`;
-
-exports[`PoolManager gas tests fee is on #mint around current price new position mint first in range 1`] = `387571`;
-
-exports[`PoolManager gas tests fee is on #mint around current price second position in same range 1`] = `249036`;
-
-exports[`PoolManager gas tests fee is on #mint below current price add to position after some time passes 1`] = `169743`;
-
-exports[`PoolManager gas tests fee is on #mint below current price add to position existing 1`] = `169743`;
-
-exports[`PoolManager gas tests fee is on #mint below current price new position mint first in range 1`] = `332362`;
-
-exports[`PoolManager gas tests fee is on #mint below current price second position in same range 1`] = `183423`;
-=======
-exports[`PoolManager gas tests fee is off #swapExact0For1 first swap in block moves tick, no initialized crossings 1`] = `216708`;
-
-exports[`PoolManager gas tests fee is off #swapExact0For1 first swap in block with no tick movement 1`] = `203900`;
-
-exports[`PoolManager gas tests fee is off #swapExact0For1 first swap in block, large swap crossing a single initialized tick 1`] = `240912`;
-
-exports[`PoolManager gas tests fee is off #swapExact0For1 first swap in block, large swap crossing several initialized ticks 1`] = `295997`;
-
-exports[`PoolManager gas tests fee is off #swapExact0For1 first swap in block, large swap, no initialized crossings 1`] = `228779`;
-
-exports[`PoolManager gas tests fee is off #swapExact0For1 large swap crossing several initialized ticks after some time passes 1`] = `295997`;
-
-exports[`PoolManager gas tests fee is off #swapExact0For1 large swap crossing several initialized ticks second time after some time passes 1`] = `295997`;
-
-exports[`PoolManager gas tests fee is off #swapExact0For1 second swap in block moves tick, no initialized crossings 1`] = `216708`;
-
-exports[`PoolManager gas tests fee is off #swapExact0For1 second swap in block with no tick movement 1`] = `203988`;
-
-exports[`PoolManager gas tests fee is off #swapExact0For1 second swap in block, large swap crossing a single initialized tick 1`] = `230036`;
-
-exports[`PoolManager gas tests fee is off #swapExact0For1 second swap in block, large swap crossing several initialized ticks 1`] = `285094`;
-
-exports[`PoolManager gas tests fee is on #increaseObservationCardinalityNext grow by 1 slot 1`] = `51203`;
-
-exports[`PoolManager gas tests fee is on #increaseObservationCardinalityNext no op 1`] = `26134`;
+exports[`PoolManager gas tests fee is on #increaseObservationCardinalityNext no op 1`] = `26128`;
 
 exports[`PoolManager gas tests fee is on #mint above current price add to position after some time passes 1`] = `167318`;
 
@@ -149,13 +68,13 @@
 
 exports[`PoolManager gas tests fee is on #mint above current price second position in same range 1`] = `167318`;
 
-exports[`PoolManager gas tests fee is on #mint around current price add to position after some time passes 1`] = `240917`;
+exports[`PoolManager gas tests fee is on #mint around current price add to position after some time passes 1`] = `240920`;
 
-exports[`PoolManager gas tests fee is on #mint around current price add to position existing 1`] = `233621`;
+exports[`PoolManager gas tests fee is on #mint around current price add to position existing 1`] = `233624`;
 
-exports[`PoolManager gas tests fee is on #mint around current price new position mint first in range 1`] = `385838`;
+exports[`PoolManager gas tests fee is on #mint around current price new position mint first in range 1`] = `385840`;
 
-exports[`PoolManager gas tests fee is on #mint around current price second position in same range 1`] = `233621`;
+exports[`PoolManager gas tests fee is on #mint around current price second position in same range 1`] = `233624`;
 
 exports[`PoolManager gas tests fee is on #mint below current price add to position after some time passes 1`] = `167995`;
 
@@ -164,7 +83,6 @@
 exports[`PoolManager gas tests fee is on #mint below current price new position mint first in range 1`] = `330177`;
 
 exports[`PoolManager gas tests fee is on #mint below current price second position in same range 1`] = `167995`;
->>>>>>> d7f303a4
 
 exports[`PoolManager gas tests fee is on #snapshotCumulativesInside tick above 1`] = `34520`;
 
@@ -172,48 +90,24 @@
 
 exports[`PoolManager gas tests fee is on #snapshotCumulativesInside tick inside 1`] = `39754`;
 
-<<<<<<< HEAD
-exports[`PoolManager gas tests fee is on #swapExact0For1 first swap in block moves tick, no initialized crossings 1`] = `222331`;
+exports[`PoolManager gas tests fee is on #swapExact0For1 first swap in block moves tick, no initialized crossings 1`] = `221020`;
 
-exports[`PoolManager gas tests fee is on #swapExact0For1 first swap in block with no tick movement 1`] = `209403`;
+exports[`PoolManager gas tests fee is on #swapExact0For1 first swap in block with no tick movement 1`] = `208094`;
 
-exports[`PoolManager gas tests fee is on #swapExact0For1 first swap in block, large swap crossing a single initialized tick 1`] = `246656`;
+exports[`PoolManager gas tests fee is on #swapExact0For1 first swap in block, large swap crossing a single initialized tick 1`] = `245342`;
 
-exports[`PoolManager gas tests fee is on #swapExact0For1 first swap in block, large swap crossing several initialized ticks 1`] = `302103`;
+exports[`PoolManager gas tests fee is on #swapExact0For1 first swap in block, large swap crossing several initialized ticks 1`] = `300780`;
 
-exports[`PoolManager gas tests fee is on #swapExact0For1 first swap in block, large swap, no initialized crossings 1`] = `234644`;
+exports[`PoolManager gas tests fee is on #swapExact0For1 first swap in block, large swap, no initialized crossings 1`] = `233326`;
 
-exports[`PoolManager gas tests fee is on #swapExact0For1 large swap crossing several initialized ticks after some time passes 1`] = `302103`;
+exports[`PoolManager gas tests fee is on #swapExact0For1 large swap crossing several initialized ticks after some time passes 1`] = `300780`;
 
-exports[`PoolManager gas tests fee is on #swapExact0For1 large swap crossing several initialized ticks second time after some time passes 1`] = `302103`;
+exports[`PoolManager gas tests fee is on #swapExact0For1 large swap crossing several initialized ticks second time after some time passes 1`] = `300780`;
 
-exports[`PoolManager gas tests fee is on #swapExact0For1 second swap in block moves tick, no initialized crossings 1`] = `222331`;
+exports[`PoolManager gas tests fee is on #swapExact0For1 second swap in block moves tick, no initialized crossings 1`] = `221020`;
 
-exports[`PoolManager gas tests fee is on #swapExact0For1 second swap in block with no tick movement 1`] = `209492`;
+exports[`PoolManager gas tests fee is on #swapExact0For1 second swap in block with no tick movement 1`] = `208183`;
 
-exports[`PoolManager gas tests fee is on #swapExact0For1 second swap in block, large swap crossing a single initialized tick 1`] = `235660`;
+exports[`PoolManager gas tests fee is on #swapExact0For1 second swap in block, large swap crossing a single initialized tick 1`] = `234348`;
 
-exports[`PoolManager gas tests fee is on #swapExact0For1 second swap in block, large swap crossing several initialized ticks 1`] = `291080`;
-=======
-exports[`PoolManager gas tests fee is on #swapExact0For1 first swap in block moves tick, no initialized crossings 1`] = `221012`;
-
-exports[`PoolManager gas tests fee is on #swapExact0For1 first swap in block with no tick movement 1`] = `208087`;
-
-exports[`PoolManager gas tests fee is on #swapExact0For1 first swap in block, large swap crossing a single initialized tick 1`] = `245335`;
-
-exports[`PoolManager gas tests fee is on #swapExact0For1 first swap in block, large swap crossing several initialized ticks 1`] = `300772`;
-
-exports[`PoolManager gas tests fee is on #swapExact0For1 first swap in block, large swap, no initialized crossings 1`] = `233319`;
-
-exports[`PoolManager gas tests fee is on #swapExact0For1 large swap crossing several initialized ticks after some time passes 1`] = `300772`;
-
-exports[`PoolManager gas tests fee is on #swapExact0For1 large swap crossing several initialized ticks second time after some time passes 1`] = `300772`;
-
-exports[`PoolManager gas tests fee is on #swapExact0For1 second swap in block moves tick, no initialized crossings 1`] = `221012`;
-
-exports[`PoolManager gas tests fee is on #swapExact0For1 second swap in block with no tick movement 1`] = `208176`;
-
-exports[`PoolManager gas tests fee is on #swapExact0For1 second swap in block, large swap crossing a single initialized tick 1`] = `234340`;
-
-exports[`PoolManager gas tests fee is on #swapExact0For1 second swap in block, large swap crossing several initialized ticks 1`] = `289752`;
->>>>>>> d7f303a4
+exports[`PoolManager gas tests fee is on #swapExact0For1 second swap in block, large swap crossing several initialized ticks 1`] = `289759`;