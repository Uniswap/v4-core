// Jest Snapshot v1, https://goo.gl/fbAQLP

exports[`PoolManager gas tests ERC20 tokens #initialize initialize pool with no hooks and no protocol fee 1`] = `
Object {
  "calldataByteLength": 196,
<<<<<<< HEAD
  "gasUsed": 54605,
=======
  "gasUsed": 54647,
>>>>>>> 0a06a5c7
}
`;

exports[`PoolManager gas tests ERC20 tokens #mint above current price add to position existing 1`] = `
Object {
  "calldataByteLength": 260,
<<<<<<< HEAD
  "gasUsed": 158044,
=======
  "gasUsed": 124872,
>>>>>>> 0a06a5c7
}
`;

exports[`PoolManager gas tests ERC20 tokens #mint above current price new position mint first in range 1`] = `
Object {
  "calldataByteLength": 260,
<<<<<<< HEAD
  "gasUsed": 217783,
=======
  "gasUsed": 193763,
>>>>>>> 0a06a5c7
}
`;

exports[`PoolManager gas tests ERC20 tokens #mint above current price second position in same range 1`] = `
Object {
  "calldataByteLength": 260,
<<<<<<< HEAD
  "gasUsed": 158044,
=======
  "gasUsed": 124872,
>>>>>>> 0a06a5c7
}
`;

exports[`PoolManager gas tests ERC20 tokens #mint around current price add to position existing 1`] = `
Object {
  "calldataByteLength": 260,
<<<<<<< HEAD
  "gasUsed": 209731,
=======
  "gasUsed": 177072,
>>>>>>> 0a06a5c7
}
`;

exports[`PoolManager gas tests ERC20 tokens #mint around current price new position mint first in range 1`] = `
Object {
  "calldataByteLength": 260,
<<<<<<< HEAD
  "gasUsed": 319344,
=======
  "gasUsed": 301455,
>>>>>>> 0a06a5c7
}
`;

exports[`PoolManager gas tests ERC20 tokens #mint around current price second position in same range 1`] = `
Object {
  "calldataByteLength": 260,
<<<<<<< HEAD
  "gasUsed": 209731,
=======
  "gasUsed": 177072,
>>>>>>> 0a06a5c7
}
`;

exports[`PoolManager gas tests ERC20 tokens #mint below current price add to position existing 1`] = `
Object {
  "calldataByteLength": 260,
<<<<<<< HEAD
  "gasUsed": 158764,
=======
  "gasUsed": 125592,
>>>>>>> 0a06a5c7
}
`;

exports[`PoolManager gas tests ERC20 tokens #mint below current price new position mint first in range 1`] = `
Object {
  "calldataByteLength": 260,
<<<<<<< HEAD
  "gasUsed": 286411,
=======
  "gasUsed": 279548,
>>>>>>> 0a06a5c7
}
`;

exports[`PoolManager gas tests ERC20 tokens #mint below current price second position in same range 1`] = `
Object {
  "calldataByteLength": 260,
<<<<<<< HEAD
  "gasUsed": 158764,
=======
  "gasUsed": 125592,
>>>>>>> 0a06a5c7
}
`;

exports[`PoolManager gas tests ERC20 tokens #swapExact0For1 first swap in block moves tick, no initialized crossings 1`] = `
Object {
  "calldataByteLength": 324,
<<<<<<< HEAD
  "gasUsed": 192012,
=======
  "gasUsed": 159378,
>>>>>>> 0a06a5c7
}
`;

exports[`PoolManager gas tests ERC20 tokens #swapExact0For1 first swap in block with no tick movement 1`] = `
Object {
  "calldataByteLength": 324,
<<<<<<< HEAD
  "gasUsed": 186308,
=======
  "gasUsed": 153673,
>>>>>>> 0a06a5c7
}
`;

exports[`PoolManager gas tests ERC20 tokens #swapExact0For1 first swap in block, large swap crossing a single initialized tick 1`] = `
Object {
  "calldataByteLength": 324,
<<<<<<< HEAD
  "gasUsed": 210765,
=======
  "gasUsed": 180371,
>>>>>>> 0a06a5c7
}
`;

exports[`PoolManager gas tests ERC20 tokens #swapExact0For1 first swap in block, large swap crossing several initialized ticks 1`] = `
Object {
  "calldataByteLength": 324,
<<<<<<< HEAD
  "gasUsed": 252233,
=======
  "gasUsed": 221839,
>>>>>>> 0a06a5c7
}
`;

exports[`PoolManager gas tests ERC20 tokens #swapExact0For1 first swap in block, large swap, no initialized crossings 1`] = `
Object {
  "calldataByteLength": 324,
<<<<<<< HEAD
  "gasUsed": 203616,
=======
  "gasUsed": 170981,
>>>>>>> 0a06a5c7
}
`;

exports[`PoolManager gas tests ERC20 tokens #swapExact0For1 second swap in block moves tick, no initialized crossings 1`] = `
Object {
  "calldataByteLength": 324,
<<<<<<< HEAD
  "gasUsed": 192012,
=======
  "gasUsed": 159378,
>>>>>>> 0a06a5c7
}
`;

exports[`PoolManager gas tests ERC20 tokens #swapExact0For1 second swap in block with no tick movement 1`] = `
Object {
  "calldataByteLength": 324,
<<<<<<< HEAD
  "gasUsed": 186396,
=======
  "gasUsed": 153761,
>>>>>>> 0a06a5c7
}
`;

exports[`PoolManager gas tests ERC20 tokens #swapExact0For1 second swap in block, large swap crossing a single initialized tick 1`] = `
Object {
  "calldataByteLength": 324,
<<<<<<< HEAD
  "gasUsed": 205177,
=======
  "gasUsed": 172543,
>>>>>>> 0a06a5c7
}
`;

exports[`PoolManager gas tests ERC20 tokens #swapExact0For1 second swap in block, large swap crossing several initialized ticks 1`] = `
Object {
  "calldataByteLength": 324,
<<<<<<< HEAD
  "gasUsed": 246620,
=======
  "gasUsed": 213986,
>>>>>>> 0a06a5c7
}
`;

exports[`PoolManager gas tests Native Tokens #mint above current price add to position existing 1`] = `
Object {
  "calldataByteLength": 260,
<<<<<<< HEAD
  "gasUsed": 150987,
=======
  "gasUsed": 117815,
>>>>>>> 0a06a5c7
}
`;

exports[`PoolManager gas tests Native Tokens #mint above current price new position mint first in range 1`] = `
Object {
  "calldataByteLength": 260,
<<<<<<< HEAD
  "gasUsed": 210726,
=======
  "gasUsed": 184942,
>>>>>>> 0a06a5c7
}
`;

exports[`PoolManager gas tests Native Tokens #mint above current price second position in same range 1`] = `
Object {
  "calldataByteLength": 260,
<<<<<<< HEAD
  "gasUsed": 150987,
=======
  "gasUsed": 117815,
>>>>>>> 0a06a5c7
}
`;

exports[`PoolManager gas tests Native Tokens #mint around current price add to position existing 1`] = `
Object {
  "calldataByteLength": 260,
<<<<<<< HEAD
  "gasUsed": 202672,
=======
  "gasUsed": 170012,
>>>>>>> 0a06a5c7
}
`;

exports[`PoolManager gas tests Native Tokens #mint around current price new position mint first in range 1`] = `
Object {
  "calldataByteLength": 260,
<<<<<<< HEAD
  "gasUsed": 312284,
=======
  "gasUsed": 292631,
>>>>>>> 0a06a5c7
}
`;

exports[`PoolManager gas tests Native Tokens #mint around current price second position in same range 1`] = `
Object {
  "calldataByteLength": 260,
<<<<<<< HEAD
  "gasUsed": 202672,
=======
  "gasUsed": 170012,
>>>>>>> 0a06a5c7
}
`;

exports[`PoolManager gas tests Native Tokens #mint below current price add to position existing 1`] = `
Object {
  "calldataByteLength": 260,
<<<<<<< HEAD
  "gasUsed": 164113,
=======
  "gasUsed": 130941,
>>>>>>> 0a06a5c7
}
`;

exports[`PoolManager gas tests Native Tokens #mint below current price new position mint first in range 1`] = `
Object {
  "calldataByteLength": 260,
<<<<<<< HEAD
  "gasUsed": 291760,
=======
  "gasUsed": 286234,
>>>>>>> 0a06a5c7
}
`;

exports[`PoolManager gas tests Native Tokens #mint below current price second position in same range 1`] = `
Object {
  "calldataByteLength": 260,
<<<<<<< HEAD
  "gasUsed": 164113,
=======
  "gasUsed": 130941,
>>>>>>> 0a06a5c7
}
`;

exports[`PoolManager gas tests Native Tokens #swapExact0For1 first swap in block moves tick, no initialized crossings 1`] = `
Object {
  "calldataByteLength": 324,
<<<<<<< HEAD
  "gasUsed": 179380,
=======
  "gasUsed": 146745,
>>>>>>> 0a06a5c7
}
`;

exports[`PoolManager gas tests Native Tokens #swapExact0For1 first swap in block with no tick movement 1`] = `
Object {
  "calldataByteLength": 324,
<<<<<<< HEAD
  "gasUsed": 173675,
=======
  "gasUsed": 141040,
>>>>>>> 0a06a5c7
}
`;

exports[`PoolManager gas tests Native Tokens #swapExact0For1 first swap in block, large swap crossing a single initialized tick 1`] = `
Object {
  "calldataByteLength": 324,
<<<<<<< HEAD
  "gasUsed": 198132,
=======
  "gasUsed": 167738,
>>>>>>> 0a06a5c7
}
`;

exports[`PoolManager gas tests Native Tokens #swapExact0For1 first swap in block, large swap crossing several initialized ticks 1`] = `
Object {
  "calldataByteLength": 324,
<<<<<<< HEAD
  "gasUsed": 239600,
=======
  "gasUsed": 209206,
>>>>>>> 0a06a5c7
}
`;

exports[`PoolManager gas tests Native Tokens #swapExact0For1 first swap in block, large swap, no initialized crossings 1`] = `
Object {
  "calldataByteLength": 324,
<<<<<<< HEAD
  "gasUsed": 190983,
=======
  "gasUsed": 158348,
>>>>>>> 0a06a5c7
}
`;

exports[`PoolManager gas tests Native Tokens #swapExact0For1 second swap in block moves tick, no initialized crossings 1`] = `
Object {
  "calldataByteLength": 324,
<<<<<<< HEAD
  "gasUsed": 179380,
=======
  "gasUsed": 146745,
>>>>>>> 0a06a5c7
}
`;

exports[`PoolManager gas tests Native Tokens #swapExact0For1 second swap in block with no tick movement 1`] = `
Object {
  "calldataByteLength": 324,
<<<<<<< HEAD
  "gasUsed": 173763,
=======
  "gasUsed": 141128,
>>>>>>> 0a06a5c7
}
`;

exports[`PoolManager gas tests Native Tokens #swapExact0For1 second swap in block, large swap crossing a single initialized tick 1`] = `
Object {
  "calldataByteLength": 324,
<<<<<<< HEAD
  "gasUsed": 192544,
=======
  "gasUsed": 159910,
>>>>>>> 0a06a5c7
}
`;

exports[`PoolManager gas tests Native Tokens #swapExact0For1 second swap in block, large swap crossing several initialized ticks 1`] = `
Object {
  "calldataByteLength": 324,
<<<<<<< HEAD
  "gasUsed": 233988,
=======
  "gasUsed": 201353,
>>>>>>> 0a06a5c7
}
`;<|MERGE_RESOLUTION|>--- conflicted
+++ resolved
@@ -3,406 +3,258 @@
 exports[`PoolManager gas tests ERC20 tokens #initialize initialize pool with no hooks and no protocol fee 1`] = `
 Object {
   "calldataByteLength": 196,
-<<<<<<< HEAD
-  "gasUsed": 54605,
-=======
   "gasUsed": 54647,
->>>>>>> 0a06a5c7
 }
 `;
 
 exports[`PoolManager gas tests ERC20 tokens #mint above current price add to position existing 1`] = `
 Object {
   "calldataByteLength": 260,
-<<<<<<< HEAD
-  "gasUsed": 158044,
-=======
   "gasUsed": 124872,
->>>>>>> 0a06a5c7
 }
 `;
 
 exports[`PoolManager gas tests ERC20 tokens #mint above current price new position mint first in range 1`] = `
 Object {
   "calldataByteLength": 260,
-<<<<<<< HEAD
-  "gasUsed": 217783,
-=======
   "gasUsed": 193763,
->>>>>>> 0a06a5c7
 }
 `;
 
 exports[`PoolManager gas tests ERC20 tokens #mint above current price second position in same range 1`] = `
 Object {
   "calldataByteLength": 260,
-<<<<<<< HEAD
-  "gasUsed": 158044,
-=======
   "gasUsed": 124872,
->>>>>>> 0a06a5c7
 }
 `;
 
 exports[`PoolManager gas tests ERC20 tokens #mint around current price add to position existing 1`] = `
 Object {
   "calldataByteLength": 260,
-<<<<<<< HEAD
-  "gasUsed": 209731,
-=======
   "gasUsed": 177072,
->>>>>>> 0a06a5c7
 }
 `;
 
 exports[`PoolManager gas tests ERC20 tokens #mint around current price new position mint first in range 1`] = `
 Object {
   "calldataByteLength": 260,
-<<<<<<< HEAD
-  "gasUsed": 319344,
-=======
   "gasUsed": 301455,
->>>>>>> 0a06a5c7
 }
 `;
 
 exports[`PoolManager gas tests ERC20 tokens #mint around current price second position in same range 1`] = `
 Object {
   "calldataByteLength": 260,
-<<<<<<< HEAD
-  "gasUsed": 209731,
-=======
   "gasUsed": 177072,
->>>>>>> 0a06a5c7
 }
 `;
 
 exports[`PoolManager gas tests ERC20 tokens #mint below current price add to position existing 1`] = `
 Object {
   "calldataByteLength": 260,
-<<<<<<< HEAD
-  "gasUsed": 158764,
-=======
   "gasUsed": 125592,
->>>>>>> 0a06a5c7
 }
 `;
 
 exports[`PoolManager gas tests ERC20 tokens #mint below current price new position mint first in range 1`] = `
 Object {
   "calldataByteLength": 260,
-<<<<<<< HEAD
-  "gasUsed": 286411,
-=======
   "gasUsed": 279548,
->>>>>>> 0a06a5c7
 }
 `;
 
 exports[`PoolManager gas tests ERC20 tokens #mint below current price second position in same range 1`] = `
 Object {
   "calldataByteLength": 260,
-<<<<<<< HEAD
-  "gasUsed": 158764,
-=======
   "gasUsed": 125592,
->>>>>>> 0a06a5c7
 }
 `;
 
 exports[`PoolManager gas tests ERC20 tokens #swapExact0For1 first swap in block moves tick, no initialized crossings 1`] = `
 Object {
   "calldataByteLength": 324,
-<<<<<<< HEAD
-  "gasUsed": 192012,
-=======
   "gasUsed": 159378,
->>>>>>> 0a06a5c7
 }
 `;
 
 exports[`PoolManager gas tests ERC20 tokens #swapExact0For1 first swap in block with no tick movement 1`] = `
 Object {
   "calldataByteLength": 324,
-<<<<<<< HEAD
-  "gasUsed": 186308,
-=======
   "gasUsed": 153673,
->>>>>>> 0a06a5c7
 }
 `;
 
 exports[`PoolManager gas tests ERC20 tokens #swapExact0For1 first swap in block, large swap crossing a single initialized tick 1`] = `
 Object {
   "calldataByteLength": 324,
-<<<<<<< HEAD
-  "gasUsed": 210765,
-=======
   "gasUsed": 180371,
->>>>>>> 0a06a5c7
 }
 `;
 
 exports[`PoolManager gas tests ERC20 tokens #swapExact0For1 first swap in block, large swap crossing several initialized ticks 1`] = `
 Object {
   "calldataByteLength": 324,
-<<<<<<< HEAD
-  "gasUsed": 252233,
-=======
   "gasUsed": 221839,
->>>>>>> 0a06a5c7
 }
 `;
 
 exports[`PoolManager gas tests ERC20 tokens #swapExact0For1 first swap in block, large swap, no initialized crossings 1`] = `
 Object {
   "calldataByteLength": 324,
-<<<<<<< HEAD
-  "gasUsed": 203616,
-=======
   "gasUsed": 170981,
->>>>>>> 0a06a5c7
 }
 `;
 
 exports[`PoolManager gas tests ERC20 tokens #swapExact0For1 second swap in block moves tick, no initialized crossings 1`] = `
 Object {
   "calldataByteLength": 324,
-<<<<<<< HEAD
-  "gasUsed": 192012,
-=======
   "gasUsed": 159378,
->>>>>>> 0a06a5c7
 }
 `;
 
 exports[`PoolManager gas tests ERC20 tokens #swapExact0For1 second swap in block with no tick movement 1`] = `
 Object {
   "calldataByteLength": 324,
-<<<<<<< HEAD
-  "gasUsed": 186396,
-=======
   "gasUsed": 153761,
->>>>>>> 0a06a5c7
 }
 `;
 
 exports[`PoolManager gas tests ERC20 tokens #swapExact0For1 second swap in block, large swap crossing a single initialized tick 1`] = `
 Object {
   "calldataByteLength": 324,
-<<<<<<< HEAD
-  "gasUsed": 205177,
-=======
   "gasUsed": 172543,
->>>>>>> 0a06a5c7
 }
 `;
 
 exports[`PoolManager gas tests ERC20 tokens #swapExact0For1 second swap in block, large swap crossing several initialized ticks 1`] = `
 Object {
   "calldataByteLength": 324,
-<<<<<<< HEAD
-  "gasUsed": 246620,
-=======
   "gasUsed": 213986,
->>>>>>> 0a06a5c7
 }
 `;
 
 exports[`PoolManager gas tests Native Tokens #mint above current price add to position existing 1`] = `
 Object {
   "calldataByteLength": 260,
-<<<<<<< HEAD
-  "gasUsed": 150987,
-=======
   "gasUsed": 117815,
->>>>>>> 0a06a5c7
 }
 `;
 
 exports[`PoolManager gas tests Native Tokens #mint above current price new position mint first in range 1`] = `
 Object {
   "calldataByteLength": 260,
-<<<<<<< HEAD
-  "gasUsed": 210726,
-=======
   "gasUsed": 184942,
->>>>>>> 0a06a5c7
 }
 `;
 
 exports[`PoolManager gas tests Native Tokens #mint above current price second position in same range 1`] = `
 Object {
   "calldataByteLength": 260,
-<<<<<<< HEAD
-  "gasUsed": 150987,
-=======
   "gasUsed": 117815,
->>>>>>> 0a06a5c7
 }
 `;
 
 exports[`PoolManager gas tests Native Tokens #mint around current price add to position existing 1`] = `
 Object {
   "calldataByteLength": 260,
-<<<<<<< HEAD
-  "gasUsed": 202672,
-=======
   "gasUsed": 170012,
->>>>>>> 0a06a5c7
 }
 `;
 
 exports[`PoolManager gas tests Native Tokens #mint around current price new position mint first in range 1`] = `
 Object {
   "calldataByteLength": 260,
-<<<<<<< HEAD
-  "gasUsed": 312284,
-=======
   "gasUsed": 292631,
->>>>>>> 0a06a5c7
 }
 `;
 
 exports[`PoolManager gas tests Native Tokens #mint around current price second position in same range 1`] = `
 Object {
   "calldataByteLength": 260,
-<<<<<<< HEAD
-  "gasUsed": 202672,
-=======
   "gasUsed": 170012,
->>>>>>> 0a06a5c7
 }
 `;
 
 exports[`PoolManager gas tests Native Tokens #mint below current price add to position existing 1`] = `
 Object {
   "calldataByteLength": 260,
-<<<<<<< HEAD
-  "gasUsed": 164113,
-=======
   "gasUsed": 130941,
->>>>>>> 0a06a5c7
 }
 `;
 
 exports[`PoolManager gas tests Native Tokens #mint below current price new position mint first in range 1`] = `
 Object {
   "calldataByteLength": 260,
-<<<<<<< HEAD
-  "gasUsed": 291760,
-=======
   "gasUsed": 286234,
->>>>>>> 0a06a5c7
 }
 `;
 
 exports[`PoolManager gas tests Native Tokens #mint below current price second position in same range 1`] = `
 Object {
   "calldataByteLength": 260,
-<<<<<<< HEAD
-  "gasUsed": 164113,
-=======
   "gasUsed": 130941,
->>>>>>> 0a06a5c7
 }
 `;
 
 exports[`PoolManager gas tests Native Tokens #swapExact0For1 first swap in block moves tick, no initialized crossings 1`] = `
 Object {
   "calldataByteLength": 324,
-<<<<<<< HEAD
-  "gasUsed": 179380,
-=======
   "gasUsed": 146745,
->>>>>>> 0a06a5c7
 }
 `;
 
 exports[`PoolManager gas tests Native Tokens #swapExact0For1 first swap in block with no tick movement 1`] = `
 Object {
   "calldataByteLength": 324,
-<<<<<<< HEAD
-  "gasUsed": 173675,
-=======
   "gasUsed": 141040,
->>>>>>> 0a06a5c7
 }
 `;
 
 exports[`PoolManager gas tests Native Tokens #swapExact0For1 first swap in block, large swap crossing a single initialized tick 1`] = `
 Object {
   "calldataByteLength": 324,
-<<<<<<< HEAD
-  "gasUsed": 198132,
-=======
   "gasUsed": 167738,
->>>>>>> 0a06a5c7
 }
 `;
 
 exports[`PoolManager gas tests Native Tokens #swapExact0For1 first swap in block, large swap crossing several initialized ticks 1`] = `
 Object {
   "calldataByteLength": 324,
-<<<<<<< HEAD
-  "gasUsed": 239600,
-=======
   "gasUsed": 209206,
->>>>>>> 0a06a5c7
 }
 `;
 
 exports[`PoolManager gas tests Native Tokens #swapExact0For1 first swap in block, large swap, no initialized crossings 1`] = `
 Object {
   "calldataByteLength": 324,
-<<<<<<< HEAD
-  "gasUsed": 190983,
-=======
   "gasUsed": 158348,
->>>>>>> 0a06a5c7
 }
 `;
 
 exports[`PoolManager gas tests Native Tokens #swapExact0For1 second swap in block moves tick, no initialized crossings 1`] = `
 Object {
   "calldataByteLength": 324,
-<<<<<<< HEAD
-  "gasUsed": 179380,
-=======
   "gasUsed": 146745,
->>>>>>> 0a06a5c7
 }
 `;
 
 exports[`PoolManager gas tests Native Tokens #swapExact0For1 second swap in block with no tick movement 1`] = `
 Object {
   "calldataByteLength": 324,
-<<<<<<< HEAD
-  "gasUsed": 173763,
-=======
   "gasUsed": 141128,
->>>>>>> 0a06a5c7
 }
 `;
 
 exports[`PoolManager gas tests Native Tokens #swapExact0For1 second swap in block, large swap crossing a single initialized tick 1`] = `
 Object {
   "calldataByteLength": 324,
-<<<<<<< HEAD
-  "gasUsed": 192544,
-=======
   "gasUsed": 159910,
->>>>>>> 0a06a5c7
 }
 `;
 
 exports[`PoolManager gas tests Native Tokens #swapExact0For1 second swap in block, large swap crossing several initialized ticks 1`] = `
 Object {
   "calldataByteLength": 324,
-<<<<<<< HEAD
-  "gasUsed": 233988,
-=======
   "gasUsed": 201353,
->>>>>>> 0a06a5c7
 }
 `;