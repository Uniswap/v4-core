// Jest Snapshot v1, https://goo.gl/fbAQLP

<<<<<<< HEAD
exports[`PoolManager gas tests fee is off #increaseObservationCardinalityNext grow by 1 slot 1`] = `50928`;

exports[`PoolManager gas tests fee is off #increaseObservationCardinalityNext no op 1`] = `25859`;

exports[`PoolManager gas tests fee is off #mint above current price add to position after some time passes 1`] = `169600`;

exports[`PoolManager gas tests fee is off #mint above current price add to position existing 1`] = `169600`;

exports[`PoolManager gas tests fee is off #mint above current price new position mint first in range 1`] = `264574`;

exports[`PoolManager gas tests fee is off #mint above current price second position in same range 1`] = `183280`;

exports[`PoolManager gas tests fee is off #mint around current price add to position after some time passes 1`] = `243627`;

exports[`PoolManager gas tests fee is off #mint around current price add to position existing 1`] = `236332`;

exports[`PoolManager gas tests fee is off #mint around current price new position mint first in range 1`] = `388548`;

exports[`PoolManager gas tests fee is off #mint around current price second position in same range 1`] = `250012`;

exports[`PoolManager gas tests fee is off #mint below current price add to position after some time passes 1`] = `170280`;

exports[`PoolManager gas tests fee is off #mint below current price add to position existing 1`] = `170280`;

exports[`PoolManager gas tests fee is off #mint below current price new position mint first in range 1`] = `333033`;

exports[`PoolManager gas tests fee is off #mint below current price second position in same range 1`] = `183960`;

exports[`PoolManager gas tests fee is off #snapshotCumulativesInside tick above 1`] = `34307`;

exports[`PoolManager gas tests fee is off #snapshotCumulativesInside tick below 1`] = `34266`;

exports[`PoolManager gas tests fee is off #snapshotCumulativesInside tick inside 1`] = `39539`;

exports[`PoolManager gas tests fee is off #swapExact0For1 first swap in block moves tick, no initialized crossings 1`] = `219340`;

exports[`PoolManager gas tests fee is off #swapExact0For1 first swap in block with no tick movement 1`] = `206529`;

exports[`PoolManager gas tests fee is off #swapExact0For1 first swap in block, large swap crossing a single initialized tick 1`] = `243547`;

exports[`PoolManager gas tests fee is off #swapExact0For1 first swap in block, large swap crossing several initialized ticks 1`] = `298641`;

exports[`PoolManager gas tests fee is off #swapExact0For1 first swap in block, large swap, no initialized crossings 1`] = `231417`;

exports[`PoolManager gas tests fee is off #swapExact0For1 large swap crossing several initialized ticks after some time passes 1`] = `298641`;

exports[`PoolManager gas tests fee is off #swapExact0For1 large swap crossing several initialized ticks second time after some time passes 1`] = `298641`;

exports[`PoolManager gas tests fee is off #swapExact0For1 second swap in block moves tick, no initialized crossings 1`] = `219340`;

exports[`PoolManager gas tests fee is off #swapExact0For1 second swap in block with no tick movement 1`] = `206618`;

exports[`PoolManager gas tests fee is off #swapExact0For1 second swap in block, large swap crossing a single initialized tick 1`] = `232668`;

exports[`PoolManager gas tests fee is off #swapExact0For1 second swap in block, large swap crossing several initialized ticks 1`] = `287736`;

exports[`PoolManager gas tests fee is on #increaseObservationCardinalityNext grow by 1 slot 1`] = `50928`;

exports[`PoolManager gas tests fee is on #increaseObservationCardinalityNext no op 1`] = `25859`;

exports[`PoolManager gas tests fee is on #mint above current price add to position after some time passes 1`] = `169600`;

exports[`PoolManager gas tests fee is on #mint above current price add to position existing 1`] = `169600`;

exports[`PoolManager gas tests fee is on #mint above current price new position mint first in range 1`] = `264574`;

exports[`PoolManager gas tests fee is on #mint above current price second position in same range 1`] = `183280`;

exports[`PoolManager gas tests fee is on #mint around current price add to position after some time passes 1`] = `243627`;

exports[`PoolManager gas tests fee is on #mint around current price add to position existing 1`] = `236332`;

exports[`PoolManager gas tests fee is on #mint around current price new position mint first in range 1`] = `388548`;

exports[`PoolManager gas tests fee is on #mint around current price second position in same range 1`] = `250012`;

exports[`PoolManager gas tests fee is on #mint below current price add to position after some time passes 1`] = `170280`;

exports[`PoolManager gas tests fee is on #mint below current price add to position existing 1`] = `170280`;

exports[`PoolManager gas tests fee is on #mint below current price new position mint first in range 1`] = `333033`;

exports[`PoolManager gas tests fee is on #mint below current price second position in same range 1`] = `183960`;

exports[`PoolManager gas tests fee is on #snapshotCumulativesInside tick above 1`] = `34307`;

exports[`PoolManager gas tests fee is on #snapshotCumulativesInside tick below 1`] = `34266`;

exports[`PoolManager gas tests fee is on #snapshotCumulativesInside tick inside 1`] = `39539`;

exports[`PoolManager gas tests fee is on #swapExact0For1 first swap in block moves tick, no initialized crossings 1`] = `223644`;

exports[`PoolManager gas tests fee is on #swapExact0For1 first swap in block with no tick movement 1`] = `210716`;

exports[`PoolManager gas tests fee is on #swapExact0For1 first swap in block, large swap crossing a single initialized tick 1`] = `247969`;

exports[`PoolManager gas tests fee is on #swapExact0For1 first swap in block, large swap crossing several initialized ticks 1`] = `303416`;

exports[`PoolManager gas tests fee is on #swapExact0For1 first swap in block, large swap, no initialized crossings 1`] = `235957`;

exports[`PoolManager gas tests fee is on #swapExact0For1 large swap crossing several initialized ticks after some time passes 1`] = `303416`;

exports[`PoolManager gas tests fee is on #swapExact0For1 large swap crossing several initialized ticks second time after some time passes 1`] = `303416`;

exports[`PoolManager gas tests fee is on #swapExact0For1 second swap in block moves tick, no initialized crossings 1`] = `223644`;

exports[`PoolManager gas tests fee is on #swapExact0For1 second swap in block with no tick movement 1`] = `210805`;

exports[`PoolManager gas tests fee is on #swapExact0For1 second swap in block, large swap crossing a single initialized tick 1`] = `236973`;

exports[`PoolManager gas tests fee is on #swapExact0For1 second swap in block, large swap crossing several initialized ticks 1`] = `292394`;
=======
exports[`PoolManager gas tests fee is off #increaseObservationCardinalityNext grow by 1 slot 1`] = `51203`;

exports[`PoolManager gas tests fee is off #increaseObservationCardinalityNext no op 1`] = `26134`;

exports[`PoolManager gas tests fee is off #mint above current price add to position after some time passes 1`] = `167318`;

exports[`PoolManager gas tests fee is off #mint above current price add to position existing 1`] = `167318`;

exports[`PoolManager gas tests fee is off #mint above current price new position mint first in range 1`] = `262292`;

exports[`PoolManager gas tests fee is off #mint above current price second position in same range 1`] = `167318`;

exports[`PoolManager gas tests fee is off #mint around current price add to position after some time passes 1`] = `240917`;

exports[`PoolManager gas tests fee is off #mint around current price add to position existing 1`] = `233621`;

exports[`PoolManager gas tests fee is off #mint around current price new position mint first in range 1`] = `385838`;

exports[`PoolManager gas tests fee is off #mint around current price second position in same range 1`] = `233621`;

exports[`PoolManager gas tests fee is off #mint below current price add to position after some time passes 1`] = `167995`;

exports[`PoolManager gas tests fee is off #mint below current price add to position existing 1`] = `167995`;

exports[`PoolManager gas tests fee is off #mint below current price new position mint first in range 1`] = `330177`;

exports[`PoolManager gas tests fee is off #mint below current price second position in same range 1`] = `167995`;

exports[`PoolManager gas tests fee is off #snapshotCumulativesInside tick above 1`] = `34520`;

exports[`PoolManager gas tests fee is off #snapshotCumulativesInside tick below 1`] = `34479`;

exports[`PoolManager gas tests fee is off #snapshotCumulativesInside tick inside 1`] = `39754`;

exports[`PoolManager gas tests fee is off #swapExact0For1 first swap in block moves tick, no initialized crossings 1`] = `216708`;

exports[`PoolManager gas tests fee is off #swapExact0For1 first swap in block with no tick movement 1`] = `203900`;

exports[`PoolManager gas tests fee is off #swapExact0For1 first swap in block, large swap crossing a single initialized tick 1`] = `240912`;

exports[`PoolManager gas tests fee is off #swapExact0For1 first swap in block, large swap crossing several initialized ticks 1`] = `295997`;

exports[`PoolManager gas tests fee is off #swapExact0For1 first swap in block, large swap, no initialized crossings 1`] = `228779`;

exports[`PoolManager gas tests fee is off #swapExact0For1 large swap crossing several initialized ticks after some time passes 1`] = `295997`;

exports[`PoolManager gas tests fee is off #swapExact0For1 large swap crossing several initialized ticks second time after some time passes 1`] = `295997`;

exports[`PoolManager gas tests fee is off #swapExact0For1 second swap in block moves tick, no initialized crossings 1`] = `216708`;

exports[`PoolManager gas tests fee is off #swapExact0For1 second swap in block with no tick movement 1`] = `203988`;

exports[`PoolManager gas tests fee is off #swapExact0For1 second swap in block, large swap crossing a single initialized tick 1`] = `230036`;

exports[`PoolManager gas tests fee is off #swapExact0For1 second swap in block, large swap crossing several initialized ticks 1`] = `285094`;

exports[`PoolManager gas tests fee is on #increaseObservationCardinalityNext grow by 1 slot 1`] = `51203`;

exports[`PoolManager gas tests fee is on #increaseObservationCardinalityNext no op 1`] = `26134`;

exports[`PoolManager gas tests fee is on #mint above current price add to position after some time passes 1`] = `167318`;

exports[`PoolManager gas tests fee is on #mint above current price add to position existing 1`] = `167318`;

exports[`PoolManager gas tests fee is on #mint above current price new position mint first in range 1`] = `262292`;

exports[`PoolManager gas tests fee is on #mint above current price second position in same range 1`] = `167318`;

exports[`PoolManager gas tests fee is on #mint around current price add to position after some time passes 1`] = `240917`;

exports[`PoolManager gas tests fee is on #mint around current price add to position existing 1`] = `233621`;

exports[`PoolManager gas tests fee is on #mint around current price new position mint first in range 1`] = `385838`;

exports[`PoolManager gas tests fee is on #mint around current price second position in same range 1`] = `233621`;

exports[`PoolManager gas tests fee is on #mint below current price add to position after some time passes 1`] = `167995`;

exports[`PoolManager gas tests fee is on #mint below current price add to position existing 1`] = `167995`;

exports[`PoolManager gas tests fee is on #mint below current price new position mint first in range 1`] = `330177`;

exports[`PoolManager gas tests fee is on #mint below current price second position in same range 1`] = `167995`;

exports[`PoolManager gas tests fee is on #snapshotCumulativesInside tick above 1`] = `34520`;

exports[`PoolManager gas tests fee is on #snapshotCumulativesInside tick below 1`] = `34479`;

exports[`PoolManager gas tests fee is on #snapshotCumulativesInside tick inside 1`] = `39754`;

exports[`PoolManager gas tests fee is on #swapExact0For1 first swap in block moves tick, no initialized crossings 1`] = `221012`;

exports[`PoolManager gas tests fee is on #swapExact0For1 first swap in block with no tick movement 1`] = `208087`;

exports[`PoolManager gas tests fee is on #swapExact0For1 first swap in block, large swap crossing a single initialized tick 1`] = `245335`;

exports[`PoolManager gas tests fee is on #swapExact0For1 first swap in block, large swap crossing several initialized ticks 1`] = `300772`;

exports[`PoolManager gas tests fee is on #swapExact0For1 first swap in block, large swap, no initialized crossings 1`] = `233319`;

exports[`PoolManager gas tests fee is on #swapExact0For1 large swap crossing several initialized ticks after some time passes 1`] = `300772`;

exports[`PoolManager gas tests fee is on #swapExact0For1 large swap crossing several initialized ticks second time after some time passes 1`] = `300772`;

exports[`PoolManager gas tests fee is on #swapExact0For1 second swap in block moves tick, no initialized crossings 1`] = `221012`;

exports[`PoolManager gas tests fee is on #swapExact0For1 second swap in block with no tick movement 1`] = `208176`;

exports[`PoolManager gas tests fee is on #swapExact0For1 second swap in block, large swap crossing a single initialized tick 1`] = `234340`;

exports[`PoolManager gas tests fee is on #swapExact0For1 second swap in block, large swap crossing several initialized ticks 1`] = `289752`;
>>>>>>> d7f303a4
<|MERGE_RESOLUTION|>--- conflicted
+++ resolved
@@ -1,227 +1,113 @@
 // Jest Snapshot v1, https://goo.gl/fbAQLP
 
-<<<<<<< HEAD
-exports[`PoolManager gas tests fee is off #increaseObservationCardinalityNext grow by 1 slot 1`] = `50928`;
+exports[`PoolManager gas tests fee is off #increaseObservationCardinalityNext grow by 1 slot 1`] = `51181`;
 
-exports[`PoolManager gas tests fee is off #increaseObservationCardinalityNext no op 1`] = `25859`;
+exports[`PoolManager gas tests fee is off #increaseObservationCardinalityNext no op 1`] = `26112`;
 
-exports[`PoolManager gas tests fee is off #mint above current price add to position after some time passes 1`] = `169600`;
+exports[`PoolManager gas tests fee is off #mint above current price add to position after some time passes 1`] = `167804`;
 
-exports[`PoolManager gas tests fee is off #mint above current price add to position existing 1`] = `169600`;
+exports[`PoolManager gas tests fee is off #mint above current price add to position existing 1`] = `167804`;
 
-exports[`PoolManager gas tests fee is off #mint above current price new position mint first in range 1`] = `264574`;
+exports[`PoolManager gas tests fee is off #mint above current price new position mint first in range 1`] = `262779`;
 
-exports[`PoolManager gas tests fee is off #mint above current price second position in same range 1`] = `183280`;
+exports[`PoolManager gas tests fee is off #mint above current price second position in same range 1`] = `167804`;
 
-exports[`PoolManager gas tests fee is off #mint around current price add to position after some time passes 1`] = `243627`;
+exports[`PoolManager gas tests fee is off #mint around current price add to position after some time passes 1`] = `241860`;
 
-exports[`PoolManager gas tests fee is off #mint around current price add to position existing 1`] = `236332`;
+exports[`PoolManager gas tests fee is off #mint around current price add to position existing 1`] = `234565`;
 
-exports[`PoolManager gas tests fee is off #mint around current price new position mint first in range 1`] = `388548`;
+exports[`PoolManager gas tests fee is off #mint around current price new position mint first in range 1`] = `386780`;
 
-exports[`PoolManager gas tests fee is off #mint around current price second position in same range 1`] = `250012`;
+exports[`PoolManager gas tests fee is off #mint around current price second position in same range 1`] = `234565`;
 
-exports[`PoolManager gas tests fee is off #mint below current price add to position after some time passes 1`] = `170280`;
+exports[`PoolManager gas tests fee is off #mint below current price add to position after some time passes 1`] = `168481`;
 
-exports[`PoolManager gas tests fee is off #mint below current price add to position existing 1`] = `170280`;
+exports[`PoolManager gas tests fee is off #mint below current price add to position existing 1`] = `168481`;
 
-exports[`PoolManager gas tests fee is off #mint below current price new position mint first in range 1`] = `333033`;
+exports[`PoolManager gas tests fee is off #mint below current price new position mint first in range 1`] = `330785`;
 
-exports[`PoolManager gas tests fee is off #mint below current price second position in same range 1`] = `183960`;
+exports[`PoolManager gas tests fee is off #mint below current price second position in same range 1`] = `168481`;
 
-exports[`PoolManager gas tests fee is off #snapshotCumulativesInside tick above 1`] = `34307`;
+exports[`PoolManager gas tests fee is off #snapshotCumulativesInside tick above 1`] = `34557`;
 
-exports[`PoolManager gas tests fee is off #snapshotCumulativesInside tick below 1`] = `34266`;
+exports[`PoolManager gas tests fee is off #snapshotCumulativesInside tick below 1`] = `34516`;
 
-exports[`PoolManager gas tests fee is off #snapshotCumulativesInside tick inside 1`] = `39539`;
+exports[`PoolManager gas tests fee is off #snapshotCumulativesInside tick inside 1`] = `39790`;
 
-exports[`PoolManager gas tests fee is off #swapExact0For1 first swap in block moves tick, no initialized crossings 1`] = `219340`;
+exports[`PoolManager gas tests fee is off #swapExact0For1 first swap in block moves tick, no initialized crossings 1`] = `218102`;
 
-exports[`PoolManager gas tests fee is off #swapExact0For1 first swap in block with no tick movement 1`] = `206529`;
+exports[`PoolManager gas tests fee is off #swapExact0For1 first swap in block with no tick movement 1`] = `205295`;
 
-exports[`PoolManager gas tests fee is off #swapExact0For1 first swap in block, large swap crossing a single initialized tick 1`] = `243547`;
+exports[`PoolManager gas tests fee is off #swapExact0For1 first swap in block, large swap crossing a single initialized tick 1`] = `242306`;
 
-exports[`PoolManager gas tests fee is off #swapExact0For1 first swap in block, large swap crossing several initialized ticks 1`] = `298641`;
+exports[`PoolManager gas tests fee is off #swapExact0For1 first swap in block, large swap crossing several initialized ticks 1`] = `297391`;
 
-exports[`PoolManager gas tests fee is off #swapExact0For1 first swap in block, large swap, no initialized crossings 1`] = `231417`;
+exports[`PoolManager gas tests fee is off #swapExact0For1 first swap in block, large swap, no initialized crossings 1`] = `230173`;
 
-exports[`PoolManager gas tests fee is off #swapExact0For1 large swap crossing several initialized ticks after some time passes 1`] = `298641`;
+exports[`PoolManager gas tests fee is off #swapExact0For1 large swap crossing several initialized ticks after some time passes 1`] = `297391`;
 
-exports[`PoolManager gas tests fee is off #swapExact0For1 large swap crossing several initialized ticks second time after some time passes 1`] = `298641`;
+exports[`PoolManager gas tests fee is off #swapExact0For1 large swap crossing several initialized ticks second time after some time passes 1`] = `297391`;
 
-exports[`PoolManager gas tests fee is off #swapExact0For1 second swap in block moves tick, no initialized crossings 1`] = `219340`;
+exports[`PoolManager gas tests fee is off #swapExact0For1 second swap in block moves tick, no initialized crossings 1`] = `218102`;
 
-exports[`PoolManager gas tests fee is off #swapExact0For1 second swap in block with no tick movement 1`] = `206618`;
+exports[`PoolManager gas tests fee is off #swapExact0For1 second swap in block with no tick movement 1`] = `205384`;
 
-exports[`PoolManager gas tests fee is off #swapExact0For1 second swap in block, large swap crossing a single initialized tick 1`] = `232668`;
+exports[`PoolManager gas tests fee is off #swapExact0For1 second swap in block, large swap crossing a single initialized tick 1`] = `231431`;
 
-exports[`PoolManager gas tests fee is off #swapExact0For1 second swap in block, large swap crossing several initialized ticks 1`] = `287736`;
+exports[`PoolManager gas tests fee is off #swapExact0For1 second swap in block, large swap crossing several initialized ticks 1`] = `286489`;
 
-exports[`PoolManager gas tests fee is on #increaseObservationCardinalityNext grow by 1 slot 1`] = `50928`;
+exports[`PoolManager gas tests fee is on #increaseObservationCardinalityNext grow by 1 slot 1`] = `51181`;
 
-exports[`PoolManager gas tests fee is on #increaseObservationCardinalityNext no op 1`] = `25859`;
+exports[`PoolManager gas tests fee is on #increaseObservationCardinalityNext no op 1`] = `26112`;
 
-exports[`PoolManager gas tests fee is on #mint above current price add to position after some time passes 1`] = `169600`;
+exports[`PoolManager gas tests fee is on #mint above current price add to position after some time passes 1`] = `167804`;
 
-exports[`PoolManager gas tests fee is on #mint above current price add to position existing 1`] = `169600`;
+exports[`PoolManager gas tests fee is on #mint above current price add to position existing 1`] = `167804`;
 
-exports[`PoolManager gas tests fee is on #mint above current price new position mint first in range 1`] = `264574`;
+exports[`PoolManager gas tests fee is on #mint above current price new position mint first in range 1`] = `262779`;
 
-exports[`PoolManager gas tests fee is on #mint above current price second position in same range 1`] = `183280`;
+exports[`PoolManager gas tests fee is on #mint above current price second position in same range 1`] = `167804`;
 
-exports[`PoolManager gas tests fee is on #mint around current price add to position after some time passes 1`] = `243627`;
+exports[`PoolManager gas tests fee is on #mint around current price add to position after some time passes 1`] = `241860`;
 
-exports[`PoolManager gas tests fee is on #mint around current price add to position existing 1`] = `236332`;
+exports[`PoolManager gas tests fee is on #mint around current price add to position existing 1`] = `234565`;
 
-exports[`PoolManager gas tests fee is on #mint around current price new position mint first in range 1`] = `388548`;
+exports[`PoolManager gas tests fee is on #mint around current price new position mint first in range 1`] = `386780`;
 
-exports[`PoolManager gas tests fee is on #mint around current price second position in same range 1`] = `250012`;
+exports[`PoolManager gas tests fee is on #mint around current price second position in same range 1`] = `234565`;
 
-exports[`PoolManager gas tests fee is on #mint below current price add to position after some time passes 1`] = `170280`;
+exports[`PoolManager gas tests fee is on #mint below current price add to position after some time passes 1`] = `168481`;
 
-exports[`PoolManager gas tests fee is on #mint below current price add to position existing 1`] = `170280`;
+exports[`PoolManager gas tests fee is on #mint below current price add to position existing 1`] = `168481`;
 
-exports[`PoolManager gas tests fee is on #mint below current price new position mint first in range 1`] = `333033`;
+exports[`PoolManager gas tests fee is on #mint below current price new position mint first in range 1`] = `330785`;
 
-exports[`PoolManager gas tests fee is on #mint below current price second position in same range 1`] = `183960`;
+exports[`PoolManager gas tests fee is on #mint below current price second position in same range 1`] = `168481`;
 
-exports[`PoolManager gas tests fee is on #snapshotCumulativesInside tick above 1`] = `34307`;
+exports[`PoolManager gas tests fee is on #snapshotCumulativesInside tick above 1`] = `34557`;
 
-exports[`PoolManager gas tests fee is on #snapshotCumulativesInside tick below 1`] = `34266`;
+exports[`PoolManager gas tests fee is on #snapshotCumulativesInside tick below 1`] = `34516`;
 
-exports[`PoolManager gas tests fee is on #snapshotCumulativesInside tick inside 1`] = `39539`;
+exports[`PoolManager gas tests fee is on #snapshotCumulativesInside tick inside 1`] = `39790`;
 
-exports[`PoolManager gas tests fee is on #swapExact0For1 first swap in block moves tick, no initialized crossings 1`] = `223644`;
+exports[`PoolManager gas tests fee is on #swapExact0For1 first swap in block moves tick, no initialized crossings 1`] = `222407`;
 
-exports[`PoolManager gas tests fee is on #swapExact0For1 first swap in block with no tick movement 1`] = `210716`;
+exports[`PoolManager gas tests fee is on #swapExact0For1 first swap in block with no tick movement 1`] = `209482`;
 
-exports[`PoolManager gas tests fee is on #swapExact0For1 first swap in block, large swap crossing a single initialized tick 1`] = `247969`;
+exports[`PoolManager gas tests fee is on #swapExact0For1 first swap in block, large swap crossing a single initialized tick 1`] = `246728`;
 
-exports[`PoolManager gas tests fee is on #swapExact0For1 first swap in block, large swap crossing several initialized ticks 1`] = `303416`;
+exports[`PoolManager gas tests fee is on #swapExact0For1 first swap in block, large swap crossing several initialized ticks 1`] = `302166`;
 
-exports[`PoolManager gas tests fee is on #swapExact0For1 first swap in block, large swap, no initialized crossings 1`] = `235957`;
+exports[`PoolManager gas tests fee is on #swapExact0For1 first swap in block, large swap, no initialized crossings 1`] = `234713`;
 
-exports[`PoolManager gas tests fee is on #swapExact0For1 large swap crossing several initialized ticks after some time passes 1`] = `303416`;
+exports[`PoolManager gas tests fee is on #swapExact0For1 large swap crossing several initialized ticks after some time passes 1`] = `302166`;
 
-exports[`PoolManager gas tests fee is on #swapExact0For1 large swap crossing several initialized ticks second time after some time passes 1`] = `303416`;
+exports[`PoolManager gas tests fee is on #swapExact0For1 large swap crossing several initialized ticks second time after some time passes 1`] = `302166`;
 
-exports[`PoolManager gas tests fee is on #swapExact0For1 second swap in block moves tick, no initialized crossings 1`] = `223644`;
+exports[`PoolManager gas tests fee is on #swapExact0For1 second swap in block moves tick, no initialized crossings 1`] = `222407`;
 
-exports[`PoolManager gas tests fee is on #swapExact0For1 second swap in block with no tick movement 1`] = `210805`;
+exports[`PoolManager gas tests fee is on #swapExact0For1 second swap in block with no tick movement 1`] = `209571`;
 
-exports[`PoolManager gas tests fee is on #swapExact0For1 second swap in block, large swap crossing a single initialized tick 1`] = `236973`;
+exports[`PoolManager gas tests fee is on #swapExact0For1 second swap in block, large swap crossing a single initialized tick 1`] = `235736`;
 
-exports[`PoolManager gas tests fee is on #swapExact0For1 second swap in block, large swap crossing several initialized ticks 1`] = `292394`;
-=======
-exports[`PoolManager gas tests fee is off #increaseObservationCardinalityNext grow by 1 slot 1`] = `51203`;
-
-exports[`PoolManager gas tests fee is off #increaseObservationCardinalityNext no op 1`] = `26134`;
-
-exports[`PoolManager gas tests fee is off #mint above current price add to position after some time passes 1`] = `167318`;
-
-exports[`PoolManager gas tests fee is off #mint above current price add to position existing 1`] = `167318`;
-
-exports[`PoolManager gas tests fee is off #mint above current price new position mint first in range 1`] = `262292`;
-
-exports[`PoolManager gas tests fee is off #mint above current price second position in same range 1`] = `167318`;
-
-exports[`PoolManager gas tests fee is off #mint around current price add to position after some time passes 1`] = `240917`;
-
-exports[`PoolManager gas tests fee is off #mint around current price add to position existing 1`] = `233621`;
-
-exports[`PoolManager gas tests fee is off #mint around current price new position mint first in range 1`] = `385838`;
-
-exports[`PoolManager gas tests fee is off #mint around current price second position in same range 1`] = `233621`;
-
-exports[`PoolManager gas tests fee is off #mint below current price add to position after some time passes 1`] = `167995`;
-
-exports[`PoolManager gas tests fee is off #mint below current price add to position existing 1`] = `167995`;
-
-exports[`PoolManager gas tests fee is off #mint below current price new position mint first in range 1`] = `330177`;
-
-exports[`PoolManager gas tests fee is off #mint below current price second position in same range 1`] = `167995`;
-
-exports[`PoolManager gas tests fee is off #snapshotCumulativesInside tick above 1`] = `34520`;
-
-exports[`PoolManager gas tests fee is off #snapshotCumulativesInside tick below 1`] = `34479`;
-
-exports[`PoolManager gas tests fee is off #snapshotCumulativesInside tick inside 1`] = `39754`;
-
-exports[`PoolManager gas tests fee is off #swapExact0For1 first swap in block moves tick, no initialized crossings 1`] = `216708`;
-
-exports[`PoolManager gas tests fee is off #swapExact0For1 first swap in block with no tick movement 1`] = `203900`;
-
-exports[`PoolManager gas tests fee is off #swapExact0For1 first swap in block, large swap crossing a single initialized tick 1`] = `240912`;
-
-exports[`PoolManager gas tests fee is off #swapExact0For1 first swap in block, large swap crossing several initialized ticks 1`] = `295997`;
-
-exports[`PoolManager gas tests fee is off #swapExact0For1 first swap in block, large swap, no initialized crossings 1`] = `228779`;
-
-exports[`PoolManager gas tests fee is off #swapExact0For1 large swap crossing several initialized ticks after some time passes 1`] = `295997`;
-
-exports[`PoolManager gas tests fee is off #swapExact0For1 large swap crossing several initialized ticks second time after some time passes 1`] = `295997`;
-
-exports[`PoolManager gas tests fee is off #swapExact0For1 second swap in block moves tick, no initialized crossings 1`] = `216708`;
-
-exports[`PoolManager gas tests fee is off #swapExact0For1 second swap in block with no tick movement 1`] = `203988`;
-
-exports[`PoolManager gas tests fee is off #swapExact0For1 second swap in block, large swap crossing a single initialized tick 1`] = `230036`;
-
-exports[`PoolManager gas tests fee is off #swapExact0For1 second swap in block, large swap crossing several initialized ticks 1`] = `285094`;
-
-exports[`PoolManager gas tests fee is on #increaseObservationCardinalityNext grow by 1 slot 1`] = `51203`;
-
-exports[`PoolManager gas tests fee is on #increaseObservationCardinalityNext no op 1`] = `26134`;
-
-exports[`PoolManager gas tests fee is on #mint above current price add to position after some time passes 1`] = `167318`;
-
-exports[`PoolManager gas tests fee is on #mint above current price add to position existing 1`] = `167318`;
-
-exports[`PoolManager gas tests fee is on #mint above current price new position mint first in range 1`] = `262292`;
-
-exports[`PoolManager gas tests fee is on #mint above current price second position in same range 1`] = `167318`;
-
-exports[`PoolManager gas tests fee is on #mint around current price add to position after some time passes 1`] = `240917`;
-
-exports[`PoolManager gas tests fee is on #mint around current price add to position existing 1`] = `233621`;
-
-exports[`PoolManager gas tests fee is on #mint around current price new position mint first in range 1`] = `385838`;
-
-exports[`PoolManager gas tests fee is on #mint around current price second position in same range 1`] = `233621`;
-
-exports[`PoolManager gas tests fee is on #mint below current price add to position after some time passes 1`] = `167995`;
-
-exports[`PoolManager gas tests fee is on #mint below current price add to position existing 1`] = `167995`;
-
-exports[`PoolManager gas tests fee is on #mint below current price new position mint first in range 1`] = `330177`;
-
-exports[`PoolManager gas tests fee is on #mint below current price second position in same range 1`] = `167995`;
-
-exports[`PoolManager gas tests fee is on #snapshotCumulativesInside tick above 1`] = `34520`;
-
-exports[`PoolManager gas tests fee is on #snapshotCumulativesInside tick below 1`] = `34479`;
-
-exports[`PoolManager gas tests fee is on #snapshotCumulativesInside tick inside 1`] = `39754`;
-
-exports[`PoolManager gas tests fee is on #swapExact0For1 first swap in block moves tick, no initialized crossings 1`] = `221012`;
-
-exports[`PoolManager gas tests fee is on #swapExact0For1 first swap in block with no tick movement 1`] = `208087`;
-
-exports[`PoolManager gas tests fee is on #swapExact0For1 first swap in block, large swap crossing a single initialized tick 1`] = `245335`;
-
-exports[`PoolManager gas tests fee is on #swapExact0For1 first swap in block, large swap crossing several initialized ticks 1`] = `300772`;
-
-exports[`PoolManager gas tests fee is on #swapExact0For1 first swap in block, large swap, no initialized crossings 1`] = `233319`;
-
-exports[`PoolManager gas tests fee is on #swapExact0For1 large swap crossing several initialized ticks after some time passes 1`] = `300772`;
-
-exports[`PoolManager gas tests fee is on #swapExact0For1 large swap crossing several initialized ticks second time after some time passes 1`] = `300772`;
-
-exports[`PoolManager gas tests fee is on #swapExact0For1 second swap in block moves tick, no initialized crossings 1`] = `221012`;
-
-exports[`PoolManager gas tests fee is on #swapExact0For1 second swap in block with no tick movement 1`] = `208176`;
-
-exports[`PoolManager gas tests fee is on #swapExact0For1 second swap in block, large swap crossing a single initialized tick 1`] = `234340`;
-
-exports[`PoolManager gas tests fee is on #swapExact0For1 second swap in block, large swap crossing several initialized ticks 1`] = `289752`;
->>>>>>> d7f303a4
+exports[`PoolManager gas tests fee is on #swapExact0For1 second swap in block, large swap crossing several initialized ticks 1`] = `291147`;