// Jest Snapshot v1, https://goo.gl/fbAQLP

exports[`PoolManager gas tests #initialize initialize pool with no hooks and no protocol fee 1`] = `
Object {
  "calldataByteLength": 196,
<<<<<<< HEAD
  "gasUsed": 51050,
=======
  "gasUsed": 48783,
>>>>>>> 43df9917
}
`;

exports[`PoolManager gas tests #mint above current price add to position existing 1`] = `
Object {
  "calldataByteLength": 260,
<<<<<<< HEAD
  "gasUsed": 181170,
=======
  "gasUsed": 181148,
>>>>>>> 43df9917
}
`;

exports[`PoolManager gas tests #mint above current price new position mint first in range 1`] = `
Object {
  "calldataByteLength": 260,
<<<<<<< HEAD
  "gasUsed": 240711,
=======
  "gasUsed": 240688,
>>>>>>> 43df9917
}
`;

exports[`PoolManager gas tests #mint above current price second position in same range 1`] = `
Object {
  "calldataByteLength": 260,
<<<<<<< HEAD
  "gasUsed": 181170,
=======
  "gasUsed": 181148,
>>>>>>> 43df9917
}
`;

exports[`PoolManager gas tests #mint around current price add to position existing 1`] = `
Object {
  "calldataByteLength": 260,
<<<<<<< HEAD
  "gasUsed": 249643,
=======
  "gasUsed": 249650,
>>>>>>> 43df9917
}
`;

exports[`PoolManager gas tests #mint around current price new position mint first in range 1`] = `
Object {
  "calldataByteLength": 260,
<<<<<<< HEAD
  "gasUsed": 358888,
=======
  "gasUsed": 358895,
>>>>>>> 43df9917
}
`;

exports[`PoolManager gas tests #mint around current price second position in same range 1`] = `
Object {
  "calldataByteLength": 260,
<<<<<<< HEAD
  "gasUsed": 249643,
=======
  "gasUsed": 249650,
>>>>>>> 43df9917
}
`;

exports[`PoolManager gas tests #mint below current price add to position existing 1`] = `
Object {
  "calldataByteLength": 260,
<<<<<<< HEAD
  "gasUsed": 181847,
=======
  "gasUsed": 181824,
>>>>>>> 43df9917
}
`;

exports[`PoolManager gas tests #mint below current price new position mint first in range 1`] = `
Object {
  "calldataByteLength": 260,
<<<<<<< HEAD
  "gasUsed": 305756,
=======
  "gasUsed": 305733,
>>>>>>> 43df9917
}
`;

exports[`PoolManager gas tests #mint below current price second position in same range 1`] = `
Object {
  "calldataByteLength": 260,
<<<<<<< HEAD
  "gasUsed": 181847,
=======
  "gasUsed": 181824,
>>>>>>> 43df9917
}
`;

exports[`PoolManager gas tests #swapExact0For1 first swap in block moves tick, no initialized crossings 1`] = `
Object {
  "calldataByteLength": 324,
<<<<<<< HEAD
  "gasUsed": 229970,
=======
  "gasUsed": 229532,
>>>>>>> 43df9917
}
`;

exports[`PoolManager gas tests #swapExact0For1 first swap in block with no tick movement 1`] = `
Object {
  "calldataByteLength": 324,
<<<<<<< HEAD
  "gasUsed": 224048,
=======
  "gasUsed": 223638,
>>>>>>> 43df9917
}
`;

exports[`PoolManager gas tests #swapExact0For1 first swap in block, large swap crossing a single initialized tick 1`] = `
Object {
  "calldataByteLength": 324,
<<<<<<< HEAD
  "gasUsed": 248947,
=======
  "gasUsed": 248480,
>>>>>>> 43df9917
}
`;

exports[`PoolManager gas tests #swapExact0For1 first swap in block, large swap crossing several initialized ticks 1`] = `
Object {
  "calldataByteLength": 324,
<<<<<<< HEAD
  "gasUsed": 291075,
=======
  "gasUsed": 290524,
>>>>>>> 43df9917
}
`;

exports[`PoolManager gas tests #swapExact0For1 first swap in block, large swap, no initialized crossings 1`] = `
Object {
  "calldataByteLength": 324,
<<<<<<< HEAD
  "gasUsed": 242012,
=======
  "gasUsed": 241518,
>>>>>>> 43df9917
}
`;

exports[`PoolManager gas tests #swapExact0For1 second swap in block moves tick, no initialized crossings 1`] = `
Object {
  "calldataByteLength": 324,
<<<<<<< HEAD
  "gasUsed": 229970,
=======
  "gasUsed": 229532,
>>>>>>> 43df9917
}
`;

exports[`PoolManager gas tests #swapExact0For1 second swap in block with no tick movement 1`] = `
Object {
  "calldataByteLength": 324,
<<<<<<< HEAD
  "gasUsed": 224137,
=======
  "gasUsed": 223727,
>>>>>>> 43df9917
}
`;

exports[`PoolManager gas tests #swapExact0For1 second swap in block, large swap crossing a single initialized tick 1`] = `
Object {
  "calldataByteLength": 324,
<<<<<<< HEAD
  "gasUsed": 243141,
=======
  "gasUsed": 242704,
>>>>>>> 43df9917
}
`;

exports[`PoolManager gas tests #swapExact0For1 second swap in block, large swap crossing several initialized ticks 1`] = `
Object {
  "calldataByteLength": 324,
<<<<<<< HEAD
  "gasUsed": 285244,
=======
  "gasUsed": 284722,
>>>>>>> 43df9917
}
`;<|MERGE_RESOLUTION|>--- conflicted
+++ resolved
@@ -3,208 +3,132 @@
 exports[`PoolManager gas tests #initialize initialize pool with no hooks and no protocol fee 1`] = `
 Object {
   "calldataByteLength": 196,
-<<<<<<< HEAD
   "gasUsed": 51050,
-=======
-  "gasUsed": 48783,
->>>>>>> 43df9917
 }
 `;
 
 exports[`PoolManager gas tests #mint above current price add to position existing 1`] = `
 Object {
   "calldataByteLength": 260,
-<<<<<<< HEAD
   "gasUsed": 181170,
-=======
-  "gasUsed": 181148,
->>>>>>> 43df9917
 }
 `;
 
 exports[`PoolManager gas tests #mint above current price new position mint first in range 1`] = `
 Object {
   "calldataByteLength": 260,
-<<<<<<< HEAD
   "gasUsed": 240711,
-=======
-  "gasUsed": 240688,
->>>>>>> 43df9917
 }
 `;
 
 exports[`PoolManager gas tests #mint above current price second position in same range 1`] = `
 Object {
   "calldataByteLength": 260,
-<<<<<<< HEAD
   "gasUsed": 181170,
-=======
-  "gasUsed": 181148,
->>>>>>> 43df9917
 }
 `;
 
 exports[`PoolManager gas tests #mint around current price add to position existing 1`] = `
 Object {
   "calldataByteLength": 260,
-<<<<<<< HEAD
   "gasUsed": 249643,
-=======
-  "gasUsed": 249650,
->>>>>>> 43df9917
 }
 `;
 
 exports[`PoolManager gas tests #mint around current price new position mint first in range 1`] = `
 Object {
   "calldataByteLength": 260,
-<<<<<<< HEAD
   "gasUsed": 358888,
-=======
-  "gasUsed": 358895,
->>>>>>> 43df9917
 }
 `;
 
 exports[`PoolManager gas tests #mint around current price second position in same range 1`] = `
 Object {
   "calldataByteLength": 260,
-<<<<<<< HEAD
   "gasUsed": 249643,
-=======
-  "gasUsed": 249650,
->>>>>>> 43df9917
 }
 `;
 
 exports[`PoolManager gas tests #mint below current price add to position existing 1`] = `
 Object {
   "calldataByteLength": 260,
-<<<<<<< HEAD
   "gasUsed": 181847,
-=======
-  "gasUsed": 181824,
->>>>>>> 43df9917
 }
 `;
 
 exports[`PoolManager gas tests #mint below current price new position mint first in range 1`] = `
 Object {
   "calldataByteLength": 260,
-<<<<<<< HEAD
   "gasUsed": 305756,
-=======
-  "gasUsed": 305733,
->>>>>>> 43df9917
 }
 `;
 
 exports[`PoolManager gas tests #mint below current price second position in same range 1`] = `
 Object {
   "calldataByteLength": 260,
-<<<<<<< HEAD
   "gasUsed": 181847,
-=======
-  "gasUsed": 181824,
->>>>>>> 43df9917
 }
 `;
 
 exports[`PoolManager gas tests #swapExact0For1 first swap in block moves tick, no initialized crossings 1`] = `
 Object {
   "calldataByteLength": 324,
-<<<<<<< HEAD
-  "gasUsed": 229970,
-=======
-  "gasUsed": 229532,
->>>>>>> 43df9917
+  "gasUsed": 229849,
 }
 `;
 
 exports[`PoolManager gas tests #swapExact0For1 first swap in block with no tick movement 1`] = `
 Object {
   "calldataByteLength": 324,
-<<<<<<< HEAD
-  "gasUsed": 224048,
-=======
-  "gasUsed": 223638,
->>>>>>> 43df9917
+  "gasUsed": 223928,
 }
 `;
 
 exports[`PoolManager gas tests #swapExact0For1 first swap in block, large swap crossing a single initialized tick 1`] = `
 Object {
   "calldataByteLength": 324,
-<<<<<<< HEAD
-  "gasUsed": 248947,
-=======
-  "gasUsed": 248480,
->>>>>>> 43df9917
+  "gasUsed": 248826,
 }
 `;
 
 exports[`PoolManager gas tests #swapExact0For1 first swap in block, large swap crossing several initialized ticks 1`] = `
 Object {
   "calldataByteLength": 324,
-<<<<<<< HEAD
-  "gasUsed": 291075,
-=======
-  "gasUsed": 290524,
->>>>>>> 43df9917
+  "gasUsed": 290954,
 }
 `;
 
 exports[`PoolManager gas tests #swapExact0For1 first swap in block, large swap, no initialized crossings 1`] = `
 Object {
   "calldataByteLength": 324,
-<<<<<<< HEAD
-  "gasUsed": 242012,
-=======
-  "gasUsed": 241518,
->>>>>>> 43df9917
+  "gasUsed": 241892,
 }
 `;
 
 exports[`PoolManager gas tests #swapExact0For1 second swap in block moves tick, no initialized crossings 1`] = `
 Object {
   "calldataByteLength": 324,
-<<<<<<< HEAD
-  "gasUsed": 229970,
-=======
-  "gasUsed": 229532,
->>>>>>> 43df9917
+  "gasUsed": 229849,
 }
 `;
 
 exports[`PoolManager gas tests #swapExact0For1 second swap in block with no tick movement 1`] = `
 Object {
   "calldataByteLength": 324,
-<<<<<<< HEAD
-  "gasUsed": 224137,
-=======
-  "gasUsed": 223727,
->>>>>>> 43df9917
+  "gasUsed": 224016,
 }
 `;
 
 exports[`PoolManager gas tests #swapExact0For1 second swap in block, large swap crossing a single initialized tick 1`] = `
 Object {
   "calldataByteLength": 324,
-<<<<<<< HEAD
-  "gasUsed": 243141,
-=======
-  "gasUsed": 242704,
->>>>>>> 43df9917
+  "gasUsed": 243020,
 }
 `;
 
 exports[`PoolManager gas tests #swapExact0For1 second swap in block, large swap crossing several initialized ticks 1`] = `
 Object {
   "calldataByteLength": 324,
-<<<<<<< HEAD
-  "gasUsed": 285244,
-=======
-  "gasUsed": 284722,
->>>>>>> 43df9917
+  "gasUsed": 285123,
 }
 `;