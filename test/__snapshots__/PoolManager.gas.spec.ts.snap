--- conflicted
+++ resolved
@@ -1,260 +1,127 @@
 // Jest Snapshot v1, https://goo.gl/fbAQLP
-
-<<<<<<< HEAD
-exports[`PoolManager gas tests #increaseObservationCardinalityNext grow by 1 slot 1`] = `
-Object {
-  "calldataByteLength": 196,
-  "gasUsed": 51511,
-}
-`;
-
-exports[`PoolManager gas tests #increaseObservationCardinalityNext no op 1`] = `
-Object {
-  "calldataByteLength": 196,
-  "gasUsed": 26442,
-}
-`;
-
-exports[`PoolManager gas tests #mint above current price add to position after some time passes 1`] = `
-Object {
-  "calldataByteLength": 260,
-  "gasUsed": 187393,
-}
-`;
 
 exports[`PoolManager gas tests #mint above current price add to position existing 1`] = `
 Object {
   "calldataByteLength": 260,
-  "gasUsed": 187393,
-=======
-exports[`PoolManager gas tests #mint above current price add to position existing 1`] = `
-Object {
-  "calldataByteLength": 260,
-  "gasUsed": 181130,
->>>>>>> 28d95ce4
+  "gasUsed": 181193,
 }
 `;
 
 exports[`PoolManager gas tests #mint above current price new position mint first in range 1`] = `
 Object {
   "calldataByteLength": 260,
-<<<<<<< HEAD
-  "gasUsed": 282368,
-=======
-  "gasUsed": 240671,
->>>>>>> 28d95ce4
+  "gasUsed": 240734,
 }
 `;
 
 exports[`PoolManager gas tests #mint above current price second position in same range 1`] = `
 Object {
   "calldataByteLength": 260,
-<<<<<<< HEAD
-  "gasUsed": 187393,
-}
-`;
-
-exports[`PoolManager gas tests #mint around current price add to position after some time passes 1`] = `
-Object {
-  "calldataByteLength": 260,
-  "gasUsed": 262068,
-=======
-  "gasUsed": 181130,
->>>>>>> 28d95ce4
+  "gasUsed": 181193,
 }
 `;
 
 exports[`PoolManager gas tests #mint around current price add to position existing 1`] = `
 Object {
   "calldataByteLength": 260,
-<<<<<<< HEAD
-  "gasUsed": 254773,
-=======
-  "gasUsed": 249632,
->>>>>>> 28d95ce4
+  "gasUsed": 249688,
 }
 `;
 
 exports[`PoolManager gas tests #mint around current price new position mint first in range 1`] = `
 Object {
   "calldataByteLength": 260,
-<<<<<<< HEAD
-  "gasUsed": 406988,
-=======
-  "gasUsed": 358877,
->>>>>>> 28d95ce4
+  "gasUsed": 358932,
 }
 `;
 
 exports[`PoolManager gas tests #mint around current price second position in same range 1`] = `
 Object {
   "calldataByteLength": 260,
-<<<<<<< HEAD
-  "gasUsed": 254773,
-}
-`;
-
-exports[`PoolManager gas tests #mint below current price add to position after some time passes 1`] = `
-Object {
-  "calldataByteLength": 260,
-  "gasUsed": 188073,
-=======
-  "gasUsed": 249632,
->>>>>>> 28d95ce4
+  "gasUsed": 249688,
 }
 `;
 
 exports[`PoolManager gas tests #mint below current price add to position existing 1`] = `
 Object {
   "calldataByteLength": 260,
-<<<<<<< HEAD
-  "gasUsed": 188073,
-=======
-  "gasUsed": 181807,
->>>>>>> 28d95ce4
+  "gasUsed": 181870,
 }
 `;
 
 exports[`PoolManager gas tests #mint below current price new position mint first in range 1`] = `
 Object {
   "calldataByteLength": 260,
-<<<<<<< HEAD
-  "gasUsed": 347900,
-=======
-  "gasUsed": 305716,
->>>>>>> 28d95ce4
+  "gasUsed": 305779,
 }
 `;
 
 exports[`PoolManager gas tests #mint below current price second position in same range 1`] = `
 Object {
   "calldataByteLength": 260,
-<<<<<<< HEAD
-  "gasUsed": 188073,
-}
-`;
-
-exports[`PoolManager gas tests #snapshotCumulativesInside tick above 1`] = `34818`;
-
-exports[`PoolManager gas tests #snapshotCumulativesInside tick below 1`] = `34777`;
-
-exports[`PoolManager gas tests #snapshotCumulativesInside tick inside 1`] = `40057`;
-
-exports[`PoolManager gas tests #swapExact0For1 first swap in block moves tick, no initialized crossings 1`] = `
-Object {
-  "calldataByteLength": 324,
-  "gasUsed": 248525,
-=======
-  "gasUsed": 181807,
+  "gasUsed": 181870,
 }
 `;
 
 exports[`PoolManager gas tests #swapExact0For1 first swap in block moves tick, no initialized crossings 1`] = `
 Object {
   "calldataByteLength": 324,
-  "gasUsed": 229672,
->>>>>>> 28d95ce4
+  "gasUsed": 239665,
 }
 `;
 
 exports[`PoolManager gas tests #swapExact0For1 first swap in block with no tick movement 1`] = `
 Object {
   "calldataByteLength": 324,
-<<<<<<< HEAD
-  "gasUsed": 235750,
-=======
-  "gasUsed": 223777,
->>>>>>> 28d95ce4
+  "gasUsed": 233771,
 }
 `;
 
 exports[`PoolManager gas tests #swapExact0For1 first swap in block, large swap crossing a single initialized tick 1`] = `
 Object {
   "calldataByteLength": 324,
-<<<<<<< HEAD
-  "gasUsed": 272712,
-=======
-  "gasUsed": 248620,
->>>>>>> 28d95ce4
+  "gasUsed": 258623,
 }
 `;
 
 exports[`PoolManager gas tests #swapExact0For1 first swap in block, large swap crossing several initialized ticks 1`] = `
 Object {
   "calldataByteLength": 324,
-<<<<<<< HEAD
-  "gasUsed": 327688,
-=======
-  "gasUsed": 290664,
->>>>>>> 28d95ce4
+  "gasUsed": 300658,
 }
 `;
 
 exports[`PoolManager gas tests #swapExact0For1 first swap in block, large swap, no initialized crossings 1`] = `
 Object {
   "calldataByteLength": 324,
-<<<<<<< HEAD
-  "gasUsed": 260533,
-}
-`;
-
-exports[`PoolManager gas tests #swapExact0For1 large swap crossing several initialized ticks after some time passes 1`] = `
-Object {
-  "calldataByteLength": 324,
-  "gasUsed": 327688,
-}
-`;
-
-exports[`PoolManager gas tests #swapExact0For1 large swap crossing several initialized ticks second time after some time passes 1`] = `
-Object {
-  "calldataByteLength": 324,
-  "gasUsed": 327688,
-=======
-  "gasUsed": 241657,
->>>>>>> 28d95ce4
+  "gasUsed": 251651,
 }
 `;
 
 exports[`PoolManager gas tests #swapExact0For1 second swap in block moves tick, no initialized crossings 1`] = `
 Object {
   "calldataByteLength": 324,
-<<<<<<< HEAD
-  "gasUsed": 248525,
-=======
-  "gasUsed": 229672,
->>>>>>> 28d95ce4
+  "gasUsed": 239665,
 }
 `;
 
 exports[`PoolManager gas tests #swapExact0For1 second swap in block with no tick movement 1`] = `
 Object {
   "calldataByteLength": 324,
-<<<<<<< HEAD
-  "gasUsed": 235839,
-=======
-  "gasUsed": 223866,
->>>>>>> 28d95ce4
+  "gasUsed": 233860,
 }
 `;
 
 exports[`PoolManager gas tests #swapExact0For1 second swap in block, large swap crossing a single initialized tick 1`] = `
 Object {
   "calldataByteLength": 324,
-<<<<<<< HEAD
-  "gasUsed": 261868,
-=======
-  "gasUsed": 242843,
->>>>>>> 28d95ce4
+  "gasUsed": 252846,
 }
 `;
 
 exports[`PoolManager gas tests #swapExact0For1 second swap in block, large swap crossing several initialized ticks 1`] = `
 Object {
   "calldataByteLength": 324,
-<<<<<<< HEAD
-  "gasUsed": 316817,
-=======
-  "gasUsed": 284861,
->>>>>>> 28d95ce4
+  "gasUsed": 294856,
 }
 `;