// Jest Snapshot v1, https://goo.gl/fbAQLP

exports[`PoolManager gas tests #increaseObservationCardinalityNext grow by 1 slot 1`] = `
Object {
  "calldataByteLength": 196,
  "gasUsed": 51502,
}
`;

exports[`PoolManager gas tests #increaseObservationCardinalityNext no op 1`] = `
Object {
  "calldataByteLength": 196,
  "gasUsed": 26433,
}
`;

exports[`PoolManager gas tests #mint above current price add to position after some time passes 1`] = `
Object {
  "calldataByteLength": 260,
<<<<<<< HEAD
  "gasUsed": 168035,
=======
  "gasUsed": 187226,
>>>>>>> 54727797
}
`;

exports[`PoolManager gas tests #mint above current price add to position existing 1`] = `
Object {
  "calldataByteLength": 260,
<<<<<<< HEAD
  "gasUsed": 168035,
=======
  "gasUsed": 187226,
>>>>>>> 54727797
}
`;

exports[`PoolManager gas tests #mint above current price new position mint first in range 1`] = `
Object {
  "calldataByteLength": 260,
<<<<<<< HEAD
  "gasUsed": 263009,
=======
  "gasUsed": 282200,
>>>>>>> 54727797
}
`;

exports[`PoolManager gas tests #mint above current price second position in same range 1`] = `
Object {
  "calldataByteLength": 260,
<<<<<<< HEAD
  "gasUsed": 168035,
=======
  "gasUsed": 187226,
>>>>>>> 54727797
}
`;

exports[`PoolManager gas tests #mint around current price add to position after some time passes 1`] = `
Object {
  "calldataByteLength": 260,
<<<<<<< HEAD
  "gasUsed": 241764,
=======
  "gasUsed": 261863,
>>>>>>> 54727797
}
`;

exports[`PoolManager gas tests #mint around current price add to position existing 1`] = `
Object {
  "calldataByteLength": 260,
<<<<<<< HEAD
  "gasUsed": 234470,
=======
  "gasUsed": 254568,
>>>>>>> 54727797
}
`;

exports[`PoolManager gas tests #mint around current price new position mint first in range 1`] = `
Object {
  "calldataByteLength": 260,
<<<<<<< HEAD
  "gasUsed": 386685,
=======
  "gasUsed": 406784,
>>>>>>> 54727797
}
`;

exports[`PoolManager gas tests #mint around current price second position in same range 1`] = `
Object {
  "calldataByteLength": 260,
<<<<<<< HEAD
  "gasUsed": 234470,
=======
  "gasUsed": 254568,
>>>>>>> 54727797
}
`;

exports[`PoolManager gas tests #mint below current price add to position after some time passes 1`] = `
Object {
  "calldataByteLength": 260,
<<<<<<< HEAD
  "gasUsed": 168715,
=======
  "gasUsed": 187903,
>>>>>>> 54727797
}
`;

exports[`PoolManager gas tests #mint below current price add to position existing 1`] = `
Object {
  "calldataByteLength": 260,
<<<<<<< HEAD
  "gasUsed": 168715,
=======
  "gasUsed": 187903,
>>>>>>> 54727797
}
`;

exports[`PoolManager gas tests #mint below current price new position mint first in range 1`] = `
Object {
  "calldataByteLength": 260,
<<<<<<< HEAD
  "gasUsed": 331077,
=======
  "gasUsed": 347730,
>>>>>>> 54727797
}
`;

exports[`PoolManager gas tests #mint below current price second position in same range 1`] = `
Object {
  "calldataByteLength": 260,
<<<<<<< HEAD
  "gasUsed": 168715,
}
`;

exports[`PoolManager gas tests #snapshotCumulativesInside tick above 1`] = `34773`;

exports[`PoolManager gas tests #snapshotCumulativesInside tick below 1`] = `34732`;

exports[`PoolManager gas tests #snapshotCumulativesInside tick inside 1`] = `40012`;
=======
  "gasUsed": 187903,
}
`;

exports[`PoolManager gas tests fee is off #snapshotCumulativesInside tick above 1`] = `34874`;

exports[`PoolManager gas tests fee is off #snapshotCumulativesInside tick below 1`] = `34833`;

exports[`PoolManager gas tests fee is off #snapshotCumulativesInside tick inside 1`] = `40113`;
>>>>>>> 54727797

exports[`PoolManager gas tests #swapExact0For1 first swap in block moves tick, no initialized crossings 1`] = `
Object {
  "calldataByteLength": 260,
<<<<<<< HEAD
  "gasUsed": 217289,
=======
  "gasUsed": 237683,
>>>>>>> 54727797
}
`;

exports[`PoolManager gas tests #swapExact0For1 first swap in block with no tick movement 1`] = `
Object {
  "calldataByteLength": 260,
<<<<<<< HEAD
  "gasUsed": 204515,
=======
  "gasUsed": 224888,
>>>>>>> 54727797
}
`;

exports[`PoolManager gas tests #swapExact0For1 first swap in block, large swap crossing a single initialized tick 1`] = `
Object {
  "calldataByteLength": 260,
<<<<<<< HEAD
  "gasUsed": 241466,
=======
  "gasUsed": 261880,
>>>>>>> 54727797
}
`;

exports[`PoolManager gas tests #swapExact0For1 first swap in block, large swap crossing several initialized ticks 1`] = `
Object {
  "calldataByteLength": 260,
<<<<<<< HEAD
  "gasUsed": 296451,
=======
  "gasUsed": 316924,
>>>>>>> 54727797
}
`;

exports[`PoolManager gas tests #swapExact0For1 first swap in block, large swap, no initialized crossings 1`] = `
Object {
  "calldataByteLength": 260,
<<<<<<< HEAD
  "gasUsed": 229297,
=======
  "gasUsed": 249731,
>>>>>>> 54727797
}
`;

exports[`PoolManager gas tests #swapExact0For1 large swap crossing several initialized ticks after some time passes 1`] = `
Object {
  "calldataByteLength": 260,
<<<<<<< HEAD
  "gasUsed": 296451,
=======
  "gasUsed": 316924,
>>>>>>> 54727797
}
`;

exports[`PoolManager gas tests #swapExact0For1 large swap crossing several initialized ticks second time after some time passes 1`] = `
Object {
  "calldataByteLength": 260,
<<<<<<< HEAD
  "gasUsed": 296451,
=======
  "gasUsed": 316924,
>>>>>>> 54727797
}
`;

exports[`PoolManager gas tests #swapExact0For1 second swap in block moves tick, no initialized crossings 1`] = `
Object {
  "calldataByteLength": 260,
<<<<<<< HEAD
  "gasUsed": 217289,
=======
  "gasUsed": 237683,
>>>>>>> 54727797
}
`;

exports[`PoolManager gas tests #swapExact0For1 second swap in block with no tick movement 1`] = `
Object {
  "calldataByteLength": 260,
<<<<<<< HEAD
  "gasUsed": 204604,
=======
  "gasUsed": 224976,
>>>>>>> 54727797
}
`;

exports[`PoolManager gas tests #swapExact0For1 second swap in block, large swap crossing a single initialized tick 1`] = `
Object {
  "calldataByteLength": 260,
<<<<<<< HEAD
  "gasUsed": 230623,
=======
  "gasUsed": 251016,
>>>>>>> 54727797
}
`;

exports[`PoolManager gas tests #swapExact0For1 second swap in block, large swap crossing several initialized ticks 1`] = `
Object {
  "calldataByteLength": 260,
<<<<<<< HEAD
  "gasUsed": 285581,
=======
  "gasUsed": 306035,
}
`;

exports[`PoolManager gas tests fee is on #increaseObservationCardinalityNext grow by 1 slot 1`] = `
Object {
  "calldataByteLength": 196,
  "gasUsed": 51502,
}
`;

exports[`PoolManager gas tests fee is on #increaseObservationCardinalityNext no op 1`] = `
Object {
  "calldataByteLength": 196,
  "gasUsed": 26433,
}
`;

exports[`PoolManager gas tests fee is on #mint above current price add to position after some time passes 1`] = `
Object {
  "calldataByteLength": 260,
  "gasUsed": 187226,
}
`;

exports[`PoolManager gas tests fee is on #mint above current price add to position existing 1`] = `
Object {
  "calldataByteLength": 260,
  "gasUsed": 187226,
}
`;

exports[`PoolManager gas tests fee is on #mint above current price new position mint first in range 1`] = `
Object {
  "calldataByteLength": 260,
  "gasUsed": 282200,
}
`;

exports[`PoolManager gas tests fee is on #mint above current price second position in same range 1`] = `
Object {
  "calldataByteLength": 260,
  "gasUsed": 187226,
}
`;

exports[`PoolManager gas tests fee is on #mint around current price add to position after some time passes 1`] = `
Object {
  "calldataByteLength": 260,
  "gasUsed": 261863,
}
`;

exports[`PoolManager gas tests fee is on #mint around current price add to position existing 1`] = `
Object {
  "calldataByteLength": 260,
  "gasUsed": 254568,
}
`;

exports[`PoolManager gas tests fee is on #mint around current price new position mint first in range 1`] = `
Object {
  "calldataByteLength": 260,
  "gasUsed": 406784,
}
`;

exports[`PoolManager gas tests fee is on #mint around current price second position in same range 1`] = `
Object {
  "calldataByteLength": 260,
  "gasUsed": 254568,
}
`;

exports[`PoolManager gas tests fee is on #mint below current price add to position after some time passes 1`] = `
Object {
  "calldataByteLength": 260,
  "gasUsed": 187903,
}
`;

exports[`PoolManager gas tests fee is on #mint below current price add to position existing 1`] = `
Object {
  "calldataByteLength": 260,
  "gasUsed": 187903,
}
`;

exports[`PoolManager gas tests fee is on #mint below current price new position mint first in range 1`] = `
Object {
  "calldataByteLength": 260,
  "gasUsed": 347730,
}
`;

exports[`PoolManager gas tests fee is on #mint below current price second position in same range 1`] = `
Object {
  "calldataByteLength": 260,
  "gasUsed": 187903,
}
`;

exports[`PoolManager gas tests fee is on #snapshotCumulativesInside tick above 1`] = `34874`;

exports[`PoolManager gas tests fee is on #snapshotCumulativesInside tick below 1`] = `34833`;

exports[`PoolManager gas tests fee is on #snapshotCumulativesInside tick inside 1`] = `40113`;

exports[`PoolManager gas tests fee is on #swapExact0For1 first swap in block moves tick, no initialized crossings 1`] = `
Object {
  "calldataByteLength": 260,
  "gasUsed": 241988,
}
`;

exports[`PoolManager gas tests fee is on #swapExact0For1 first swap in block with no tick movement 1`] = `
Object {
  "calldataByteLength": 260,
  "gasUsed": 229075,
}
`;

exports[`PoolManager gas tests fee is on #swapExact0For1 first swap in block, large swap crossing a single initialized tick 1`] = `
Object {
  "calldataByteLength": 260,
  "gasUsed": 266302,
}
`;

exports[`PoolManager gas tests fee is on #swapExact0For1 first swap in block, large swap crossing several initialized ticks 1`] = `
Object {
  "calldataByteLength": 260,
  "gasUsed": 321700,
}
`;

exports[`PoolManager gas tests fee is on #swapExact0For1 first swap in block, large swap, no initialized crossings 1`] = `
Object {
  "calldataByteLength": 260,
  "gasUsed": 254271,
}
`;

exports[`PoolManager gas tests fee is on #swapExact0For1 large swap crossing several initialized ticks after some time passes 1`] = `
Object {
  "calldataByteLength": 260,
  "gasUsed": 321700,
}
`;

exports[`PoolManager gas tests fee is on #swapExact0For1 large swap crossing several initialized ticks second time after some time passes 1`] = `
Object {
  "calldataByteLength": 260,
  "gasUsed": 321700,
}
`;

exports[`PoolManager gas tests fee is on #swapExact0For1 second swap in block moves tick, no initialized crossings 1`] = `
Object {
  "calldataByteLength": 260,
  "gasUsed": 241988,
}
`;

exports[`PoolManager gas tests fee is on #swapExact0For1 second swap in block with no tick movement 1`] = `
Object {
  "calldataByteLength": 260,
  "gasUsed": 229164,
}
`;

exports[`PoolManager gas tests fee is on #swapExact0For1 second swap in block, large swap crossing a single initialized tick 1`] = `
Object {
  "calldataByteLength": 260,
  "gasUsed": 255321,
}
`;

exports[`PoolManager gas tests fee is on #swapExact0For1 second swap in block, large swap crossing several initialized ticks 1`] = `
Object {
  "calldataByteLength": 260,
  "gasUsed": 310692,
>>>>>>> 54727797
}
`;<|MERGE_RESOLUTION|>--- conflicted
+++ resolved
@@ -17,447 +17,166 @@
 exports[`PoolManager gas tests #mint above current price add to position after some time passes 1`] = `
 Object {
   "calldataByteLength": 260,
-<<<<<<< HEAD
-  "gasUsed": 168035,
-=======
-  "gasUsed": 187226,
->>>>>>> 54727797
+  "gasUsed": 187229,
 }
 `;
 
 exports[`PoolManager gas tests #mint above current price add to position existing 1`] = `
 Object {
   "calldataByteLength": 260,
-<<<<<<< HEAD
-  "gasUsed": 168035,
-=======
-  "gasUsed": 187226,
->>>>>>> 54727797
+  "gasUsed": 187229,
 }
 `;
 
 exports[`PoolManager gas tests #mint above current price new position mint first in range 1`] = `
 Object {
   "calldataByteLength": 260,
-<<<<<<< HEAD
-  "gasUsed": 263009,
-=======
-  "gasUsed": 282200,
->>>>>>> 54727797
+  "gasUsed": 282204,
 }
 `;
 
 exports[`PoolManager gas tests #mint above current price second position in same range 1`] = `
 Object {
   "calldataByteLength": 260,
-<<<<<<< HEAD
-  "gasUsed": 168035,
-=======
-  "gasUsed": 187226,
->>>>>>> 54727797
+  "gasUsed": 187229,
 }
 `;
 
 exports[`PoolManager gas tests #mint around current price add to position after some time passes 1`] = `
 Object {
   "calldataByteLength": 260,
-<<<<<<< HEAD
-  "gasUsed": 241764,
-=======
-  "gasUsed": 261863,
->>>>>>> 54727797
+  "gasUsed": 261872,
 }
 `;
 
 exports[`PoolManager gas tests #mint around current price add to position existing 1`] = `
 Object {
   "calldataByteLength": 260,
-<<<<<<< HEAD
-  "gasUsed": 234470,
-=======
-  "gasUsed": 254568,
->>>>>>> 54727797
+  "gasUsed": 254578,
 }
 `;
 
 exports[`PoolManager gas tests #mint around current price new position mint first in range 1`] = `
 Object {
   "calldataByteLength": 260,
-<<<<<<< HEAD
-  "gasUsed": 386685,
-=======
-  "gasUsed": 406784,
->>>>>>> 54727797
+  "gasUsed": 406793,
 }
 `;
 
 exports[`PoolManager gas tests #mint around current price second position in same range 1`] = `
 Object {
   "calldataByteLength": 260,
-<<<<<<< HEAD
-  "gasUsed": 234470,
-=======
-  "gasUsed": 254568,
->>>>>>> 54727797
+  "gasUsed": 254578,
 }
 `;
 
 exports[`PoolManager gas tests #mint below current price add to position after some time passes 1`] = `
 Object {
   "calldataByteLength": 260,
-<<<<<<< HEAD
-  "gasUsed": 168715,
-=======
-  "gasUsed": 187903,
->>>>>>> 54727797
+  "gasUsed": 187909,
 }
 `;
 
 exports[`PoolManager gas tests #mint below current price add to position existing 1`] = `
 Object {
   "calldataByteLength": 260,
-<<<<<<< HEAD
-  "gasUsed": 168715,
-=======
-  "gasUsed": 187903,
->>>>>>> 54727797
+  "gasUsed": 187909,
 }
 `;
 
 exports[`PoolManager gas tests #mint below current price new position mint first in range 1`] = `
 Object {
   "calldataByteLength": 260,
-<<<<<<< HEAD
-  "gasUsed": 331077,
-=======
-  "gasUsed": 347730,
->>>>>>> 54727797
+  "gasUsed": 347736,
 }
 `;
 
 exports[`PoolManager gas tests #mint below current price second position in same range 1`] = `
 Object {
   "calldataByteLength": 260,
-<<<<<<< HEAD
-  "gasUsed": 168715,
+  "gasUsed": 187909,
 }
 `;
 
-exports[`PoolManager gas tests #snapshotCumulativesInside tick above 1`] = `34773`;
+exports[`PoolManager gas tests #snapshotCumulativesInside tick above 1`] = `34840`;
 
-exports[`PoolManager gas tests #snapshotCumulativesInside tick below 1`] = `34732`;
+exports[`PoolManager gas tests #snapshotCumulativesInside tick below 1`] = `34799`;
 
-exports[`PoolManager gas tests #snapshotCumulativesInside tick inside 1`] = `40012`;
-=======
-  "gasUsed": 187903,
-}
-`;
-
-exports[`PoolManager gas tests fee is off #snapshotCumulativesInside tick above 1`] = `34874`;
-
-exports[`PoolManager gas tests fee is off #snapshotCumulativesInside tick below 1`] = `34833`;
-
-exports[`PoolManager gas tests fee is off #snapshotCumulativesInside tick inside 1`] = `40113`;
->>>>>>> 54727797
+exports[`PoolManager gas tests #snapshotCumulativesInside tick inside 1`] = `40079`;
 
 exports[`PoolManager gas tests #swapExact0For1 first swap in block moves tick, no initialized crossings 1`] = `
 Object {
   "calldataByteLength": 260,
-<<<<<<< HEAD
-  "gasUsed": 217289,
-=======
-  "gasUsed": 237683,
->>>>>>> 54727797
+  "gasUsed": 237414,
 }
 `;
 
 exports[`PoolManager gas tests #swapExact0For1 first swap in block with no tick movement 1`] = `
 Object {
   "calldataByteLength": 260,
-<<<<<<< HEAD
-  "gasUsed": 204515,
-=======
-  "gasUsed": 224888,
->>>>>>> 54727797
+  "gasUsed": 224640,
 }
 `;
 
 exports[`PoolManager gas tests #swapExact0For1 first swap in block, large swap crossing a single initialized tick 1`] = `
 Object {
   "calldataByteLength": 260,
-<<<<<<< HEAD
-  "gasUsed": 241466,
-=======
-  "gasUsed": 261880,
->>>>>>> 54727797
+  "gasUsed": 261591,
 }
 `;
 
 exports[`PoolManager gas tests #swapExact0For1 first swap in block, large swap crossing several initialized ticks 1`] = `
 Object {
   "calldataByteLength": 260,
-<<<<<<< HEAD
-  "gasUsed": 296451,
-=======
-  "gasUsed": 316924,
->>>>>>> 54727797
+  "gasUsed": 316576,
 }
 `;
 
 exports[`PoolManager gas tests #swapExact0For1 first swap in block, large swap, no initialized crossings 1`] = `
 Object {
   "calldataByteLength": 260,
-<<<<<<< HEAD
-  "gasUsed": 229297,
-=======
-  "gasUsed": 249731,
->>>>>>> 54727797
+  "gasUsed": 249422,
 }
 `;
 
 exports[`PoolManager gas tests #swapExact0For1 large swap crossing several initialized ticks after some time passes 1`] = `
 Object {
   "calldataByteLength": 260,
-<<<<<<< HEAD
-  "gasUsed": 296451,
-=======
-  "gasUsed": 316924,
->>>>>>> 54727797
+  "gasUsed": 316576,
 }
 `;
 
 exports[`PoolManager gas tests #swapExact0For1 large swap crossing several initialized ticks second time after some time passes 1`] = `
 Object {
   "calldataByteLength": 260,
-<<<<<<< HEAD
-  "gasUsed": 296451,
-=======
-  "gasUsed": 316924,
->>>>>>> 54727797
+  "gasUsed": 316576,
 }
 `;
 
 exports[`PoolManager gas tests #swapExact0For1 second swap in block moves tick, no initialized crossings 1`] = `
 Object {
   "calldataByteLength": 260,
-<<<<<<< HEAD
-  "gasUsed": 217289,
-=======
-  "gasUsed": 237683,
->>>>>>> 54727797
+  "gasUsed": 237414,
 }
 `;
 
 exports[`PoolManager gas tests #swapExact0For1 second swap in block with no tick movement 1`] = `
 Object {
   "calldataByteLength": 260,
-<<<<<<< HEAD
-  "gasUsed": 204604,
-=======
-  "gasUsed": 224976,
->>>>>>> 54727797
+  "gasUsed": 224728,
 }
 `;
 
 exports[`PoolManager gas tests #swapExact0For1 second swap in block, large swap crossing a single initialized tick 1`] = `
 Object {
   "calldataByteLength": 260,
-<<<<<<< HEAD
-  "gasUsed": 230623,
-=======
-  "gasUsed": 251016,
->>>>>>> 54727797
+  "gasUsed": 250748,
 }
 `;
 
 exports[`PoolManager gas tests #swapExact0For1 second swap in block, large swap crossing several initialized ticks 1`] = `
 Object {
   "calldataByteLength": 260,
-<<<<<<< HEAD
-  "gasUsed": 285581,
-=======
-  "gasUsed": 306035,
-}
-`;
-
-exports[`PoolManager gas tests fee is on #increaseObservationCardinalityNext grow by 1 slot 1`] = `
-Object {
-  "calldataByteLength": 196,
-  "gasUsed": 51502,
-}
-`;
-
-exports[`PoolManager gas tests fee is on #increaseObservationCardinalityNext no op 1`] = `
-Object {
-  "calldataByteLength": 196,
-  "gasUsed": 26433,
-}
-`;
-
-exports[`PoolManager gas tests fee is on #mint above current price add to position after some time passes 1`] = `
-Object {
-  "calldataByteLength": 260,
-  "gasUsed": 187226,
-}
-`;
-
-exports[`PoolManager gas tests fee is on #mint above current price add to position existing 1`] = `
-Object {
-  "calldataByteLength": 260,
-  "gasUsed": 187226,
-}
-`;
-
-exports[`PoolManager gas tests fee is on #mint above current price new position mint first in range 1`] = `
-Object {
-  "calldataByteLength": 260,
-  "gasUsed": 282200,
-}
-`;
-
-exports[`PoolManager gas tests fee is on #mint above current price second position in same range 1`] = `
-Object {
-  "calldataByteLength": 260,
-  "gasUsed": 187226,
-}
-`;
-
-exports[`PoolManager gas tests fee is on #mint around current price add to position after some time passes 1`] = `
-Object {
-  "calldataByteLength": 260,
-  "gasUsed": 261863,
-}
-`;
-
-exports[`PoolManager gas tests fee is on #mint around current price add to position existing 1`] = `
-Object {
-  "calldataByteLength": 260,
-  "gasUsed": 254568,
-}
-`;
-
-exports[`PoolManager gas tests fee is on #mint around current price new position mint first in range 1`] = `
-Object {
-  "calldataByteLength": 260,
-  "gasUsed": 406784,
-}
-`;
-
-exports[`PoolManager gas tests fee is on #mint around current price second position in same range 1`] = `
-Object {
-  "calldataByteLength": 260,
-  "gasUsed": 254568,
-}
-`;
-
-exports[`PoolManager gas tests fee is on #mint below current price add to position after some time passes 1`] = `
-Object {
-  "calldataByteLength": 260,
-  "gasUsed": 187903,
-}
-`;
-
-exports[`PoolManager gas tests fee is on #mint below current price add to position existing 1`] = `
-Object {
-  "calldataByteLength": 260,
-  "gasUsed": 187903,
-}
-`;
-
-exports[`PoolManager gas tests fee is on #mint below current price new position mint first in range 1`] = `
-Object {
-  "calldataByteLength": 260,
-  "gasUsed": 347730,
-}
-`;
-
-exports[`PoolManager gas tests fee is on #mint below current price second position in same range 1`] = `
-Object {
-  "calldataByteLength": 260,
-  "gasUsed": 187903,
-}
-`;
-
-exports[`PoolManager gas tests fee is on #snapshotCumulativesInside tick above 1`] = `34874`;
-
-exports[`PoolManager gas tests fee is on #snapshotCumulativesInside tick below 1`] = `34833`;
-
-exports[`PoolManager gas tests fee is on #snapshotCumulativesInside tick inside 1`] = `40113`;
-
-exports[`PoolManager gas tests fee is on #swapExact0For1 first swap in block moves tick, no initialized crossings 1`] = `
-Object {
-  "calldataByteLength": 260,
-  "gasUsed": 241988,
-}
-`;
-
-exports[`PoolManager gas tests fee is on #swapExact0For1 first swap in block with no tick movement 1`] = `
-Object {
-  "calldataByteLength": 260,
-  "gasUsed": 229075,
-}
-`;
-
-exports[`PoolManager gas tests fee is on #swapExact0For1 first swap in block, large swap crossing a single initialized tick 1`] = `
-Object {
-  "calldataByteLength": 260,
-  "gasUsed": 266302,
-}
-`;
-
-exports[`PoolManager gas tests fee is on #swapExact0For1 first swap in block, large swap crossing several initialized ticks 1`] = `
-Object {
-  "calldataByteLength": 260,
-  "gasUsed": 321700,
-}
-`;
-
-exports[`PoolManager gas tests fee is on #swapExact0For1 first swap in block, large swap, no initialized crossings 1`] = `
-Object {
-  "calldataByteLength": 260,
-  "gasUsed": 254271,
-}
-`;
-
-exports[`PoolManager gas tests fee is on #swapExact0For1 large swap crossing several initialized ticks after some time passes 1`] = `
-Object {
-  "calldataByteLength": 260,
-  "gasUsed": 321700,
-}
-`;
-
-exports[`PoolManager gas tests fee is on #swapExact0For1 large swap crossing several initialized ticks second time after some time passes 1`] = `
-Object {
-  "calldataByteLength": 260,
-  "gasUsed": 321700,
-}
-`;
-
-exports[`PoolManager gas tests fee is on #swapExact0For1 second swap in block moves tick, no initialized crossings 1`] = `
-Object {
-  "calldataByteLength": 260,
-  "gasUsed": 241988,
-}
-`;
-
-exports[`PoolManager gas tests fee is on #swapExact0For1 second swap in block with no tick movement 1`] = `
-Object {
-  "calldataByteLength": 260,
-  "gasUsed": 229164,
-}
-`;
-
-exports[`PoolManager gas tests fee is on #swapExact0For1 second swap in block, large swap crossing a single initialized tick 1`] = `
-Object {
-  "calldataByteLength": 260,
-  "gasUsed": 255321,
-}
-`;
-
-exports[`PoolManager gas tests fee is on #swapExact0For1 second swap in block, large swap crossing several initialized ticks 1`] = `
-Object {
-  "calldataByteLength": 260,
-  "gasUsed": 310692,
->>>>>>> 54727797
+  "gasUsed": 305706,
 }
 `;