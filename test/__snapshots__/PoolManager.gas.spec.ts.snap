--- conflicted
+++ resolved
@@ -17,11 +17,7 @@
 exports[`PoolManager gas tests #initialize initialize pool with no hooks and no protocol fee 1`] = `
 Object {
   "calldataByteLength": 196,
-<<<<<<< HEAD
-  "gasUsed": 51215,
-=======
   "gasUsed": 54061,
->>>>>>> 04d57464
 }
 `;
 
