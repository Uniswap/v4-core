--- conflicted
+++ resolved
@@ -1,150 +1,64 @@
 // Jest Snapshot v1, https://goo.gl/fbAQLP
-
-<<<<<<< HEAD
-exports[`PoolManager gas tests #increaseObservationCardinalityNext grow by 1 slot 1`] = `
-Object {
-  "calldataByteLength": 196,
-  "gasUsed": 51524,
-}
-`;
-
-exports[`PoolManager gas tests #increaseObservationCardinalityNext no op 1`] = `
-Object {
-  "calldataByteLength": 196,
-  "gasUsed": 26455,
-}
-`;
-
-exports[`PoolManager gas tests #mint above current price add to position after some time passes 1`] = `
-Object {
-  "calldataByteLength": 260,
-  "gasUsed": 130542,
-}
-`;
 
 exports[`PoolManager gas tests #mint above current price add to position existing 1`] = `
 Object {
   "calldataByteLength": 260,
-  "gasUsed": 130542,
-=======
-exports[`PoolManager gas tests #mint above current price add to position existing 1`] = `
-Object {
-  "calldataByteLength": 260,
   "gasUsed": 181129,
->>>>>>> 6074fd59
 }
 `;
 
 exports[`PoolManager gas tests #mint above current price new position mint first in range 1`] = `
 Object {
   "calldataByteLength": 260,
-<<<<<<< HEAD
-  "gasUsed": 249260,
-=======
   "gasUsed": 240670,
->>>>>>> 6074fd59
 }
 `;
 
 exports[`PoolManager gas tests #mint above current price second position in same range 1`] = `
 Object {
   "calldataByteLength": 260,
-<<<<<<< HEAD
-  "gasUsed": 130542,
-}
-`;
-
-exports[`PoolManager gas tests #mint around current price add to position after some time passes 1`] = `
-Object {
-  "calldataByteLength": 260,
-  "gasUsed": 182735,
-=======
   "gasUsed": 181129,
->>>>>>> 6074fd59
 }
 `;
 
 exports[`PoolManager gas tests #mint around current price add to position existing 1`] = `
 Object {
   "calldataByteLength": 260,
-<<<<<<< HEAD
-  "gasUsed": 173617,
-=======
   "gasUsed": 249649,
->>>>>>> 6074fd59
 }
 `;
 
 exports[`PoolManager gas tests #mint around current price new position mint first in range 1`] = `
 Object {
   "calldataByteLength": 260,
-<<<<<<< HEAD
-  "gasUsed": 363886,
-=======
   "gasUsed": 358894,
->>>>>>> 6074fd59
 }
 `;
 
 exports[`PoolManager gas tests #mint around current price second position in same range 1`] = `
 Object {
   "calldataByteLength": 260,
-<<<<<<< HEAD
-  "gasUsed": 173617,
-}
-`;
-
-exports[`PoolManager gas tests #mint below current price add to position after some time passes 1`] = `
-Object {
-  "calldataByteLength": 260,
-  "gasUsed": 131388,
-=======
   "gasUsed": 249649,
->>>>>>> 6074fd59
 }
 `;
 
 exports[`PoolManager gas tests #mint below current price add to position existing 1`] = `
 Object {
   "calldataByteLength": 260,
-<<<<<<< HEAD
-  "gasUsed": 131388,
-=======
   "gasUsed": 181806,
->>>>>>> 6074fd59
 }
 `;
 
 exports[`PoolManager gas tests #mint below current price new position mint first in range 1`] = `
 Object {
   "calldataByteLength": 260,
-<<<<<<< HEAD
-  "gasUsed": 331172,
-=======
   "gasUsed": 305715,
->>>>>>> 6074fd59
 }
 `;
 
 exports[`PoolManager gas tests #mint below current price second position in same range 1`] = `
 Object {
   "calldataByteLength": 260,
-<<<<<<< HEAD
-  "gasUsed": 131388,
-}
-`;
-
-exports[`PoolManager gas tests #snapshotCumulativesInside tick above 1`] = `34836`;
-
-exports[`PoolManager gas tests #snapshotCumulativesInside tick below 1`] = `34795`;
-
-exports[`PoolManager gas tests #snapshotCumulativesInside tick inside 1`] = `40075`;
-
-exports[`PoolManager gas tests #swapExact0For1 first swap in block moves tick, no initialized crossings 1`] = `
-Object {
-  "calldataByteLength": 260,
-  "gasUsed": 152182,
-=======
   "gasUsed": 181806,
 }
 `;
@@ -153,116 +67,61 @@
 Object {
   "calldataByteLength": 324,
   "gasUsed": 229688,
->>>>>>> 6074fd59
 }
 `;
 
 exports[`PoolManager gas tests #swapExact0For1 first swap in block with no tick movement 1`] = `
 Object {
-<<<<<<< HEAD
-  "calldataByteLength": 260,
-  "gasUsed": 136216,
-=======
   "calldataByteLength": 324,
   "gasUsed": 223794,
->>>>>>> 6074fd59
 }
 `;
 
 exports[`PoolManager gas tests #swapExact0For1 first swap in block, large swap crossing a single initialized tick 1`] = `
 Object {
-<<<<<<< HEAD
-  "calldataByteLength": 260,
-  "gasUsed": 177599,
-=======
   "calldataByteLength": 324,
   "gasUsed": 248636,
->>>>>>> 6074fd59
 }
 `;
 
 exports[`PoolManager gas tests #swapExact0For1 first swap in block, large swap crossing several initialized ticks 1`] = `
 Object {
-<<<<<<< HEAD
-  "calldataByteLength": 260,
-  "gasUsed": 231919,
-=======
   "calldataByteLength": 324,
   "gasUsed": 290680,
->>>>>>> 6074fd59
 }
 `;
 
 exports[`PoolManager gas tests #swapExact0For1 first swap in block, large swap, no initialized crossings 1`] = `
 Object {
-<<<<<<< HEAD
-  "calldataByteLength": 260,
-  "gasUsed": 167184,
-}
-`;
-
-exports[`PoolManager gas tests #swapExact0For1 large swap crossing several initialized ticks after some time passes 1`] = `
-Object {
-  "calldataByteLength": 260,
-  "gasUsed": 231919,
-}
-`;
-
-exports[`PoolManager gas tests #swapExact0For1 large swap crossing several initialized ticks second time after some time passes 1`] = `
-Object {
-  "calldataByteLength": 260,
-  "gasUsed": 251119,
-=======
   "calldataByteLength": 324,
   "gasUsed": 241674,
->>>>>>> 6074fd59
 }
 `;
 
 exports[`PoolManager gas tests #swapExact0For1 second swap in block moves tick, no initialized crossings 1`] = `
 Object {
-<<<<<<< HEAD
-  "calldataByteLength": 260,
-  "gasUsed": 152182,
-=======
   "calldataByteLength": 324,
   "gasUsed": 229688,
->>>>>>> 6074fd59
 }
 `;
 
 exports[`PoolManager gas tests #swapExact0For1 second swap in block with no tick movement 1`] = `
 Object {
-<<<<<<< HEAD
-  "calldataByteLength": 260,
-  "gasUsed": 136327,
-=======
   "calldataByteLength": 324,
   "gasUsed": 223883,
->>>>>>> 6074fd59
 }
 `;
 
 exports[`PoolManager gas tests #swapExact0For1 second swap in block, large swap crossing a single initialized tick 1`] = `
 Object {
-<<<<<<< HEAD
-  "calldataByteLength": 260,
-  "gasUsed": 164048,
-=======
   "calldataByteLength": 324,
   "gasUsed": 242860,
->>>>>>> 6074fd59
 }
 `;
 
 exports[`PoolManager gas tests #swapExact0For1 second swap in block, large swap crossing several initialized ticks 1`] = `
 Object {
-<<<<<<< HEAD
-  "calldataByteLength": 260,
-  "gasUsed": 218335,
-=======
   "calldataByteLength": 324,
   "gasUsed": 284878,
->>>>>>> 6074fd59
 }
 `;