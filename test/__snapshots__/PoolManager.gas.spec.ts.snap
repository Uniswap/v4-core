// Jest Snapshot v1, https://goo.gl/fbAQLP

exports[`PoolManager gas tests ERC20 tokens #donate donation of 1 token 1`] = `
Object {
  "calldataByteLength": 228,
  "gasUsed": 130895,
}
`;

exports[`PoolManager gas tests ERC20 tokens #donate donation of 2 tokens 1`] = `
Object {
  "calldataByteLength": 228,
  "gasUsed": 177820,
}
`;

exports[`PoolManager gas tests ERC20 tokens #initialize initialize pool with no hooks and no protocol fee 1`] = `
Object {
  "calldataByteLength": 196,
  "gasUsed": 54216,
}
`;

exports[`PoolManager gas tests ERC20 tokens #mint above current price add to position existing 1`] = `
Object {
  "calldataByteLength": 260,
  "gasUsed": 157948,
}
`;

exports[`PoolManager gas tests ERC20 tokens #mint above current price new position mint first in range 1`] = `
Object {
  "calldataByteLength": 260,
  "gasUsed": 217691,
}
`;

exports[`PoolManager gas tests ERC20 tokens #mint above current price second position in same range 1`] = `
Object {
  "calldataByteLength": 260,
  "gasUsed": 157948,
}
`;

exports[`PoolManager gas tests ERC20 tokens #mint around current price add to position existing 1`] = `
Object {
  "calldataByteLength": 260,
  "gasUsed": 209629,
}
`;

exports[`PoolManager gas tests ERC20 tokens #mint around current price new position mint first in range 1`] = `
Object {
  "calldataByteLength": 260,
  "gasUsed": 319245,
}
`;

exports[`PoolManager gas tests ERC20 tokens #mint around current price second position in same range 1`] = `
Object {
  "calldataByteLength": 260,
  "gasUsed": 209629,
}
`;

exports[`PoolManager gas tests ERC20 tokens #mint below current price add to position existing 1`] = `
Object {
  "calldataByteLength": 260,
  "gasUsed": 158661,
}
`;

exports[`PoolManager gas tests ERC20 tokens #mint below current price new position mint first in range 1`] = `
Object {
  "calldataByteLength": 260,
  "gasUsed": 286311,
}
`;

exports[`PoolManager gas tests ERC20 tokens #mint below current price second position in same range 1`] = `
Object {
  "calldataByteLength": 260,
  "gasUsed": 158661,
}
`;

exports[`PoolManager gas tests ERC20 tokens #swapExact0For1 first swap in block moves tick, no initialized crossings 1`] = `
Object {
  "calldataByteLength": 324,
<<<<<<< HEAD
  "gasUsed": 192484,
=======
  "gasUsed": 192525,
>>>>>>> 43f3b01d
}
`;

exports[`PoolManager gas tests ERC20 tokens #swapExact0For1 first swap in block with no tick movement 1`] = `
Object {
  "calldataByteLength": 324,
<<<<<<< HEAD
  "gasUsed": 186591,
=======
  "gasUsed": 186632,
>>>>>>> 43f3b01d
}
`;

exports[`PoolManager gas tests ERC20 tokens #swapExact0For1 first swap in block, large swap crossing a single initialized tick 1`] = `
Object {
  "calldataByteLength": 324,
<<<<<<< HEAD
  "gasUsed": 211432,
=======
  "gasUsed": 211473,
>>>>>>> 43f3b01d
}
`;

exports[`PoolManager gas tests ERC20 tokens #swapExact0For1 first swap in block, large swap crossing several initialized ticks 1`] = `
Object {
  "calldataByteLength": 324,
<<<<<<< HEAD
  "gasUsed": 253488,
=======
  "gasUsed": 253529,
>>>>>>> 43f3b01d
}
`;

exports[`PoolManager gas tests ERC20 tokens #swapExact0For1 first swap in block, large swap, no initialized crossings 1`] = `
Object {
  "calldataByteLength": 324,
<<<<<<< HEAD
  "gasUsed": 204469,
=======
  "gasUsed": 204511,
>>>>>>> 43f3b01d
}
`;

exports[`PoolManager gas tests ERC20 tokens #swapExact0For1 second swap in block moves tick, no initialized crossings 1`] = `
Object {
  "calldataByteLength": 324,
<<<<<<< HEAD
  "gasUsed": 192484,
=======
  "gasUsed": 192525,
>>>>>>> 43f3b01d
}
`;

exports[`PoolManager gas tests ERC20 tokens #swapExact0For1 second swap in block with no tick movement 1`] = `
Object {
  "calldataByteLength": 324,
<<<<<<< HEAD
  "gasUsed": 186680,
=======
  "gasUsed": 186721,
>>>>>>> 43f3b01d
}
`;

exports[`PoolManager gas tests ERC20 tokens #swapExact0For1 second swap in block, large swap crossing a single initialized tick 1`] = `
Object {
  "calldataByteLength": 324,
<<<<<<< HEAD
  "gasUsed": 205656,
=======
  "gasUsed": 205696,
>>>>>>> 43f3b01d
}
`;

exports[`PoolManager gas tests ERC20 tokens #swapExact0For1 second swap in block, large swap crossing several initialized ticks 1`] = `
Object {
  "calldataByteLength": 324,
<<<<<<< HEAD
  "gasUsed": 247686,
=======
  "gasUsed": 247727,
>>>>>>> 43f3b01d
}
`;

exports[`PoolManager gas tests Native Tokens #donate donation of 1 token 1`] = `
Object {
  "calldataByteLength": 228,
  "gasUsed": 118282,
}
`;

exports[`PoolManager gas tests Native Tokens #donate donation of 2 tokens 1`] = `
Object {
  "calldataByteLength": 228,
  "gasUsed": 165208,
}
`;

exports[`PoolManager gas tests Native Tokens #mint above current price add to position existing 1`] = `
Object {
  "calldataByteLength": 260,
  "gasUsed": 150941,
}
`;

exports[`PoolManager gas tests Native Tokens #mint above current price new position mint first in range 1`] = `
Object {
  "calldataByteLength": 260,
  "gasUsed": 210684,
}
`;

exports[`PoolManager gas tests Native Tokens #mint above current price second position in same range 1`] = `
Object {
  "calldataByteLength": 260,
  "gasUsed": 150941,
}
`;

exports[`PoolManager gas tests Native Tokens #mint around current price add to position existing 1`] = `
Object {
  "calldataByteLength": 260,
  "gasUsed": 202622,
}
`;

exports[`PoolManager gas tests Native Tokens #mint around current price new position mint first in range 1`] = `
Object {
  "calldataByteLength": 260,
  "gasUsed": 312238,
}
`;

exports[`PoolManager gas tests Native Tokens #mint around current price second position in same range 1`] = `
Object {
  "calldataByteLength": 260,
  "gasUsed": 202622,
}
`;

exports[`PoolManager gas tests Native Tokens #mint below current price add to position existing 1`] = `
Object {
  "calldataByteLength": 260,
  "gasUsed": 164075,
}
`;

exports[`PoolManager gas tests Native Tokens #mint below current price new position mint first in range 1`] = `
Object {
  "calldataByteLength": 260,
  "gasUsed": 291724,
}
`;

exports[`PoolManager gas tests Native Tokens #mint below current price second position in same range 1`] = `
Object {
  "calldataByteLength": 260,
  "gasUsed": 164075,
}
`;

exports[`PoolManager gas tests Native Tokens #swapExact0For1 first swap in block moves tick, no initialized crossings 1`] = `
Object {
  "calldataByteLength": 324,
  "gasUsed": 179889,
}
`;

exports[`PoolManager gas tests Native Tokens #swapExact0For1 first swap in block with no tick movement 1`] = `
Object {
  "calldataByteLength": 324,
  "gasUsed": 173996,
}
`;

exports[`PoolManager gas tests Native Tokens #swapExact0For1 first swap in block, large swap crossing a single initialized tick 1`] = `
Object {
  "calldataByteLength": 324,
  "gasUsed": 198837,
}
`;

exports[`PoolManager gas tests Native Tokens #swapExact0For1 first swap in block, large swap crossing several initialized ticks 1`] = `
Object {
  "calldataByteLength": 324,
  "gasUsed": 240893,
}
`;

exports[`PoolManager gas tests Native Tokens #swapExact0For1 first swap in block, large swap, no initialized crossings 1`] = `
Object {
  "calldataByteLength": 324,
  "gasUsed": 191875,
}
`;

exports[`PoolManager gas tests Native Tokens #swapExact0For1 second swap in block moves tick, no initialized crossings 1`] = `
Object {
  "calldataByteLength": 324,
  "gasUsed": 179889,
}
`;

exports[`PoolManager gas tests Native Tokens #swapExact0For1 second swap in block with no tick movement 1`] = `
Object {
  "calldataByteLength": 324,
  "gasUsed": 174085,
}
`;

exports[`PoolManager gas tests Native Tokens #swapExact0For1 second swap in block, large swap crossing a single initialized tick 1`] = `
Object {
  "calldataByteLength": 324,
  "gasUsed": 193060,
}
`;

exports[`PoolManager gas tests Native Tokens #swapExact0For1 second swap in block, large swap crossing several initialized ticks 1`] = `
Object {
  "calldataByteLength": 324,
  "gasUsed": 235091,
}
`;<|MERGE_RESOLUTION|>--- conflicted
+++ resolved
@@ -87,99 +87,63 @@
 exports[`PoolManager gas tests ERC20 tokens #swapExact0For1 first swap in block moves tick, no initialized crossings 1`] = `
 Object {
   "calldataByteLength": 324,
-<<<<<<< HEAD
-  "gasUsed": 192484,
-=======
-  "gasUsed": 192525,
->>>>>>> 43f3b01d
+  "gasUsed": 192535,
 }
 `;
 
 exports[`PoolManager gas tests ERC20 tokens #swapExact0For1 first swap in block with no tick movement 1`] = `
 Object {
   "calldataByteLength": 324,
-<<<<<<< HEAD
-  "gasUsed": 186591,
-=======
-  "gasUsed": 186632,
->>>>>>> 43f3b01d
+  "gasUsed": 186642,
 }
 `;
 
 exports[`PoolManager gas tests ERC20 tokens #swapExact0For1 first swap in block, large swap crossing a single initialized tick 1`] = `
 Object {
   "calldataByteLength": 324,
-<<<<<<< HEAD
-  "gasUsed": 211432,
-=======
-  "gasUsed": 211473,
->>>>>>> 43f3b01d
+  "gasUsed": 211483,
 }
 `;
 
 exports[`PoolManager gas tests ERC20 tokens #swapExact0For1 first swap in block, large swap crossing several initialized ticks 1`] = `
 Object {
   "calldataByteLength": 324,
-<<<<<<< HEAD
-  "gasUsed": 253488,
-=======
-  "gasUsed": 253529,
->>>>>>> 43f3b01d
+  "gasUsed": 253539,
 }
 `;
 
 exports[`PoolManager gas tests ERC20 tokens #swapExact0For1 first swap in block, large swap, no initialized crossings 1`] = `
 Object {
   "calldataByteLength": 324,
-<<<<<<< HEAD
-  "gasUsed": 204469,
-=======
-  "gasUsed": 204511,
->>>>>>> 43f3b01d
+  "gasUsed": 204520,
 }
 `;
 
 exports[`PoolManager gas tests ERC20 tokens #swapExact0For1 second swap in block moves tick, no initialized crossings 1`] = `
 Object {
   "calldataByteLength": 324,
-<<<<<<< HEAD
-  "gasUsed": 192484,
-=======
-  "gasUsed": 192525,
->>>>>>> 43f3b01d
+  "gasUsed": 192535,
 }
 `;
 
 exports[`PoolManager gas tests ERC20 tokens #swapExact0For1 second swap in block with no tick movement 1`] = `
 Object {
   "calldataByteLength": 324,
-<<<<<<< HEAD
-  "gasUsed": 186680,
-=======
-  "gasUsed": 186721,
->>>>>>> 43f3b01d
+  "gasUsed": 186731,
 }
 `;
 
 exports[`PoolManager gas tests ERC20 tokens #swapExact0For1 second swap in block, large swap crossing a single initialized tick 1`] = `
 Object {
   "calldataByteLength": 324,
-<<<<<<< HEAD
-  "gasUsed": 205656,
-=======
-  "gasUsed": 205696,
->>>>>>> 43f3b01d
+  "gasUsed": 205706,
 }
 `;
 
 exports[`PoolManager gas tests ERC20 tokens #swapExact0For1 second swap in block, large swap crossing several initialized ticks 1`] = `
 Object {
   "calldataByteLength": 324,
-<<<<<<< HEAD
-  "gasUsed": 247686,
-=======
-  "gasUsed": 247727,
->>>>>>> 43f3b01d
+  "gasUsed": 247736,
 }
 `;
 
