// Jest Snapshot v1, https://goo.gl/fbAQLP

exports[`PoolManager gas tests ERC20 tokens #initialize initialize pool with no hooks and no protocol fee 1`] = `
Object {
  "calldataByteLength": 196,
  "gasUsed": 54189,
}
`;

exports[`PoolManager gas tests ERC20 tokens #mint above current price add to position existing 1`] = `
Object {
  "calldataByteLength": 260,
  "gasUsed": 157982,
}
`;

exports[`PoolManager gas tests ERC20 tokens #mint above current price new position mint first in range 1`] = `
Object {
  "calldataByteLength": 260,
  "gasUsed": 217724,
}
`;

exports[`PoolManager gas tests ERC20 tokens #mint above current price second position in same range 1`] = `
Object {
  "calldataByteLength": 260,
  "gasUsed": 157982,
}
`;

exports[`PoolManager gas tests ERC20 tokens #mint around current price add to position existing 1`] = `
Object {
  "calldataByteLength": 260,
  "gasUsed": 209663,
}
`;

exports[`PoolManager gas tests ERC20 tokens #mint around current price new position mint first in range 1`] = `
Object {
  "calldataByteLength": 260,
  "gasUsed": 319279,
}
`;

exports[`PoolManager gas tests ERC20 tokens #mint around current price second position in same range 1`] = `
Object {
  "calldataByteLength": 260,
  "gasUsed": 209663,
}
`;

exports[`PoolManager gas tests ERC20 tokens #mint below current price add to position existing 1`] = `
Object {
  "calldataByteLength": 260,
  "gasUsed": 158695,
}
`;

exports[`PoolManager gas tests ERC20 tokens #mint below current price new position mint first in range 1`] = `
Object {
  "calldataByteLength": 260,
  "gasUsed": 286344,
}
`;

exports[`PoolManager gas tests ERC20 tokens #mint below current price second position in same range 1`] = `
Object {
  "calldataByteLength": 260,
  "gasUsed": 158695,
}
`;

exports[`PoolManager gas tests ERC20 tokens #swapExact0For1 first swap in block moves tick, no initialized crossings 1`] = `
Object {
  "calldataByteLength": 324,
<<<<<<< HEAD
  "gasUsed": 192484,
=======
  "gasUsed": 192568,
>>>>>>> c1208c95
}
`;

exports[`PoolManager gas tests ERC20 tokens #swapExact0For1 first swap in block with no tick movement 1`] = `
Object {
  "calldataByteLength": 324,
<<<<<<< HEAD
  "gasUsed": 186591,
=======
  "gasUsed": 186676,
>>>>>>> c1208c95
}
`;

exports[`PoolManager gas tests ERC20 tokens #swapExact0For1 first swap in block, large swap crossing a single initialized tick 1`] = `
Object {
  "calldataByteLength": 324,
<<<<<<< HEAD
  "gasUsed": 211432,
=======
  "gasUsed": 211516,
>>>>>>> c1208c95
}
`;

exports[`PoolManager gas tests ERC20 tokens #swapExact0For1 first swap in block, large swap crossing several initialized ticks 1`] = `
Object {
  "calldataByteLength": 324,
<<<<<<< HEAD
  "gasUsed": 253488,
=======
  "gasUsed": 253572,
>>>>>>> c1208c95
}
`;

exports[`PoolManager gas tests ERC20 tokens #swapExact0For1 first swap in block, large swap, no initialized crossings 1`] = `
Object {
  "calldataByteLength": 324,
<<<<<<< HEAD
  "gasUsed": 204469,
=======
  "gasUsed": 204554,
>>>>>>> c1208c95
}
`;

exports[`PoolManager gas tests ERC20 tokens #swapExact0For1 second swap in block moves tick, no initialized crossings 1`] = `
Object {
  "calldataByteLength": 324,
<<<<<<< HEAD
  "gasUsed": 192484,
=======
  "gasUsed": 192568,
>>>>>>> c1208c95
}
`;

exports[`PoolManager gas tests ERC20 tokens #swapExact0For1 second swap in block with no tick movement 1`] = `
Object {
  "calldataByteLength": 324,
<<<<<<< HEAD
  "gasUsed": 186680,
=======
  "gasUsed": 186764,
>>>>>>> c1208c95
}
`;

exports[`PoolManager gas tests ERC20 tokens #swapExact0For1 second swap in block, large swap crossing a single initialized tick 1`] = `
Object {
  "calldataByteLength": 324,
<<<<<<< HEAD
  "gasUsed": 205656,
=======
  "gasUsed": 205740,
>>>>>>> c1208c95
}
`;

exports[`PoolManager gas tests ERC20 tokens #swapExact0For1 second swap in block, large swap crossing several initialized ticks 1`] = `
Object {
  "calldataByteLength": 324,
<<<<<<< HEAD
  "gasUsed": 247686,
=======
  "gasUsed": 247770,
>>>>>>> c1208c95
}
`;

exports[`PoolManager gas tests Native Tokens #mint above current price add to position existing 1`] = `
Object {
  "calldataByteLength": 260,
  "gasUsed": 150975,
}
`;

exports[`PoolManager gas tests Native Tokens #mint above current price new position mint first in range 1`] = `
Object {
  "calldataByteLength": 260,
  "gasUsed": 210717,
}
`;

exports[`PoolManager gas tests Native Tokens #mint above current price second position in same range 1`] = `
Object {
  "calldataByteLength": 260,
  "gasUsed": 150975,
}
`;

exports[`PoolManager gas tests Native Tokens #mint around current price add to position existing 1`] = `
Object {
  "calldataByteLength": 260,
  "gasUsed": 202656,
}
`;

exports[`PoolManager gas tests Native Tokens #mint around current price new position mint first in range 1`] = `
Object {
  "calldataByteLength": 260,
  "gasUsed": 312272,
}
`;

exports[`PoolManager gas tests Native Tokens #mint around current price second position in same range 1`] = `
Object {
  "calldataByteLength": 260,
  "gasUsed": 202656,
}
`;

exports[`PoolManager gas tests Native Tokens #mint below current price add to position existing 1`] = `
Object {
  "calldataByteLength": 260,
  "gasUsed": 164108,
}
`;

exports[`PoolManager gas tests Native Tokens #mint below current price new position mint first in range 1`] = `
Object {
  "calldataByteLength": 260,
  "gasUsed": 291758,
}
`;

exports[`PoolManager gas tests Native Tokens #mint below current price second position in same range 1`] = `
Object {
  "calldataByteLength": 260,
  "gasUsed": 164108,
}
`;

exports[`PoolManager gas tests Native Tokens #swapExact0For1 first swap in block moves tick, no initialized crossings 1`] = `
Object {
  "calldataByteLength": 324,
<<<<<<< HEAD
  "gasUsed": 179839,
=======
  "gasUsed": 179923,
>>>>>>> c1208c95
}
`;

exports[`PoolManager gas tests Native Tokens #swapExact0For1 first swap in block with no tick movement 1`] = `
Object {
  "calldataByteLength": 324,
<<<<<<< HEAD
  "gasUsed": 173945,
=======
  "gasUsed": 174030,
>>>>>>> c1208c95
}
`;

exports[`PoolManager gas tests Native Tokens #swapExact0For1 first swap in block, large swap crossing a single initialized tick 1`] = `
Object {
  "calldataByteLength": 324,
<<<<<<< HEAD
  "gasUsed": 198787,
=======
  "gasUsed": 198871,
>>>>>>> c1208c95
}
`;

exports[`PoolManager gas tests Native Tokens #swapExact0For1 first swap in block, large swap crossing several initialized ticks 1`] = `
Object {
  "calldataByteLength": 324,
<<<<<<< HEAD
  "gasUsed": 240842,
=======
  "gasUsed": 240927,
>>>>>>> c1208c95
}
`;

exports[`PoolManager gas tests Native Tokens #swapExact0For1 first swap in block, large swap, no initialized crossings 1`] = `
Object {
  "calldataByteLength": 324,
<<<<<<< HEAD
  "gasUsed": 191824,
=======
  "gasUsed": 191908,
>>>>>>> c1208c95
}
`;

exports[`PoolManager gas tests Native Tokens #swapExact0For1 second swap in block moves tick, no initialized crossings 1`] = `
Object {
  "calldataByteLength": 324,
<<<<<<< HEAD
  "gasUsed": 179839,
=======
  "gasUsed": 179923,
>>>>>>> c1208c95
}
`;

exports[`PoolManager gas tests Native Tokens #swapExact0For1 second swap in block with no tick movement 1`] = `
Object {
  "calldataByteLength": 324,
<<<<<<< HEAD
  "gasUsed": 174034,
=======
  "gasUsed": 174119,
>>>>>>> c1208c95
}
`;

exports[`PoolManager gas tests Native Tokens #swapExact0For1 second swap in block, large swap crossing a single initialized tick 1`] = `
Object {
  "calldataByteLength": 324,
<<<<<<< HEAD
  "gasUsed": 193010,
=======
  "gasUsed": 193094,
>>>>>>> c1208c95
}
`;

exports[`PoolManager gas tests Native Tokens #swapExact0For1 second swap in block, large swap crossing several initialized ticks 1`] = `
Object {
  "calldataByteLength": 324,
<<<<<<< HEAD
  "gasUsed": 235040,
=======
  "gasUsed": 235124,
>>>>>>> c1208c95
}
`;<|MERGE_RESOLUTION|>--- conflicted
+++ resolved
@@ -73,99 +73,63 @@
 exports[`PoolManager gas tests ERC20 tokens #swapExact0For1 first swap in block moves tick, no initialized crossings 1`] = `
 Object {
   "calldataByteLength": 324,
-<<<<<<< HEAD
-  "gasUsed": 192484,
-=======
-  "gasUsed": 192568,
->>>>>>> c1208c95
+  "gasUsed": 192518,
 }
 `;
 
 exports[`PoolManager gas tests ERC20 tokens #swapExact0For1 first swap in block with no tick movement 1`] = `
 Object {
   "calldataByteLength": 324,
-<<<<<<< HEAD
-  "gasUsed": 186591,
-=======
-  "gasUsed": 186676,
->>>>>>> c1208c95
+  "gasUsed": 186624,
 }
 `;
 
 exports[`PoolManager gas tests ERC20 tokens #swapExact0For1 first swap in block, large swap crossing a single initialized tick 1`] = `
 Object {
   "calldataByteLength": 324,
-<<<<<<< HEAD
-  "gasUsed": 211432,
-=======
-  "gasUsed": 211516,
->>>>>>> c1208c95
+  "gasUsed": 211466,
 }
 `;
 
 exports[`PoolManager gas tests ERC20 tokens #swapExact0For1 first swap in block, large swap crossing several initialized ticks 1`] = `
 Object {
   "calldataByteLength": 324,
-<<<<<<< HEAD
-  "gasUsed": 253488,
-=======
-  "gasUsed": 253572,
->>>>>>> c1208c95
+  "gasUsed": 253521,
 }
 `;
 
 exports[`PoolManager gas tests ERC20 tokens #swapExact0For1 first swap in block, large swap, no initialized crossings 1`] = `
 Object {
   "calldataByteLength": 324,
-<<<<<<< HEAD
-  "gasUsed": 204469,
-=======
-  "gasUsed": 204554,
->>>>>>> c1208c95
+  "gasUsed": 204503,
 }
 `;
 
 exports[`PoolManager gas tests ERC20 tokens #swapExact0For1 second swap in block moves tick, no initialized crossings 1`] = `
 Object {
   "calldataByteLength": 324,
-<<<<<<< HEAD
-  "gasUsed": 192484,
-=======
-  "gasUsed": 192568,
->>>>>>> c1208c95
+  "gasUsed": 192518,
 }
 `;
 
 exports[`PoolManager gas tests ERC20 tokens #swapExact0For1 second swap in block with no tick movement 1`] = `
 Object {
   "calldataByteLength": 324,
-<<<<<<< HEAD
-  "gasUsed": 186680,
-=======
-  "gasUsed": 186764,
->>>>>>> c1208c95
+  "gasUsed": 186713,
 }
 `;
 
 exports[`PoolManager gas tests ERC20 tokens #swapExact0For1 second swap in block, large swap crossing a single initialized tick 1`] = `
 Object {
   "calldataByteLength": 324,
-<<<<<<< HEAD
-  "gasUsed": 205656,
-=======
-  "gasUsed": 205740,
->>>>>>> c1208c95
+  "gasUsed": 205689,
 }
 `;
 
 exports[`PoolManager gas tests ERC20 tokens #swapExact0For1 second swap in block, large swap crossing several initialized ticks 1`] = `
 Object {
   "calldataByteLength": 324,
-<<<<<<< HEAD
-  "gasUsed": 247686,
-=======
-  "gasUsed": 247770,
->>>>>>> c1208c95
+  "gasUsed": 247720,
 }
 `;
 
@@ -235,98 +199,62 @@
 exports[`PoolManager gas tests Native Tokens #swapExact0For1 first swap in block moves tick, no initialized crossings 1`] = `
 Object {
   "calldataByteLength": 324,
-<<<<<<< HEAD
-  "gasUsed": 179839,
-=======
-  "gasUsed": 179923,
->>>>>>> c1208c95
+  "gasUsed": 179872,
 }
 `;
 
 exports[`PoolManager gas tests Native Tokens #swapExact0For1 first swap in block with no tick movement 1`] = `
 Object {
   "calldataByteLength": 324,
-<<<<<<< HEAD
-  "gasUsed": 173945,
-=======
-  "gasUsed": 174030,
->>>>>>> c1208c95
+  "gasUsed": 173979,
 }
 `;
 
 exports[`PoolManager gas tests Native Tokens #swapExact0For1 first swap in block, large swap crossing a single initialized tick 1`] = `
 Object {
   "calldataByteLength": 324,
-<<<<<<< HEAD
-  "gasUsed": 198787,
-=======
-  "gasUsed": 198871,
->>>>>>> c1208c95
+  "gasUsed": 198820,
 }
 `;
 
 exports[`PoolManager gas tests Native Tokens #swapExact0For1 first swap in block, large swap crossing several initialized ticks 1`] = `
 Object {
   "calldataByteLength": 324,
-<<<<<<< HEAD
-  "gasUsed": 240842,
-=======
-  "gasUsed": 240927,
->>>>>>> c1208c95
+  "gasUsed": 240876,
 }
 `;
 
 exports[`PoolManager gas tests Native Tokens #swapExact0For1 first swap in block, large swap, no initialized crossings 1`] = `
 Object {
   "calldataByteLength": 324,
-<<<<<<< HEAD
-  "gasUsed": 191824,
-=======
-  "gasUsed": 191908,
->>>>>>> c1208c95
+  "gasUsed": 191857,
 }
 `;
 
 exports[`PoolManager gas tests Native Tokens #swapExact0For1 second swap in block moves tick, no initialized crossings 1`] = `
 Object {
   "calldataByteLength": 324,
-<<<<<<< HEAD
-  "gasUsed": 179839,
-=======
-  "gasUsed": 179923,
->>>>>>> c1208c95
+  "gasUsed": 179872,
 }
 `;
 
 exports[`PoolManager gas tests Native Tokens #swapExact0For1 second swap in block with no tick movement 1`] = `
 Object {
   "calldataByteLength": 324,
-<<<<<<< HEAD
-  "gasUsed": 174034,
-=======
-  "gasUsed": 174119,
->>>>>>> c1208c95
+  "gasUsed": 174068,
 }
 `;
 
 exports[`PoolManager gas tests Native Tokens #swapExact0For1 second swap in block, large swap crossing a single initialized tick 1`] = `
 Object {
   "calldataByteLength": 324,
-<<<<<<< HEAD
-  "gasUsed": 193010,
-=======
-  "gasUsed": 193094,
->>>>>>> c1208c95
+  "gasUsed": 193044,
 }
 `;
 
 exports[`PoolManager gas tests Native Tokens #swapExact0For1 second swap in block, large swap crossing several initialized ticks 1`] = `
 Object {
   "calldataByteLength": 324,
-<<<<<<< HEAD
-  "gasUsed": 235040,
-=======
-  "gasUsed": 235124,
->>>>>>> c1208c95
+  "gasUsed": 235074,
 }
 `;