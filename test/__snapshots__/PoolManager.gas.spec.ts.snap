--- conflicted
+++ resolved
@@ -1,477 +1,363 @@
 // Jest Snapshot v1, https://goo.gl/fbAQLP
 
-<<<<<<< HEAD
-exports[`PoolManager gas tests fee is off #increaseObservationCardinalityNext grow by 1 slot 1`] = `51216`;
-
-exports[`PoolManager gas tests fee is off #increaseObservationCardinalityNext no op 1`] = `26147`;
-
-exports[`PoolManager gas tests fee is off #mint above current price add to position after some time passes 1`] = `167336`;
-
-exports[`PoolManager gas tests fee is off #mint above current price add to position existing 1`] = `167336`;
-
-exports[`PoolManager gas tests fee is off #mint above current price new position mint first in range 1`] = `262310`;
-
-exports[`PoolManager gas tests fee is off #mint above current price second position in same range 1`] = `167336`;
-
-exports[`PoolManager gas tests fee is off #mint around current price add to position after some time passes 1`] = `240923`;
-
-exports[`PoolManager gas tests fee is off #mint around current price add to position existing 1`] = `233628`;
-
-exports[`PoolManager gas tests fee is off #mint around current price new position mint first in range 1`] = `385844`;
-
-exports[`PoolManager gas tests fee is off #mint around current price second position in same range 1`] = `233628`;
-
-exports[`PoolManager gas tests fee is off #mint below current price add to position after some time passes 1`] = `168012`;
-
-exports[`PoolManager gas tests fee is off #mint below current price add to position existing 1`] = `168012`;
-
-exports[`PoolManager gas tests fee is off #mint below current price new position mint first in range 1`] = `330199`;
-
-exports[`PoolManager gas tests fee is off #mint below current price second position in same range 1`] = `168012`;
-
-exports[`PoolManager gas tests fee is off #snapshotCumulativesInside tick above 1`] = `34583`;
-
-exports[`PoolManager gas tests fee is off #snapshotCumulativesInside tick below 1`] = `34533`;
-
-exports[`PoolManager gas tests fee is off #snapshotCumulativesInside tick inside 1`] = `39807`;
-
-exports[`PoolManager gas tests fee is off #swapExact0For1 first swap in block moves tick, no initialized crossings 1`] = `216718`;
-
-exports[`PoolManager gas tests fee is off #swapExact0For1 first swap in block with no tick movement 1`] = `203911`;
-
-exports[`PoolManager gas tests fee is off #swapExact0For1 first swap in block, large swap crossing a single initialized tick 1`] = `240932`;
-
-exports[`PoolManager gas tests fee is off #swapExact0For1 first swap in block, large swap crossing several initialized ticks 1`] = `296007`;
-
-exports[`PoolManager gas tests fee is off #swapExact0For1 first swap in block, large swap, no initialized crossings 1`] = `228789`;
-
-exports[`PoolManager gas tests fee is off #swapExact0For1 large swap crossing several initialized ticks after some time passes 1`] = `296007`;
-
-exports[`PoolManager gas tests fee is off #swapExact0For1 large swap crossing several initialized ticks second time after some time passes 1`] = `296007`;
-
-exports[`PoolManager gas tests fee is off #swapExact0For1 second swap in block moves tick, no initialized crossings 1`] = `216718`;
-
-exports[`PoolManager gas tests fee is off #swapExact0For1 second swap in block with no tick movement 1`] = `204000`;
-
-exports[`PoolManager gas tests fee is off #swapExact0For1 second swap in block, large swap crossing a single initialized tick 1`] = `230056`;
-
-exports[`PoolManager gas tests fee is off #swapExact0For1 second swap in block, large swap crossing several initialized ticks 1`] = `285105`;
-
-exports[`PoolManager gas tests fee is on #increaseObservationCardinalityNext grow by 1 slot 1`] = `51216`;
-
-exports[`PoolManager gas tests fee is on #increaseObservationCardinalityNext no op 1`] = `26147`;
-
-exports[`PoolManager gas tests fee is on #mint above current price add to position after some time passes 1`] = `167336`;
-
-exports[`PoolManager gas tests fee is on #mint above current price add to position existing 1`] = `167336`;
-
-exports[`PoolManager gas tests fee is on #mint above current price new position mint first in range 1`] = `262310`;
-
-exports[`PoolManager gas tests fee is on #mint above current price second position in same range 1`] = `167336`;
-
-exports[`PoolManager gas tests fee is on #mint around current price add to position after some time passes 1`] = `240923`;
-
-exports[`PoolManager gas tests fee is on #mint around current price add to position existing 1`] = `233628`;
-
-exports[`PoolManager gas tests fee is on #mint around current price new position mint first in range 1`] = `385844`;
-
-exports[`PoolManager gas tests fee is on #mint around current price second position in same range 1`] = `233628`;
-
-exports[`PoolManager gas tests fee is on #mint below current price add to position after some time passes 1`] = `168012`;
-
-exports[`PoolManager gas tests fee is on #mint below current price add to position existing 1`] = `168012`;
-
-exports[`PoolManager gas tests fee is on #mint below current price new position mint first in range 1`] = `330199`;
-
-exports[`PoolManager gas tests fee is on #mint below current price second position in same range 1`] = `168012`;
-
-exports[`PoolManager gas tests fee is on #snapshotCumulativesInside tick above 1`] = `34583`;
-
-exports[`PoolManager gas tests fee is on #snapshotCumulativesInside tick below 1`] = `34533`;
-
-exports[`PoolManager gas tests fee is on #snapshotCumulativesInside tick inside 1`] = `39807`;
-
-exports[`PoolManager gas tests fee is on #swapExact0For1 first swap in block moves tick, no initialized crossings 1`] = `221032`;
-
-exports[`PoolManager gas tests fee is on #swapExact0For1 first swap in block with no tick movement 1`] = `208108`;
-
-exports[`PoolManager gas tests fee is on #swapExact0For1 first swap in block, large swap crossing a single initialized tick 1`] = `245364`;
-
-exports[`PoolManager gas tests fee is on #swapExact0For1 first swap in block, large swap crossing several initialized ticks 1`] = `300792`;
-
-exports[`PoolManager gas tests fee is on #swapExact0For1 first swap in block, large swap, no initialized crossings 1`] = `233339`;
-
-exports[`PoolManager gas tests fee is on #swapExact0For1 large swap crossing several initialized ticks after some time passes 1`] = `300792`;
-
-exports[`PoolManager gas tests fee is on #swapExact0For1 large swap crossing several initialized ticks second time after some time passes 1`] = `300792`;
-
-exports[`PoolManager gas tests fee is on #swapExact0For1 second swap in block moves tick, no initialized crossings 1`] = `221032`;
-
-exports[`PoolManager gas tests fee is on #swapExact0For1 second swap in block with no tick movement 1`] = `208196`;
-
-exports[`PoolManager gas tests fee is on #swapExact0For1 second swap in block, large swap crossing a single initialized tick 1`] = `234371`;
-
-exports[`PoolManager gas tests fee is on #swapExact0For1 second swap in block, large swap crossing several initialized ticks 1`] = `289772`;
-=======
 exports[`PoolManager gas tests fee is off #increaseObservationCardinalityNext grow by 1 slot 1`] = `
 Object {
   "calldataByteLength": 164,
-  "gasUsed": 51203,
+  "gasUsed": 51216,
 }
 `;
 
 exports[`PoolManager gas tests fee is off #increaseObservationCardinalityNext no op 1`] = `
 Object {
   "calldataByteLength": 164,
-  "gasUsed": 26134,
+  "gasUsed": 26147,
 }
 `;
 
 exports[`PoolManager gas tests fee is off #mint above current price add to position after some time passes 1`] = `
 Object {
   "calldataByteLength": 228,
-  "gasUsed": 167373,
+  "gasUsed": 167391,
 }
 `;
 
 exports[`PoolManager gas tests fee is off #mint above current price add to position existing 1`] = `
 Object {
   "calldataByteLength": 228,
-  "gasUsed": 167373,
+  "gasUsed": 167391,
 }
 `;
 
 exports[`PoolManager gas tests fee is off #mint above current price new position mint first in range 1`] = `
 Object {
   "calldataByteLength": 228,
-  "gasUsed": 262348,
+  "gasUsed": 262365,
 }
 `;
 
 exports[`PoolManager gas tests fee is off #mint above current price second position in same range 1`] = `
 Object {
   "calldataByteLength": 228,
-  "gasUsed": 167373,
+  "gasUsed": 167391,
 }
 `;
 
 exports[`PoolManager gas tests fee is off #mint around current price add to position after some time passes 1`] = `
 Object {
   "calldataByteLength": 228,
-  "gasUsed": 240982,
+  "gasUsed": 240988,
 }
 `;
 
 exports[`PoolManager gas tests fee is off #mint around current price add to position existing 1`] = `
 Object {
   "calldataByteLength": 228,
-  "gasUsed": 233686,
+  "gasUsed": 233693,
 }
 `;
 
 exports[`PoolManager gas tests fee is off #mint around current price new position mint first in range 1`] = `
 Object {
   "calldataByteLength": 228,
-  "gasUsed": 385903,
+  "gasUsed": 385908,
 }
 `;
 
 exports[`PoolManager gas tests fee is off #mint around current price second position in same range 1`] = `
 Object {
   "calldataByteLength": 228,
-  "gasUsed": 233686,
+  "gasUsed": 233693,
 }
 `;
 
 exports[`PoolManager gas tests fee is off #mint below current price add to position after some time passes 1`] = `
 Object {
   "calldataByteLength": 228,
-  "gasUsed": 168050,
+  "gasUsed": 168068,
 }
 `;
 
 exports[`PoolManager gas tests fee is off #mint below current price add to position existing 1`] = `
 Object {
   "calldataByteLength": 228,
-  "gasUsed": 168050,
+  "gasUsed": 168068,
 }
 `;
 
 exports[`PoolManager gas tests fee is off #mint below current price new position mint first in range 1`] = `
 Object {
   "calldataByteLength": 228,
-  "gasUsed": 330246,
+  "gasUsed": 330268,
 }
 `;
 
 exports[`PoolManager gas tests fee is off #mint below current price second position in same range 1`] = `
 Object {
   "calldataByteLength": 228,
-  "gasUsed": 168050,
-}
-`;
-
-exports[`PoolManager gas tests fee is off #snapshotCumulativesInside tick above 1`] = `34517`;
-
-exports[`PoolManager gas tests fee is off #snapshotCumulativesInside tick below 1`] = `34476`;
-
-exports[`PoolManager gas tests fee is off #snapshotCumulativesInside tick inside 1`] = `39757`;
+  "gasUsed": 168068,
+}
+`;
+
+exports[`PoolManager gas tests fee is off #snapshotCumulativesInside tick above 1`] = `34580`;
+
+exports[`PoolManager gas tests fee is off #snapshotCumulativesInside tick below 1`] = `34530`;
+
+exports[`PoolManager gas tests fee is off #snapshotCumulativesInside tick inside 1`] = `39810`;
 
 exports[`PoolManager gas tests fee is off #swapExact0For1 first swap in block moves tick, no initialized crossings 1`] = `
 Object {
   "calldataByteLength": 228,
-  "gasUsed": 216736,
+  "gasUsed": 216747,
 }
 `;
 
 exports[`PoolManager gas tests fee is off #swapExact0For1 first swap in block with no tick movement 1`] = `
 Object {
   "calldataByteLength": 228,
-  "gasUsed": 203940,
+  "gasUsed": 203952,
 }
 `;
 
 exports[`PoolManager gas tests fee is off #swapExact0For1 first swap in block, large swap crossing a single initialized tick 1`] = `
 Object {
   "calldataByteLength": 228,
-  "gasUsed": 240934,
+  "gasUsed": 240953,
 }
 `;
 
 exports[`PoolManager gas tests fee is off #swapExact0For1 first swap in block, large swap crossing several initialized ticks 1`] = `
 Object {
   "calldataByteLength": 228,
-  "gasUsed": 295978,
+  "gasUsed": 295988,
 }
 `;
 
 exports[`PoolManager gas tests fee is off #swapExact0For1 first swap in block, large swap, no initialized crossings 1`] = `
 Object {
   "calldataByteLength": 228,
-  "gasUsed": 228784,
+  "gasUsed": 228794,
 }
 `;
 
 exports[`PoolManager gas tests fee is off #swapExact0For1 large swap crossing several initialized ticks after some time passes 1`] = `
 Object {
   "calldataByteLength": 228,
-  "gasUsed": 295978,
+  "gasUsed": 295988,
 }
 `;
 
 exports[`PoolManager gas tests fee is off #swapExact0For1 large swap crossing several initialized ticks second time after some time passes 1`] = `
 Object {
   "calldataByteLength": 228,
-  "gasUsed": 295978,
+  "gasUsed": 295988,
 }
 `;
 
 exports[`PoolManager gas tests fee is off #swapExact0For1 second swap in block moves tick, no initialized crossings 1`] = `
 Object {
   "calldataByteLength": 228,
-  "gasUsed": 216736,
+  "gasUsed": 216747,
 }
 `;
 
 exports[`PoolManager gas tests fee is off #swapExact0For1 second swap in block with no tick movement 1`] = `
 Object {
   "calldataByteLength": 228,
-  "gasUsed": 204029,
+  "gasUsed": 204040,
 }
 `;
 
 exports[`PoolManager gas tests fee is off #swapExact0For1 second swap in block, large swap crossing a single initialized tick 1`] = `
 Object {
   "calldataByteLength": 228,
-  "gasUsed": 230069,
+  "gasUsed": 230090,
 }
 `;
 
 exports[`PoolManager gas tests fee is off #swapExact0For1 second swap in block, large swap crossing several initialized ticks 1`] = `
 Object {
   "calldataByteLength": 228,
-  "gasUsed": 285087,
+  "gasUsed": 285098,
 }
 `;
 
 exports[`PoolManager gas tests fee is on #increaseObservationCardinalityNext grow by 1 slot 1`] = `
 Object {
   "calldataByteLength": 164,
-  "gasUsed": 51203,
+  "gasUsed": 51216,
 }
 `;
 
 exports[`PoolManager gas tests fee is on #increaseObservationCardinalityNext no op 1`] = `
 Object {
   "calldataByteLength": 164,
-  "gasUsed": 26134,
+  "gasUsed": 26147,
 }
 `;
 
 exports[`PoolManager gas tests fee is on #mint above current price add to position after some time passes 1`] = `
 Object {
   "calldataByteLength": 228,
-  "gasUsed": 167373,
+  "gasUsed": 167391,
 }
 `;
 
 exports[`PoolManager gas tests fee is on #mint above current price add to position existing 1`] = `
 Object {
   "calldataByteLength": 228,
-  "gasUsed": 167373,
+  "gasUsed": 167391,
 }
 `;
 
 exports[`PoolManager gas tests fee is on #mint above current price new position mint first in range 1`] = `
 Object {
   "calldataByteLength": 228,
-  "gasUsed": 262348,
+  "gasUsed": 262365,
 }
 `;
 
 exports[`PoolManager gas tests fee is on #mint above current price second position in same range 1`] = `
 Object {
   "calldataByteLength": 228,
-  "gasUsed": 167373,
+  "gasUsed": 167391,
 }
 `;
 
 exports[`PoolManager gas tests fee is on #mint around current price add to position after some time passes 1`] = `
 Object {
   "calldataByteLength": 228,
-  "gasUsed": 240982,
+  "gasUsed": 240988,
 }
 `;
 
 exports[`PoolManager gas tests fee is on #mint around current price add to position existing 1`] = `
 Object {
   "calldataByteLength": 228,
-  "gasUsed": 233686,
+  "gasUsed": 233693,
 }
 `;
 
 exports[`PoolManager gas tests fee is on #mint around current price new position mint first in range 1`] = `
 Object {
   "calldataByteLength": 228,
-  "gasUsed": 385903,
+  "gasUsed": 385908,
 }
 `;
 
 exports[`PoolManager gas tests fee is on #mint around current price second position in same range 1`] = `
 Object {
   "calldataByteLength": 228,
-  "gasUsed": 233686,
+  "gasUsed": 233693,
 }
 `;
 
 exports[`PoolManager gas tests fee is on #mint below current price add to position after some time passes 1`] = `
 Object {
   "calldataByteLength": 228,
-  "gasUsed": 168050,
+  "gasUsed": 168068,
 }
 `;
 
 exports[`PoolManager gas tests fee is on #mint below current price add to position existing 1`] = `
 Object {
   "calldataByteLength": 228,
-  "gasUsed": 168050,
+  "gasUsed": 168068,
 }
 `;
 
 exports[`PoolManager gas tests fee is on #mint below current price new position mint first in range 1`] = `
 Object {
   "calldataByteLength": 228,
-  "gasUsed": 330246,
+  "gasUsed": 330268,
 }
 `;
 
 exports[`PoolManager gas tests fee is on #mint below current price second position in same range 1`] = `
 Object {
   "calldataByteLength": 228,
-  "gasUsed": 168050,
-}
-`;
-
-exports[`PoolManager gas tests fee is on #snapshotCumulativesInside tick above 1`] = `34517`;
-
-exports[`PoolManager gas tests fee is on #snapshotCumulativesInside tick below 1`] = `34476`;
-
-exports[`PoolManager gas tests fee is on #snapshotCumulativesInside tick inside 1`] = `39757`;
+  "gasUsed": 168068,
+}
+`;
+
+exports[`PoolManager gas tests fee is on #snapshotCumulativesInside tick above 1`] = `34580`;
+
+exports[`PoolManager gas tests fee is on #snapshotCumulativesInside tick below 1`] = `34530`;
+
+exports[`PoolManager gas tests fee is on #snapshotCumulativesInside tick inside 1`] = `39810`;
 
 exports[`PoolManager gas tests fee is on #swapExact0For1 first swap in block moves tick, no initialized crossings 1`] = `
 Object {
   "calldataByteLength": 228,
-  "gasUsed": 221041,
+  "gasUsed": 221061,
 }
 `;
 
 exports[`PoolManager gas tests fee is on #swapExact0For1 first swap in block with no tick movement 1`] = `
 Object {
   "calldataByteLength": 228,
-  "gasUsed": 208128,
+  "gasUsed": 208148,
 }
 `;
 
 exports[`PoolManager gas tests fee is on #swapExact0For1 first swap in block, large swap crossing a single initialized tick 1`] = `
 Object {
   "calldataByteLength": 228,
-  "gasUsed": 245356,
+  "gasUsed": 245385,
 }
 `;
 
 exports[`PoolManager gas tests fee is on #swapExact0For1 first swap in block, large swap crossing several initialized ticks 1`] = `
 Object {
   "calldataByteLength": 228,
-  "gasUsed": 300753,
+  "gasUsed": 300772,
 }
 `;
 
 exports[`PoolManager gas tests fee is on #swapExact0For1 first swap in block, large swap, no initialized crossings 1`] = `
 Object {
   "calldataByteLength": 228,
-  "gasUsed": 233324,
+  "gasUsed": 233344,
 }
 `;
 
 exports[`PoolManager gas tests fee is on #swapExact0For1 large swap crossing several initialized ticks after some time passes 1`] = `
 Object {
   "calldataByteLength": 228,
-  "gasUsed": 300753,
+  "gasUsed": 300772,
 }
 `;
 
 exports[`PoolManager gas tests fee is on #swapExact0For1 large swap crossing several initialized ticks second time after some time passes 1`] = `
 Object {
   "calldataByteLength": 228,
-  "gasUsed": 300753,
+  "gasUsed": 300772,
 }
 `;
 
 exports[`PoolManager gas tests fee is on #swapExact0For1 second swap in block moves tick, no initialized crossings 1`] = `
 Object {
   "calldataByteLength": 228,
-  "gasUsed": 221041,
+  "gasUsed": 221061,
 }
 `;
 
 exports[`PoolManager gas tests fee is on #swapExact0For1 second swap in block with no tick movement 1`] = `
 Object {
   "calldataByteLength": 228,
-  "gasUsed": 208216,
+  "gasUsed": 208237,
 }
 `;
 
 exports[`PoolManager gas tests fee is on #swapExact0For1 second swap in block, large swap crossing a single initialized tick 1`] = `
 Object {
   "calldataByteLength": 228,
-  "gasUsed": 234374,
+  "gasUsed": 234404,
 }
 `;
 
 exports[`PoolManager gas tests fee is on #swapExact0For1 second swap in block, large swap crossing several initialized ticks 1`] = `
 Object {
   "calldataByteLength": 228,
-  "gasUsed": 289744,
-}
-`;
->>>>>>> 718cb055
+  "gasUsed": 289765,
+}
+`;