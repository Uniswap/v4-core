// Jest Snapshot v1, https://goo.gl/fbAQLP

exports[`PoolManager gas tests #initialize initialize pool with no hooks and no protocol fee 1`] = `
Object {
  "calldataByteLength": 196,
<<<<<<< HEAD
  "gasUsed": 51028,
=======
  "gasUsed": 51172,
>>>>>>> f2695673
}
`;

exports[`PoolManager gas tests #mint above current price add to position existing 1`] = `
Object {
  "calldataByteLength": 260,
  "gasUsed": 181153,
}
`;

exports[`PoolManager gas tests #mint above current price new position mint first in range 1`] = `
Object {
  "calldataByteLength": 260,
  "gasUsed": 240694,
}
`;

exports[`PoolManager gas tests #mint above current price second position in same range 1`] = `
Object {
  "calldataByteLength": 260,
  "gasUsed": 181153,
}
`;

exports[`PoolManager gas tests #mint around current price add to position existing 1`] = `
Object {
  "calldataByteLength": 260,
  "gasUsed": 249644,
}
`;

exports[`PoolManager gas tests #mint around current price new position mint first in range 1`] = `
Object {
  "calldataByteLength": 260,
  "gasUsed": 358889,
}
`;

exports[`PoolManager gas tests #mint around current price second position in same range 1`] = `
Object {
  "calldataByteLength": 260,
  "gasUsed": 249644,
}
`;

exports[`PoolManager gas tests #mint below current price add to position existing 1`] = `
Object {
  "calldataByteLength": 260,
  "gasUsed": 181830,
}
`;

exports[`PoolManager gas tests #mint below current price new position mint first in range 1`] = `
Object {
  "calldataByteLength": 260,
  "gasUsed": 305739,
}
`;

exports[`PoolManager gas tests #mint below current price second position in same range 1`] = `
Object {
  "calldataByteLength": 260,
  "gasUsed": 181830,
}
`;

exports[`PoolManager gas tests #swapExact0For1 first swap in block moves tick, no initialized crossings 1`] = `
Object {
  "calldataByteLength": 324,
  "gasUsed": 229850,
}
`;

exports[`PoolManager gas tests #swapExact0For1 first swap in block with no tick movement 1`] = `
Object {
  "calldataByteLength": 324,
  "gasUsed": 223928,
}
`;

exports[`PoolManager gas tests #swapExact0For1 first swap in block, large swap crossing a single initialized tick 1`] = `
Object {
  "calldataByteLength": 324,
  "gasUsed": 248827,
}
`;

exports[`PoolManager gas tests #swapExact0For1 first swap in block, large swap crossing several initialized ticks 1`] = `
Object {
  "calldataByteLength": 324,
  "gasUsed": 290955,
}
`;

exports[`PoolManager gas tests #swapExact0For1 first swap in block, large swap, no initialized crossings 1`] = `
Object {
  "calldataByteLength": 324,
  "gasUsed": 241892,
}
`;

exports[`PoolManager gas tests #swapExact0For1 second swap in block moves tick, no initialized crossings 1`] = `
Object {
  "calldataByteLength": 324,
  "gasUsed": 229850,
}
`;

exports[`PoolManager gas tests #swapExact0For1 second swap in block with no tick movement 1`] = `
Object {
  "calldataByteLength": 324,
  "gasUsed": 224017,
}
`;

exports[`PoolManager gas tests #swapExact0For1 second swap in block, large swap crossing a single initialized tick 1`] = `
Object {
  "calldataByteLength": 324,
  "gasUsed": 243021,
}
`;

exports[`PoolManager gas tests #swapExact0For1 second swap in block, large swap crossing several initialized ticks 1`] = `
Object {
  "calldataByteLength": 324,
  "gasUsed": 285124,
}
`;<|MERGE_RESOLUTION|>--- conflicted
+++ resolved
@@ -3,11 +3,7 @@
 exports[`PoolManager gas tests #initialize initialize pool with no hooks and no protocol fee 1`] = `
 Object {
   "calldataByteLength": 196,
-<<<<<<< HEAD
-  "gasUsed": 51028,
-=======
-  "gasUsed": 51172,
->>>>>>> f2695673
+  "gasUsed": 51150,
 }
 `;
 
