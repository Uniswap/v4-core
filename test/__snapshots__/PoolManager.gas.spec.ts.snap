--- conflicted
+++ resolved
@@ -73,98 +73,62 @@
 exports[`PoolManager gas tests #swapExact0For1 first swap in block moves tick, no initialized crossings 1`] = `
 Object {
   "calldataByteLength": 324,
-<<<<<<< HEAD
-  "gasUsed": 229653,
-=======
-  "gasUsed": 229568,
->>>>>>> 299e9df9
+  "gasUsed": 229532,
 }
 `;
 
 exports[`PoolManager gas tests #swapExact0For1 first swap in block with no tick movement 1`] = `
 Object {
   "calldataByteLength": 324,
-<<<<<<< HEAD
-  "gasUsed": 223759,
-=======
-  "gasUsed": 223673,
->>>>>>> 299e9df9
+  "gasUsed": 223638,
 }
 `;
 
 exports[`PoolManager gas tests #swapExact0For1 first swap in block, large swap crossing a single initialized tick 1`] = `
 Object {
   "calldataByteLength": 324,
-<<<<<<< HEAD
-  "gasUsed": 248601,
-=======
-  "gasUsed": 248516,
->>>>>>> 299e9df9
+  "gasUsed": 248480,
 }
 `;
 
 exports[`PoolManager gas tests #swapExact0For1 first swap in block, large swap crossing several initialized ticks 1`] = `
 Object {
   "calldataByteLength": 324,
-<<<<<<< HEAD
-  "gasUsed": 290645,
-=======
-  "gasUsed": 290560,
->>>>>>> 299e9df9
+  "gasUsed": 290524,
 }
 `;
 
 exports[`PoolManager gas tests #swapExact0For1 first swap in block, large swap, no initialized crossings 1`] = `
 Object {
   "calldataByteLength": 324,
-<<<<<<< HEAD
-  "gasUsed": 241639,
-=======
-  "gasUsed": 241553,
->>>>>>> 299e9df9
+  "gasUsed": 241518,
 }
 `;
 
 exports[`PoolManager gas tests #swapExact0For1 second swap in block moves tick, no initialized crossings 1`] = `
 Object {
   "calldataByteLength": 324,
-<<<<<<< HEAD
-  "gasUsed": 229653,
-=======
-  "gasUsed": 229568,
->>>>>>> 299e9df9
+  "gasUsed": 229532,
 }
 `;
 
 exports[`PoolManager gas tests #swapExact0For1 second swap in block with no tick movement 1`] = `
 Object {
   "calldataByteLength": 324,
-<<<<<<< HEAD
-  "gasUsed": 223848,
-=======
-  "gasUsed": 223762,
->>>>>>> 299e9df9
+  "gasUsed": 223727,
 }
 `;
 
 exports[`PoolManager gas tests #swapExact0For1 second swap in block, large swap crossing a single initialized tick 1`] = `
 Object {
   "calldataByteLength": 324,
-<<<<<<< HEAD
-  "gasUsed": 242824,
-=======
-  "gasUsed": 242739,
->>>>>>> 299e9df9
+  "gasUsed": 242704,
 }
 `;
 
 exports[`PoolManager gas tests #swapExact0For1 second swap in block, large swap crossing several initialized ticks 1`] = `
 Object {
   "calldataByteLength": 324,
-<<<<<<< HEAD
-  "gasUsed": 284843,
-=======
-  "gasUsed": 284757,
->>>>>>> 299e9df9
+  "gasUsed": 284722,
 }
 `;