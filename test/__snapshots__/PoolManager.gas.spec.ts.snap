// Jest Snapshot v1, https://goo.gl/fbAQLP

exports[`PoolManager gas tests #increaseObservationCardinalityNext grow by 1 slot 1`] = `
Object {
  "calldataByteLength": 196,
  "gasUsed": 51511,
}
`;

exports[`PoolManager gas tests #increaseObservationCardinalityNext no op 1`] = `
Object {
  "calldataByteLength": 196,
  "gasUsed": 26442,
}
`;

exports[`PoolManager gas tests #mint above current price add to position after some time passes 1`] = `
Object {
  "calldataByteLength": 260,
<<<<<<< HEAD
  "gasUsed": 187258,
=======
  "gasUsed": 187381,
>>>>>>> 7091f20f
}
`;

exports[`PoolManager gas tests #mint above current price add to position existing 1`] = `
Object {
  "calldataByteLength": 260,
<<<<<<< HEAD
  "gasUsed": 187258,
=======
  "gasUsed": 187381,
>>>>>>> 7091f20f
}
`;

exports[`PoolManager gas tests #mint above current price new position mint first in range 1`] = `
Object {
  "calldataByteLength": 260,
<<<<<<< HEAD
  "gasUsed": 282232,
=======
  "gasUsed": 282356,
>>>>>>> 7091f20f
}
`;

exports[`PoolManager gas tests #mint above current price second position in same range 1`] = `
Object {
  "calldataByteLength": 260,
<<<<<<< HEAD
  "gasUsed": 187258,
=======
  "gasUsed": 187381,
>>>>>>> 7091f20f
}
`;

exports[`PoolManager gas tests #mint around current price add to position after some time passes 1`] = `
Object {
  "calldataByteLength": 260,
<<<<<<< HEAD
  "gasUsed": 261911,
=======
  "gasUsed": 262028,
>>>>>>> 7091f20f
}
`;

exports[`PoolManager gas tests #mint around current price add to position existing 1`] = `
Object {
  "calldataByteLength": 260,
<<<<<<< HEAD
  "gasUsed": 254616,
=======
  "gasUsed": 254733,
>>>>>>> 7091f20f
}
`;

exports[`PoolManager gas tests #mint around current price new position mint first in range 1`] = `
Object {
  "calldataByteLength": 260,
<<<<<<< HEAD
  "gasUsed": 406832,
=======
  "gasUsed": 406948,
>>>>>>> 7091f20f
}
`;

exports[`PoolManager gas tests #mint around current price second position in same range 1`] = `
Object {
  "calldataByteLength": 260,
<<<<<<< HEAD
  "gasUsed": 254616,
=======
  "gasUsed": 254733,
>>>>>>> 7091f20f
}
`;

exports[`PoolManager gas tests #mint below current price add to position after some time passes 1`] = `
Object {
  "calldataByteLength": 260,
<<<<<<< HEAD
  "gasUsed": 187938,
=======
  "gasUsed": 188061,
>>>>>>> 7091f20f
}
`;

exports[`PoolManager gas tests #mint below current price add to position existing 1`] = `
Object {
  "calldataByteLength": 260,
<<<<<<< HEAD
  "gasUsed": 187938,
=======
  "gasUsed": 188061,
>>>>>>> 7091f20f
}
`;

exports[`PoolManager gas tests #mint below current price new position mint first in range 1`] = `
Object {
  "calldataByteLength": 260,
<<<<<<< HEAD
  "gasUsed": 347765,
=======
  "gasUsed": 347888,
>>>>>>> 7091f20f
}
`;

exports[`PoolManager gas tests #mint below current price second position in same range 1`] = `
Object {
  "calldataByteLength": 260,
<<<<<<< HEAD
  "gasUsed": 187938,
}
`;

exports[`PoolManager gas tests #snapshotCumulativesInside tick above 1`] = `34818`;

exports[`PoolManager gas tests #snapshotCumulativesInside tick below 1`] = `34777`;

exports[`PoolManager gas tests #snapshotCumulativesInside tick inside 1`] = `40057`;

exports[`PoolManager gas tests #swapExact0For1 first swap in block moves tick, no initialized crossings 1`] = `
Object {
  "calldataByteLength": 260,
  "gasUsed": 247392,
=======
  "gasUsed": 188061,
}
`;

exports[`PoolManager gas tests #snapshotCumulativesInside tick above 1`] = `34862`;

exports[`PoolManager gas tests #snapshotCumulativesInside tick below 1`] = `34821`;

exports[`PoolManager gas tests #snapshotCumulativesInside tick inside 1`] = `40101`;

exports[`PoolManager gas tests #swapExact0For1 first swap in block moves tick, no initialized crossings 1`] = `
Object {
  "calldataByteLength": 324,
  "gasUsed": 238546,
>>>>>>> 7091f20f
}
`;

exports[`PoolManager gas tests #swapExact0For1 first swap in block with no tick movement 1`] = `
Object {
<<<<<<< HEAD
  "calldataByteLength": 260,
  "gasUsed": 234617,
=======
  "calldataByteLength": 324,
  "gasUsed": 225772,
>>>>>>> 7091f20f
}
`;

exports[`PoolManager gas tests #swapExact0For1 first swap in block, large swap crossing a single initialized tick 1`] = `
Object {
<<<<<<< HEAD
  "calldataByteLength": 260,
  "gasUsed": 271580,
=======
  "calldataByteLength": 324,
  "gasUsed": 262723,
>>>>>>> 7091f20f
}
`;

exports[`PoolManager gas tests #swapExact0For1 first swap in block, large swap crossing several initialized ticks 1`] = `
Object {
<<<<<<< HEAD
  "calldataByteLength": 260,
  "gasUsed": 326555,
=======
  "calldataByteLength": 324,
  "gasUsed": 317708,
>>>>>>> 7091f20f
}
`;

exports[`PoolManager gas tests #swapExact0For1 first swap in block, large swap, no initialized crossings 1`] = `
Object {
<<<<<<< HEAD
  "calldataByteLength": 260,
  "gasUsed": 259400,
=======
  "calldataByteLength": 324,
  "gasUsed": 250554,
>>>>>>> 7091f20f
}
`;

exports[`PoolManager gas tests #swapExact0For1 large swap crossing several initialized ticks after some time passes 1`] = `
Object {
<<<<<<< HEAD
  "calldataByteLength": 260,
  "gasUsed": 326555,
=======
  "calldataByteLength": 324,
  "gasUsed": 317708,
>>>>>>> 7091f20f
}
`;

exports[`PoolManager gas tests #swapExact0For1 large swap crossing several initialized ticks second time after some time passes 1`] = `
Object {
<<<<<<< HEAD
  "calldataByteLength": 260,
  "gasUsed": 326555,
=======
  "calldataByteLength": 324,
  "gasUsed": 317708,
>>>>>>> 7091f20f
}
`;

exports[`PoolManager gas tests #swapExact0For1 second swap in block moves tick, no initialized crossings 1`] = `
Object {
<<<<<<< HEAD
  "calldataByteLength": 260,
  "gasUsed": 247392,
=======
  "calldataByteLength": 324,
  "gasUsed": 238546,
>>>>>>> 7091f20f
}
`;

exports[`PoolManager gas tests #swapExact0For1 second swap in block with no tick movement 1`] = `
Object {
<<<<<<< HEAD
  "calldataByteLength": 260,
  "gasUsed": 234706,
=======
  "calldataByteLength": 324,
  "gasUsed": 225860,
>>>>>>> 7091f20f
}
`;

exports[`PoolManager gas tests #swapExact0For1 second swap in block, large swap crossing a single initialized tick 1`] = `
Object {
<<<<<<< HEAD
  "calldataByteLength": 260,
  "gasUsed": 260736,
=======
  "calldataByteLength": 324,
  "gasUsed": 251880,
>>>>>>> 7091f20f
}
`;

exports[`PoolManager gas tests #swapExact0For1 second swap in block, large swap crossing several initialized ticks 1`] = `
Object {
<<<<<<< HEAD
  "calldataByteLength": 260,
  "gasUsed": 315684,
=======
  "calldataByteLength": 324,
  "gasUsed": 306838,
>>>>>>> 7091f20f
}
`;<|MERGE_RESOLUTION|>--- conflicted
+++ resolved
@@ -17,129 +17,84 @@
 exports[`PoolManager gas tests #mint above current price add to position after some time passes 1`] = `
 Object {
   "calldataByteLength": 260,
-<<<<<<< HEAD
-  "gasUsed": 187258,
-=======
-  "gasUsed": 187381,
->>>>>>> 7091f20f
+  "gasUsed": 187393,
 }
 `;
 
 exports[`PoolManager gas tests #mint above current price add to position existing 1`] = `
 Object {
   "calldataByteLength": 260,
-<<<<<<< HEAD
-  "gasUsed": 187258,
-=======
-  "gasUsed": 187381,
->>>>>>> 7091f20f
+  "gasUsed": 187393,
 }
 `;
 
 exports[`PoolManager gas tests #mint above current price new position mint first in range 1`] = `
 Object {
   "calldataByteLength": 260,
-<<<<<<< HEAD
-  "gasUsed": 282232,
-=======
-  "gasUsed": 282356,
->>>>>>> 7091f20f
+  "gasUsed": 282368,
 }
 `;
 
 exports[`PoolManager gas tests #mint above current price second position in same range 1`] = `
 Object {
   "calldataByteLength": 260,
-<<<<<<< HEAD
-  "gasUsed": 187258,
-=======
-  "gasUsed": 187381,
->>>>>>> 7091f20f
+  "gasUsed": 187393,
 }
 `;
 
 exports[`PoolManager gas tests #mint around current price add to position after some time passes 1`] = `
 Object {
   "calldataByteLength": 260,
-<<<<<<< HEAD
-  "gasUsed": 261911,
-=======
-  "gasUsed": 262028,
->>>>>>> 7091f20f
+  "gasUsed": 262068,
 }
 `;
 
 exports[`PoolManager gas tests #mint around current price add to position existing 1`] = `
 Object {
   "calldataByteLength": 260,
-<<<<<<< HEAD
-  "gasUsed": 254616,
-=======
-  "gasUsed": 254733,
->>>>>>> 7091f20f
+  "gasUsed": 254773,
 }
 `;
 
 exports[`PoolManager gas tests #mint around current price new position mint first in range 1`] = `
 Object {
   "calldataByteLength": 260,
-<<<<<<< HEAD
-  "gasUsed": 406832,
-=======
-  "gasUsed": 406948,
->>>>>>> 7091f20f
+  "gasUsed": 406988,
 }
 `;
 
 exports[`PoolManager gas tests #mint around current price second position in same range 1`] = `
 Object {
   "calldataByteLength": 260,
-<<<<<<< HEAD
-  "gasUsed": 254616,
-=======
-  "gasUsed": 254733,
->>>>>>> 7091f20f
+  "gasUsed": 254773,
 }
 `;
 
 exports[`PoolManager gas tests #mint below current price add to position after some time passes 1`] = `
 Object {
   "calldataByteLength": 260,
-<<<<<<< HEAD
-  "gasUsed": 187938,
-=======
-  "gasUsed": 188061,
->>>>>>> 7091f20f
+  "gasUsed": 188073,
 }
 `;
 
 exports[`PoolManager gas tests #mint below current price add to position existing 1`] = `
 Object {
   "calldataByteLength": 260,
-<<<<<<< HEAD
-  "gasUsed": 187938,
-=======
-  "gasUsed": 188061,
->>>>>>> 7091f20f
+  "gasUsed": 188073,
 }
 `;
 
 exports[`PoolManager gas tests #mint below current price new position mint first in range 1`] = `
 Object {
   "calldataByteLength": 260,
-<<<<<<< HEAD
-  "gasUsed": 347765,
-=======
-  "gasUsed": 347888,
->>>>>>> 7091f20f
+  "gasUsed": 347900,
 }
 `;
 
 exports[`PoolManager gas tests #mint below current price second position in same range 1`] = `
 Object {
   "calldataByteLength": 260,
-<<<<<<< HEAD
-  "gasUsed": 187938,
+  "gasUsed": 188073,
 }
 `;
 
@@ -151,143 +106,77 @@
 
 exports[`PoolManager gas tests #swapExact0For1 first swap in block moves tick, no initialized crossings 1`] = `
 Object {
-  "calldataByteLength": 260,
-  "gasUsed": 247392,
-=======
-  "gasUsed": 188061,
-}
-`;
-
-exports[`PoolManager gas tests #snapshotCumulativesInside tick above 1`] = `34862`;
-
-exports[`PoolManager gas tests #snapshotCumulativesInside tick below 1`] = `34821`;
-
-exports[`PoolManager gas tests #snapshotCumulativesInside tick inside 1`] = `40101`;
-
-exports[`PoolManager gas tests #swapExact0For1 first swap in block moves tick, no initialized crossings 1`] = `
-Object {
   "calldataByteLength": 324,
-  "gasUsed": 238546,
->>>>>>> 7091f20f
+  "gasUsed": 248525,
 }
 `;
 
 exports[`PoolManager gas tests #swapExact0For1 first swap in block with no tick movement 1`] = `
 Object {
-<<<<<<< HEAD
-  "calldataByteLength": 260,
-  "gasUsed": 234617,
-=======
   "calldataByteLength": 324,
-  "gasUsed": 225772,
->>>>>>> 7091f20f
+  "gasUsed": 235750,
 }
 `;
 
 exports[`PoolManager gas tests #swapExact0For1 first swap in block, large swap crossing a single initialized tick 1`] = `
 Object {
-<<<<<<< HEAD
-  "calldataByteLength": 260,
-  "gasUsed": 271580,
-=======
   "calldataByteLength": 324,
-  "gasUsed": 262723,
->>>>>>> 7091f20f
+  "gasUsed": 272712,
 }
 `;
 
 exports[`PoolManager gas tests #swapExact0For1 first swap in block, large swap crossing several initialized ticks 1`] = `
 Object {
-<<<<<<< HEAD
-  "calldataByteLength": 260,
-  "gasUsed": 326555,
-=======
   "calldataByteLength": 324,
-  "gasUsed": 317708,
->>>>>>> 7091f20f
+  "gasUsed": 327688,
 }
 `;
 
 exports[`PoolManager gas tests #swapExact0For1 first swap in block, large swap, no initialized crossings 1`] = `
 Object {
-<<<<<<< HEAD
-  "calldataByteLength": 260,
-  "gasUsed": 259400,
-=======
   "calldataByteLength": 324,
-  "gasUsed": 250554,
->>>>>>> 7091f20f
+  "gasUsed": 260533,
 }
 `;
 
 exports[`PoolManager gas tests #swapExact0For1 large swap crossing several initialized ticks after some time passes 1`] = `
 Object {
-<<<<<<< HEAD
-  "calldataByteLength": 260,
-  "gasUsed": 326555,
-=======
   "calldataByteLength": 324,
-  "gasUsed": 317708,
->>>>>>> 7091f20f
+  "gasUsed": 327688,
 }
 `;
 
 exports[`PoolManager gas tests #swapExact0For1 large swap crossing several initialized ticks second time after some time passes 1`] = `
 Object {
-<<<<<<< HEAD
-  "calldataByteLength": 260,
-  "gasUsed": 326555,
-=======
   "calldataByteLength": 324,
-  "gasUsed": 317708,
->>>>>>> 7091f20f
+  "gasUsed": 327688,
 }
 `;
 
 exports[`PoolManager gas tests #swapExact0For1 second swap in block moves tick, no initialized crossings 1`] = `
 Object {
-<<<<<<< HEAD
-  "calldataByteLength": 260,
-  "gasUsed": 247392,
-=======
   "calldataByteLength": 324,
-  "gasUsed": 238546,
->>>>>>> 7091f20f
+  "gasUsed": 248525,
 }
 `;
 
 exports[`PoolManager gas tests #swapExact0For1 second swap in block with no tick movement 1`] = `
 Object {
-<<<<<<< HEAD
-  "calldataByteLength": 260,
-  "gasUsed": 234706,
-=======
   "calldataByteLength": 324,
-  "gasUsed": 225860,
->>>>>>> 7091f20f
+  "gasUsed": 235839,
 }
 `;
 
 exports[`PoolManager gas tests #swapExact0For1 second swap in block, large swap crossing a single initialized tick 1`] = `
 Object {
-<<<<<<< HEAD
-  "calldataByteLength": 260,
-  "gasUsed": 260736,
-=======
   "calldataByteLength": 324,
-  "gasUsed": 251880,
->>>>>>> 7091f20f
+  "gasUsed": 261868,
 }
 `;
 
 exports[`PoolManager gas tests #swapExact0For1 second swap in block, large swap crossing several initialized ticks 1`] = `
 Object {
-<<<<<<< HEAD
-  "calldataByteLength": 260,
-  "gasUsed": 315684,
-=======
   "calldataByteLength": 324,
-  "gasUsed": 306838,
->>>>>>> 7091f20f
+  "gasUsed": 316817,
 }
 `;