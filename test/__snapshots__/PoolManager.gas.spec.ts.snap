--- conflicted
+++ resolved
@@ -3,480 +3,180 @@
 exports[`PoolManager gas tests #increaseObservationCardinalityNext grow by 1 slot 1`] = `
 Object {
   "calldataByteLength": 196,
-<<<<<<< HEAD
   "gasUsed": 51511,
-=======
-  "gasUsed": 51502,
->>>>>>> 05d837d8
 }
 `;
 
 exports[`PoolManager gas tests #increaseObservationCardinalityNext no op 1`] = `
 Object {
   "calldataByteLength": 196,
-<<<<<<< HEAD
   "gasUsed": 26442,
-=======
-  "gasUsed": 26433,
->>>>>>> 05d837d8
 }
 `;
 
 exports[`PoolManager gas tests #mint above current price add to position after some time passes 1`] = `
 Object {
   "calldataByteLength": 260,
-<<<<<<< HEAD
-  "gasUsed": 168260,
-=======
-  "gasUsed": 187229,
->>>>>>> 05d837d8
+  "gasUsed": 187416,
 }
 `;
 
 exports[`PoolManager gas tests #mint above current price add to position existing 1`] = `
 Object {
   "calldataByteLength": 260,
-<<<<<<< HEAD
-  "gasUsed": 168260,
-=======
-  "gasUsed": 187229,
->>>>>>> 05d837d8
+  "gasUsed": 187416,
 }
 `;
 
 exports[`PoolManager gas tests #mint above current price new position mint first in range 1`] = `
 Object {
   "calldataByteLength": 260,
-<<<<<<< HEAD
-  "gasUsed": 263235,
-=======
-  "gasUsed": 282204,
->>>>>>> 05d837d8
+  "gasUsed": 282391,
 }
 `;
 
 exports[`PoolManager gas tests #mint above current price second position in same range 1`] = `
 Object {
   "calldataByteLength": 260,
-<<<<<<< HEAD
-  "gasUsed": 168260,
-=======
-  "gasUsed": 187229,
->>>>>>> 05d837d8
+  "gasUsed": 187416,
 }
 `;
 
 exports[`PoolManager gas tests #mint around current price add to position after some time passes 1`] = `
 Object {
   "calldataByteLength": 260,
-<<<<<<< HEAD
-  "gasUsed": 241975,
-=======
-  "gasUsed": 261872,
->>>>>>> 05d837d8
+  "gasUsed": 262080,
 }
 `;
 
 exports[`PoolManager gas tests #mint around current price add to position existing 1`] = `
 Object {
   "calldataByteLength": 260,
-<<<<<<< HEAD
-  "gasUsed": 234680,
-=======
-  "gasUsed": 254578,
->>>>>>> 05d837d8
+  "gasUsed": 254786,
 }
 `;
 
 exports[`PoolManager gas tests #mint around current price new position mint first in range 1`] = `
 Object {
   "calldataByteLength": 260,
-<<<<<<< HEAD
-  "gasUsed": 386896,
-=======
-  "gasUsed": 406793,
->>>>>>> 05d837d8
+  "gasUsed": 407001,
 }
 `;
 
 exports[`PoolManager gas tests #mint around current price second position in same range 1`] = `
 Object {
   "calldataByteLength": 260,
-<<<<<<< HEAD
-  "gasUsed": 234680,
-=======
-  "gasUsed": 254578,
->>>>>>> 05d837d8
+  "gasUsed": 254786,
 }
 `;
 
 exports[`PoolManager gas tests #mint below current price add to position after some time passes 1`] = `
 Object {
   "calldataByteLength": 260,
-<<<<<<< HEAD
-  "gasUsed": 168937,
-=======
-  "gasUsed": 187909,
->>>>>>> 05d837d8
+  "gasUsed": 188096,
 }
 `;
 
 exports[`PoolManager gas tests #mint below current price add to position existing 1`] = `
 Object {
   "calldataByteLength": 260,
-<<<<<<< HEAD
-  "gasUsed": 168937,
-=======
-  "gasUsed": 187909,
->>>>>>> 05d837d8
+  "gasUsed": 188096,
 }
 `;
 
 exports[`PoolManager gas tests #mint below current price new position mint first in range 1`] = `
 Object {
   "calldataByteLength": 260,
-<<<<<<< HEAD
-  "gasUsed": 331355,
-=======
-  "gasUsed": 347736,
->>>>>>> 05d837d8
+  "gasUsed": 347924,
 }
 `;
 
 exports[`PoolManager gas tests #mint below current price second position in same range 1`] = `
 Object {
   "calldataByteLength": 260,
-<<<<<<< HEAD
-  "gasUsed": 168937,
+  "gasUsed": 188096,
 }
 `;
 
-exports[`PoolManager gas tests fee is off #snapshotCumulativesInside tick above 1`] = `34830`;
+exports[`PoolManager gas tests #snapshotCumulativesInside tick above 1`] = `34862`;
 
-exports[`PoolManager gas tests fee is off #snapshotCumulativesInside tick below 1`] = `34789`;
+exports[`PoolManager gas tests #snapshotCumulativesInside tick below 1`] = `34821`;
 
-exports[`PoolManager gas tests fee is off #snapshotCumulativesInside tick inside 1`] = `40069`;
-=======
-  "gasUsed": 187909,
-}
-`;
-
-exports[`PoolManager gas tests #snapshotCumulativesInside tick above 1`] = `34840`;
-
-exports[`PoolManager gas tests #snapshotCumulativesInside tick below 1`] = `34799`;
-
-exports[`PoolManager gas tests #snapshotCumulativesInside tick inside 1`] = `40079`;
->>>>>>> 05d837d8
+exports[`PoolManager gas tests #snapshotCumulativesInside tick inside 1`] = `40101`;
 
 exports[`PoolManager gas tests #swapExact0For1 first swap in block moves tick, no initialized crossings 1`] = `
 Object {
-<<<<<<< HEAD
   "calldataByteLength": 324,
-  "gasUsed": 218748,
-=======
-  "calldataByteLength": 260,
-  "gasUsed": 237414,
->>>>>>> 05d837d8
+  "gasUsed": 238581,
 }
 `;
 
 exports[`PoolManager gas tests #swapExact0For1 first swap in block with no tick movement 1`] = `
 Object {
-<<<<<<< HEAD
   "calldataByteLength": 324,
-  "gasUsed": 205953,
-=======
-  "calldataByteLength": 260,
-  "gasUsed": 224640,
->>>>>>> 05d837d8
+  "gasUsed": 225807,
 }
 `;
 
 exports[`PoolManager gas tests #swapExact0For1 first swap in block, large swap crossing a single initialized tick 1`] = `
 Object {
-<<<<<<< HEAD
   "calldataByteLength": 324,
-  "gasUsed": 242945,
-=======
-  "calldataByteLength": 260,
-  "gasUsed": 261591,
->>>>>>> 05d837d8
+  "gasUsed": 262758,
 }
 `;
 
 exports[`PoolManager gas tests #swapExact0For1 first swap in block, large swap crossing several initialized ticks 1`] = `
 Object {
-<<<<<<< HEAD
   "calldataByteLength": 324,
-  "gasUsed": 297990,
-=======
-  "calldataByteLength": 260,
-  "gasUsed": 316576,
->>>>>>> 05d837d8
+  "gasUsed": 317743,
 }
 `;
 
 exports[`PoolManager gas tests #swapExact0For1 first swap in block, large swap, no initialized crossings 1`] = `
 Object {
-<<<<<<< HEAD
   "calldataByteLength": 324,
-  "gasUsed": 230796,
-=======
-  "calldataByteLength": 260,
-  "gasUsed": 249422,
->>>>>>> 05d837d8
+  "gasUsed": 250589,
 }
 `;
 
 exports[`PoolManager gas tests #swapExact0For1 large swap crossing several initialized ticks after some time passes 1`] = `
 Object {
-<<<<<<< HEAD
   "calldataByteLength": 324,
-  "gasUsed": 297990,
-=======
-  "calldataByteLength": 260,
-  "gasUsed": 316576,
->>>>>>> 05d837d8
+  "gasUsed": 317743,
 }
 `;
 
 exports[`PoolManager gas tests #swapExact0For1 large swap crossing several initialized ticks second time after some time passes 1`] = `
 Object {
-<<<<<<< HEAD
   "calldataByteLength": 324,
-  "gasUsed": 297990,
-=======
-  "calldataByteLength": 260,
-  "gasUsed": 316576,
->>>>>>> 05d837d8
+  "gasUsed": 317743,
 }
 `;
 
 exports[`PoolManager gas tests #swapExact0For1 second swap in block moves tick, no initialized crossings 1`] = `
 Object {
-<<<<<<< HEAD
   "calldataByteLength": 324,
-  "gasUsed": 218748,
-=======
-  "calldataByteLength": 260,
-  "gasUsed": 237414,
->>>>>>> 05d837d8
+  "gasUsed": 238581,
 }
 `;
 
 exports[`PoolManager gas tests #swapExact0For1 second swap in block with no tick movement 1`] = `
 Object {
-<<<<<<< HEAD
   "calldataByteLength": 324,
-  "gasUsed": 206042,
-=======
-  "calldataByteLength": 260,
-  "gasUsed": 224728,
->>>>>>> 05d837d8
+  "gasUsed": 225896,
 }
 `;
 
 exports[`PoolManager gas tests #swapExact0For1 second swap in block, large swap crossing a single initialized tick 1`] = `
 Object {
-<<<<<<< HEAD
   "calldataByteLength": 324,
-  "gasUsed": 232082,
-=======
-  "calldataByteLength": 260,
-  "gasUsed": 250748,
->>>>>>> 05d837d8
+  "gasUsed": 251915,
 }
 `;
 
 exports[`PoolManager gas tests #swapExact0For1 second swap in block, large swap crossing several initialized ticks 1`] = `
 Object {
-<<<<<<< HEAD
   "calldataByteLength": 324,
-  "gasUsed": 287100,
-}
-`;
-
-exports[`PoolManager gas tests fee is on #increaseObservationCardinalityNext grow by 1 slot 1`] = `
-Object {
-  "calldataByteLength": 196,
-  "gasUsed": 51511,
-}
-`;
-
-exports[`PoolManager gas tests fee is on #increaseObservationCardinalityNext no op 1`] = `
-Object {
-  "calldataByteLength": 196,
-  "gasUsed": 26442,
-}
-`;
-
-exports[`PoolManager gas tests fee is on #mint above current price add to position after some time passes 1`] = `
-Object {
-  "calldataByteLength": 260,
-  "gasUsed": 168260,
-}
-`;
-
-exports[`PoolManager gas tests fee is on #mint above current price add to position existing 1`] = `
-Object {
-  "calldataByteLength": 260,
-  "gasUsed": 168260,
-}
-`;
-
-exports[`PoolManager gas tests fee is on #mint above current price new position mint first in range 1`] = `
-Object {
-  "calldataByteLength": 260,
-  "gasUsed": 263235,
-}
-`;
-
-exports[`PoolManager gas tests fee is on #mint above current price second position in same range 1`] = `
-Object {
-  "calldataByteLength": 260,
-  "gasUsed": 168260,
-}
-`;
-
-exports[`PoolManager gas tests fee is on #mint around current price add to position after some time passes 1`] = `
-Object {
-  "calldataByteLength": 260,
-  "gasUsed": 241975,
-}
-`;
-
-exports[`PoolManager gas tests fee is on #mint around current price add to position existing 1`] = `
-Object {
-  "calldataByteLength": 260,
-  "gasUsed": 234680,
-}
-`;
-
-exports[`PoolManager gas tests fee is on #mint around current price new position mint first in range 1`] = `
-Object {
-  "calldataByteLength": 260,
-  "gasUsed": 386896,
-}
-`;
-
-exports[`PoolManager gas tests fee is on #mint around current price second position in same range 1`] = `
-Object {
-  "calldataByteLength": 260,
-  "gasUsed": 234680,
-}
-`;
-
-exports[`PoolManager gas tests fee is on #mint below current price add to position after some time passes 1`] = `
-Object {
-  "calldataByteLength": 260,
-  "gasUsed": 168937,
-}
-`;
-
-exports[`PoolManager gas tests fee is on #mint below current price add to position existing 1`] = `
-Object {
-  "calldataByteLength": 260,
-  "gasUsed": 168937,
-}
-`;
-
-exports[`PoolManager gas tests fee is on #mint below current price new position mint first in range 1`] = `
-Object {
-  "calldataByteLength": 260,
-  "gasUsed": 331355,
-}
-`;
-
-exports[`PoolManager gas tests fee is on #mint below current price second position in same range 1`] = `
-Object {
-  "calldataByteLength": 260,
-  "gasUsed": 168937,
-}
-`;
-
-exports[`PoolManager gas tests fee is on #snapshotCumulativesInside tick above 1`] = `34830`;
-
-exports[`PoolManager gas tests fee is on #snapshotCumulativesInside tick below 1`] = `34789`;
-
-exports[`PoolManager gas tests fee is on #snapshotCumulativesInside tick inside 1`] = `40069`;
-
-exports[`PoolManager gas tests fee is on #swapExact0For1 first swap in block moves tick, no initialized crossings 1`] = `
-Object {
-  "calldataByteLength": 324,
-  "gasUsed": 223053,
-}
-`;
-
-exports[`PoolManager gas tests fee is on #swapExact0For1 first swap in block with no tick movement 1`] = `
-Object {
-  "calldataByteLength": 324,
-  "gasUsed": 210140,
-}
-`;
-
-exports[`PoolManager gas tests fee is on #swapExact0For1 first swap in block, large swap crossing a single initialized tick 1`] = `
-Object {
-  "calldataByteLength": 324,
-  "gasUsed": 247368,
-}
-`;
-
-exports[`PoolManager gas tests fee is on #swapExact0For1 first swap in block, large swap crossing several initialized ticks 1`] = `
-Object {
-  "calldataByteLength": 324,
-  "gasUsed": 302765,
-}
-`;
-
-exports[`PoolManager gas tests fee is on #swapExact0For1 first swap in block, large swap, no initialized crossings 1`] = `
-Object {
-  "calldataByteLength": 324,
-  "gasUsed": 235336,
-}
-`;
-
-exports[`PoolManager gas tests fee is on #swapExact0For1 large swap crossing several initialized ticks after some time passes 1`] = `
-Object {
-  "calldataByteLength": 324,
-  "gasUsed": 302765,
-}
-`;
-
-exports[`PoolManager gas tests fee is on #swapExact0For1 large swap crossing several initialized ticks second time after some time passes 1`] = `
-Object {
-  "calldataByteLength": 324,
-  "gasUsed": 302765,
-}
-`;
-
-exports[`PoolManager gas tests fee is on #swapExact0For1 second swap in block moves tick, no initialized crossings 1`] = `
-Object {
-  "calldataByteLength": 324,
-  "gasUsed": 223053,
-}
-`;
-
-exports[`PoolManager gas tests fee is on #swapExact0For1 second swap in block with no tick movement 1`] = `
-Object {
-  "calldataByteLength": 324,
-  "gasUsed": 210229,
-}
-`;
-
-exports[`PoolManager gas tests fee is on #swapExact0For1 second swap in block, large swap crossing a single initialized tick 1`] = `
-Object {
-  "calldataByteLength": 324,
-  "gasUsed": 236387,
-}
-`;
-
-exports[`PoolManager gas tests fee is on #swapExact0For1 second swap in block, large swap crossing several initialized ticks 1`] = `
-Object {
-  "calldataByteLength": 324,
-  "gasUsed": 291758,
-=======
-  "calldataByteLength": 260,
-  "gasUsed": 305706,
->>>>>>> 05d837d8
+  "gasUsed": 306873,
 }
 `;