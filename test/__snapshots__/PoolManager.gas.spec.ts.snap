--- conflicted
+++ resolved
@@ -1,251 +1,127 @@
 // Jest Snapshot v1, https://goo.gl/fbAQLP
-
-<<<<<<< HEAD
-exports[`PoolManager gas tests #increaseObservationCardinalityNext grow by 1 slot 1`] = `
-Object {
-  "calldataByteLength": 196,
-  "gasUsed": 51511,
-}
-`;
-
-exports[`PoolManager gas tests #increaseObservationCardinalityNext no op 1`] = `
-Object {
-  "calldataByteLength": 196,
-  "gasUsed": 26442,
-}
-`;
-
-exports[`PoolManager gas tests #mint above current price add to position after some time passes 1`] = `
-Object {
-  "calldataByteLength": 260,
-  "gasUsed": 187384,
-}
-`;
 
 exports[`PoolManager gas tests #mint above current price add to position existing 1`] = `
 Object {
   "calldataByteLength": 260,
-  "gasUsed": 187384,
-=======
-exports[`PoolManager gas tests #mint above current price add to position existing 1`] = `
-Object {
-  "calldataByteLength": 260,
-  "gasUsed": 181193,
->>>>>>> fd4dcaf2
+  "gasUsed": 181184,
 }
 `;
 
 exports[`PoolManager gas tests #mint above current price new position mint first in range 1`] = `
 Object {
   "calldataByteLength": 260,
-<<<<<<< HEAD
-  "gasUsed": 282358,
-=======
-  "gasUsed": 240734,
->>>>>>> fd4dcaf2
+  "gasUsed": 240724,
 }
 `;
 
 exports[`PoolManager gas tests #mint above current price second position in same range 1`] = `
 Object {
   "calldataByteLength": 260,
-<<<<<<< HEAD
-  "gasUsed": 187384,
-}
-`;
-
-exports[`PoolManager gas tests #mint around current price add to position after some time passes 1`] = `
-Object {
-  "calldataByteLength": 260,
-  "gasUsed": 262058,
-=======
-  "gasUsed": 181193,
->>>>>>> fd4dcaf2
+  "gasUsed": 181184,
 }
 `;
 
 exports[`PoolManager gas tests #mint around current price add to position existing 1`] = `
 Object {
   "calldataByteLength": 260,
-<<<<<<< HEAD
-  "gasUsed": 254764,
-=======
-  "gasUsed": 249688,
->>>>>>> fd4dcaf2
+  "gasUsed": 249678,
 }
 `;
 
 exports[`PoolManager gas tests #mint around current price new position mint first in range 1`] = `
 Object {
   "calldataByteLength": 260,
-<<<<<<< HEAD
-  "gasUsed": 406979,
-=======
-  "gasUsed": 358932,
->>>>>>> fd4dcaf2
+  "gasUsed": 358923,
 }
 `;
 
 exports[`PoolManager gas tests #mint around current price second position in same range 1`] = `
 Object {
   "calldataByteLength": 260,
-<<<<<<< HEAD
-  "gasUsed": 254764,
-}
-`;
-
-exports[`PoolManager gas tests #mint below current price add to position after some time passes 1`] = `
-Object {
-  "calldataByteLength": 260,
-  "gasUsed": 188064,
-=======
-  "gasUsed": 249688,
->>>>>>> fd4dcaf2
+  "gasUsed": 249678,
 }
 `;
 
 exports[`PoolManager gas tests #mint below current price add to position existing 1`] = `
 Object {
   "calldataByteLength": 260,
-<<<<<<< HEAD
-  "gasUsed": 188064,
-=======
-  "gasUsed": 181870,
->>>>>>> fd4dcaf2
+  "gasUsed": 181860,
 }
 `;
 
 exports[`PoolManager gas tests #mint below current price new position mint first in range 1`] = `
 Object {
   "calldataByteLength": 260,
-<<<<<<< HEAD
-  "gasUsed": 347891,
-=======
-  "gasUsed": 305779,
->>>>>>> fd4dcaf2
+  "gasUsed": 305769,
 }
 `;
 
 exports[`PoolManager gas tests #mint below current price second position in same range 1`] = `
 Object {
   "calldataByteLength": 260,
-<<<<<<< HEAD
-  "gasUsed": 188064,
-=======
-  "gasUsed": 181870,
->>>>>>> fd4dcaf2
+  "gasUsed": 181860,
 }
 `;
 
 exports[`PoolManager gas tests #swapExact0For1 first swap in block moves tick, no initialized crossings 1`] = `
 Object {
   "calldataByteLength": 324,
-<<<<<<< HEAD
-  "gasUsed": 247689,
-=======
-  "gasUsed": 239665,
->>>>>>> fd4dcaf2
+  "gasUsed": 238829,
 }
 `;
 
 exports[`PoolManager gas tests #swapExact0For1 first swap in block with no tick movement 1`] = `
 Object {
   "calldataByteLength": 324,
-<<<<<<< HEAD
-  "gasUsed": 234914,
-=======
-  "gasUsed": 233771,
->>>>>>> fd4dcaf2
+  "gasUsed": 232935,
 }
 `;
 
 exports[`PoolManager gas tests #swapExact0For1 first swap in block, large swap crossing a single initialized tick 1`] = `
 Object {
   "calldataByteLength": 324,
-<<<<<<< HEAD
-  "gasUsed": 271876,
-=======
-  "gasUsed": 258623,
->>>>>>> fd4dcaf2
+  "gasUsed": 257787,
 }
 `;
 
 exports[`PoolManager gas tests #swapExact0For1 first swap in block, large swap crossing several initialized ticks 1`] = `
 Object {
   "calldataByteLength": 324,
-<<<<<<< HEAD
-  "gasUsed": 326851,
-=======
-  "gasUsed": 300658,
->>>>>>> fd4dcaf2
+  "gasUsed": 299822,
 }
 `;
 
 exports[`PoolManager gas tests #swapExact0For1 first swap in block, large swap, no initialized crossings 1`] = `
 Object {
   "calldataByteLength": 324,
-<<<<<<< HEAD
-  "gasUsed": 259696,
-}
-`;
-
-exports[`PoolManager gas tests #swapExact0For1 large swap crossing several initialized ticks after some time passes 1`] = `
-Object {
-  "calldataByteLength": 324,
-  "gasUsed": 326851,
-}
-`;
-
-exports[`PoolManager gas tests #swapExact0For1 large swap crossing several initialized ticks second time after some time passes 1`] = `
-Object {
-  "calldataByteLength": 324,
-  "gasUsed": 326851,
-=======
-  "gasUsed": 251651,
->>>>>>> fd4dcaf2
+  "gasUsed": 250815,
 }
 `;
 
 exports[`PoolManager gas tests #swapExact0For1 second swap in block moves tick, no initialized crossings 1`] = `
 Object {
   "calldataByteLength": 324,
-<<<<<<< HEAD
-  "gasUsed": 247689,
-=======
-  "gasUsed": 239665,
->>>>>>> fd4dcaf2
+  "gasUsed": 238829,
 }
 `;
 
 exports[`PoolManager gas tests #swapExact0For1 second swap in block with no tick movement 1`] = `
 Object {
   "calldataByteLength": 324,
-<<<<<<< HEAD
-  "gasUsed": 235003,
-=======
-  "gasUsed": 233860,
->>>>>>> fd4dcaf2
+  "gasUsed": 233024,
 }
 `;
 
 exports[`PoolManager gas tests #swapExact0For1 second swap in block, large swap crossing a single initialized tick 1`] = `
 Object {
   "calldataByteLength": 324,
-<<<<<<< HEAD
-  "gasUsed": 261032,
-=======
-  "gasUsed": 252846,
->>>>>>> fd4dcaf2
+  "gasUsed": 252010,
 }
 `;
 
 exports[`PoolManager gas tests #swapExact0For1 second swap in block, large swap crossing several initialized ticks 1`] = `
 Object {
   "calldataByteLength": 324,
-<<<<<<< HEAD
-  "gasUsed": 315981,
-=======
-  "gasUsed": 294856,
->>>>>>> fd4dcaf2
+  "gasUsed": 294019,
 }
 `;