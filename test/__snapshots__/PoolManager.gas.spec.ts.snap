--- conflicted
+++ resolved
@@ -3,461 +3,180 @@
 exports[`PoolManager gas tests #increaseObservationCardinalityNext grow by 1 slot 1`] = `
 Object {
   "calldataByteLength": 196,
-  "gasUsed": 51502,
+  "gasUsed": 51514,
 }
 `;
 
 exports[`PoolManager gas tests #increaseObservationCardinalityNext no op 1`] = `
 Object {
   "calldataByteLength": 196,
-  "gasUsed": 26433,
+  "gasUsed": 26445,
 }
 `;
 
 exports[`PoolManager gas tests #mint above current price add to position after some time passes 1`] = `
 Object {
   "calldataByteLength": 260,
-<<<<<<< HEAD
-  "gasUsed": 187264,
-=======
-  "gasUsed": 187229,
->>>>>>> ea1a16e7
+  "gasUsed": 187295,
 }
 `;
 
 exports[`PoolManager gas tests #mint above current price add to position existing 1`] = `
 Object {
   "calldataByteLength": 260,
-<<<<<<< HEAD
-  "gasUsed": 187264,
-=======
-  "gasUsed": 187229,
->>>>>>> ea1a16e7
+  "gasUsed": 187295,
 }
 `;
 
 exports[`PoolManager gas tests #mint above current price new position mint first in range 1`] = `
 Object {
   "calldataByteLength": 260,
-<<<<<<< HEAD
-  "gasUsed": 282238,
-=======
-  "gasUsed": 282204,
->>>>>>> ea1a16e7
+  "gasUsed": 282269,
 }
 `;
 
 exports[`PoolManager gas tests #mint above current price second position in same range 1`] = `
 Object {
   "calldataByteLength": 260,
-<<<<<<< HEAD
-  "gasUsed": 187264,
-=======
-  "gasUsed": 187229,
->>>>>>> ea1a16e7
+  "gasUsed": 187295,
 }
 `;
 
 exports[`PoolManager gas tests #mint around current price add to position after some time passes 1`] = `
 Object {
   "calldataByteLength": 260,
-<<<<<<< HEAD
-  "gasUsed": 261928,
-=======
-  "gasUsed": 261872,
->>>>>>> ea1a16e7
+  "gasUsed": 261975,
 }
 `;
 
 exports[`PoolManager gas tests #mint around current price add to position existing 1`] = `
 Object {
   "calldataByteLength": 260,
-<<<<<<< HEAD
-  "gasUsed": 254634,
-=======
-  "gasUsed": 254578,
->>>>>>> ea1a16e7
+  "gasUsed": 254680,
 }
 `;
 
 exports[`PoolManager gas tests #mint around current price new position mint first in range 1`] = `
 Object {
   "calldataByteLength": 260,
-<<<<<<< HEAD
-  "gasUsed": 406849,
-=======
-  "gasUsed": 406793,
->>>>>>> ea1a16e7
+  "gasUsed": 406896,
 }
 `;
 
 exports[`PoolManager gas tests #mint around current price second position in same range 1`] = `
 Object {
   "calldataByteLength": 260,
-<<<<<<< HEAD
-  "gasUsed": 254634,
-=======
-  "gasUsed": 254578,
->>>>>>> ea1a16e7
+  "gasUsed": 254680,
 }
 `;
 
 exports[`PoolManager gas tests #mint below current price add to position after some time passes 1`] = `
 Object {
   "calldataByteLength": 260,
-<<<<<<< HEAD
-  "gasUsed": 187940,
-=======
-  "gasUsed": 187909,
->>>>>>> ea1a16e7
+  "gasUsed": 187975,
 }
 `;
 
 exports[`PoolManager gas tests #mint below current price add to position existing 1`] = `
 Object {
   "calldataByteLength": 260,
-<<<<<<< HEAD
-  "gasUsed": 187940,
-=======
-  "gasUsed": 187909,
->>>>>>> ea1a16e7
+  "gasUsed": 187975,
 }
 `;
 
 exports[`PoolManager gas tests #mint below current price new position mint first in range 1`] = `
 Object {
   "calldataByteLength": 260,
-<<<<<<< HEAD
-  "gasUsed": 347768,
-=======
-  "gasUsed": 347736,
->>>>>>> ea1a16e7
+  "gasUsed": 347802,
 }
 `;
 
 exports[`PoolManager gas tests #mint below current price second position in same range 1`] = `
 Object {
   "calldataByteLength": 260,
-<<<<<<< HEAD
-  "gasUsed": 187940,
+  "gasUsed": 187975,
 }
 `;
 
-exports[`PoolManager gas tests fee is off #snapshotCumulativesInside tick above 1`] = `34852`;
+exports[`PoolManager gas tests #snapshotCumulativesInside tick above 1`] = `"34830"`;
 
-exports[`PoolManager gas tests fee is off #snapshotCumulativesInside tick below 1`] = `34811`;
+exports[`PoolManager gas tests #snapshotCumulativesInside tick below 1`] = `"34789"`;
 
-exports[`PoolManager gas tests fee is off #snapshotCumulativesInside tick inside 1`] = `40091`;
-=======
-  "gasUsed": 187909,
-}
-`;
-
-exports[`PoolManager gas tests #snapshotCumulativesInside tick above 1`] = `34840`;
-
-exports[`PoolManager gas tests #snapshotCumulativesInside tick below 1`] = `34799`;
-
-exports[`PoolManager gas tests #snapshotCumulativesInside tick inside 1`] = `40079`;
->>>>>>> ea1a16e7
+exports[`PoolManager gas tests #snapshotCumulativesInside tick inside 1`] = `"40069"`;
 
 exports[`PoolManager gas tests #swapExact0For1 first swap in block moves tick, no initialized crossings 1`] = `
 Object {
   "calldataByteLength": 260,
-<<<<<<< HEAD
-  "gasUsed": 246556,
-=======
-  "gasUsed": 237414,
->>>>>>> ea1a16e7
+  "gasUsed": 247476,
 }
 `;
 
 exports[`PoolManager gas tests #swapExact0For1 first swap in block with no tick movement 1`] = `
 Object {
   "calldataByteLength": 260,
-<<<<<<< HEAD
-  "gasUsed": 233760,
-=======
-  "gasUsed": 224640,
->>>>>>> ea1a16e7
+  "gasUsed": 234700,
 }
 `;
 
 exports[`PoolManager gas tests #swapExact0For1 first swap in block, large swap crossing a single initialized tick 1`] = `
 Object {
   "calldataByteLength": 260,
-<<<<<<< HEAD
-  "gasUsed": 270763,
-=======
-  "gasUsed": 261591,
->>>>>>> ea1a16e7
+  "gasUsed": 271663,
 }
 `;
 
 exports[`PoolManager gas tests #swapExact0For1 first swap in block, large swap crossing several initialized ticks 1`] = `
 Object {
   "calldataByteLength": 260,
-<<<<<<< HEAD
-  "gasUsed": 325799,
-=======
-  "gasUsed": 316576,
->>>>>>> ea1a16e7
+  "gasUsed": 326638,
 }
 `;
 
 exports[`PoolManager gas tests #swapExact0For1 first swap in block, large swap, no initialized crossings 1`] = `
 Object {
   "calldataByteLength": 260,
-<<<<<<< HEAD
-  "gasUsed": 258604,
-=======
-  "gasUsed": 249422,
->>>>>>> ea1a16e7
+  "gasUsed": 259484,
 }
 `;
 
 exports[`PoolManager gas tests #swapExact0For1 large swap crossing several initialized ticks after some time passes 1`] = `
 Object {
   "calldataByteLength": 260,
-<<<<<<< HEAD
-  "gasUsed": 325799,
-=======
-  "gasUsed": 316576,
->>>>>>> ea1a16e7
+  "gasUsed": 326638,
 }
 `;
 
 exports[`PoolManager gas tests #swapExact0For1 large swap crossing several initialized ticks second time after some time passes 1`] = `
 Object {
   "calldataByteLength": 260,
-<<<<<<< HEAD
-  "gasUsed": 325799,
-=======
-  "gasUsed": 316576,
->>>>>>> ea1a16e7
+  "gasUsed": 326638,
 }
 `;
 
 exports[`PoolManager gas tests #swapExact0For1 second swap in block moves tick, no initialized crossings 1`] = `
 Object {
   "calldataByteLength": 260,
-<<<<<<< HEAD
-  "gasUsed": 246556,
-=======
-  "gasUsed": 237414,
->>>>>>> ea1a16e7
+  "gasUsed": 247476,
 }
 `;
 
 exports[`PoolManager gas tests #swapExact0For1 second swap in block with no tick movement 1`] = `
 Object {
   "calldataByteLength": 260,
-<<<<<<< HEAD
-  "gasUsed": 233848,
-=======
-  "gasUsed": 224728,
->>>>>>> ea1a16e7
+  "gasUsed": 234789,
 }
 `;
 
 exports[`PoolManager gas tests #swapExact0For1 second swap in block, large swap crossing a single initialized tick 1`] = `
 Object {
   "calldataByteLength": 260,
-<<<<<<< HEAD
-  "gasUsed": 259899,
-=======
-  "gasUsed": 250748,
->>>>>>> ea1a16e7
+  "gasUsed": 260819,
 }
 `;
 
 exports[`PoolManager gas tests #swapExact0For1 second swap in block, large swap crossing several initialized ticks 1`] = `
 Object {
   "calldataByteLength": 260,
-<<<<<<< HEAD
-  "gasUsed": 314908,
-}
-`;
-
-exports[`PoolManager gas tests fee is on #increaseObservationCardinalityNext grow by 1 slot 1`] = `
-Object {
-  "calldataByteLength": 196,
-  "gasUsed": 51502,
-}
-`;
-
-exports[`PoolManager gas tests fee is on #increaseObservationCardinalityNext no op 1`] = `
-Object {
-  "calldataByteLength": 196,
-  "gasUsed": 26433,
-}
-`;
-
-exports[`PoolManager gas tests fee is on #mint above current price add to position after some time passes 1`] = `
-Object {
-  "calldataByteLength": 260,
-  "gasUsed": 187264,
-}
-`;
-
-exports[`PoolManager gas tests fee is on #mint above current price add to position existing 1`] = `
-Object {
-  "calldataByteLength": 260,
-  "gasUsed": 187264,
-}
-`;
-
-exports[`PoolManager gas tests fee is on #mint above current price new position mint first in range 1`] = `
-Object {
-  "calldataByteLength": 260,
-  "gasUsed": 282238,
-}
-`;
-
-exports[`PoolManager gas tests fee is on #mint above current price second position in same range 1`] = `
-Object {
-  "calldataByteLength": 260,
-  "gasUsed": 187264,
-}
-`;
-
-exports[`PoolManager gas tests fee is on #mint around current price add to position after some time passes 1`] = `
-Object {
-  "calldataByteLength": 260,
-  "gasUsed": 261928,
-}
-`;
-
-exports[`PoolManager gas tests fee is on #mint around current price add to position existing 1`] = `
-Object {
-  "calldataByteLength": 260,
-  "gasUsed": 254634,
-}
-`;
-
-exports[`PoolManager gas tests fee is on #mint around current price new position mint first in range 1`] = `
-Object {
-  "calldataByteLength": 260,
-  "gasUsed": 406849,
-}
-`;
-
-exports[`PoolManager gas tests fee is on #mint around current price second position in same range 1`] = `
-Object {
-  "calldataByteLength": 260,
-  "gasUsed": 254634,
-}
-`;
-
-exports[`PoolManager gas tests fee is on #mint below current price add to position after some time passes 1`] = `
-Object {
-  "calldataByteLength": 260,
-  "gasUsed": 187940,
-}
-`;
-
-exports[`PoolManager gas tests fee is on #mint below current price add to position existing 1`] = `
-Object {
-  "calldataByteLength": 260,
-  "gasUsed": 187940,
-}
-`;
-
-exports[`PoolManager gas tests fee is on #mint below current price new position mint first in range 1`] = `
-Object {
-  "calldataByteLength": 260,
-  "gasUsed": 347768,
-}
-`;
-
-exports[`PoolManager gas tests fee is on #mint below current price second position in same range 1`] = `
-Object {
-  "calldataByteLength": 260,
-  "gasUsed": 187940,
-}
-`;
-
-exports[`PoolManager gas tests fee is on #snapshotCumulativesInside tick above 1`] = `34852`;
-
-exports[`PoolManager gas tests fee is on #snapshotCumulativesInside tick below 1`] = `34811`;
-
-exports[`PoolManager gas tests fee is on #snapshotCumulativesInside tick inside 1`] = `40091`;
-
-exports[`PoolManager gas tests fee is on #swapExact0For1 first swap in block moves tick, no initialized crossings 1`] = `
-Object {
-  "calldataByteLength": 260,
-  "gasUsed": 250870,
-}
-`;
-
-exports[`PoolManager gas tests fee is on #swapExact0For1 first swap in block with no tick movement 1`] = `
-Object {
-  "calldataByteLength": 260,
-  "gasUsed": 237956,
-}
-`;
-
-exports[`PoolManager gas tests fee is on #swapExact0For1 first swap in block, large swap crossing a single initialized tick 1`] = `
-Object {
-  "calldataByteLength": 260,
-  "gasUsed": 275195,
-}
-`;
-
-exports[`PoolManager gas tests fee is on #swapExact0For1 first swap in block, large swap crossing several initialized ticks 1`] = `
-Object {
-  "calldataByteLength": 260,
-  "gasUsed": 330584,
-}
-`;
-
-exports[`PoolManager gas tests fee is on #swapExact0For1 first swap in block, large swap, no initialized crossings 1`] = `
-Object {
-  "calldataByteLength": 260,
-  "gasUsed": 263153,
-}
-`;
-
-exports[`PoolManager gas tests fee is on #swapExact0For1 large swap crossing several initialized ticks after some time passes 1`] = `
-Object {
-  "calldataByteLength": 260,
-  "gasUsed": 330584,
-}
-`;
-
-exports[`PoolManager gas tests fee is on #swapExact0For1 large swap crossing several initialized ticks second time after some time passes 1`] = `
-Object {
-  "calldataByteLength": 260,
-  "gasUsed": 330584,
-}
-`;
-
-exports[`PoolManager gas tests fee is on #swapExact0For1 second swap in block moves tick, no initialized crossings 1`] = `
-Object {
-  "calldataByteLength": 260,
-  "gasUsed": 250870,
-}
-`;
-
-exports[`PoolManager gas tests fee is on #swapExact0For1 second swap in block with no tick movement 1`] = `
-Object {
-  "calldataByteLength": 260,
-  "gasUsed": 238045,
-}
-`;
-
-exports[`PoolManager gas tests fee is on #swapExact0For1 second swap in block, large swap crossing a single initialized tick 1`] = `
-Object {
-  "calldataByteLength": 260,
-  "gasUsed": 264213,
-}
-`;
-
-exports[`PoolManager gas tests fee is on #swapExact0For1 second swap in block, large swap crossing several initialized ticks 1`] = `
-Object {
-  "calldataByteLength": 260,
-  "gasUsed": 319575,
-=======
-  "gasUsed": 305706,
->>>>>>> ea1a16e7
+  "gasUsed": 315768,
 }
 `;