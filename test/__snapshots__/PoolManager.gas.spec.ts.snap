// Jest Snapshot v1, https://goo.gl/fbAQLP

exports[`PoolManager gas tests ERC20 tokens #initialize initialize pool with no hooks and no protocol fee 1`] = `
Object {
  "calldataByteLength": 292,
<<<<<<< HEAD
  "gasUsed": 54990,
=======
  "gasUsed": 55149,
>>>>>>> e112589c
}
`;

exports[`PoolManager gas tests ERC20 tokens #mint above current price add to position existing 1`] = `
Object {
  "calldataByteLength": 260,
  "gasUsed": 125152,
}
`;

exports[`PoolManager gas tests ERC20 tokens #mint above current price new position mint first in range 1`] = `
Object {
  "calldataByteLength": 260,
  "gasUsed": 194113,
}
`;

exports[`PoolManager gas tests ERC20 tokens #mint above current price second position in same range 1`] = `
Object {
  "calldataByteLength": 260,
  "gasUsed": 125152,
}
`;

exports[`PoolManager gas tests ERC20 tokens #mint around current price add to position existing 1`] = `
Object {
  "calldataByteLength": 260,
  "gasUsed": 177347,
}
`;

exports[`PoolManager gas tests ERC20 tokens #mint around current price new position mint first in range 1`] = `
Object {
  "calldataByteLength": 260,
  "gasUsed": 301799,
}
`;

exports[`PoolManager gas tests ERC20 tokens #mint around current price second position in same range 1`] = `
Object {
  "calldataByteLength": 260,
  "gasUsed": 177347,
}
`;

exports[`PoolManager gas tests ERC20 tokens #mint below current price add to position existing 1`] = `
Object {
  "calldataByteLength": 260,
  "gasUsed": 125872,
}
`;

exports[`PoolManager gas tests ERC20 tokens #mint below current price new position mint first in range 1`] = `
Object {
  "calldataByteLength": 260,
  "gasUsed": 279898,
}
`;

exports[`PoolManager gas tests ERC20 tokens #mint below current price second position in same range 1`] = `
Object {
  "calldataByteLength": 260,
  "gasUsed": 125872,
}
`;

exports[`PoolManager gas tests ERC20 tokens #swapExact0For1 first swap in block moves tick, no initialized crossings 1`] = `
Object {
  "calldataByteLength": 324,
<<<<<<< HEAD
  "gasUsed": 159637,
=======
  "gasUsed": 159881,
>>>>>>> e112589c
}
`;

exports[`PoolManager gas tests ERC20 tokens #swapExact0For1 first swap in block with no tick movement 1`] = `
Object {
  "calldataByteLength": 324,
<<<<<<< HEAD
  "gasUsed": 153932,
=======
  "gasUsed": 154176,
>>>>>>> e112589c
}
`;

exports[`PoolManager gas tests ERC20 tokens #swapExact0For1 first swap in block, large swap crossing a single initialized tick 1`] = `
Object {
  "calldataByteLength": 324,
<<<<<<< HEAD
  "gasUsed": 180630,
=======
  "gasUsed": 180874,
>>>>>>> e112589c
}
`;

exports[`PoolManager gas tests ERC20 tokens #swapExact0For1 first swap in block, large swap crossing several initialized ticks 1`] = `
Object {
  "calldataByteLength": 324,
<<<<<<< HEAD
  "gasUsed": 222098,
=======
  "gasUsed": 222342,
>>>>>>> e112589c
}
`;

exports[`PoolManager gas tests ERC20 tokens #swapExact0For1 first swap in block, large swap, no initialized crossings 1`] = `
Object {
  "calldataByteLength": 324,
<<<<<<< HEAD
  "gasUsed": 171240,
=======
  "gasUsed": 171484,
>>>>>>> e112589c
}
`;

exports[`PoolManager gas tests ERC20 tokens #swapExact0For1 second swap in block moves tick, no initialized crossings 1`] = `
Object {
  "calldataByteLength": 324,
<<<<<<< HEAD
  "gasUsed": 159637,
=======
  "gasUsed": 159881,
>>>>>>> e112589c
}
`;

exports[`PoolManager gas tests ERC20 tokens #swapExact0For1 second swap in block with no tick movement 1`] = `
Object {
  "calldataByteLength": 324,
<<<<<<< HEAD
  "gasUsed": 154020,
=======
  "gasUsed": 154264,
>>>>>>> e112589c
}
`;

exports[`PoolManager gas tests ERC20 tokens #swapExact0For1 second swap in block, large swap crossing a single initialized tick 1`] = `
Object {
  "calldataByteLength": 324,
<<<<<<< HEAD
  "gasUsed": 172802,
=======
  "gasUsed": 173046,
>>>>>>> e112589c
}
`;

exports[`PoolManager gas tests ERC20 tokens #swapExact0For1 second swap in block, large swap crossing several initialized ticks 1`] = `
Object {
  "calldataByteLength": 324,
<<<<<<< HEAD
  "gasUsed": 214245,
=======
  "gasUsed": 214489,
>>>>>>> e112589c
}
`;

exports[`PoolManager gas tests Native Tokens #mint above current price add to position existing 1`] = `
Object {
  "calldataByteLength": 260,
  "gasUsed": 118095,
}
`;

exports[`PoolManager gas tests Native Tokens #mint above current price new position mint first in range 1`] = `
Object {
  "calldataByteLength": 260,
  "gasUsed": 185292,
}
`;

exports[`PoolManager gas tests Native Tokens #mint above current price second position in same range 1`] = `
Object {
  "calldataByteLength": 260,
  "gasUsed": 118095,
}
`;

exports[`PoolManager gas tests Native Tokens #mint around current price add to position existing 1`] = `
Object {
  "calldataByteLength": 260,
  "gasUsed": 170290,
}
`;

exports[`PoolManager gas tests Native Tokens #mint around current price new position mint first in range 1`] = `
Object {
  "calldataByteLength": 260,
  "gasUsed": 292978,
}
`;

exports[`PoolManager gas tests Native Tokens #mint around current price second position in same range 1`] = `
Object {
  "calldataByteLength": 260,
  "gasUsed": 170290,
}
`;

exports[`PoolManager gas tests Native Tokens #mint below current price add to position existing 1`] = `
Object {
  "calldataByteLength": 260,
  "gasUsed": 131221,
}
`;

exports[`PoolManager gas tests Native Tokens #mint below current price new position mint first in range 1`] = `
Object {
  "calldataByteLength": 260,
  "gasUsed": 286584,
}
`;

exports[`PoolManager gas tests Native Tokens #mint below current price second position in same range 1`] = `
Object {
  "calldataByteLength": 260,
  "gasUsed": 131221,
}
`;

exports[`PoolManager gas tests Native Tokens #swapExact0For1 first swap in block moves tick, no initialized crossings 1`] = `
Object {
  "calldataByteLength": 324,
<<<<<<< HEAD
  "gasUsed": 147004,
=======
  "gasUsed": 147248,
>>>>>>> e112589c
}
`;

exports[`PoolManager gas tests Native Tokens #swapExact0For1 first swap in block with no tick movement 1`] = `
Object {
  "calldataByteLength": 324,
<<<<<<< HEAD
  "gasUsed": 141300,
=======
  "gasUsed": 141544,
>>>>>>> e112589c
}
`;

exports[`PoolManager gas tests Native Tokens #swapExact0For1 first swap in block, large swap crossing a single initialized tick 1`] = `
Object {
  "calldataByteLength": 324,
<<<<<<< HEAD
  "gasUsed": 167997,
=======
  "gasUsed": 168241,
>>>>>>> e112589c
}
`;

exports[`PoolManager gas tests Native Tokens #swapExact0For1 first swap in block, large swap crossing several initialized ticks 1`] = `
Object {
  "calldataByteLength": 324,
<<<<<<< HEAD
  "gasUsed": 209465,
=======
  "gasUsed": 209709,
>>>>>>> e112589c
}
`;

exports[`PoolManager gas tests Native Tokens #swapExact0For1 first swap in block, large swap, no initialized crossings 1`] = `
Object {
  "calldataByteLength": 324,
<<<<<<< HEAD
  "gasUsed": 158608,
=======
  "gasUsed": 158852,
>>>>>>> e112589c
}
`;

exports[`PoolManager gas tests Native Tokens #swapExact0For1 second swap in block moves tick, no initialized crossings 1`] = `
Object {
  "calldataByteLength": 324,
<<<<<<< HEAD
  "gasUsed": 147004,
=======
  "gasUsed": 147248,
>>>>>>> e112589c
}
`;

exports[`PoolManager gas tests Native Tokens #swapExact0For1 second swap in block with no tick movement 1`] = `
Object {
  "calldataByteLength": 324,
<<<<<<< HEAD
  "gasUsed": 141388,
=======
  "gasUsed": 141632,
>>>>>>> e112589c
}
`;

exports[`PoolManager gas tests Native Tokens #swapExact0For1 second swap in block, large swap crossing a single initialized tick 1`] = `
Object {
  "calldataByteLength": 324,
<<<<<<< HEAD
  "gasUsed": 160169,
=======
  "gasUsed": 160413,
>>>>>>> e112589c
}
`;

exports[`PoolManager gas tests Native Tokens #swapExact0For1 second swap in block, large swap crossing several initialized ticks 1`] = `
Object {
  "calldataByteLength": 324,
<<<<<<< HEAD
  "gasUsed": 201612,
=======
  "gasUsed": 201856,
>>>>>>> e112589c
}
`;<|MERGE_RESOLUTION|>--- conflicted
+++ resolved
@@ -3,11 +3,7 @@
 exports[`PoolManager gas tests ERC20 tokens #initialize initialize pool with no hooks and no protocol fee 1`] = `
 Object {
   "calldataByteLength": 292,
-<<<<<<< HEAD
-  "gasUsed": 54990,
-=======
-  "gasUsed": 55149,
->>>>>>> e112589c
+  "gasUsed": 54794,
 }
 `;
 
@@ -77,99 +73,63 @@
 exports[`PoolManager gas tests ERC20 tokens #swapExact0For1 first swap in block moves tick, no initialized crossings 1`] = `
 Object {
   "calldataByteLength": 324,
-<<<<<<< HEAD
-  "gasUsed": 159637,
-=======
-  "gasUsed": 159881,
->>>>>>> e112589c
+  "gasUsed": 159596,
 }
 `;
 
 exports[`PoolManager gas tests ERC20 tokens #swapExact0For1 first swap in block with no tick movement 1`] = `
 Object {
   "calldataByteLength": 324,
-<<<<<<< HEAD
-  "gasUsed": 153932,
-=======
-  "gasUsed": 154176,
->>>>>>> e112589c
+  "gasUsed": 153891,
 }
 `;
 
 exports[`PoolManager gas tests ERC20 tokens #swapExact0For1 first swap in block, large swap crossing a single initialized tick 1`] = `
 Object {
   "calldataByteLength": 324,
-<<<<<<< HEAD
-  "gasUsed": 180630,
-=======
-  "gasUsed": 180874,
->>>>>>> e112589c
+  "gasUsed": 180588,
 }
 `;
 
 exports[`PoolManager gas tests ERC20 tokens #swapExact0For1 first swap in block, large swap crossing several initialized ticks 1`] = `
 Object {
   "calldataByteLength": 324,
-<<<<<<< HEAD
-  "gasUsed": 222098,
-=======
-  "gasUsed": 222342,
->>>>>>> e112589c
+  "gasUsed": 222056,
 }
 `;
 
 exports[`PoolManager gas tests ERC20 tokens #swapExact0For1 first swap in block, large swap, no initialized crossings 1`] = `
 Object {
   "calldataByteLength": 324,
-<<<<<<< HEAD
-  "gasUsed": 171240,
-=======
-  "gasUsed": 171484,
->>>>>>> e112589c
+  "gasUsed": 171199,
 }
 `;
 
 exports[`PoolManager gas tests ERC20 tokens #swapExact0For1 second swap in block moves tick, no initialized crossings 1`] = `
 Object {
   "calldataByteLength": 324,
-<<<<<<< HEAD
-  "gasUsed": 159637,
-=======
-  "gasUsed": 159881,
->>>>>>> e112589c
+  "gasUsed": 159596,
 }
 `;
 
 exports[`PoolManager gas tests ERC20 tokens #swapExact0For1 second swap in block with no tick movement 1`] = `
 Object {
   "calldataByteLength": 324,
-<<<<<<< HEAD
-  "gasUsed": 154020,
-=======
-  "gasUsed": 154264,
->>>>>>> e112589c
+  "gasUsed": 153979,
 }
 `;
 
 exports[`PoolManager gas tests ERC20 tokens #swapExact0For1 second swap in block, large swap crossing a single initialized tick 1`] = `
 Object {
   "calldataByteLength": 324,
-<<<<<<< HEAD
-  "gasUsed": 172802,
-=======
-  "gasUsed": 173046,
->>>>>>> e112589c
+  "gasUsed": 172760,
 }
 `;
 
 exports[`PoolManager gas tests ERC20 tokens #swapExact0For1 second swap in block, large swap crossing several initialized ticks 1`] = `
 Object {
   "calldataByteLength": 324,
-<<<<<<< HEAD
-  "gasUsed": 214245,
-=======
-  "gasUsed": 214489,
->>>>>>> e112589c
+  "gasUsed": 214204,
 }
 `;
 
@@ -239,98 +199,62 @@
 exports[`PoolManager gas tests Native Tokens #swapExact0For1 first swap in block moves tick, no initialized crossings 1`] = `
 Object {
   "calldataByteLength": 324,
-<<<<<<< HEAD
-  "gasUsed": 147004,
-=======
-  "gasUsed": 147248,
->>>>>>> e112589c
+  "gasUsed": 146963,
 }
 `;
 
 exports[`PoolManager gas tests Native Tokens #swapExact0For1 first swap in block with no tick movement 1`] = `
 Object {
   "calldataByteLength": 324,
-<<<<<<< HEAD
-  "gasUsed": 141300,
-=======
-  "gasUsed": 141544,
->>>>>>> e112589c
+  "gasUsed": 141258,
 }
 `;
 
 exports[`PoolManager gas tests Native Tokens #swapExact0For1 first swap in block, large swap crossing a single initialized tick 1`] = `
 Object {
   "calldataByteLength": 324,
-<<<<<<< HEAD
-  "gasUsed": 167997,
-=======
-  "gasUsed": 168241,
->>>>>>> e112589c
+  "gasUsed": 167956,
 }
 `;
 
 exports[`PoolManager gas tests Native Tokens #swapExact0For1 first swap in block, large swap crossing several initialized ticks 1`] = `
 Object {
   "calldataByteLength": 324,
-<<<<<<< HEAD
-  "gasUsed": 209465,
-=======
-  "gasUsed": 209709,
->>>>>>> e112589c
+  "gasUsed": 209424,
 }
 `;
 
 exports[`PoolManager gas tests Native Tokens #swapExact0For1 first swap in block, large swap, no initialized crossings 1`] = `
 Object {
   "calldataByteLength": 324,
-<<<<<<< HEAD
-  "gasUsed": 158608,
-=======
-  "gasUsed": 158852,
->>>>>>> e112589c
+  "gasUsed": 158566,
 }
 `;
 
 exports[`PoolManager gas tests Native Tokens #swapExact0For1 second swap in block moves tick, no initialized crossings 1`] = `
 Object {
   "calldataByteLength": 324,
-<<<<<<< HEAD
-  "gasUsed": 147004,
-=======
-  "gasUsed": 147248,
->>>>>>> e112589c
+  "gasUsed": 146963,
 }
 `;
 
 exports[`PoolManager gas tests Native Tokens #swapExact0For1 second swap in block with no tick movement 1`] = `
 Object {
   "calldataByteLength": 324,
-<<<<<<< HEAD
-  "gasUsed": 141388,
-=======
-  "gasUsed": 141632,
->>>>>>> e112589c
+  "gasUsed": 141346,
 }
 `;
 
 exports[`PoolManager gas tests Native Tokens #swapExact0For1 second swap in block, large swap crossing a single initialized tick 1`] = `
 Object {
   "calldataByteLength": 324,
-<<<<<<< HEAD
-  "gasUsed": 160169,
-=======
-  "gasUsed": 160413,
->>>>>>> e112589c
+  "gasUsed": 160128,
 }
 `;
 
 exports[`PoolManager gas tests Native Tokens #swapExact0For1 second swap in block, large swap crossing several initialized ticks 1`] = `
 Object {
   "calldataByteLength": 324,
-<<<<<<< HEAD
-  "gasUsed": 201612,
-=======
-  "gasUsed": 201856,
->>>>>>> e112589c
+  "gasUsed": 201571,
 }
 `;