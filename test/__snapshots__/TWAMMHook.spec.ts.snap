--- conflicted
+++ resolved
@@ -3,39 +3,28 @@
 exports[`TWAMM Hook #executeTWAMMOrders when both order pools are selling gas crossing 1 initialized tick 1`] = `
 Object {
   "calldataByteLength": 164,
-<<<<<<< HEAD
-  "gasUsed": 559085,
-=======
-  "gasUsed": 562013,
->>>>>>> c76e7b7b
+  "gasUsed": 553088,
 }
 `;
 
 exports[`TWAMM Hook #executeTWAMMOrders when both order pools are selling gas crossing 2 initialized ticks 1`] = `
 Object {
   "calldataByteLength": 164,
-<<<<<<< HEAD
-  "gasUsed": 705974,
-=======
-  "gasUsed": 723891,
->>>>>>> c76e7b7b
+  "gasUsed": 698162,
 }
 `;
 
 exports[`TWAMM Hook #executeTWAMMOrders when both order pools are selling gas with no initialized ticks 1`] = `
 Object {
   "calldataByteLength": 164,
-<<<<<<< HEAD
-  "gasUsed": 431772,
-=======
-  "gasUsed": 427071,
+  "gasUsed": 431580,
 }
 `;
 
 exports[`TWAMM Hook #executeTWAMMOrders when only one pool is selling gas crossing 1 initialized tick 1`] = `
 Object {
   "calldataByteLength": 164,
-  "gasUsed": 344348,
+  "gasUsed": 344344,
 }
 `;
 
@@ -50,6 +39,5 @@
 Object {
   "calldataByteLength": 164,
   "gasUsed": 319016,
->>>>>>> c76e7b7b
 }
 `;