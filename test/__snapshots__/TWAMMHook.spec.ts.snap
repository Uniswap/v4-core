--- conflicted
+++ resolved
@@ -3,79 +3,56 @@
 exports[`TWAMM Hook #claimEarnings gas 1`] = `
 Object {
   "calldataByteLength": 260,
-  "gasUsed": 451165,
+  "gasUsed": 451208,
 }
 `;
 
 exports[`TWAMM Hook #executeTWAMMOrders when both order pools are selling gas crossing 1 initialized tick 1`] = `
 Object {
   "calldataByteLength": 164,
-<<<<<<< HEAD
-  "gasUsed": 559425,
-=======
-  "gasUsed": 528996,
->>>>>>> f5dc71d4
+  "gasUsed": 534200,
 }
 `;
 
 exports[`TWAMM Hook #executeTWAMMOrders when both order pools are selling gas crossing 2 initialized ticks 1`] = `
 Object {
   "calldataByteLength": 164,
-<<<<<<< HEAD
-  "gasUsed": 711993,
-=======
-  "gasUsed": 639098,
->>>>>>> f5dc71d4
+  "gasUsed": 648860,
 }
 `;
 
 exports[`TWAMM Hook #executeTWAMMOrders when both order pools are selling gas with no initialized ticks 1`] = `
 Object {
   "calldataByteLength": 164,
-<<<<<<< HEAD
-  "gasUsed": 432306,
-=======
-  "gasUsed": 430783,
->>>>>>> f5dc71d4
+  "gasUsed": 433384,
 }
 `;
 
 exports[`TWAMM Hook #executeTWAMMOrders when only one pool is selling gas crossing 1 initialized tick 1`] = `
 Object {
   "calldataByteLength": 164,
-<<<<<<< HEAD
-  "gasUsed": 342296,
-=======
-  "gasUsed": 343345,
->>>>>>> f5dc71d4
+  "gasUsed": 343362,
 }
 `;
 
 exports[`TWAMM Hook #executeTWAMMOrders when only one pool is selling gas crossing 2 initialized ticks 1`] = `
 Object {
   "calldataByteLength": 164,
-<<<<<<< HEAD
-  "gasUsed": 365286,
-=======
-  "gasUsed": 366384,
->>>>>>> f5dc71d4
+  "gasUsed": 366399,
 }
 `;
 
 exports[`TWAMM Hook #executeTWAMMOrders when only one pool is selling gas crossing no initialized tick 1`] = `
 Object {
   "calldataByteLength": 164,
-<<<<<<< HEAD
-  "gasUsed": 317013,
-=======
-  "gasUsed": 318021,
+  "gasUsed": 318031,
 }
 `;
 
 exports[`TWAMM Hook #modifyLongTermOrder gas 1`] = `
 Object {
   "calldataByteLength": 292,
-  "gasUsed": 472492,
+  "gasUsed": 472533,
 }
 `;
 
@@ -83,6 +60,5 @@
 Object {
   "calldataByteLength": 292,
   "gasUsed": 164053,
->>>>>>> f5dc71d4
 }
 `;