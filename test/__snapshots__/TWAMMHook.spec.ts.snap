--- conflicted
+++ resolved
@@ -3,32 +3,20 @@
 exports[`TWAMM Hook #executeTWAMMOrders gas crossing 1 initialized tick 1`] = `
 Object {
   "calldataByteLength": 164,
-<<<<<<< HEAD
-  "gasUsed": 559138,
-=======
-  "gasUsed": 569066,
->>>>>>> daddc051
+  "gasUsed": 563157,
 }
 `;
 
 exports[`TWAMM Hook #executeTWAMMOrders gas crossing 2 initialized ticks 1`] = `
 Object {
   "calldataByteLength": 164,
-<<<<<<< HEAD
-  "gasUsed": 705344,
-=======
-  "gasUsed": 731750,
->>>>>>> daddc051
+  "gasUsed": 712455,
 }
 `;
 
 exports[`TWAMM Hook #executeTWAMMOrders gas with no initialized ticks 1`] = `
 Object {
   "calldataByteLength": 164,
-<<<<<<< HEAD
-  "gasUsed": 437168,
-=======
-  "gasUsed": 427268,
->>>>>>> daddc051
+  "gasUsed": 433108,
 }
 `;