--- conflicted
+++ resolved
@@ -3,29 +3,21 @@
 exports[`TWAMM #claimEarnings gas 1`] = `
 Object {
   "calldataByteLength": 100,
-<<<<<<< HEAD
-  "gasUsed": 35900,
-=======
-  "gasUsed": 36003,
->>>>>>> daddc051
+  "gasUsed": 35988,
 }
 `;
 
 exports[`TWAMM #executeTWAMMOrders gas 1`] = `
 Object {
   "calldataByteLength": 68,
-<<<<<<< HEAD
-  "gasUsed": 395589,
-=======
-  "gasUsed": 377547,
->>>>>>> daddc051
+  "gasUsed": 399723,
 }
 `;
 
 exports[`TWAMM #modifyLongTermOrder gas 1`] = `
 Object {
   "calldataByteLength": 132,
-  "gasUsed": 40915,
+  "gasUsed": 40905,
 }
 `;
 
@@ -39,21 +31,13 @@
 exports[`TWAMM single pool sell tests gas 1`] = `
 Object {
   "calldataByteLength": 68,
-<<<<<<< HEAD
-  "gasUsed": 106024,
-=======
-  "gasUsed": 105375,
->>>>>>> daddc051
+  "gasUsed": 105602,
 }
 `;
 
 exports[`TWAMM single pool sell tests gas zeroForOne=false 1`] = `
 Object {
   "calldataByteLength": 68,
-<<<<<<< HEAD
-  "gasUsed": 114021,
-=======
-  "gasUsed": 113207,
->>>>>>> daddc051
+  "gasUsed": 113441,
 }
 `;