--- conflicted
+++ resolved
@@ -10,66 +10,42 @@
 exports[`TWAMM #executeTWAMMOrders both pools selling one interval gas 1`] = `
 Object {
   "calldataByteLength": 228,
-<<<<<<< HEAD
-  "gasUsed": 273495,
-=======
   "gasUsed": 269006,
->>>>>>> d6c2944c
 }
 `;
 
 exports[`TWAMM #executeTWAMMOrders both pools selling three intervals gas 1`] = `
 Object {
   "calldataByteLength": 228,
-<<<<<<< HEAD
-  "gasUsed": 434076,
-=======
   "gasUsed": 427505,
->>>>>>> d6c2944c
 }
 `;
 
 exports[`TWAMM #executeTWAMMOrders both pools selling two intervals gas 1`] = `
 Object {
   "calldataByteLength": 228,
-<<<<<<< HEAD
-  "gasUsed": 393970,
-=======
   "gasUsed": 387338,
->>>>>>> d6c2944c
 }
 `;
 
 exports[`TWAMM #executeTWAMMOrders single pool sell one interval gas 1`] = `
 Object {
   "calldataByteLength": 228,
-<<<<<<< HEAD
-  "gasUsed": 111469,
-=======
   "gasUsed": 111196,
->>>>>>> d6c2944c
 }
 `;
 
 exports[`TWAMM #executeTWAMMOrders single pool sell three intervals gas 1`] = `
 Object {
   "calldataByteLength": 228,
-<<<<<<< HEAD
-  "gasUsed": 167666,
-=======
   "gasUsed": 167418,
->>>>>>> d6c2944c
 }
 `;
 
 exports[`TWAMM #executeTWAMMOrders single pool sell two intervals gas 1`] = `
 Object {
   "calldataByteLength": 228,
-<<<<<<< HEAD
-  "gasUsed": 146296,
-=======
   "gasUsed": 145991,
->>>>>>> d6c2944c
 }
 `;
 
@@ -90,21 +66,13 @@
 exports[`TWAMM end-to-end simulation single pool sell tests gas zeroForOne=false 1`] = `
 Object {
   "calldataByteLength": 228,
-<<<<<<< HEAD
-  "gasUsed": 109520,
-=======
   "gasUsed": 109181,
->>>>>>> d6c2944c
 }
 `;
 
 exports[`TWAMM end-to-end simulation single pool sell tests gas zeroForOne=true 1`] = `
 Object {
   "calldataByteLength": 228,
-<<<<<<< HEAD
-  "gasUsed": 98179,
-=======
   "gasUsed": 97995,
->>>>>>> d6c2944c
 }
 `;