--- conflicted
+++ resolved
@@ -3,65 +3,41 @@
 exports[`TWAMM #claimEarnings gas 1`] = `
 Object {
   "calldataByteLength": 100,
-<<<<<<< HEAD
   "gasUsed": 34185,
-=======
-  "gasUsed": 36003,
->>>>>>> fb3a71f5
 }
 `;
 
 exports[`TWAMM #executeTWAMMOrders gas 1`] = `
 Object {
   "calldataByteLength": 68,
-<<<<<<< HEAD
-  "gasUsed": 376391,
-=======
-  "gasUsed": 377085,
->>>>>>> fb3a71f5
+  "gasUsed": 375231,
 }
 `;
 
 exports[`TWAMM #modifyLongTermOrder gas 1`] = `
 Object {
   "calldataByteLength": 132,
-<<<<<<< HEAD
-  "gasUsed": 39119,
-=======
-  "gasUsed": 40922,
->>>>>>> fb3a71f5
+  "gasUsed": 39104,
 }
 `;
 
 exports[`TWAMM #submitLongTermOrder gas 1`] = `
 Object {
   "calldataByteLength": 132,
-<<<<<<< HEAD
-  "gasUsed": 121188,
-=======
-  "gasUsed": 125212,
->>>>>>> fb3a71f5
+  "gasUsed": 123174,
 }
 `;
 
 exports[`TWAMM single pool sell tests gas 1`] = `
 Object {
   "calldataByteLength": 68,
-<<<<<<< HEAD
-  "gasUsed": 104791,
-=======
-  "gasUsed": 104175,
->>>>>>> fb3a71f5
+  "gasUsed": 103207,
 }
 `;
 
 exports[`TWAMM single pool sell tests gas zeroForOne=false 1`] = `
 Object {
   "calldataByteLength": 68,
-<<<<<<< HEAD
-  "gasUsed": 112023,
-=======
-  "gasUsed": 111635,
->>>>>>> fb3a71f5
+  "gasUsed": 109897,
 }
 `;