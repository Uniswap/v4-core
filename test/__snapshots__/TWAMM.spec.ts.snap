--- conflicted
+++ resolved
@@ -3,23 +3,14 @@
 exports[`TWAMM #claimEarnings gas 1`] = `
 Object {
   "calldataByteLength": 100,
-<<<<<<< HEAD
-  "gasUsed": 35874,
-=======
-  "gasUsed": 35903,
->>>>>>> af5ebe11
+  "gasUsed": 35900,
 }
 `;
 
 exports[`TWAMM #executeTWAMMOrders gas 1`] = `
 Object {
-<<<<<<< HEAD
-  "calldataByteLength": 132,
-  "gasUsed": 383393,
-=======
   "calldataByteLength": 68,
-  "gasUsed": 378201,
->>>>>>> af5ebe11
+  "gasUsed": 395589,
 }
 `;
 
@@ -39,24 +30,14 @@
 
 exports[`TWAMM single pool sell tests gas 1`] = `
 Object {
-<<<<<<< HEAD
-  "calldataByteLength": 132,
-  "gasUsed": 98083,
-=======
   "calldataByteLength": 68,
-  "gasUsed": 105797,
->>>>>>> af5ebe11
+  "gasUsed": 106024,
 }
 `;
 
 exports[`TWAMM single pool sell tests gas zeroForOne=false 1`] = `
 Object {
-<<<<<<< HEAD
-  "calldataByteLength": 132,
-  "gasUsed": 108058,
-=======
   "calldataByteLength": 68,
-  "gasUsed": 113787,
->>>>>>> af5ebe11
+  "gasUsed": 114021,
 }
 `;