// Jest Snapshot v1, https://goo.gl/fbAQLP

<<<<<<< HEAD
exports[`TWAMM #updateLongTermOrder gas adding 1`] = `
=======
exports[`TWAMM #claimEarnings gas 1`] = `
Object {
  "calldataByteLength": 100,
  "gasUsed": 32133,
}
`;

exports[`TWAMM #executeTWAMMOrders both pools selling one interval gas 1`] = `
Object {
  "calldataByteLength": 228,
  "gasUsed": 270748,
}
`;

exports[`TWAMM #executeTWAMMOrders both pools selling three intervals gas 1`] = `
Object {
  "calldataByteLength": 228,
  "gasUsed": 430121,
}
`;

exports[`TWAMM #executeTWAMMOrders both pools selling two intervals gas 1`] = `
Object {
  "calldataByteLength": 228,
  "gasUsed": 389954,
}
`;

exports[`TWAMM #executeTWAMMOrders single pool sell one interval gas 1`] = `
Object {
  "calldataByteLength": 228,
  "gasUsed": 111214,
}
`;

exports[`TWAMM #executeTWAMMOrders single pool sell three intervals gas 1`] = `
Object {
  "calldataByteLength": 228,
  "gasUsed": 167439,
}
`;

exports[`TWAMM #executeTWAMMOrders single pool sell two intervals gas 1`] = `
Object {
  "calldataByteLength": 228,
  "gasUsed": 146018,
}
`;

exports[`TWAMM #modifyLongTermOrder gas 1`] = `
>>>>>>> bea5bd8f
Object {
  "calldataByteLength": 132,
  "gasUsed": 43885,
}
`;

exports[`TWAMM #updateLongTermOrder gas no delta 1`] = `
Object {
  "calldataByteLength": 132,
<<<<<<< HEAD
  "gasUsed": 30228,
=======
  "gasUsed": 123431,
}
`;

exports[`TWAMM end-to-end simulation single pool sell tests gas zeroForOne=false 1`] = `
Object {
  "calldataByteLength": 228,
  "gasUsed": 109181,
>>>>>>> bea5bd8f
}
`;

exports[`TWAMM #updateLongTermOrder gas subtracting 1`] = `
Object {
<<<<<<< HEAD
  "calldataByteLength": 132,
  "gasUsed": 35884,
=======
  "calldataByteLength": 228,
  "gasUsed": 97998,
>>>>>>> bea5bd8f
}
`;<|MERGE_RESOLUTION|>--- conflicted
+++ resolved
@@ -1,59 +1,55 @@
 // Jest Snapshot v1, https://goo.gl/fbAQLP
-
-<<<<<<< HEAD
-exports[`TWAMM #updateLongTermOrder gas adding 1`] = `
-=======
-exports[`TWAMM #claimEarnings gas 1`] = `
-Object {
-  "calldataByteLength": 100,
-  "gasUsed": 32133,
-}
-`;
 
 exports[`TWAMM #executeTWAMMOrders both pools selling one interval gas 1`] = `
 Object {
   "calldataByteLength": 228,
-  "gasUsed": 270748,
+  "gasUsed": 270704,
 }
 `;
 
 exports[`TWAMM #executeTWAMMOrders both pools selling three intervals gas 1`] = `
 Object {
   "calldataByteLength": 228,
-  "gasUsed": 430121,
+  "gasUsed": 430055,
 }
 `;
 
 exports[`TWAMM #executeTWAMMOrders both pools selling two intervals gas 1`] = `
 Object {
   "calldataByteLength": 228,
-  "gasUsed": 389954,
+  "gasUsed": 389888,
 }
 `;
 
 exports[`TWAMM #executeTWAMMOrders single pool sell one interval gas 1`] = `
 Object {
   "calldataByteLength": 228,
-  "gasUsed": 111214,
+  "gasUsed": 111170,
 }
 `;
 
 exports[`TWAMM #executeTWAMMOrders single pool sell three intervals gas 1`] = `
 Object {
   "calldataByteLength": 228,
-  "gasUsed": 167439,
+  "gasUsed": 167373,
 }
 `;
 
 exports[`TWAMM #executeTWAMMOrders single pool sell two intervals gas 1`] = `
 Object {
   "calldataByteLength": 228,
-  "gasUsed": 146018,
+  "gasUsed": 145952,
 }
 `;
 
-exports[`TWAMM #modifyLongTermOrder gas 1`] = `
->>>>>>> bea5bd8f
+exports[`TWAMM #submitLongTermOrder gas 1`] = `
+Object {
+  "calldataByteLength": 132,
+  "gasUsed": 98923,
+}
+`;
+
+exports[`TWAMM #updateLongTermOrder gas adding 1`] = `
 Object {
   "calldataByteLength": 132,
   "gasUsed": 43885,
@@ -63,29 +59,27 @@
 exports[`TWAMM #updateLongTermOrder gas no delta 1`] = `
 Object {
   "calldataByteLength": 132,
-<<<<<<< HEAD
   "gasUsed": 30228,
-=======
-  "gasUsed": 123431,
+}
+`;
+
+exports[`TWAMM #updateLongTermOrder gas subtracting 1`] = `
+Object {
+  "calldataByteLength": 132,
+  "gasUsed": 35884,
 }
 `;
 
 exports[`TWAMM end-to-end simulation single pool sell tests gas zeroForOne=false 1`] = `
 Object {
   "calldataByteLength": 228,
-  "gasUsed": 109181,
->>>>>>> bea5bd8f
+  "gasUsed": 109159,
 }
 `;
 
-exports[`TWAMM #updateLongTermOrder gas subtracting 1`] = `
+exports[`TWAMM end-to-end simulation single pool sell tests gas zeroForOne=true 1`] = `
 Object {
-<<<<<<< HEAD
-  "calldataByteLength": 132,
-  "gasUsed": 35884,
-=======
   "calldataByteLength": 228,
-  "gasUsed": 97998,
->>>>>>> bea5bd8f
+  "gasUsed": 97976,
 }
 `;