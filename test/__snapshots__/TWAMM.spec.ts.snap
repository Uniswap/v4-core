// Jest Snapshot v1, https://goo.gl/fbAQLP

exports[`TWAMM #cancelLongTermOrder gas 1`] = `
Object {
  "calldataByteLength": 36,
  "gasUsed": 37108,
}
`;

exports[`TWAMM #claimEarnings gas 1`] = `
Object {
  "calldataByteLength": 132,
<<<<<<< HEAD
  "gasUsed": 259563,
=======
  "gasUsed": 249638,
>>>>>>> b977ba0f
}
`;

exports[`TWAMM #executeTWAMMOrders gas 1`] = `
Object {
  "calldataByteLength": 100,
<<<<<<< HEAD
  "gasUsed": 355049,
=======
  "gasUsed": 339658,
>>>>>>> b977ba0f
}
`;

exports[`TWAMM #submitLongTermOrder gas 1`] = `
Object {
  "calldataByteLength": 132,
<<<<<<< HEAD
  "gasUsed": 163113,
=======
  "gasUsed": 162956,
>>>>>>> b977ba0f
}
`;<|MERGE_RESOLUTION|>--- conflicted
+++ resolved
@@ -10,32 +10,20 @@
 exports[`TWAMM #claimEarnings gas 1`] = `
 Object {
   "calldataByteLength": 132,
-<<<<<<< HEAD
-  "gasUsed": 259563,
-=======
-  "gasUsed": 249638,
->>>>>>> b977ba0f
+  "gasUsed": 249189,
 }
 `;
 
 exports[`TWAMM #executeTWAMMOrders gas 1`] = `
 Object {
   "calldataByteLength": 100,
-<<<<<<< HEAD
-  "gasUsed": 355049,
-=======
-  "gasUsed": 339658,
->>>>>>> b977ba0f
+  "gasUsed": 339829,
 }
 `;
 
 exports[`TWAMM #submitLongTermOrder gas 1`] = `
 Object {
   "calldataByteLength": 132,
-<<<<<<< HEAD
   "gasUsed": 163113,
-=======
-  "gasUsed": 162956,
->>>>>>> b977ba0f
 }
 `;