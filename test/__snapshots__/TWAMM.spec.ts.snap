--- conflicted
+++ resolved
@@ -3,22 +3,14 @@
 exports[`TWAMM #claimEarnings gas 1`] = `
 Object {
   "calldataByteLength": 100,
-<<<<<<< HEAD
-  "gasUsed": 36000,
-=======
   "gasUsed": 34182,
->>>>>>> c76e7b7b
 }
 `;
 
 exports[`TWAMM #executeTWAMMOrders gas 1`] = `
 Object {
   "calldataByteLength": 68,
-<<<<<<< HEAD
-  "gasUsed": 394629,
-=======
-  "gasUsed": 375270,
->>>>>>> c76e7b7b
+  "gasUsed": 392373,
 }
 `;
 
@@ -39,21 +31,13 @@
 exports[`TWAMM single pool sell tests gas 1`] = `
 Object {
   "calldataByteLength": 68,
-<<<<<<< HEAD
-  "gasUsed": 105602,
-=======
   "gasUsed": 103202,
->>>>>>> c76e7b7b
 }
 `;
 
 exports[`TWAMM single pool sell tests gas zeroForOne=false 1`] = `
 Object {
   "calldataByteLength": 68,
-<<<<<<< HEAD
-  "gasUsed": 113441,
-=======
   "gasUsed": 109870,
->>>>>>> c76e7b7b
 }
 `;