--- conflicted
+++ resolved
@@ -20,16 +20,10 @@
 
     Pool.State state;
 
-<<<<<<< HEAD
-    uint24 constant DEFAULT_SWAP_FEE = (4 << 8) & 4;
-
-    function testPoolInitialize(uint160 sqrtPriceX96, uint16 protocolFee, uint24 swapFee) public {
-=======
     uint24 constant MAX_PROTOCOL_FEE = ProtocolFeeLibrary.MAX_PROTOCOL_FEE; // 0.1%
     uint24 constant MAX_LP_FEE = LPFeeLibrary.MAX_LP_FEE; // 100%
 
-    function testPoolInitialize(uint160 sqrtPriceX96, uint24 protocolFee, uint24 dynamicFee) public {
->>>>>>> b045af29
+    function testPoolInitialize(uint160 sqrtPriceX96, uint24 protocolFee, uint24 swapFee) public {
         if (sqrtPriceX96 < TickMath.MIN_SQRT_RATIO || sqrtPriceX96 >= TickMath.MAX_SQRT_RATIO) {
             vm.expectRevert(TickMath.InvalidSqrtRatio.selector);
             state.initialize(sqrtPriceX96, protocolFee, swapFee);
@@ -52,11 +46,7 @@
         // Assumptions tested in PoolManager.t.sol
         params.tickSpacing = int24(bound(params.tickSpacing, TickMath.MIN_TICK_SPACING, TickMath.MAX_TICK_SPACING));
 
-<<<<<<< HEAD
-        testPoolInitialize(sqrtPriceX96, 0, DEFAULT_SWAP_FEE);
-=======
         testPoolInitialize(sqrtPriceX96, protocolFee, lpFee);
->>>>>>> b045af29
 
         if (params.tickLower >= params.tickUpper) {
             vm.expectRevert(abi.encodeWithSelector(Pool.TicksMisordered.selector, params.tickLower, params.tickUpper));
@@ -97,11 +87,6 @@
         state.modifyLiquidity(params);
     }
 
-<<<<<<< HEAD
-    function testSwap(uint160 sqrtPriceX96, Pool.SwapParams memory params) public {
-        // Assumptions tested in PoolManager.t.sol
-        params.tickSpacing = int24(bound(params.tickSpacing, TickMath.MIN_TICK_SPACING, TickMath.MAX_TICK_SPACING));
-=======
     function testSwap(
         uint160 sqrtPriceX96,
         uint24 lpFee,
@@ -115,7 +100,6 @@
         protocolFee0 = uint16(bound(protocolFee0, 0, MAX_PROTOCOL_FEE));
         protocolFee1 = uint16(bound(protocolFee1, 0, MAX_PROTOCOL_FEE));
         uint24 protocolFee = protocolFee1 << 12 | protocolFee0;
->>>>>>> b045af29
 
         // initialize and add liquidity
         testModifyLiquidity(
@@ -156,17 +140,11 @@
                 vm.expectRevert(abi.encodeWithSelector(Pool.PriceLimitOutOfBounds.selector, params.sqrtPriceLimitX96));
                 state.swap(params);
             }
-<<<<<<< HEAD
+        } else if (params.amountSpecified > 0 && lpFee == MAX_LP_FEE) {
+            vm.expectRevert(Pool.InvalidFeeForExactOut.selector);
+            state.swap(params);
         } else {
             uint160 sqrtPriceBefore = state.slot0.sqrtPriceX96;
-=======
-        } else if (params.amountSpecified > 0) {
-            if (lpFee == MAX_LP_FEE) {
-                vm.expectRevert(Pool.InvalidFeeForExactOut.selector);
-            }
-        }
->>>>>>> b045af29
-
             state.swap(params);
 
             if (params.amountSpecified == 0) {
