--- conflicted
+++ resolved
@@ -23,17 +23,10 @@
     uint24 constant MAX_PROTOCOL_FEE = ProtocolFeeLibrary.MAX_PROTOCOL_FEE; // 0.1%
     uint24 constant MAX_LP_FEE = LPFeeLibrary.MAX_LP_FEE; // 100%
 
-<<<<<<< HEAD
-    function testPoolInitialize(uint160 sqrtPriceX96, uint24 protocolFee, uint24 dynamicFee) public {
+    function testPoolInitialize(uint160 sqrtPriceX96, uint24 protocolFee, uint24 swapFee) public {
         if (sqrtPriceX96 < TickMath.MIN_SQRT_PRICE || sqrtPriceX96 >= TickMath.MAX_SQRT_PRICE) {
             vm.expectRevert(TickMath.InvalidSqrtPrice.selector);
-            state.initialize(sqrtPriceX96, protocolFee, dynamicFee);
-=======
-    function testPoolInitialize(uint160 sqrtPriceX96, uint24 protocolFee, uint24 swapFee) public {
-        if (sqrtPriceX96 < TickMath.MIN_SQRT_RATIO || sqrtPriceX96 >= TickMath.MAX_SQRT_RATIO) {
-            vm.expectRevert(TickMath.InvalidSqrtRatio.selector);
             state.initialize(sqrtPriceX96, protocolFee, swapFee);
->>>>>>> 80b75259
         } else {
             state.initialize(sqrtPriceX96, protocolFee, swapFee);
             assertEq(state.slot0.sqrtPriceX96, sqrtPriceX96);
@@ -134,12 +127,8 @@
                         Pool.PriceLimitAlreadyExceeded.selector, slot0.sqrtPriceX96, params.sqrtPriceLimitX96
                     )
                 );
-<<<<<<< HEAD
+                state.swap(params);
             } else if (params.sqrtPriceLimitX96 <= TickMath.MIN_SQRT_PRICE) {
-=======
-                state.swap(params);
-            } else if (params.sqrtPriceLimitX96 <= TickMath.MIN_SQRT_RATIO) {
->>>>>>> 80b75259
                 vm.expectRevert(abi.encodeWithSelector(Pool.PriceLimitOutOfBounds.selector, params.sqrtPriceLimitX96));
                 state.swap(params);
             }
@@ -150,12 +139,8 @@
                         Pool.PriceLimitAlreadyExceeded.selector, slot0.sqrtPriceX96, params.sqrtPriceLimitX96
                     )
                 );
-<<<<<<< HEAD
+                state.swap(params);
             } else if (params.sqrtPriceLimitX96 >= TickMath.MAX_SQRT_PRICE) {
-=======
-                state.swap(params);
-            } else if (params.sqrtPriceLimitX96 >= TickMath.MAX_SQRT_RATIO) {
->>>>>>> 80b75259
                 vm.expectRevert(abi.encodeWithSelector(Pool.PriceLimitOutOfBounds.selector, params.sqrtPriceLimitX96));
                 state.swap(params);
             }
