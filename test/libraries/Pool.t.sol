// SPDX-License-Identifier: UNLICENSED
pragma solidity ^0.8.20;

import {Test} from "forge-std/Test.sol";
import {Vm} from "forge-std/Vm.sol";
import {Pool} from "src/libraries/Pool.sol";
import {PoolManager} from "src/PoolManager.sol";
import {Position} from "src/libraries/Position.sol";
import {TickMath} from "src/libraries/TickMath.sol";
import {TickBitmap} from "src/libraries/TickBitmap.sol";
import {LiquidityAmounts} from "test/utils/LiquidityAmounts.sol";
import {Constants} from "test/utils/Constants.sol";
import {BalanceDelta} from "src/types/BalanceDelta.sol";
import {SafeCast} from "src/libraries/SafeCast.sol";

contract PoolTest is Test {
    using Pool for Pool.State;

    Pool.State state;

    uint24 constant DEFAULT_SWAP_FEE = (4 << 8) & 4;

    function testPoolInitialize(uint160 sqrtPriceX96, uint16 protocolFee, uint24 swapFee) public {
        if (sqrtPriceX96 < TickMath.MIN_SQRT_RATIO || sqrtPriceX96 >= TickMath.MAX_SQRT_RATIO) {
            vm.expectRevert(TickMath.InvalidSqrtRatio.selector);
            state.initialize(sqrtPriceX96, protocolFee, swapFee);
        } else {
            state.initialize(sqrtPriceX96, protocolFee, swapFee);
            assertEq(state.slot0.sqrtPriceX96, sqrtPriceX96);
            assertEq(state.slot0.protocolFee, protocolFee);
            assertEq(state.slot0.tick, TickMath.getTickAtSqrtRatio(sqrtPriceX96));
            assertLt(state.slot0.tick, TickMath.MAX_TICK);
            assertGt(state.slot0.tick, TickMath.MIN_TICK - 1);
        }
    }

    function testModifyLiquidity(uint160 sqrtPriceX96, Pool.ModifyLiquidityParams memory params) public {
        // Assumptions tested in PoolManager.t.sol
        params.tickSpacing = int24(bound(params.tickSpacing, TickMath.MIN_TICK_SPACING, TickMath.MAX_TICK_SPACING));

        testPoolInitialize(sqrtPriceX96, 0, DEFAULT_SWAP_FEE);

        if (params.tickLower >= params.tickUpper) {
            vm.expectRevert(abi.encodeWithSelector(Pool.TicksMisordered.selector, params.tickLower, params.tickUpper));
        } else if (params.tickLower < TickMath.MIN_TICK) {
            vm.expectRevert(abi.encodeWithSelector(Pool.TickLowerOutOfBounds.selector, params.tickLower));
        } else if (params.tickUpper > TickMath.MAX_TICK) {
            vm.expectRevert(abi.encodeWithSelector(Pool.TickUpperOutOfBounds.selector, params.tickUpper));
        } else if (params.liquidityDelta < 0) {
            vm.expectRevert(abi.encodeWithSignature("Panic(uint256)", 0x11));
        } else if (params.liquidityDelta == 0) {
            vm.expectRevert(Position.CannotUpdateEmptyPosition.selector);
        } else if (params.liquidityDelta > int128(Pool.tickSpacingToMaxLiquidityPerTick(params.tickSpacing))) {
            vm.expectRevert(abi.encodeWithSelector(Pool.TickLiquidityOverflow.selector, params.tickLower));
        } else if (params.tickLower % params.tickSpacing != 0) {
            vm.expectRevert(
                abi.encodeWithSelector(TickBitmap.TickMisaligned.selector, params.tickLower, params.tickSpacing)
            );
        } else if (params.tickUpper % params.tickSpacing != 0) {
            vm.expectRevert(
                abi.encodeWithSelector(TickBitmap.TickMisaligned.selector, params.tickUpper, params.tickSpacing)
            );
        } else {
            // We need the assumptions above to calculate this
            uint256 maxInt128InTypeU256 = uint256(uint128(Constants.MAX_UINT128));
            (uint256 amount0, uint256 amount1) = LiquidityAmounts.getAmountsForLiquidity(
                sqrtPriceX96,
                TickMath.getSqrtRatioAtTick(params.tickLower),
                TickMath.getSqrtRatioAtTick(params.tickUpper),
                uint128(params.liquidityDelta)
            );

            if ((amount0 > maxInt128InTypeU256) || (amount1 > maxInt128InTypeU256)) {
                vm.expectRevert(abi.encodeWithSelector(SafeCast.SafeCastOverflow.selector));
            }
        }

        params.owner = address(this);
        state.modifyLiquidity(params);
    }

    function testSwap(uint160 sqrtPriceX96, Pool.SwapParams memory params) public {
        // Assumptions tested in PoolManager.t.sol
        params.tickSpacing = int24(bound(params.tickSpacing, TickMath.MIN_TICK_SPACING, TickMath.MAX_TICK_SPACING));

        // initialize and add liquidity
        testModifyLiquidity(
            sqrtPriceX96,
            Pool.ModifyLiquidityParams({
                owner: address(this),
                tickLower: -120,
                tickUpper: 120,
                liquidityDelta: 1e18,
                tickSpacing: 60
            })
        );
        Pool.Slot0 memory slot0 = state.slot0;

        if (params.zeroForOne && params.amountSpecified != 0) {
            if (params.sqrtPriceLimitX96 >= slot0.sqrtPriceX96) {
                vm.expectRevert(
                    abi.encodeWithSelector(
                        Pool.PriceLimitAlreadyExceeded.selector, slot0.sqrtPriceX96, params.sqrtPriceLimitX96
                    )
                );
                state.swap(params);
            } else if (params.sqrtPriceLimitX96 <= TickMath.MIN_SQRT_RATIO) {
                vm.expectRevert(abi.encodeWithSelector(Pool.PriceLimitOutOfBounds.selector, params.sqrtPriceLimitX96));
                state.swap(params);
            }
        } else if (!params.zeroForOne && params.amountSpecified != 0) {
            if (params.sqrtPriceLimitX96 <= slot0.sqrtPriceX96) {
                vm.expectRevert(
                    abi.encodeWithSelector(
                        Pool.PriceLimitAlreadyExceeded.selector, slot0.sqrtPriceX96, params.sqrtPriceLimitX96
                    )
                );
                state.swap(params);
            } else if (params.sqrtPriceLimitX96 >= TickMath.MAX_SQRT_RATIO) {
                vm.expectRevert(abi.encodeWithSelector(Pool.PriceLimitOutOfBounds.selector, params.sqrtPriceLimitX96));
                state.swap(params);
            }
<<<<<<< HEAD
        } else {
            (BalanceDelta _result, uint256 _feeForProtocol, uint24 _swapFee, Pool.SwapState memory _state) =
                state.swap(params);

            assertEq(state.slot0.sqrtPriceX96, _state.sqrtPriceX96);
            assertEq(state.slot0.tick, _state.tick);
            assertEq(_swapFee, DEFAULT_SWAP_FEE);
            assertEq(_feeForProtocol, 0);
            if (params.amountSpecified == 0) {
                assertEq(BalanceDelta.unwrap(_result), 0);
            } else if (params.zeroForOne) {
                assertLe(state.slot0.sqrtPriceX96, params.sqrtPriceLimitX96);
            } else {
                assertGe(state.slot0.sqrtPriceX96, params.sqrtPriceLimitX96);
            }
=======
        }

        state.swap(params);

        if (params.zeroForOne) {
            assertGe(state.slot0.sqrtPriceX96, params.sqrtPriceLimitX96);
        } else {
            assertLe(state.slot0.sqrtPriceX96, params.sqrtPriceLimitX96);
>>>>>>> 9f76d92c
        }
    }
}<|MERGE_RESOLUTION|>--- conflicted
+++ resolved
@@ -2,6 +2,7 @@
 pragma solidity ^0.8.20;
 
 import {Test} from "forge-std/Test.sol";
+import {console2} from "forge-std/console2.sol";
 import {Vm} from "forge-std/Vm.sol";
 import {Pool} from "src/libraries/Pool.sol";
 import {PoolManager} from "src/PoolManager.sol";
@@ -120,32 +121,18 @@
                 vm.expectRevert(abi.encodeWithSelector(Pool.PriceLimitOutOfBounds.selector, params.sqrtPriceLimitX96));
                 state.swap(params);
             }
-<<<<<<< HEAD
         } else {
-            (BalanceDelta _result, uint256 _feeForProtocol, uint24 _swapFee, Pool.SwapState memory _state) =
-                state.swap(params);
+            uint160 sqrtPriceBefore = state.slot0.sqrtPriceX96;
 
-            assertEq(state.slot0.sqrtPriceX96, _state.sqrtPriceX96);
-            assertEq(state.slot0.tick, _state.tick);
-            assertEq(_swapFee, DEFAULT_SWAP_FEE);
-            assertEq(_feeForProtocol, 0);
+            state.swap(params);
+
             if (params.amountSpecified == 0) {
-                assertEq(BalanceDelta.unwrap(_result), 0);
+                assertEq(sqrtPriceBefore, state.slot0.sqrtPriceX96, "amountSpecified == 0");
             } else if (params.zeroForOne) {
-                assertLe(state.slot0.sqrtPriceX96, params.sqrtPriceLimitX96);
+                assertGe(state.slot0.sqrtPriceX96, params.sqrtPriceLimitX96, "zeroForOne");
             } else {
-                assertGe(state.slot0.sqrtPriceX96, params.sqrtPriceLimitX96);
+                assertLe(state.slot0.sqrtPriceX96, params.sqrtPriceLimitX96, "oneForZero");
             }
-=======
-        }
-
-        state.swap(params);
-
-        if (params.zeroForOne) {
-            assertGe(state.slot0.sqrtPriceX96, params.sqrtPriceLimitX96);
-        } else {
-            assertLe(state.slot0.sqrtPriceX96, params.sqrtPriceLimitX96);
->>>>>>> 9f76d92c
         }
     }
 }