--- conflicted
+++ resolved
@@ -3,32 +3,18 @@
 
 import {Test} from "forge-std/Test.sol";
 import {Vm} from "forge-std/Vm.sol";
-<<<<<<< HEAD
 import {Pool} from "../../src/libraries/Pool.sol";
 import {PoolManager} from "../../src/PoolManager.sol";
 import {Position} from "../../src/libraries/Position.sol";
 import {TickMath} from "../../src/libraries/TickMath.sol";
 import {TickBitmap} from "../../src/libraries/TickBitmap.sol";
-import {LiquidityAmounts} from "../utils/LiquidityAmounts.sol";
-import {Constants} from "../utils/Constants.sol";
+import {LiquidityAmounts} from "../../test/utils/LiquidityAmounts.sol";
+import {Constants} from "../../test/utils/Constants.sol";
 import {BalanceDelta} from "../../src/types/BalanceDelta.sol";
+import {Slot0} from "../../src/types/Slot0.sol";
 import {SafeCast} from "../../src/libraries/SafeCast.sol";
 import {ProtocolFeeLibrary} from "../../src/libraries/ProtocolFeeLibrary.sol";
 import {LPFeeLibrary} from "../../src/libraries/LPFeeLibrary.sol";
-=======
-import {Pool} from "src/libraries/Pool.sol";
-import {PoolManager} from "src/PoolManager.sol";
-import {Position} from "src/libraries/Position.sol";
-import {TickMath} from "src/libraries/TickMath.sol";
-import {TickBitmap} from "src/libraries/TickBitmap.sol";
-import {LiquidityAmounts} from "test/utils/LiquidityAmounts.sol";
-import {Constants} from "test/utils/Constants.sol";
-import {BalanceDelta} from "src/types/BalanceDelta.sol";
-import {Slot0} from "src/types/Slot0.sol";
-import {SafeCast} from "src/libraries/SafeCast.sol";
-import {ProtocolFeeLibrary} from "src/libraries/ProtocolFeeLibrary.sol";
-import {LPFeeLibrary} from "src/libraries/LPFeeLibrary.sol";
->>>>>>> 3351c80e
 
 contract PoolTest is Test {
     using Pool for Pool.State;
@@ -59,11 +45,11 @@
         uint24 protocolFee = MAX_PROTOCOL_FEE;
         uint24 lpFee = 3000;
         state.initialize(sqrtPriceX96, protocolFee, lpFee);
-        assertEq(state.slot0.sqrtPriceX96, sqrtPriceX96);
-        assertEq(state.slot0.protocolFee, protocolFee);
-        assertEq(state.slot0.tick, TickMath.getTickAtSqrtPrice(sqrtPriceX96));
-        assertLt(state.slot0.tick, TickMath.MAX_TICK);
-        assertGt(state.slot0.tick, TickMath.MIN_TICK - 1);
+        assertEq(state.slot0.sqrtPriceX96(), sqrtPriceX96);
+        assertEq(state.slot0.protocolFee(), protocolFee);
+        assertEq(state.slot0.tick(), TickMath.getTickAtSqrtPrice(sqrtPriceX96));
+        assertLt(state.slot0.tick(), TickMath.MAX_TICK);
+        assertGt(state.slot0.tick(), TickMath.MIN_TICK - 1);
     }
 
     function test_initialize_revertsWithInvalidSqrtPrice_tooLow() public {
@@ -95,7 +81,7 @@
         if (initialized) {
             test_fuzz_initialize(sqrtPriceX96, protocolFee, lpFee);
             state.setProtocolFee(newProtocolFee);
-            assertEq(state.slot0.protocolFee, newProtocolFee);
+            assertEq(state.slot0.protocolFee(), newProtocolFee);
         } else {
             vm.expectRevert(Pool.PoolNotInitialized.selector);
             state.setProtocolFee(newProtocolFee);
@@ -109,7 +95,7 @@
         uint24 newProtocolFee = 5000;
         test_fuzz_initialize(sqrtPriceX96, protocolFee, lpFee);
         state.setProtocolFee(newProtocolFee);
-        assertEq(state.slot0.protocolFee, newProtocolFee);
+        assertEq(state.slot0.protocolFee(), newProtocolFee);
     }
 
     function test_setProtocolFee_revertsWithPoolNotInitialized() public {
@@ -125,7 +111,7 @@
         if (initialized) {
             test_fuzz_initialize(sqrtPriceX96, protocolFee, lpFee);
             state.setLPFee(newLpFee);
-            assertEq(state.slot0.lpFee, newLpFee);
+            assertEq(state.slot0.lpFee(), newLpFee);
         } else {
             vm.expectRevert(Pool.PoolNotInitialized.selector);
             state.setLPFee(newLpFee);
@@ -139,7 +125,7 @@
         uint24 newLpFee = 5000;
         test_fuzz_initialize(sqrtPriceX96, protocolFee, lpFee);
         state.setLPFee(newLpFee);
-        assertEq(state.slot0.lpFee, newLpFee);
+        assertEq(state.slot0.lpFee(), newLpFee);
     }
 
     function test_setLPFee_revertsWithPoolNotInitialized() public {
@@ -236,14 +222,10 @@
         );
         Slot0 slot0 = state.slot0;
 
-<<<<<<< HEAD
-        if (params.amountSpecified >= 0 && lpFee == MAX_LP_FEE) {
-=======
         uint24 _lpFee = params.lpFeeOverride.isOverride() ? params.lpFeeOverride.removeOverrideFlag() : lpFee;
         uint24 swapFee = protocolFee == 0 ? _lpFee : uint24(protocolFee).calculateSwapFee(_lpFee);
 
         if (params.amountSpecified >= 0 && swapFee == MAX_LP_FEE) {
->>>>>>> 3351c80e
             vm.expectRevert(Pool.InvalidFeeForExactOut.selector);
             state.swap(params);
         } else if (!swapFee.isValid()) {
@@ -273,31 +255,17 @@
                 vm.expectRevert(abi.encodeWithSelector(Pool.PriceLimitOutOfBounds.selector, params.sqrtPriceLimitX96));
                 state.swap(params);
             }
-<<<<<<< HEAD
         } 
 
-        uint160 sqrtPriceBefore = state.slot0.sqrtPriceX96;
+        uint160 sqrtPriceBefore = state.slot0.sqrtPriceX96();
         state.swap(params);
 
         if (params.amountSpecified == 0) {
-            assertEq(sqrtPriceBefore, state.slot0.sqrtPriceX96, "amountSpecified == 0");
+            assertEq(sqrtPriceBefore, state.slot0.sqrtPriceX96(), "amountSpecified == 0");
         } else if (params.zeroForOne) {
-            assertGe(state.slot0.sqrtPriceX96, params.sqrtPriceLimitX96, "zeroForOne");
-        } else {
-            assertLe(state.slot0.sqrtPriceX96, params.sqrtPriceLimitX96, "oneForZero");
-=======
-        } else {
-            uint160 sqrtPriceBefore = state.slot0.sqrtPriceX96();
-            state.swap(params);
-
-            if (params.amountSpecified == 0) {
-                assertEq(sqrtPriceBefore, state.slot0.sqrtPriceX96(), "amountSpecified == 0");
-            } else if (params.zeroForOne) {
-                assertGe(state.slot0.sqrtPriceX96(), params.sqrtPriceLimitX96, "zeroForOne");
-            } else {
-                assertLe(state.slot0.sqrtPriceX96(), params.sqrtPriceLimitX96, "oneForZero");
-            }
->>>>>>> 3351c80e
+            assertGe(state.slot0.sqrtPriceX96(), params.sqrtPriceLimitX96, "zeroForOne");
+        } else {
+            assertLe(state.slot0.sqrtPriceX96(), params.sqrtPriceLimitX96, "oneForZero");
         }
 
     }
@@ -327,7 +295,7 @@
 
         state.swap(params);
 
-        assertLe(state.slot0.sqrtPriceX96, params.sqrtPriceLimitX96, "oneForZero"); 
+        assertLe(state.slot0.sqrtPriceX96(), params.sqrtPriceLimitX96, "oneForZero"); 
     }
 
     function test_swap_zeroForOne_priceGreaterThanOrEqualToLimit() public {
@@ -355,7 +323,7 @@
 
         state.swap(params);
 
-        assertGe(state.slot0.sqrtPriceX96, params.sqrtPriceLimitX96, "zeroForOne");
+        assertGe(state.slot0.sqrtPriceX96(), params.sqrtPriceLimitX96, "zeroForOne");
     }
 
     function test_fuzz_donate(uint160 sqrtPriceX96, int24 tickLower, int24 tickUpper, Pool.ModifyLiquidityParams memory params, uint24 lpFee, uint24 protocolFee, uint256 amount0, uint256 amount1 
