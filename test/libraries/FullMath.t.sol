// SPDX-License-Identifier: UNLICENSED
pragma solidity ^0.8.19;

import {Test} from "forge-std/Test.sol";
import {FullMath} from "../../src/libraries/FullMath.sol";

contract FullMathTest is Test {
    using FullMath for uint256;

    uint256 constant Q128 = 2 ** 128;
    uint256 constant MAX_UINT256 = type(uint256).max;

    function test_fuzz_mulDiv_revertsWith0Denominator(uint256 x, uint256 y) public {
        vm.expectRevert();
        x.mulDiv(y, 0);
    }

    function test_mulDiv_revertsWithOverflowingNumeratorAndZeroDenominator() public {
        vm.expectRevert();
        Q128.mulDiv(Q128, 0);
    }

    function test_mulDiv_revertsIfOutputOverflows() public {
        vm.expectRevert();
        Q128.mulDiv(Q128, 1);
    }

    function test_mulDiv_revertsOverflowWithAllMaxInputs() public {
        vm.expectRevert();
        MAX_UINT256.mulDiv(MAX_UINT256, MAX_UINT256 - 1);
    }

    function test_mulDiv_validAllMaxInputs() public {
        assertEq(MAX_UINT256.mulDiv(MAX_UINT256, MAX_UINT256), MAX_UINT256);
    }

    function test_mulDiv_validWithoutPhantomOverflow() public {
        uint256 result = Q128 / 3;
        assertEq(Q128.mulDiv(50 * Q128 / 100, 150 * Q128 / 100), result);
    }

    function test_mulDiv_validWithPhantomOverflow() public {
        uint256 result = 4375 * Q128 / 1000;
        assertEq(Q128.mulDiv(35 * Q128, 8 * Q128), result);
    }

    function test_mulDiv_phantomOverflowRepeatingDecimal() public {
        uint256 result = 1 * Q128 / 3;
        assertEq(Q128.mulDiv(1000 * Q128, 3000 * Q128), result);
    }

    function test_fuzz_mulDiv(uint256 x, uint256 y, uint256 d) public {
        vm.assume(d != 0);
        vm.assume(y != 0);
        vm.assume(x <= type(uint256).max / y);
        assertEq(FullMath.mulDiv(x, y, d), x * y / d);
    }

<<<<<<< HEAD
    function test_mulDivQ128_revertsIfOutputOverflows() public {
        vm.expectRevert();
        FullMath.mulDivQ128(1 << 192, 1 << 192);
    }

    function test_mulDivQ128_validWithPhantomOverflow() public {
        assertEq(FullMath.mulDivQ128(MAX_UINT256, Q128), MAX_UINT256);
    }

    /// @notice Test `mulDivQ128` against `mulDiv` with a denominator of `Q128`.
    function test_mulDivQ128_fuzz(uint256 a, uint256 b) public {
        // Most significant 256 bits of the product.
        uint256 prod1;
        assembly {
            // Least significant 256 bits of the product.
            let prod0 := mul(a, b)
            let mm := mulmod(a, b, not(0))
            prod1 := sub(mm, add(prod0, lt(mm, prod0)))
        }
        // assume that the `mulDiv` will not overflow
        vm.assume(Q128 > prod1);
        assertEq(FullMath.mulDivQ128(a, b), FullMath.mulDiv(a, b, Q128));
    }

    function test_mulDivRoundingUp_revertsWith0Denominator(uint256 x, uint256 y) public {
=======
    function test_fuzz_mulDivRoundingUp_revertsWith0Denominator(uint256 x, uint256 y) public {
>>>>>>> b045af29
        vm.expectRevert();
        x.mulDivRoundingUp(y, 0);
    }

    function test_mulDivRoundingUp_validWithAllMaxInputs() public {
        assertEq(MAX_UINT256.mulDivRoundingUp(MAX_UINT256, MAX_UINT256), MAX_UINT256);
    }

    function test_mulDivRoundingUp_validWithNoPhantomOverflow() public {
        uint256 result = Q128 / 3 + 1;
        assertEq(Q128.mulDivRoundingUp(50 * Q128 / 100, 150 * Q128 / 100), result);
    }

    function test_mulDivRoundingUp_validWithPhantomOverflow() public {
        uint256 result = 4375 * Q128 / 1000;
        assertEq(Q128.mulDiv(35 * Q128, 8 * Q128), result);
    }

    function test_mulDivRoundingUp_validWithPhantomOverflowRepeatingDecimal() public {
        uint256 result = 1 * Q128 / 3 + 1;
        assertEq(Q128.mulDivRoundingUp(1000 * Q128, 3000 * Q128), result);
    }

    function test_mulDivRoundingUp_revertsIfMulDivOverflows256BitsAfterRoundingUp() public {
        vm.expectRevert();
        FullMath.mulDivRoundingUp(535006138814359, 432862656469423142931042426214547535783388063929571229938474969, 2);
    }

    function test_mulDivRoundingUp_revertsIfMulDivOverflows256BitsAfterRoundingUpCase2() public {
        vm.expectRevert();
        FullMath.mulDivRoundingUp(
            115792089237316195423570985008687907853269984659341747863450311749907997002549,
            115792089237316195423570985008687907853269984659341747863450311749907997002550,
            115792089237316195423570985008687907853269984653042931687443039491902864365164
        );
    }

    function test_fuzz_mulDivRoundingUp(uint256 x, uint256 y, uint256 d) public {
        vm.assume(d != 0);
        vm.assume(y != 0);
        vm.assume(x <= type(uint256).max / y);
        uint256 numerator = x * y;
        uint256 result = FullMath.mulDivRoundingUp(x, y, d);
        assertTrue(result == numerator / d || result == numerator / d + 1);
    }

    function test_invariant_mulDivRounding(uint256 x, uint256 y, uint256 d) public {
        unchecked {
            vm.assume(d > 0);
            vm.assume(!resultOverflows(x, y, d));

            uint256 ceiled = FullMath.mulDivRoundingUp(x, y, d);

            uint256 floored = FullMath.mulDiv(x, y, d);

            if (mulmod(x, y, d) > 0) {
                assertEq(ceiled - floored, 1);
            } else {
                assertEq(ceiled, floored);
            }
        }
    }

    function test_invariant_mulDiv(uint256 x, uint256 y, uint256 d) public {
        unchecked {
            vm.assume(d > 0);
            vm.assume(!resultOverflows(x, y, d));
            uint256 z = FullMath.mulDiv(x, y, d);
            if (x == 0 || y == 0) {
                assertEq(z, 0);
                return;
            }

            // recompute x and y via mulDiv of the result of floor(x*y/d), should always be less than original inputs by < d
            uint256 x2 = FullMath.mulDiv(z, d, y);
            uint256 y2 = FullMath.mulDiv(z, d, x);
            assertLe(x2, x);
            assertLe(y2, y);

            assertLt(x - x2, d);
            assertLt(y - y2, d);
        }
    }

    function test_invariant_mulDivRoundingUp(uint256 x, uint256 y, uint256 d) external {
        unchecked {
            vm.assume(d > 0);
            vm.assume(!resultOverflows(x, y, d));
            uint256 z = FullMath.mulDivRoundingUp(x, y, d);
            if (x == 0 || y == 0) {
                assertEq(z, 0);
                return;
            }

            vm.assume(!resultOverflows(z, d, y));
            vm.assume(!resultOverflows(z, d, x));
            // recompute x and y via mulDiv of the result of ceil(x*y/d), should always be greater than original inputs by < d
            uint256 x2 = FullMath.mulDiv(z, d, y);
            uint256 y2 = FullMath.mulDiv(z, d, x);
            assertGe(x2, x);
            assertGe(y2, y);

            assertLt(x2 - x, d);
            assertLt(y2 - y, d);
        }
    }

    function test_resultOverflows_helper() public {
        assertFalse(resultOverflows(0, 0, 1));
        assertFalse(resultOverflows(1, 0, 1));
        assertFalse(resultOverflows(0, 1, 1));
        assertFalse(resultOverflows(1, 1, 1));
        assertFalse(resultOverflows(10000000, 10000000, 1));
        assertFalse(resultOverflows(Q128, 50 * Q128 / 100, 150 * Q128 / 100));
        assertFalse(resultOverflows(Q128, 35 * Q128, 8 * Q128));
        assertTrue(resultOverflows(type(uint256).max, type(uint256).max, type(uint256).max - 1));
        assertTrue(resultOverflows(Q128, type(uint256).max, 1));
    }

    function resultOverflows(uint256 x, uint256 y, uint256 d) private pure returns (bool) {
        require(d > 0);

        // If x or y is zero, the result will be zero, and there's no overflow
        if (x == 0 || y == 0) {
            return false;
        }

        // If intermediate multiplication doesn't overflow, there's no overflow
        if (x <= type(uint256).max / y) return false;

        uint256 remainder = mulmod(x, y, type(uint256).max);
        uint256 small;
        uint256 big;
        unchecked {
            small = x * y;
            big = (remainder - small) - (remainder < small ? 1 : 0);
        }

        bool mulDivResultOverflows = d <= big;
        bool mulDivRoundingUpResultOverflows = mulDivResultOverflows;

        // must catch edgecase where mulDiv doesn't overflow but roundingUp does
        if (!mulDivResultOverflows) {
            mulDivRoundingUpResultOverflows = FullMath.mulDiv(x, y, d) == type(uint256).max;
        }

        return mulDivResultOverflows || mulDivRoundingUpResultOverflows;
    }
}<|MERGE_RESOLUTION|>--- conflicted
+++ resolved
@@ -56,7 +56,6 @@
         assertEq(FullMath.mulDiv(x, y, d), x * y / d);
     }
 
-<<<<<<< HEAD
     function test_mulDivQ128_revertsIfOutputOverflows() public {
         vm.expectRevert();
         FullMath.mulDivQ128(1 << 192, 1 << 192);
@@ -67,7 +66,7 @@
     }
 
     /// @notice Test `mulDivQ128` against `mulDiv` with a denominator of `Q128`.
-    function test_mulDivQ128_fuzz(uint256 a, uint256 b) public {
+    function test_fuzz_mulDivQ128(uint256 a, uint256 b) public {
         // Most significant 256 bits of the product.
         uint256 prod1;
         assembly {
@@ -81,10 +80,7 @@
         assertEq(FullMath.mulDivQ128(a, b), FullMath.mulDiv(a, b, Q128));
     }
 
-    function test_mulDivRoundingUp_revertsWith0Denominator(uint256 x, uint256 y) public {
-=======
     function test_fuzz_mulDivRoundingUp_revertsWith0Denominator(uint256 x, uint256 y) public {
->>>>>>> b045af29
         vm.expectRevert();
         x.mulDivRoundingUp(y, 0);
     }
