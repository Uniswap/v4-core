--- conflicted
+++ resolved
@@ -54,58 +54,32 @@
         tickMath.getSqrtPriceAtTick(MAX_TICK + 1);
     }
 
-<<<<<<< HEAD
-    function test_getSqrtPriceAtTick_isValidMinTick() public {
+    function test_getSqrtPriceAtTick_isValidMinTick() public view {
         assertEq(tickMath.getSqrtPriceAtTick(MIN_TICK), tickMath.MIN_SQRT_PRICE());
         assertEq(tickMath.getSqrtPriceAtTick(MIN_TICK), 4295128739);
     }
 
-    function test_getSqrtPriceAtTick_isValidMinTickAddOne() public {
+    function test_getSqrtPriceAtTick_isValidMinTickAddOne() public view {
         assertEq(tickMath.getSqrtPriceAtTick(MIN_TICK + 1), 4295343490);
     }
 
-    function test_getSqrtPriceAtTick_isValidMaxTick() public {
+    function test_getSqrtPriceAtTick_isValidMaxTick() public view {
         assertEq(tickMath.getSqrtPriceAtTick(MAX_TICK), tickMath.MAX_SQRT_PRICE());
         assertEq(tickMath.getSqrtPriceAtTick(MAX_TICK), 1461446703485210103287273052203988822378723970342);
     }
 
-    function test_getSqrtPriceAtTick_isValidMaxTickSubOne() public {
+    function test_getSqrtPriceAtTick_isValidMaxTickSubOne() public view {
         assertEq(tickMath.getSqrtPriceAtTick(MAX_TICK - 1), 1461373636630004318706518188784493106690254656249);
     }
 
-    function test_getSqrtPriceAtTick_isLessThanJSImplMinTick() public {
-=======
-    function test_getSqrtRatioAtTick_isValidMinTick() public view {
-        assertEq(tickMath.getSqrtRatioAtTick(MIN_TICK), tickMath.MIN_SQRT_RATIO());
-        assertEq(tickMath.getSqrtRatioAtTick(MIN_TICK), 4295128739);
-    }
-
-    function test_getSqrtRatioAtTick_isValidMinTickAddOne() public view {
-        assertEq(tickMath.getSqrtRatioAtTick(MIN_TICK + 1), 4295343490);
-    }
-
-    function test_getSqrtRatioAtTick_isValidMaxTick() public view {
-        assertEq(tickMath.getSqrtRatioAtTick(MAX_TICK), tickMath.MAX_SQRT_RATIO());
-        assertEq(tickMath.getSqrtRatioAtTick(MAX_TICK), 1461446703485210103287273052203988822378723970342);
-    }
-
-    function test_getSqrtRatioAtTick_isValidMaxTickSubOne() public view {
-        assertEq(tickMath.getSqrtRatioAtTick(MAX_TICK - 1), 1461373636630004318706518188784493106690254656249);
-    }
-
-    function test_getSqrtRatioAtTick_isLessThanJSImplMinTick() public view {
->>>>>>> 6ca9e111
+    function test_getSqrtPriceAtTick_isLessThanJSImplMinTick() public view {
         // sqrt(1 / 2 ** 127) * 2 ** 96
         uint160 jsMinSqrtPrice = 6085630636;
         uint160 solMinSqrtPrice = tickMath.getSqrtPriceAtTick(MIN_TICK);
         assertLt(solMinSqrtPrice, jsMinSqrtPrice);
     }
 
-<<<<<<< HEAD
-    function test_getSqrtPriceAtTick_isGreaterThanJSImplMaxTick() public {
-=======
-    function test_getSqrtRatioAtTick_isGreaterThanJSImplMaxTick() public view {
->>>>>>> 6ca9e111
+    function test_getSqrtPriceAtTick_isGreaterThanJSImplMaxTick() public view {
         // sqrt(2 ** 127) * 2 ** 96
         uint160 jsMaxSqrtPrice = 1033437718471923706666374484006904511252097097914;
         uint160 solMaxSqrtPrice = tickMath.getSqrtPriceAtTick(MAX_TICK);
@@ -122,37 +96,20 @@
         tickMath.getTickAtSqrtPrice(MAX_SQRT_PRICE + 1);
     }
 
-<<<<<<< HEAD
-    function test_getTickAtSqrtPrice_isValidMinSqrtPrice() public {
+    function test_getTickAtSqrtPrice_isValidMinSqrtPrice() public view {
         assertEq(tickMath.getTickAtSqrtPrice(MIN_SQRT_PRICE), MIN_TICK);
     }
 
-    function test_getTickAtSqrtPrice_isValidMinSqrtPricePlusOne() public {
+    function test_getTickAtSqrtPrice_isValidMinSqrtPricePlusOne() public view {
         assertEq(tickMath.getTickAtSqrtPrice(4295343490), MIN_TICK + 1);
     }
 
-    function test_getTickAtSqrtPrice_isValidPriceClosestToMaxTick() public {
+    function test_getTickAtSqrtPrice_isValidPriceClosestToMaxTick() public view {
         assertEq(tickMath.getTickAtSqrtPrice(MAX_SQRT_PRICE - 1), MAX_TICK - 1);
     }
 
-    function test_getTickAtSqrtPrice_isValidMaxSqrtPriceMinusOne() public {
+    function test_getTickAtSqrtPrice_isValidMaxSqrtPriceMinusOne() public view {
         assertEq(tickMath.getTickAtSqrtPrice(1461373636630004318706518188784493106690254656249), MAX_TICK - 1);
-=======
-    function test_getTickAtSqrtRatio_isValidMinSqrtRatio() public view {
-        assertEq(tickMath.getTickAtSqrtRatio(MIN_SQRT_RATIO), MIN_TICK);
-    }
-
-    function test_getTickAtSqrtRatio_isValidMinSqrtRatioPlusOne() public view {
-        assertEq(tickMath.getTickAtSqrtRatio(4295343490), MIN_TICK + 1);
-    }
-
-    function test_getTickAtSqrtRatio_isValidRatioClosestToMaxTick() public view {
-        assertEq(tickMath.getTickAtSqrtRatio(MAX_SQRT_RATIO - 1), MAX_TICK - 1);
-    }
-
-    function test_getTickAtSqrtRatio_isValidMaxSqrtRatioMinusOne() public view {
-        assertEq(tickMath.getTickAtSqrtRatio(1461373636630004318706518188784493106690254656249), MAX_TICK - 1);
->>>>>>> 6ca9e111
     }
 
     function test_getSqrtPriceAtTick_matchesJavaScriptImplByOneHundrethOfABip() public {
