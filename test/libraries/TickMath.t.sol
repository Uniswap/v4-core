--- conflicted
+++ resolved
@@ -110,8 +110,6 @@
     function test_getTickAtSqrtPrice_throwsForTooHigh() public {
         vm.expectRevert(TickMath.InvalidSqrtPrice.selector);
         tickMath.getTickAtSqrtPrice(MAX_SQRT_PRICE);
-<<<<<<< HEAD
-=======
     }
 
     function test_fuzz_getTickAtSqrtPrice_throwsForInvalid(uint160 sqrtPriceX96, bool gte) public {
@@ -122,7 +120,6 @@
         }
         vm.expectRevert(TickMath.InvalidSqrtPrice.selector);
         tickMath.getTickAtSqrtPrice(sqrtPriceX96);
->>>>>>> a1b62ad3
     }
 
     function test_getTickAtSqrtPrice_isValidMinSqrtPrice() public view {
