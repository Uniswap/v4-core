// SPDX-License-Identifier: UNLICENSED
pragma solidity ^0.8.20;

import {Test} from "forge-std/Test.sol";
import {Vm} from "forge-std/Vm.sol";
import {SqrtPriceMath} from "../../src/libraries/SqrtPriceMath.sol";
import {SwapMath} from "../../src/libraries/SwapMath.sol";
import {GasSnapshot} from "forge-gas-snapshot/GasSnapshot.sol";

contract SwapMathTest is Test, GasSnapshot {
    uint160 private constant SQRT_PRICE_1_1 = 79228162514264337593543950336;
    uint160 private constant SQRT_PRICE_99_100 = 78831026366734652303669917531;
    uint160 private constant SQRT_PRICE_99_1000 = 24928559360766947368818086097;
    uint160 private constant SQRT_PRICE_101_100 = 79623317895830914510639640423;
    uint160 private constant SQRT_PRICE_1000_100 = 250541448375047931186413801569;
    uint160 private constant SQRT_PRICE_1010_100 = 251791039410471229173201122529;
    uint160 private constant SQRT_PRICE_10000_100 = 792281625142643375935439503360;

    function test_computeSwapStep_exactAmountIn_oneForZero_thatGetsCappedAtPriceTargetIn() public pure {
        uint160 priceTarget = SQRT_PRICE_101_100;
        uint160 price = SQRT_PRICE_1_1;
        uint128 liquidity = 2 ether;
        int256 amount = (1 ether) * -1;
        uint24 lpFee = 600;
        bool zeroForOne = false;

        (uint160 sqrtQ, uint256 amountIn, uint256 amountOut, uint256 feeAmount) =
            SwapMath.computeSwapStep(price, priceTarget, liquidity, amount, lpFee);

        assertEq(amountIn, 9975124224178055);
        assertEq(amountOut, 9925619580021728);
        assertEq(feeAmount, 5988667735148);
        assert(amountIn + feeAmount < uint256(amount * -1));

        uint256 priceAfterWholeInputAmount =
            SqrtPriceMath.getNextSqrtPriceFromInput(price, liquidity, uint256(amount * -1), zeroForOne);

        assertEq(sqrtQ, priceTarget);
        assert(sqrtQ < priceAfterWholeInputAmount);
    }

    function test_computeSwapStep_exactAmountOut_oneForZero_thatGetsCappedAtPriceTargetIn() public pure {
        uint160 priceTarget = SQRT_PRICE_101_100;
        uint160 price = SQRT_PRICE_1_1;
        uint128 liquidity = 2 ether;
        int256 amount = 1 ether;
        uint24 lpFee = 600;
        bool zeroForOne = false;

        (uint160 sqrtQ, uint256 amountIn, uint256 amountOut, uint256 feeAmount) =
            SwapMath.computeSwapStep(price, priceTarget, liquidity, amount, lpFee);

        assertEq(amountIn, 9975124224178055);
        assertEq(amountOut, 9925619580021728);
        assertEq(feeAmount, 5988667735148);
        assert(amountOut < uint256(amount));

        uint256 priceAfterWholeOutputAmount =
            SqrtPriceMath.getNextSqrtPriceFromOutput(price, liquidity, uint256(amount), zeroForOne);

        assertEq(sqrtQ, priceTarget);
        assert(sqrtQ < priceAfterWholeOutputAmount);
    }

    function test_computeSwapStep_exactAmountIn_oneForZero_thatIsFullySpentIn() public pure {
        uint160 priceTarget = SQRT_PRICE_1000_100;
        uint160 price = SQRT_PRICE_1_1;
        uint128 liquidity = 2 ether;
        int256 amount = 1 ether * -1;
        uint24 lpFee = 600;
        bool zeroForOne = false;

        (uint160 sqrtQ, uint256 amountIn, uint256 amountOut, uint256 feeAmount) =
            SwapMath.computeSwapStep(price, priceTarget, liquidity, amount, lpFee);

        assertEq(amountIn, 999400000000000000);
        assertEq(amountOut, 666399946655997866);
        assertEq(feeAmount, 600000000000000);
        assertEq(amountIn + feeAmount, uint256(-amount));

        uint256 priceAfterWholeInputAmountLessFee =
            SqrtPriceMath.getNextSqrtPriceFromInput(price, liquidity, uint256(uint256(-amount) - feeAmount), zeroForOne);

        assert(sqrtQ < priceTarget);
        assertEq(sqrtQ, priceAfterWholeInputAmountLessFee);
    }

    function test_computeSwapStep_exactAmountOut_oneForZero_thatIsFullyReceivedIn() public pure {
        uint160 priceTarget = SQRT_PRICE_10000_100;
        uint160 price = SQRT_PRICE_1_1;
        uint128 liquidity = 2 ether;
        int256 amount = (1 ether);
        uint24 lpFee = 600;
        bool zeroForOne = false;

        (uint160 sqrtQ, uint256 amountIn, uint256 amountOut, uint256 feeAmount) =
            SwapMath.computeSwapStep(price, priceTarget, liquidity, amount, lpFee);

        assertEq(amountIn, 2000000000000000000);
        assertEq(feeAmount, 1200720432259356);
        assertEq(amountOut, uint256(amount));

        uint256 priceAfterWholeOutputAmount =
            SqrtPriceMath.getNextSqrtPriceFromOutput(price, liquidity, uint256(amount), zeroForOne);

        assert(sqrtQ < priceTarget);
        assertEq(sqrtQ, priceAfterWholeOutputAmount);
    }

    function test_computeSwapStep_amountOut_isCappedAtTheDesiredAmountOut() public pure {
        (uint160 sqrtQ, uint256 amountIn, uint256 amountOut, uint256 feeAmount) = SwapMath.computeSwapStep(
            417332158212080721273783715441582, 1452870262520218020823638996, 159344665391607089467575320103, 1, 1
        );

        assertEq(amountIn, 1);
        assertEq(feeAmount, 1);
        assertEq(amountOut, 1); // would be 2 if not capped
        assertEq(sqrtQ, 417332158212080721273783715441581);
    }

    function test_computeSwapStep_targetPriceOf1UsesPartialInputAmount() public pure {
        (uint160 sqrtQ, uint256 amountIn, uint256 amountOut, uint256 feeAmount) =
            SwapMath.computeSwapStep(2, 1, 1, -3915081100057732413702495386755767, 1);
        assertEq(amountIn, 39614081257132168796771975168);
        assertEq(feeAmount, 39614120871253040049813);
        assert(amountIn + feeAmount <= 3915081100057732413702495386755767);
        assertEq(amountOut, 0);
        assertEq(sqrtQ, 1);
    }

<<<<<<< HEAD
    function test_notEntireInputAmountTakenAsFee() public pure {
=======
    function test_computeSwapStep_entireInputAmountTakenAsFee() public pure {
>>>>>>> 354c34df
        (uint160 sqrtQ, uint256 amountIn, uint256 amountOut, uint256 feeAmount) =
            SwapMath.computeSwapStep(2413, 79887613182836312, 1985041575832132834610021537970, -10, 1872);

        assertEq(amountIn, 9);
        assertEq(feeAmount, 1);
        assertEq(amountOut, 0);
        assertEq(sqrtQ, 2413);
    }

    function test_computeSwapStep_zeroForOne_handlesIntermediateInsufficientLiquidityInExactOutputCase() public pure {
        uint160 sqrtP = 20282409603651670423947251286016;
        uint160 sqrtPTarget = (sqrtP * 11) / 10;
        uint128 liquidity = 1024;
        // virtual reserves of one are only 4
        // https://www.wolframalpha.com/input/?i=1024+%2F+%2820282409603651670423947251286016+%2F+2**96%29
        int256 amountRemaining = 4;
        uint24 feePips = 3000;

        (uint160 sqrtQ, uint256 amountIn, uint256 amountOut, uint256 feeAmount) =
            SwapMath.computeSwapStep(sqrtP, sqrtPTarget, liquidity, amountRemaining, feePips);

        assertEq(amountOut, 0);
        assertEq(sqrtQ, sqrtPTarget);
        assertEq(amountIn, 26215);
        assertEq(feeAmount, 79);
    }

    function test_computeSwapStep_oneForZero_handlesIntermediateInsufficientLiquidityInExactOutputCase() public pure {
        uint160 sqrtP = 20282409603651670423947251286016;
        uint160 sqrtPTarget = (sqrtP * 9) / 10;
        uint128 liquidity = 1024;
        // virtual reserves of zero are only 262144
        // https://www.wolframalpha.com/input/?i=1024+*+%2820282409603651670423947251286016+%2F+2**96%29
        int256 amountRemaining = 263000;
        uint24 feePips = 3000;

        (uint160 sqrtQ, uint256 amountIn, uint256 amountOut, uint256 feeAmount) =
            SwapMath.computeSwapStep(sqrtP, sqrtPTarget, liquidity, amountRemaining, feePips);

        assertEq(amountOut, 26214);
        assertEq(sqrtQ, sqrtPTarget);
        assertEq(amountIn, 1);
        assertEq(feeAmount, 1);
    }

    function test_fuzz_computeSwapStep(
        uint160 sqrtPriceRaw,
        uint160 sqrtPriceTargetRaw,
        uint128 liquidity,
        int256 amountRemaining,
        uint24 feePips
    ) public pure {
        vm.assume(sqrtPriceRaw > 0);
        vm.assume(sqrtPriceTargetRaw > 0);
        vm.assume(feePips >= 0);

        if (amountRemaining >= 0) {
            vm.assume(feePips < 1e6);
        } else {
            vm.assume(feePips <= 1e6);
        }

        (uint160 sqrtQ, uint256 amountIn, uint256 amountOut, uint256 feeAmount) =
            SwapMath.computeSwapStep(sqrtPriceRaw, sqrtPriceTargetRaw, liquidity, amountRemaining, feePips);

        assertLe(amountIn, type(uint256).max - feeAmount);

        unchecked {
            if (amountRemaining >= 0) {
                assertLe(amountOut, uint256(amountRemaining));
            } else {
                assertLe(amountIn + feeAmount, uint256(-amountRemaining));
            }
        }

        if (sqrtPriceRaw == sqrtPriceTargetRaw) {
            assertEq(amountIn, 0);
            assertEq(amountOut, 0);
            assertEq(feeAmount, 0);
            assertEq(sqrtQ, sqrtPriceTargetRaw);
        }

        // didn't reach price target, entire amount must be consumed
        if (sqrtQ != sqrtPriceTargetRaw) {
            uint256 absAmtRemaining;
            if (amountRemaining == type(int256).min) {
                absAmtRemaining = uint256(type(int256).max) + 1;
            } else if (amountRemaining < 0) {
                absAmtRemaining = uint256(-amountRemaining);
            } else {
                absAmtRemaining = uint256(amountRemaining);
            }
            if (amountRemaining > 0) assertEq(amountOut, absAmtRemaining);
            else assertEq(amountIn + feeAmount, absAmtRemaining);
        }

        // next price is between price and price target
        if (sqrtPriceTargetRaw <= sqrtPriceRaw) {
            assertLe(sqrtQ, sqrtPriceRaw);
            assertGe(sqrtQ, sqrtPriceTargetRaw);
        } else {
            assertGe(sqrtQ, sqrtPriceRaw);
            assertLe(sqrtQ, sqrtPriceTargetRaw);
        }
    }

    function test_computeSwapStep_swapOneForZero_exactInCapped() public {
        snapStart("SwapMath_oneForZero_exactInCapped");
        SwapMath.computeSwapStep(SQRT_PRICE_1_1, SQRT_PRICE_101_100, 2 ether, (1 ether) * -1, 600);
        snapEnd();
    }

    function test_computeSwapStep_swapZeroForOne_exactInCapped() public {
        snapStart("SwapMath_zeroForOne_exactInCapped");
        SwapMath.computeSwapStep(SQRT_PRICE_1_1, SQRT_PRICE_99_100, 2 ether, (1 ether) * -1, 600);
        snapEnd();
    }

    function test_computeSwapStep_swapOneForZero_exactOutCapped() public {
        snapStart("SwapMath_oneForZero_exactOutCapped");
        SwapMath.computeSwapStep(SQRT_PRICE_1_1, SQRT_PRICE_101_100, 2 ether, 1 ether, 600);
        snapEnd();
    }

    function test_computeSwapStep_swapZeroForOne_exactOutCapped() public {
        snapStart("SwapMath_zeroForOne_exactOutCapped");
        SwapMath.computeSwapStep(SQRT_PRICE_1_1, SQRT_PRICE_99_100, 2 ether, 1 ether, 600);
        snapEnd();
    }

    function test_computeSwapStep_swapOneForZero_exactInPartial() public {
        snapStart("SwapMath_oneForZero_exactInPartial");
        SwapMath.computeSwapStep(SQRT_PRICE_1_1, SQRT_PRICE_1010_100, 2 ether, 1_000 * -1, 600);
        snapEnd();
    }

    function test_computeSwapStep_swapZeroForOne_exactInPartial() public {
        snapStart("SwapMath_zeroForOne_exactInPartial");
        SwapMath.computeSwapStep(SQRT_PRICE_1_1, SQRT_PRICE_99_1000, 2 ether, 1_000 * -1, 600);
        snapEnd();
    }

    function test_computeSwapStep_swapOneForZero_exactOutPartial() public {
        snapStart("SwapMath_oneForZero_exactOutPartial");
        SwapMath.computeSwapStep(SQRT_PRICE_1_1, SQRT_PRICE_1010_100, 2 ether, 1_000, 600);
        snapEnd();
    }

    function test_computeSwapStep_swapZeroForOne_exactOutPartial() public {
        snapStart("SwapMath_zeroForOne_exactOutPartial");
        SwapMath.computeSwapStep(SQRT_PRICE_1_1, SQRT_PRICE_99_1000, 2 ether, 1_000, 600);
        snapEnd();
    }
}<|MERGE_RESOLUTION|>--- conflicted
+++ resolved
@@ -128,11 +128,7 @@
         assertEq(sqrtQ, 1);
     }
 
-<<<<<<< HEAD
-    function test_notEntireInputAmountTakenAsFee() public pure {
-=======
-    function test_computeSwapStep_entireInputAmountTakenAsFee() public pure {
->>>>>>> 354c34df
+    function test_computeSwapStep_notEntireInputAmountTakenAsFee() public pure {
         (uint160 sqrtQ, uint256 amountIn, uint256 amountOut, uint256 feeAmount) =
             SwapMath.computeSwapStep(2413, 79887613182836312, 1985041575832132834610021537970, -10, 1872);
 
