--- conflicted
+++ resolved
@@ -16,15 +16,9 @@
     uint160 private constant SQRT_PRICE_1010_100 = 251791039410471229173201122529;
     uint160 private constant SQRT_PRICE_10000_100 = 792281625142643375935439503360;
 
-<<<<<<< HEAD
     function test_computeSwapStep_exactAmountIn_oneForZero_thatGetsCappedAtPriceTargetIn() public pure {
-        uint160 priceTarget = SQRT_RATIO_101_100;
-        uint160 price = SQRT_RATIO_1_1;
-=======
-    function test_exactAmountOut_oneForZero_thatGetsCappedAtPriceTargetIn() public pure {
         uint160 priceTarget = SQRT_PRICE_101_100;
         uint160 price = SQRT_PRICE_1_1;
->>>>>>> 975bb801
         uint128 liquidity = 2 ether;
         int256 amount = (1 ether) * -1;
         uint24 lpFee = 600;
@@ -45,15 +39,9 @@
         assert(sqrtQ < priceAfterWholeInputAmount);
     }
 
-<<<<<<< HEAD
     function test_computeSwapStep_exactAmountOut_oneForZero_thatGetsCappedAtPriceTargetIn() public pure {
-        uint160 priceTarget = SQRT_RATIO_101_100;
-        uint160 price = SQRT_RATIO_1_1;
-=======
-    function test_exactAmountIn_oneForZero_thatGetsCappedAtPriceTargetIn() public pure {
         uint160 priceTarget = SQRT_PRICE_101_100;
         uint160 price = SQRT_PRICE_1_1;
->>>>>>> 975bb801
         uint128 liquidity = 2 ether;
         int256 amount = 1 ether;
         uint24 lpFee = 600;
@@ -74,15 +62,9 @@
         assert(sqrtQ < priceAfterWholeOutputAmount);
     }
 
-<<<<<<< HEAD
     function test_computeSwapStep_exactAmountIn_oneForZero_thatIsFullySpentIn() public pure {
-        uint160 priceTarget = SQRT_RATIO_1000_100;
-        uint160 price = SQRT_RATIO_1_1;
-=======
-    function test_exactAmountIn_oneForZero_thatIsFullySpentIn() public pure {
         uint160 priceTarget = SQRT_PRICE_1000_100;
         uint160 price = SQRT_PRICE_1_1;
->>>>>>> 975bb801
         uint128 liquidity = 2 ether;
         int256 amount = 1 ether * -1;
         uint24 lpFee = 600;
@@ -103,15 +85,9 @@
         assertEq(sqrtQ, priceAfterWholeInputAmountLessFee);
     }
 
-<<<<<<< HEAD
     function test_computeSwapStep_exactAmountOut_oneForZero_thatIsFullyReceivedIn() public pure {
-        uint160 priceTarget = SQRT_RATIO_10000_100;
-        uint160 price = SQRT_RATIO_1_1;
-=======
-    function test_exactAmountOut_oneForZero_thatIsFullyReceivedIn() public pure {
         uint160 priceTarget = SQRT_PRICE_10000_100;
         uint160 price = SQRT_PRICE_1_1;
->>>>>>> 975bb801
         uint128 liquidity = 2 ether;
         int256 amount = (1 ether);
         uint24 lpFee = 600;
