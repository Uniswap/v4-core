--- conflicted
+++ resolved
@@ -9,13 +9,8 @@
 
     mapping(bytes32 => Position.Info) internal positions;
 
-<<<<<<< HEAD
-    function test_fuzz_get(address owner, int24 tickLower, int24 tickUpper) public view {
-        bytes32 positionKey = keccak256(abi.encodePacked(owner, tickLower, tickUpper));
-=======
-    function test_get_fuzz(address owner, int24 tickLower, int24 tickUpper, bytes32 salt) public view {
+    function test_fuzz_get(address owner, int24 tickLower, int24 tickUpper, bytes32 salt) public view {
         bytes32 positionKey = keccak256(abi.encodePacked(owner, tickLower, tickUpper, salt));
->>>>>>> 80b75259
         Position.Info storage expectedPosition = positions[positionKey];
         Position.Info storage position = positions.get(owner, tickLower, tickUpper, salt);
         bytes32 expectedPositionSlot;
