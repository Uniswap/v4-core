// SPDX-License-Identifier: MIT
pragma solidity ^0.8.19;

import "forge-std/Test.sol";
import {GasSnapshot} from "forge-gas-snapshot/GasSnapshot.sol";
import {IHooks} from "../../src/interfaces/IHooks.sol";
import {Hooks} from "../../src/libraries/Hooks.sol";
import {TickMath} from "../../src/libraries/TickMath.sol";
import {IPoolManager} from "../../src/interfaces/IPoolManager.sol";
import {PoolKey} from "../../src/types/PoolKey.sol";
import {BalanceDelta} from "../../src/types/BalanceDelta.sol";
import {PoolId, PoolIdLibrary} from "../../src/types/PoolId.sol";
import {CurrencyLibrary, Currency} from "../../src/types/Currency.sol";
import {Deployers} from "../utils/Deployers.sol";
import {FixedPointMathLib} from "solmate/utils/FixedPointMathLib.sol";
import {Pool} from "../../src/libraries/Pool.sol";
import {TickBitmap} from "../../src/libraries/TickBitmap.sol";
import {FixedPoint128} from "../../src/libraries/FixedPoint128.sol";

import {PoolStateLibrary} from "../../src/libraries/PoolStateLibrary.sol";
import {Fuzzers} from "../../src/test/Fuzzers.sol";

contract PoolStateLibraryTest is Test, Deployers, Fuzzers, GasSnapshot {
    using FixedPointMathLib for uint256;
    using PoolIdLibrary for PoolKey;
    using CurrencyLibrary for Currency;

    PoolId poolId;

    function setUp() public {
        // creates the pool manager, utility routers, and test tokens
        Deployers.deployFreshManagerAndRouters();
        (currency0, currency1) = Deployers.deployMintAndApprove2Currencies();

        // Create the pool
        key = PoolKey(currency0, currency1, 3000, 60, IHooks(address(0x0)));
        poolId = key.toId();
        manager.initialize(key, SQRT_RATIO_1_1, ZERO_BYTES);
    }

    function test_getSlot0() public {
        // create liquidity
        modifyLiquidityRouter.modifyLiquidity(
            key, IPoolManager.ModifyLiquidityParams(-60, 60, 10_000 ether, 0), ZERO_BYTES
        );

        modifyLiquidityRouter.modifyLiquidity(
            key, IPoolManager.ModifyLiquidityParams(-600, 600, 10_000 ether, 0), ZERO_BYTES
        );

        // swap to create fees, crossing a tick
        uint256 swapAmount = 100 ether;
        swap(key, true, -int256(swapAmount), ZERO_BYTES);
        (uint160 sqrtPriceX96, int24 tick, uint24 protocolFee, uint24 swapFee) =
            PoolStateLibrary.getSlot0(manager, poolId);
        snapLastCall("extsload getSlot0");
        assertEq(tick, -139);

        // magic number verified against a native getter
        assertEq(sqrtPriceX96, 78680104762184586858280382455);
        assertEq(tick, -139);
        assertEq(protocolFee, 0); // tested in protocol fee tests
        assertEq(swapFee, 3000);
    }

    function test_getTickLiquidity() public {
        modifyLiquidityRouter.modifyLiquidity(key, IPoolManager.ModifyLiquidityParams(-60, 60, 10 ether, 0), ZERO_BYTES);

        (uint128 liquidityGrossLower, int128 liquidityNetLower) =
            PoolStateLibrary.getTickLiquidity(manager, poolId, -60);
        snapLastCall("extsload getTickLiquidity");
        assertEq(liquidityGrossLower, 10 ether);
        assertEq(liquidityNetLower, 10 ether);

        (uint128 liquidityGrossUpper, int128 liquidityNetUpper) = PoolStateLibrary.getTickLiquidity(manager, poolId, 60);
        assertEq(liquidityGrossUpper, 10 ether);
        assertEq(liquidityNetUpper, -10 ether);
    }

    function test_fuzz_getTickLiquidity(IPoolManager.ModifyLiquidityParams memory params) public {
        (IPoolManager.ModifyLiquidityParams memory _params,) =
            Fuzzers.createFuzzyLiquidity(modifyLiquidityRouter, key, params, ZERO_BYTES);
        uint128 liquidityDelta = uint128(uint256(_params.liquidityDelta));

        (uint128 liquidityGrossLower, int128 liquidityNetLower) =
            PoolStateLibrary.getTickLiquidity(manager, poolId, _params.tickLower);
        assertEq(liquidityGrossLower, liquidityDelta);
        assertEq(liquidityNetLower, int128(_params.liquidityDelta));

        (uint128 liquidityGrossUpper, int128 liquidityNetUpper) =
            PoolStateLibrary.getTickLiquidity(manager, poolId, _params.tickUpper);
        assertEq(liquidityGrossUpper, liquidityDelta);
        assertEq(liquidityNetUpper, -int128(_params.liquidityDelta));
    }

    function test_fuzz_getTickLiquidity_two_positions(
        IPoolManager.ModifyLiquidityParams memory paramsA,
        IPoolManager.ModifyLiquidityParams memory paramsB
    ) public {
        (IPoolManager.ModifyLiquidityParams memory _paramsA,) =
            Fuzzers.createFuzzyLiquidity(modifyLiquidityRouter, key, paramsA, ZERO_BYTES);
        (IPoolManager.ModifyLiquidityParams memory _paramsB,) =
            Fuzzers.createFuzzyLiquidity(modifyLiquidityRouter, key, paramsB, ZERO_BYTES);

        uint128 liquidityDeltaA = uint128(uint256(_paramsA.liquidityDelta));
        uint128 liquidityDeltaB = uint128(uint256(_paramsB.liquidityDelta));

        (uint128 liquidityGrossLowerA, int128 liquidityNetLowerA) =
            PoolStateLibrary.getTickLiquidity(manager, poolId, _paramsA.tickLower);
        (uint128 liquidityGrossLowerB, int128 liquidityNetLowerB) =
            PoolStateLibrary.getTickLiquidity(manager, poolId, _paramsB.tickLower);
        (uint256 liquidityGrossUpperA, int256 liquidityNetUpperA) =
            PoolStateLibrary.getTickLiquidity(manager, poolId, _paramsA.tickUpper);
        (uint256 liquidityGrossUpperB, int256 liquidityNetUpperB) =
            PoolStateLibrary.getTickLiquidity(manager, poolId, _paramsB.tickUpper);

        // when tick lower is shared between two positions, the gross liquidity is the sum
        if (_paramsA.tickLower == _paramsB.tickLower || _paramsA.tickLower == _paramsB.tickUpper) {
            assertEq(liquidityGrossLowerA, liquidityDeltaA + liquidityDeltaB);

            // when tick lower is shared with an upper tick, the net liquidity is the difference
            (_paramsA.tickLower == _paramsB.tickLower)
                ? assertEq(liquidityNetLowerA, int128(liquidityDeltaA + liquidityDeltaB))
                : assertApproxEqAbs(liquidityNetLowerA, int128(liquidityDeltaA) - int128(liquidityDeltaB), 1 wei);
        } else {
            assertEq(liquidityGrossLowerA, liquidityDeltaA);
            assertEq(liquidityNetLowerA, int128(liquidityDeltaA));
        }

        if (_paramsA.tickUpper == _paramsB.tickLower || _paramsA.tickUpper == _paramsB.tickUpper) {
            assertEq(liquidityGrossUpperA, liquidityDeltaA + liquidityDeltaB);
            (_paramsA.tickUpper == _paramsB.tickUpper)
                ? assertEq(liquidityNetUpperA, -int128(liquidityDeltaA + liquidityDeltaB))
                : assertApproxEqAbs(liquidityNetUpperA, int128(liquidityDeltaB) - int128(liquidityDeltaA), 2 wei);
        } else {
            assertEq(liquidityGrossUpperA, liquidityDeltaA);
            assertEq(liquidityNetUpperA, -int128(liquidityDeltaA));
        }

        if (_paramsB.tickLower == _paramsA.tickLower || _paramsB.tickLower == _paramsA.tickUpper) {
            assertEq(liquidityGrossLowerB, liquidityDeltaA + liquidityDeltaB);
            (_paramsB.tickLower == _paramsA.tickLower)
                ? assertEq(liquidityNetLowerB, int128(liquidityDeltaA + liquidityDeltaB))
                : assertApproxEqAbs(liquidityNetLowerB, int128(liquidityDeltaB) - int128(liquidityDeltaA), 1 wei);
        } else {
            assertEq(liquidityGrossLowerB, liquidityDeltaB);
            assertEq(liquidityNetLowerB, int128(liquidityDeltaB));
        }

        if (_paramsB.tickUpper == _paramsA.tickLower || _paramsB.tickUpper == _paramsA.tickUpper) {
            assertEq(liquidityGrossUpperB, liquidityDeltaA + liquidityDeltaB);
            (_paramsB.tickUpper == _paramsA.tickUpper)
                ? assertEq(liquidityNetUpperB, -int128(liquidityDeltaA + liquidityDeltaB))
                : assertApproxEqAbs(liquidityNetUpperB, int128(liquidityDeltaA) - int128(liquidityDeltaB), 2 wei);
        } else {
            assertEq(liquidityGrossUpperB, liquidityDeltaB);
            assertEq(liquidityNetUpperB, -int128(liquidityDeltaB));
        }
    }

    function test_getFeeGrowthGlobal0() public {
        // create liquidity
        uint256 liquidity = 10_000 ether;
        modifyLiquidityRouter.modifyLiquidity(
            key, IPoolManager.ModifyLiquidityParams(-60, 60, int256(liquidity), 0), ZERO_BYTES
        );

        (uint256 feeGrowthGlobal0, uint256 feeGrowthGlobal1) = PoolStateLibrary.getFeeGrowthGlobal(manager, poolId);
        assertEq(feeGrowthGlobal0, 0);
        assertEq(feeGrowthGlobal1, 0);

        // swap to create fees on the input token (currency0)
        uint256 swapAmount = 10 ether;
        swap(key, true, -int256(swapAmount), ZERO_BYTES);

        (feeGrowthGlobal0, feeGrowthGlobal1) = PoolStateLibrary.getFeeGrowthGlobal(manager, poolId);
        snapLastCall("extsload getFeeGrowthGlobal");

        uint256 feeGrowthGlobalCalc = swapAmount.mulWadDown(0.003e18).mulDivDown(FixedPoint128.Q128, liquidity);
        assertEq(feeGrowthGlobal0, feeGrowthGlobalCalc);
        assertEq(feeGrowthGlobal1, 0);
    }

    function test_getFeeGrowthGlobal1() public {
        // create liquidity
        uint256 liquidity = 10_000 ether;
        modifyLiquidityRouter.modifyLiquidity(
            key, IPoolManager.ModifyLiquidityParams(-60, 60, int256(liquidity), 0), ZERO_BYTES
        );

        (uint256 feeGrowthGlobal0, uint256 feeGrowthGlobal1) = PoolStateLibrary.getFeeGrowthGlobal(manager, poolId);
        assertEq(feeGrowthGlobal0, 0);
        assertEq(feeGrowthGlobal1, 0);

        // swap to create fees on the input token (currency1)
        uint256 swapAmount = 10 ether;
        swap(key, false, -int256(swapAmount), ZERO_BYTES);

        (feeGrowthGlobal0, feeGrowthGlobal1) = PoolStateLibrary.getFeeGrowthGlobal(manager, poolId);

        assertEq(feeGrowthGlobal0, 0);
        uint256 feeGrowthGlobalCalc = swapAmount.mulWadDown(0.003e18).mulDivDown(FixedPoint128.Q128, liquidity);
        assertEq(feeGrowthGlobal1, feeGrowthGlobalCalc);
    }

    function test_getLiquidity() public {
        modifyLiquidityRouter.modifyLiquidity(key, IPoolManager.ModifyLiquidityParams(-60, 60, 10 ether, 0), ZERO_BYTES);
        modifyLiquidityRouter.modifyLiquidity(
            key, IPoolManager.ModifyLiquidityParams(-120, 120, 10 ether, 0), ZERO_BYTES
        );

        uint128 liquidity = PoolStateLibrary.getLiquidity(manager, poolId);
        snapLastCall("extsload getLiquidity");
        assertEq(liquidity, 20 ether);
    }

    function test_fuzz_getLiquidity(IPoolManager.ModifyLiquidityParams memory params) public {
        (IPoolManager.ModifyLiquidityParams memory _params,) =
            Fuzzers.createFuzzyLiquidity(modifyLiquidityRouter, key, params, ZERO_BYTES);
        (, int24 tick,,) = PoolStateLibrary.getSlot0(manager, poolId);
        uint128 liquidity = PoolStateLibrary.getLiquidity(manager, poolId);

        // out of range liquidity is not added to Pool.State.liquidity
        if (tick < _params.tickLower || tick >= _params.tickUpper) {
            assertEq(liquidity, 0);
        } else {
            assertEq(liquidity, uint128(uint256(_params.liquidityDelta)));
        }
    }

    function test_getTickBitmap() public {
        int24 tickLower = -300;
        int24 tickUpper = 300;
        // create liquidity
        modifyLiquidityRouter.modifyLiquidity(
            key, IPoolManager.ModifyLiquidityParams(tickLower, tickUpper, 10_000 ether, 0), ZERO_BYTES
        );

        (int16 wordPos, uint8 bitPos) = TickBitmap.position(tickLower / key.tickSpacing);
        uint256 tickBitmap = PoolStateLibrary.getTickBitmap(manager, poolId, wordPos);
        snapLastCall("extsload getTickBitmap");
        assertNotEq(tickBitmap, 0);
        assertEq(tickBitmap, 1 << bitPos);

        (wordPos, bitPos) = TickBitmap.position(tickUpper / key.tickSpacing);
        tickBitmap = PoolStateLibrary.getTickBitmap(manager, poolId, wordPos);
        assertNotEq(tickBitmap, 0);
        assertEq(tickBitmap, 1 << bitPos);
    }

    function test_fuzz_getTickBitmap(IPoolManager.ModifyLiquidityParams memory params) public {
        (IPoolManager.ModifyLiquidityParams memory _params,) =
            Fuzzers.createFuzzyLiquidity(modifyLiquidityRouter, key, params, ZERO_BYTES);

        (int16 wordPos, uint8 bitPos) = TickBitmap.position(_params.tickLower / key.tickSpacing);
        (int16 wordPosUpper, uint8 bitPosUpper) = TickBitmap.position(_params.tickUpper / key.tickSpacing);

        uint256 tickBitmap = PoolStateLibrary.getTickBitmap(manager, poolId, wordPos);
        assertNotEq(tickBitmap, 0);

        // in fuzz tests, the tickLower and tickUpper might exist on the same word
        if (wordPos == wordPosUpper) {
            assertEq(tickBitmap, (1 << bitPos) | (1 << bitPosUpper));
        } else {
            assertEq(tickBitmap, 1 << bitPos);
        }
    }

    function test_getPositionInfo() public {
        // create liquidity
        modifyLiquidityRouter.modifyLiquidity(
            key, IPoolManager.ModifyLiquidityParams(-60, 60, 10_000 ether, 0), ZERO_BYTES
        );

        // swap to create fees, crossing a tick
        uint256 swapAmount = 10 ether;
        swap(key, true, -int256(swapAmount), ZERO_BYTES);
        (, int24 currentTick,,) = PoolStateLibrary.getSlot0(manager, poolId);
        assertNotEq(currentTick, -139);

        // poke the LP so that fees are updated
        modifyLiquidityRouter.modifyLiquidity(key, IPoolManager.ModifyLiquidityParams(-60, 60, 0, 0), ZERO_BYTES);

        bytes32 positionId =
            keccak256(abi.encodePacked(address(modifyLiquidityRouter), int24(-60), int24(60), bytes32(0)));

        (uint128 liquidity, uint256 feeGrowthInside0X128, uint256 feeGrowthInside1X128) =
            PoolStateLibrary.getPositionInfo(manager, poolId, positionId);
        snapLastCall("extsload getPositionInfo");

        assertEq(liquidity, 10_000 ether);

        assertNotEq(feeGrowthInside0X128, 0);
        assertEq(feeGrowthInside1X128, 0);
    }

    function test_fuzz_getPositionInfo(
        IPoolManager.ModifyLiquidityParams memory params,
        uint256 swapAmount,
        bool zeroForOne
    ) public {
        (IPoolManager.ModifyLiquidityParams memory _params, BalanceDelta delta) =
            createFuzzyLiquidity(modifyLiquidityRouter, key, params, ZERO_BYTES);

        uint256 minSwapAmount = 1;

        // assume swap amount is material, and less than 1/5th of the liquidity
<<<<<<< HEAD
        uint256 delta0 = uint256(int256(-delta.amount0()));
        uint256 delta1 = uint256(int256(-delta.amount1()));
        uint256 maxAmountToSwap = (delta0 < delta1 ? delta0 : delta1) / 5;
        // if one of the deltas is zero, ensure to swap in the right direction
        if (delta0 == 0) {
            maxAmountToSwap = delta1 / 5;
            zeroForOne = true;
        } else if (delta1 == 0) {
            maxAmountToSwap = delta0 / 5;
            zeroForOne = false;
        }
        vm.assume(maxAmountToSwap > minSwapAmount);
        swapAmount = bound(swapAmount, minSwapAmount, maxAmountToSwap);
=======
        vm.assume(
            0 < swapAmount && swapAmount < uint256(int256(-delta.amount0())) / 5
                && swapAmount < uint256(int256(-delta.amount1())) / 5
        );
>>>>>>> 517101e7
        swap(key, zeroForOne, -int256(swapAmount), ZERO_BYTES);

        // poke the LP so that fees are updated
        modifyLiquidityRouter.modifyLiquidity(
            key, IPoolManager.ModifyLiquidityParams(_params.tickLower, _params.tickUpper, 0, 0), ZERO_BYTES
        );

        bytes32 positionId = keccak256(
            abi.encodePacked(address(modifyLiquidityRouter), _params.tickLower, _params.tickUpper, bytes32(0))
        );

        (uint128 liquidity, uint256 feeGrowthInside0X128, uint256 feeGrowthInside1X128) =
            PoolStateLibrary.getPositionInfo(manager, poolId, positionId);

        assertEq(liquidity, uint128(uint256(_params.liquidityDelta)));
        if (zeroForOne) {
            assertNotEq(feeGrowthInside0X128, 0);
            assertEq(feeGrowthInside1X128, 0);
        } else {
            assertEq(feeGrowthInside0X128, 0);
            assertNotEq(feeGrowthInside1X128, 0);
        }
    }

    function test_getTickFeeGrowthOutside() public {
        // create liquidity
        modifyLiquidityRouter.modifyLiquidity(
            key, IPoolManager.ModifyLiquidityParams(-60, 60, 10_000 ether, 0), ZERO_BYTES
        );

        modifyLiquidityRouter.modifyLiquidity(
            key, IPoolManager.ModifyLiquidityParams(-600, 600, 10_000 ether, 0), ZERO_BYTES
        );

        // swap to create fees, crossing a tick
        uint256 swapAmount = 100 ether;
        swap(key, true, -int256(swapAmount), ZERO_BYTES);
        (, int24 currentTick,,) = PoolStateLibrary.getSlot0(manager, poolId);
        assertEq(currentTick, -139);

        int24 tick = -60;
        (uint256 feeGrowthOutside0X128, uint256 feeGrowthOutside1X128) =
            PoolStateLibrary.getTickFeeGrowthOutside(manager, poolId, tick);
        snapLastCall("extsload getTickFeeGrowthOutside");

        // magic number verified against a native getter on PoolManager
        assertEq(feeGrowthOutside0X128, 3076214778951936192155253373200636);
        assertEq(feeGrowthOutside1X128, 0);

        tick = 60;
        (feeGrowthOutside0X128, feeGrowthOutside1X128) = PoolStateLibrary.getTickFeeGrowthOutside(manager, poolId, tick);
        assertEq(feeGrowthOutside0X128, 0);
        assertEq(feeGrowthOutside1X128, 0);
    }

    // also hard to fuzz because of feeGrowthOutside
    function test_getTickInfo() public {
        // create liquidity
        modifyLiquidityRouter.modifyLiquidity(
            key, IPoolManager.ModifyLiquidityParams(-60, 60, 10_000 ether, 0), ZERO_BYTES
        );

        modifyLiquidityRouter.modifyLiquidity(
            key, IPoolManager.ModifyLiquidityParams(-600, 600, 10_000 ether, 0), ZERO_BYTES
        );

        // swap to create fees, crossing a tick
        uint256 swapAmount = 100 ether;
        swap(key, true, -int256(swapAmount), ZERO_BYTES);
        (, int24 currentTick,,) = PoolStateLibrary.getSlot0(manager, poolId);
        assertEq(currentTick, -139);

        int24 tick = -60;
        (uint128 liquidityGross, int128 liquidityNet, uint256 feeGrowthOutside0X128, uint256 feeGrowthOutside1X128) =
            PoolStateLibrary.getTickInfo(manager, poolId, tick);
        snapLastCall("extsload getTickInfo");

        (uint128 liquidityGross_, int128 liquidityNet_) = PoolStateLibrary.getTickLiquidity(manager, poolId, tick);
        (uint256 feeGrowthOutside0X128_, uint256 feeGrowthOutside1X128_) =
            PoolStateLibrary.getTickFeeGrowthOutside(manager, poolId, tick);

        assertEq(liquidityGross, 10_000 ether);
        assertEq(liquidityGross, liquidityGross_);
        assertEq(liquidityNet, liquidityNet_);

        assertNotEq(feeGrowthOutside0X128, 0);
        assertEq(feeGrowthOutside1X128, 0);
        assertEq(feeGrowthOutside0X128, feeGrowthOutside0X128_);
        assertEq(feeGrowthOutside1X128, feeGrowthOutside1X128_);
    }

    function test_getFeeGrowthInside() public {
        // create liquidity
        modifyLiquidityRouter.modifyLiquidity(
            key, IPoolManager.ModifyLiquidityParams(-60, 60, 10_000 ether, 0), ZERO_BYTES
        );

        modifyLiquidityRouter.modifyLiquidity(
            key, IPoolManager.ModifyLiquidityParams(-600, 600, 10_000 ether, 0), ZERO_BYTES
        );

        // swap to create fees, crossing a tick
        uint256 swapAmount = 100 ether;
        swap(key, true, -int256(swapAmount), ZERO_BYTES);
        (, int24 currentTick,,) = PoolStateLibrary.getSlot0(manager, poolId);
        assertEq(currentTick, -139);

        // calculated live
        (uint256 feeGrowthInside0X128, uint256 feeGrowthInside1X128) =
            PoolStateLibrary.getFeeGrowthInside(manager, poolId, -60, 60);
        snapLastCall("extsload getFeeGrowthInside");

        // poke the LP so that fees are updated
        modifyLiquidityRouter.modifyLiquidity(key, IPoolManager.ModifyLiquidityParams(-60, 60, 0, 0), ZERO_BYTES);

        bytes32 positionId =
            keccak256(abi.encodePacked(address(modifyLiquidityRouter), int24(-60), int24(60), bytes32(0)));

        (, uint256 feeGrowthInside0X128_, uint256 feeGrowthInside1X128_) =
            PoolStateLibrary.getPositionInfo(manager, poolId, positionId);

        assertNotEq(feeGrowthInside0X128, 0);
        assertEq(feeGrowthInside0X128, feeGrowthInside0X128_);
        assertEq(feeGrowthInside1X128, feeGrowthInside1X128_);
    }

    function test_fuzz_getFeeGrowthInside(IPoolManager.ModifyLiquidityParams memory params, bool zeroForOne) public {
        modifyLiquidityRouter.modifyLiquidity(
            key,
            IPoolManager.ModifyLiquidityParams(
                TickMath.minUsableTick(key.tickSpacing), TickMath.maxUsableTick(key.tickSpacing), 10_000 ether, 0
            ),
            ZERO_BYTES
        );

        (IPoolManager.ModifyLiquidityParams memory _params,) =
            createFuzzyLiquidity(modifyLiquidityRouter, key, params, ZERO_BYTES);

        swap(key, zeroForOne, -int256(100e18), ZERO_BYTES);

        // calculated live
        (uint256 feeGrowthInside0X128, uint256 feeGrowthInside1X128) =
            PoolStateLibrary.getFeeGrowthInside(manager, poolId, _params.tickLower, _params.tickUpper);

        // poke the LP so that fees are updated
        modifyLiquidityRouter.modifyLiquidity(
            key, IPoolManager.ModifyLiquidityParams(_params.tickLower, _params.tickUpper, 0, 0), ZERO_BYTES
        );
        bytes32 positionId = keccak256(
            abi.encodePacked(address(modifyLiquidityRouter), _params.tickLower, _params.tickUpper, bytes32(0))
        );

        (, uint256 feeGrowthInside0X128_, uint256 feeGrowthInside1X128_) =
            PoolStateLibrary.getPositionInfo(manager, poolId, positionId);

        assertEq(feeGrowthInside0X128, feeGrowthInside0X128_);
        assertEq(feeGrowthInside1X128, feeGrowthInside1X128_);
    }

    function test_getPositionLiquidity() public {
        // create liquidity
        modifyLiquidityRouter.modifyLiquidity(
            key, IPoolManager.ModifyLiquidityParams(-60, 60, 10_000 ether, 0), ZERO_BYTES
        );

        bytes32 positionId =
            keccak256(abi.encodePacked(address(modifyLiquidityRouter), int24(-60), int24(60), bytes32(0)));

        uint128 liquidity = PoolStateLibrary.getPositionLiquidity(manager, poolId, positionId);
        snapLastCall("extsload getPositionLiquidity");

        assertEq(liquidity, 10_000 ether);
    }

    function test_fuzz_getPositionLiquidity(
        IPoolManager.ModifyLiquidityParams memory paramsA,
        IPoolManager.ModifyLiquidityParams memory paramsB
    ) public {
        (IPoolManager.ModifyLiquidityParams memory _paramsA,) =
            Fuzzers.createFuzzyLiquidity(modifyLiquidityRouter, key, paramsA, ZERO_BYTES);
        (IPoolManager.ModifyLiquidityParams memory _paramsB,) =
            Fuzzers.createFuzzyLiquidity(modifyLiquidityRouter, key, paramsB, ZERO_BYTES);

        vm.assume(_paramsA.tickLower != _paramsB.tickLower && _paramsA.tickUpper != _paramsB.tickUpper);

        bytes32 positionIdA = keccak256(
            abi.encodePacked(address(modifyLiquidityRouter), _paramsA.tickLower, _paramsA.tickUpper, bytes32(0))
        );
        uint128 liquidityA = PoolStateLibrary.getPositionLiquidity(manager, poolId, positionIdA);
        assertEq(liquidityA, uint128(uint256(_paramsA.liquidityDelta)));

        bytes32 positionIdB = keccak256(
            abi.encodePacked(address(modifyLiquidityRouter), _paramsB.tickLower, _paramsB.tickUpper, bytes32(0))
        );
        uint128 liquidityB = PoolStateLibrary.getPositionLiquidity(manager, poolId, positionIdB);
        assertEq(liquidityB, uint128(uint256(_paramsB.liquidityDelta)));
    }
}<|MERGE_RESOLUTION|>--- conflicted
+++ resolved
@@ -305,7 +305,6 @@
         uint256 minSwapAmount = 1;
 
         // assume swap amount is material, and less than 1/5th of the liquidity
-<<<<<<< HEAD
         uint256 delta0 = uint256(int256(-delta.amount0()));
         uint256 delta1 = uint256(int256(-delta.amount1()));
         uint256 maxAmountToSwap = (delta0 < delta1 ? delta0 : delta1) / 5;
@@ -319,12 +318,6 @@
         }
         vm.assume(maxAmountToSwap > minSwapAmount);
         swapAmount = bound(swapAmount, minSwapAmount, maxAmountToSwap);
-=======
-        vm.assume(
-            0 < swapAmount && swapAmount < uint256(int256(-delta.amount0())) / 5
-                && swapAmount < uint256(int256(-delta.amount1())) / 5
-        );
->>>>>>> 517101e7
         swap(key, zeroForOne, -int256(swapAmount), ZERO_BYTES);
 
         // poke the LP so that fees are updated
