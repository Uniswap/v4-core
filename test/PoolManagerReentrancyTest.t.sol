// SPDX-License-Identifier: UNLICENSED
pragma solidity ^0.8.20;

import {Test} from "forge-std/Test.sol";
import {MockERC20} from "solmate/test/utils/mocks/MockERC20.sol";
import {Currency, CurrencyLibrary} from "../src/types/Currency.sol";
import {IPoolManager} from "../src/interfaces/IPoolManager.sol";
import {IHooks} from "../src/interfaces/IHooks.sol";
import {ILockCallback} from "../src/interfaces/callback/ILockCallback.sol";
import {PoolManager} from "../src/PoolManager.sol";
import {Deployers} from "./utils/Deployers.sol";

contract TokenLocker is ILockCallback {
    using CurrencyLibrary for Currency;

    function main(IPoolManager manager, Currency currency, bool reclaim) external {
        manager.lock(abi.encode(currency, reclaim));
    }

    function lockAcquired(bytes calldata data) external returns (bytes memory) {
        (Currency currency, bool reclaim) = abi.decode(data, (Currency, bool));

        IPoolManager manager = IPoolManager(msg.sender);
        uint256 count = manager.getLockNonzeroDeltaCount();
        assert(count == 0);

        int256 delta = manager.currencyDelta(address(this), currency);
        assert(delta == 0);

        // deposit some tokens
        currency.transfer(address(manager), 1);
        manager.settle(currency);
        count = manager.getLockNonzeroDeltaCount();
        assert(count == 1);
        delta = manager.currencyDelta(address(this), currency);
        assert(delta == -1);

        // take them back
        if (reclaim) {
            manager.take(currency, address(this), 1);
            count = manager.getLockNonzeroDeltaCount();
            assert(count == 0);
            delta = manager.currencyDelta(address(this), currency);
            assert(delta == 0);
        }

        return "";
    }
}

contract SimpleLinearLocker is ILockCallback {
    function(uint256) external checker;

    function main(IPoolManager manager, uint256 timesToReenter, function(uint256) external checker_) external {
        checker = checker_;
        manager.lock(abi.encode(timesToReenter, 0));
    }

    function lockAcquired(bytes calldata data) external returns (bytes memory) {
        (uint256 timesToReenter, uint256 depth) = abi.decode(data, (uint256, uint256));
        checker(depth);
        if (depth < timesToReenter) {
            IPoolManager manager = IPoolManager(msg.sender);
            manager.lock(abi.encode(timesToReenter, depth + 1));
        }
        return "";
    }
}

contract ParallelLocker is ILockCallback {
    // We define an INDEX_OFFSET at 1 since the first locker is placed at index 1.
    // The 0th index is used for storing the length.
    uint256 constant INDEX_OFFSET = 1;
    IPoolManager manager;

    constructor(IPoolManager manager_) {
        manager = manager_;
    }

    function main() external {
        manager.lock("");
    }

    function assertionChecker0(uint256) external view {
        uint256 length = manager.getLockLength();
        assert(length == 2);
        address locker = manager.getLock(INDEX_OFFSET + 1);
        assert(locker == msg.sender);
    }

    function assertionChecker1(uint256 depth) external view {
        uint256 length = manager.getLockLength();
        assert(length == depth + 2);
        address locker = manager.getLock(INDEX_OFFSET + depth + 1);
        assert(locker == msg.sender);
    }

    function assertionChecker2(uint256) external view {
        uint256 length = manager.getLockLength();
        assert(length == 2);
        address locker = manager.getLock(INDEX_OFFSET + 1);
        assert(locker == msg.sender);
    }

    function lockAcquired(bytes calldata) external returns (bytes memory) {
        SimpleLinearLocker locker0 = new SimpleLinearLocker();
        SimpleLinearLocker locker1 = new SimpleLinearLocker();
        SimpleLinearLocker locker2 = new SimpleLinearLocker();

        uint256 length = manager.getLockLength();
        assert(length == 1);
        address locker = manager.getLock(INDEX_OFFSET + 0);
        assert(locker == address(this));

        locker0.main(manager, 0, this.assertionChecker0);
        uint256 length1 = manager.getLockLength();
        assert(length1 == 1);

        locker1.main(manager, 1, this.assertionChecker1);
        uint256 length2 = manager.getLockLength();
        assert(length2 == 1);

        locker2.main(manager, 0, this.assertionChecker2);
        uint256 length3 = manager.getLockLength();
        assert(length3 == 1);

        return "";
    }
}

<<<<<<< HEAD
contract PoolManagerReentrancyTest is Test, Deployers {
=======
contract PoolManagerReentrancyTest is Test, Deployers, TokenFixture {
    uint256 constant INDEX_OFFSET = 1;
    PoolManager manager;

>>>>>>> a65bdfb2
    function setUp() public {
        initializeManagerRoutersAndPoolsWithLiq(IHooks(address(0)));
    }

    function testTokenLocker() public {
        TokenLocker locker = new TokenLocker();
        MockERC20(Currency.unwrap(currency0)).mint(address(locker), 1);
        MockERC20(Currency.unwrap(currency0)).approve(address(locker), 1);
        locker.main(manager, currency0, true);
    }

    function testTokenRevert() public {
        TokenLocker locker = new TokenLocker();
        MockERC20(Currency.unwrap(currency0)).mint(address(locker), 1);
        MockERC20(Currency.unwrap(currency0)).approve(address(locker), 1);
        vm.expectRevert(abi.encodeWithSelector(IPoolManager.CurrencyNotSettled.selector));
        locker.main(manager, currency0, false);
    }

    function assertionChecker(uint256 depth) external {
        uint256 length = manager.getLockLength();
        assertEq(length, depth + 1);
        address locker = manager.getLock(INDEX_OFFSET + depth);
        assertEq(locker, msg.sender);
    }

    function testSimpleLinearLocker() public {
        SimpleLinearLocker locker = new SimpleLinearLocker();
        locker.main(manager, 0, this.assertionChecker);
        locker.main(manager, 1, this.assertionChecker);
        locker.main(manager, 2, this.assertionChecker);
    }

    function testParallelLocker() public {
        ParallelLocker locker = new ParallelLocker(manager);
        locker.main();
    }
}<|MERGE_RESOLUTION|>--- conflicted
+++ resolved
@@ -128,14 +128,9 @@
     }
 }
 
-<<<<<<< HEAD
 contract PoolManagerReentrancyTest is Test, Deployers {
-=======
-contract PoolManagerReentrancyTest is Test, Deployers, TokenFixture {
     uint256 constant INDEX_OFFSET = 1;
-    PoolManager manager;
 
->>>>>>> a65bdfb2
     function setUp() public {
         initializeManagerRoutersAndPoolsWithLiq(IHooks(address(0)));
     }
