// SPDX-License-Identifier: UNLICENSED
pragma solidity ^0.8.20;

import {Test} from "forge-std/Test.sol";
import {IHooks} from "../src/interfaces/IHooks.sol";
import {Hooks} from "../src/libraries/Hooks.sol";
import {IPoolManager} from "../src/interfaces/IPoolManager.sol";
import {IProtocolFees} from "../src/interfaces/IProtocolFees.sol";
import {IProtocolFeeController} from "../src/interfaces/IProtocolFeeController.sol";
import {PoolManager} from "../src/PoolManager.sol";
import {FeeTakingHook} from "../src/test/FeeTakingHook.sol";
import {CustomCurveHook} from "../src/test/CustomCurveHook.sol";
import {DeltaReturningHook} from "../src/test/DeltaReturningHook.sol";
import {TickMath} from "../src/libraries/TickMath.sol";
import {Pool} from "../src/libraries/Pool.sol";
import {Deployers} from "./utils/Deployers.sol";
import {Currency, CurrencyLibrary} from "../src/types/Currency.sol";
import {MockHooks} from "../src/test/MockHooks.sol";
import {MockContract} from "../src/test/MockContract.sol";
import {EmptyTestHooks} from "../src/test/EmptyTestHooks.sol";
import {PoolKey} from "../src/types/PoolKey.sol";
import {PoolModifyLiquidityTest} from "../src/test/PoolModifyLiquidityTest.sol";
import {BalanceDelta, BalanceDeltaLibrary} from "../src/types/BalanceDelta.sol";
import {PoolSwapTest} from "../src/test/PoolSwapTest.sol";
import {PoolSettleTest} from "../src/test/PoolSettleTest.sol";
import {TestInvalidERC20} from "../src/test/TestInvalidERC20.sol";
import {GasSnapshot} from "forge-gas-snapshot/GasSnapshot.sol";
import {PoolEmptyUnlockTest} from "../src/test/PoolEmptyUnlockTest.sol";
import {Action} from "../src/test/PoolNestedActionsTest.sol";
import {PoolId, PoolIdLibrary} from "../src/types/PoolId.sol";
import {LPFeeLibrary} from "../src/libraries/LPFeeLibrary.sol";
import {Position} from "../src/libraries/Position.sol";
import {Constants} from "./utils/Constants.sol";
import {SafeCast} from "../src/libraries/SafeCast.sol";
import {AmountHelpers} from "./utils/AmountHelpers.sol";
import {ProtocolFeeLibrary} from "../src/libraries/ProtocolFeeLibrary.sol";
import {IProtocolFees} from "../src/interfaces/IProtocolFees.sol";

contract PoolManagerTest is Test, Deployers, GasSnapshot {
    using Hooks for IHooks;
    using PoolIdLibrary for PoolKey;
    using LPFeeLibrary for uint24;
    using CurrencyLibrary for Currency;
    using SafeCast for uint256;
    using SafeCast for uint128;
    using ProtocolFeeLibrary for uint24;

    event UnlockCallback();
    event ProtocolFeeControllerUpdated(address feeController);
    event ModifyLiquidity(
        PoolId indexed poolId, address indexed sender, int24 tickLower, int24 tickUpper, int256 liquidityDelta
    );
    event Swap(
        PoolId indexed poolId,
        address sender,
        int128 amount0,
        int128 amount1,
        uint160 sqrtPriceX96,
        uint128 liquidity,
        int24 tick,
        uint24 fee
    );

    event Transfer(
        address caller, address indexed sender, address indexed receiver, uint256 indexed id, uint256 amount
    );

    PoolEmptyUnlockTest emptyUnlockRouter;

    uint24 constant MAX_PROTOCOL_FEE_BOTH_TOKENS = (1000 << 12) | 1000; // 1000 1000

    function setUp() public {
        initializeManagerRoutersAndPoolsWithLiq(IHooks(address(0)));

        emptyUnlockRouter = new PoolEmptyUnlockTest(manager);
    }

    function test_bytecodeSize() public {
        snapSize("poolManager bytecode size", address(manager));
    }

    function test_setProtocolFeeController_succeeds() public {
        deployFreshManager();
        assertEq(address(manager.protocolFeeController()), address(0));
        vm.expectEmit(false, false, false, true, address(manager));
        emit ProtocolFeeControllerUpdated(address(feeController));
        manager.setProtocolFeeController(feeController);
        assertEq(address(manager.protocolFeeController()), address(feeController));
    }

    function test_setProtocolFeeController_failsIfNotOwner() public {
        deployFreshManager();
        assertEq(address(manager.protocolFeeController()), address(0));

        vm.prank(address(1)); // not the owner address
        vm.expectRevert("UNAUTHORIZED");
        manager.setProtocolFeeController(feeController);
        assertEq(address(manager.protocolFeeController()), address(0));
    }

    function test_addLiquidity_failsIfNotInitialized() public {
        vm.expectRevert(Pool.PoolNotInitialized.selector);
        modifyLiquidityRouter.modifyLiquidity(uninitializedKey, LIQUIDITY_PARAMS, ZERO_BYTES);
    }

    function test_addLiquidity_failsIfLocked() public {
        vm.expectRevert(IPoolManager.ManagerLocked.selector);
        manager.modifyLiquidity(uninitializedKey, LIQUIDITY_PARAMS, ZERO_BYTES);
    }

    function test_removeLiquidity_failsIfNotInitialized() public {
        vm.expectRevert(Pool.PoolNotInitialized.selector);
        modifyLiquidityRouter.modifyLiquidity(uninitializedKey, REMOVE_LIQUIDITY_PARAMS, ZERO_BYTES);
    }

    function test_removeLiquidity_failsIfLocked() public {
        vm.expectRevert(IPoolManager.ManagerLocked.selector);
        manager.modifyLiquidity(key, REMOVE_LIQUIDITY_PARAMS, ZERO_BYTES);
    }

    function test_addLiquidity_succeedsIfInitialized(uint160 sqrtPriceX96) public {
        sqrtPriceX96 = uint160(bound(sqrtPriceX96, TickMath.MIN_SQRT_RATIO, TickMath.MAX_SQRT_RATIO - 1));

        vm.expectEmit(true, true, true, true);
        emit ModifyLiquidity(
            key.toId(),
            address(modifyLiquidityRouter),
            LIQUIDITY_PARAMS.tickLower,
            LIQUIDITY_PARAMS.tickUpper,
            LIQUIDITY_PARAMS.liquidityDelta
        );

        modifyLiquidityRouter.modifyLiquidity(key, LIQUIDITY_PARAMS, ZERO_BYTES);
    }

    function test_removeLiquidity_succeedsIfInitialized(uint160 sqrtPriceX96) public {
        sqrtPriceX96 = uint160(bound(sqrtPriceX96, TickMath.MIN_SQRT_RATIO, TickMath.MAX_SQRT_RATIO - 1));

        vm.expectEmit(true, true, true, true);
        emit ModifyLiquidity(
            key.toId(),
            address(modifyLiquidityRouter),
            REMOVE_LIQUIDITY_PARAMS.tickLower,
            REMOVE_LIQUIDITY_PARAMS.tickUpper,
            REMOVE_LIQUIDITY_PARAMS.liquidityDelta
        );

        modifyLiquidityRouter.modifyLiquidity(key, REMOVE_LIQUIDITY_PARAMS, ZERO_BYTES);
    }

    function test_addLiquidity_withFeeTakingHook() public {
        address hookAddr =
            address(uint160(Hooks.AFTER_ADD_LIQUIDITY_FLAG | Hooks.AFTER_ADD_LIQUIDITY_RETURNS_DELTA_FLAG));
        FeeTakingHook impl = new FeeTakingHook(manager);
        vm.etch(hookAddr, address(impl).code);

        (key,) = initPool(currency0, currency1, IHooks(hookAddr), 100, SQRT_RATIO_1_1, ZERO_BYTES);

        uint256 balanceBefore0 = currency0.balanceOf(address(this));
        uint256 balanceBefore1 = currency1.balanceOf(address(this));
        uint256 hookBalanceBefore0 = currency0.balanceOf(hookAddr);
        uint256 hookBalanceBefore1 = currency1.balanceOf(hookAddr);

        modifyLiquidityRouter.modifyLiquidity(key, LIQUIDITY_PARAMS, ZERO_BYTES);

        uint256 hookGain0 = currency0.balanceOf(hookAddr) - hookBalanceBefore0;
        uint256 hookGain1 = currency1.balanceOf(hookAddr) - hookBalanceBefore1;
        uint256 thisLoss0 = balanceBefore0 - currency0.balanceOf(address(this));
        uint256 thisLoss1 = balanceBefore1 - currency1.balanceOf(address(this));

        // Assert that the hook got 5.43% of the withdrawn liquidity
        assertEq(hookGain0, (thisLoss0 - hookGain0) * 543 / 10000, "hook amount 0");
        assertEq(hookGain1, (thisLoss1 - hookGain1) * 543 / 10000, "hook amount 1");
    }

    function test_removeLiquidity_withFeeTakingHook() public {
        address hookAddr =
            address(uint160(Hooks.AFTER_REMOVE_LIQUIDITY_FLAG | Hooks.AFTER_REMOVE_LIQUIDITY_RETURNS_DELTA_FLAG));
        FeeTakingHook impl = new FeeTakingHook(manager);
        vm.etch(hookAddr, address(impl).code);

        (key,) = initPoolAndAddLiquidity(currency0, currency1, IHooks(hookAddr), 100, SQRT_RATIO_1_1, ZERO_BYTES);

        uint256 balanceBefore0 = currency0.balanceOf(address(this));
        uint256 balanceBefore1 = currency1.balanceOf(address(this));
        uint256 hookBalanceBefore0 = currency0.balanceOf(hookAddr);
        uint256 hookBalanceBefore1 = currency1.balanceOf(hookAddr);

        modifyLiquidityRouter.modifyLiquidity(key, REMOVE_LIQUIDITY_PARAMS, ZERO_BYTES);

        uint256 hookGain0 = currency0.balanceOf(hookAddr) - hookBalanceBefore0;
        uint256 hookGain1 = currency1.balanceOf(hookAddr) - hookBalanceBefore1;
        uint256 thisGain0 = currency0.balanceOf(address(this)) - balanceBefore0;
        uint256 thisGain1 = currency1.balanceOf(address(this)) - balanceBefore1;

        // Assert that the hook got 5.43% of the withdrawn liquidity
        assertEq(hookGain0, (hookGain0 + thisGain0) * 543 / 10000, "hook amount 0");
        assertEq(hookGain1, (hookGain1 + thisGain1) * 543 / 10000, "hook amount 1");
    }

    function test_addLiquidity_succeedsForNativeTokensIfInitialized(uint160 sqrtPriceX96) public {
        sqrtPriceX96 = uint160(bound(sqrtPriceX96, TickMath.MIN_SQRT_RATIO, TickMath.MAX_SQRT_RATIO - 1));

        vm.expectEmit(true, true, true, true);
        emit ModifyLiquidity(
            nativeKey.toId(),
            address(modifyLiquidityRouter),
            LIQUIDITY_PARAMS.tickLower,
            LIQUIDITY_PARAMS.tickUpper,
            LIQUIDITY_PARAMS.liquidityDelta
        );

        modifyLiquidityRouter.modifyLiquidity{value: 1 ether}(nativeKey, LIQUIDITY_PARAMS, ZERO_BYTES);
    }

    function test_removeLiquidity_succeedsForNativeTokensIfInitialized(uint160 sqrtPriceX96) public {
        sqrtPriceX96 = uint160(bound(sqrtPriceX96, TickMath.MIN_SQRT_RATIO, TickMath.MAX_SQRT_RATIO - 1));

        vm.expectEmit(true, true, true, true);
        emit ModifyLiquidity(
            nativeKey.toId(),
            address(modifyLiquidityRouter),
            REMOVE_LIQUIDITY_PARAMS.tickLower,
            REMOVE_LIQUIDITY_PARAMS.tickUpper,
            REMOVE_LIQUIDITY_PARAMS.liquidityDelta
        );

        modifyLiquidityRouter.modifyLiquidity{value: 1 ether}(nativeKey, REMOVE_LIQUIDITY_PARAMS, ZERO_BYTES);
    }

    function test_addLiquidity_succeedsWithHooksIfInitialized(uint160 sqrtPriceX96) public {
        sqrtPriceX96 = uint160(bound(sqrtPriceX96, TickMath.MIN_SQRT_RATIO, TickMath.MAX_SQRT_RATIO - 1));

        address payable mockAddr =
            payable(address(uint160(Hooks.BEFORE_ADD_LIQUIDITY_FLAG | Hooks.AFTER_ADD_LIQUIDITY_FLAG)));
        address payable hookAddr = payable(Constants.MOCK_HOOKS);

        vm.etch(hookAddr, vm.getDeployedCode("EmptyTestHooks.sol:EmptyTestHooks"));
        MockContract mockContract = new MockContract();
        vm.etch(mockAddr, address(mockContract).code);

        MockContract(mockAddr).setImplementation(hookAddr);

        (key,) = initPool(currency0, currency1, IHooks(mockAddr), 3000, sqrtPriceX96, ZERO_BYTES);

        BalanceDelta balanceDelta = modifyLiquidityRouter.modifyLiquidity(key, LIQUIDITY_PARAMS, ZERO_BYTES);

        bytes32 beforeSelector = MockHooks.beforeAddLiquidity.selector;
        bytes memory beforeParams = abi.encode(address(modifyLiquidityRouter), key, LIQUIDITY_PARAMS, ZERO_BYTES);
        bytes32 afterSelector = MockHooks.afterAddLiquidity.selector;
        bytes memory afterParams =
            abi.encode(address(modifyLiquidityRouter), key, LIQUIDITY_PARAMS, balanceDelta, ZERO_BYTES);

        assertEq(MockContract(mockAddr).timesCalledSelector(beforeSelector), 1);
        assertTrue(MockContract(mockAddr).calledWithSelector(beforeSelector, beforeParams));
        assertEq(MockContract(mockAddr).timesCalledSelector(afterSelector), 1);
        assertTrue(MockContract(mockAddr).calledWithSelector(afterSelector, afterParams));
    }

    function test_removeLiquidity_succeedsWithHooksIfInitialized(uint160 sqrtPriceX96) public {
        sqrtPriceX96 = uint160(bound(sqrtPriceX96, TickMath.MIN_SQRT_RATIO, TickMath.MAX_SQRT_RATIO - 1));

        address payable mockAddr =
            payable(address(uint160(Hooks.BEFORE_REMOVE_LIQUIDITY_FLAG | Hooks.AFTER_REMOVE_LIQUIDITY_FLAG)));
        address payable hookAddr = payable(Constants.MOCK_HOOKS);

        vm.etch(hookAddr, vm.getDeployedCode("EmptyTestHooks.sol:EmptyTestHooks"));
        MockContract mockContract = new MockContract();
        vm.etch(mockAddr, address(mockContract).code);

        MockContract(mockAddr).setImplementation(hookAddr);

        (key,) = initPool(currency0, currency1, IHooks(mockAddr), 3000, sqrtPriceX96, ZERO_BYTES);
        modifyLiquidityRouter.modifyLiquidity(key, LIQUIDITY_PARAMS, ZERO_BYTES);
        BalanceDelta balanceDelta = modifyLiquidityRouter.modifyLiquidity(key, REMOVE_LIQUIDITY_PARAMS, ZERO_BYTES);

        bytes32 beforeSelector = MockHooks.beforeRemoveLiquidity.selector;
        bytes memory beforeParams = abi.encode(address(modifyLiquidityRouter), key, REMOVE_LIQUIDITY_PARAMS, ZERO_BYTES);
        bytes32 afterSelector = MockHooks.afterRemoveLiquidity.selector;
        bytes memory afterParams =
            abi.encode(address(modifyLiquidityRouter), key, REMOVE_LIQUIDITY_PARAMS, balanceDelta, ZERO_BYTES);

        assertEq(MockContract(mockAddr).timesCalledSelector(beforeSelector), 1);
        assertTrue(MockContract(mockAddr).calledWithSelector(beforeSelector, beforeParams));
        assertEq(MockContract(mockAddr).timesCalledSelector(afterSelector), 1);
        assertTrue(MockContract(mockAddr).calledWithSelector(afterSelector, afterParams));
    }

    function test_addLiquidity_failsWithIncorrectSelectors() public {
        address hookAddr = address(uint160(Hooks.BEFORE_ADD_LIQUIDITY_FLAG | Hooks.AFTER_ADD_LIQUIDITY_FLAG));

        MockHooks impl = new MockHooks();
        vm.etch(hookAddr, address(impl).code);
        MockHooks mockHooks = MockHooks(hookAddr);

        (key,) = initPool(currency0, currency1, mockHooks, 100, SQRT_RATIO_1_1, ZERO_BYTES);

        mockHooks.setReturnValue(mockHooks.beforeAddLiquidity.selector, bytes4(0xdeadbeef));
        mockHooks.setReturnValue(mockHooks.afterAddLiquidity.selector, bytes4(0xdeadbeef));

        // Fails at beforeAddLiquidity hook.
        vm.expectRevert(Hooks.InvalidHookResponse.selector);
        modifyLiquidityRouter.modifyLiquidity(key, LIQUIDITY_PARAMS, ZERO_BYTES);

        // Fail at afterAddLiquidity hook.
        mockHooks.setReturnValue(mockHooks.beforeAddLiquidity.selector, mockHooks.beforeAddLiquidity.selector);
        vm.expectRevert(Hooks.InvalidHookResponse.selector);
        modifyLiquidityRouter.modifyLiquidity(key, LIQUIDITY_PARAMS, ZERO_BYTES);
    }

    function test_removeLiquidity_failsWithIncorrectSelectors() public {
        address hookAddr = address(uint160(Hooks.BEFORE_REMOVE_LIQUIDITY_FLAG | Hooks.AFTER_REMOVE_LIQUIDITY_FLAG));

        MockHooks impl = new MockHooks();
        vm.etch(hookAddr, address(impl).code);
        MockHooks mockHooks = MockHooks(hookAddr);

        (key,) = initPool(currency0, currency1, mockHooks, 100, SQRT_RATIO_1_1, ZERO_BYTES);
        modifyLiquidityRouter.modifyLiquidity(key, LIQUIDITY_PARAMS, ZERO_BYTES);

        mockHooks.setReturnValue(mockHooks.beforeRemoveLiquidity.selector, bytes4(0xdeadbeef));
        mockHooks.setReturnValue(mockHooks.afterRemoveLiquidity.selector, bytes4(0xdeadbeef));

        // Fails at beforeRemoveLiquidity hook.
        vm.expectRevert(Hooks.InvalidHookResponse.selector);
        modifyLiquidityRouter.modifyLiquidity(key, REMOVE_LIQUIDITY_PARAMS, ZERO_BYTES);

        // Fail at afterRemoveLiquidity hook.
        mockHooks.setReturnValue(mockHooks.beforeRemoveLiquidity.selector, mockHooks.beforeRemoveLiquidity.selector);
        vm.expectRevert(Hooks.InvalidHookResponse.selector);
        modifyLiquidityRouter.modifyLiquidity(key, REMOVE_LIQUIDITY_PARAMS, ZERO_BYTES);
    }

    function test_addLiquidity_succeedsWithCorrectSelectors() public {
        address hookAddr = address(uint160(Hooks.BEFORE_ADD_LIQUIDITY_FLAG | Hooks.AFTER_ADD_LIQUIDITY_FLAG));

        MockHooks impl = new MockHooks();
        vm.etch(hookAddr, address(impl).code);
        MockHooks mockHooks = MockHooks(hookAddr);

        (key,) = initPool(currency0, currency1, mockHooks, 100, SQRT_RATIO_1_1, ZERO_BYTES);

        mockHooks.setReturnValue(mockHooks.beforeAddLiquidity.selector, mockHooks.beforeAddLiquidity.selector);
        mockHooks.setReturnValue(mockHooks.afterAddLiquidity.selector, mockHooks.afterAddLiquidity.selector);

        vm.expectEmit(true, true, true, true);
        emit ModifyLiquidity(
            key.toId(),
            address(modifyLiquidityRouter),
            LIQUIDITY_PARAMS.tickLower,
            LIQUIDITY_PARAMS.tickUpper,
            LIQUIDITY_PARAMS.liquidityDelta
        );

        modifyLiquidityRouter.modifyLiquidity(key, LIQUIDITY_PARAMS, ZERO_BYTES);
    }

    function test_removeLiquidity_succeedsWithCorrectSelectors() public {
        address hookAddr = address(uint160(Hooks.BEFORE_REMOVE_LIQUIDITY_FLAG | Hooks.AFTER_REMOVE_LIQUIDITY_FLAG));

        MockHooks impl = new MockHooks();
        vm.etch(hookAddr, address(impl).code);
        MockHooks mockHooks = MockHooks(hookAddr);

        (key,) = initPool(currency0, currency1, mockHooks, 100, SQRT_RATIO_1_1, ZERO_BYTES);
        modifyLiquidityRouter.modifyLiquidity(key, LIQUIDITY_PARAMS, ZERO_BYTES);

        mockHooks.setReturnValue(mockHooks.beforeRemoveLiquidity.selector, mockHooks.beforeRemoveLiquidity.selector);
        mockHooks.setReturnValue(mockHooks.afterRemoveLiquidity.selector, mockHooks.afterRemoveLiquidity.selector);

        vm.expectEmit(true, true, true, true);
        emit ModifyLiquidity(
            key.toId(),
            address(modifyLiquidityRouter),
            REMOVE_LIQUIDITY_PARAMS.tickLower,
            REMOVE_LIQUIDITY_PARAMS.tickUpper,
            REMOVE_LIQUIDITY_PARAMS.liquidityDelta
        );

        modifyLiquidityRouter.modifyLiquidity(key, REMOVE_LIQUIDITY_PARAMS, ZERO_BYTES);
    }

    function test_addLiquidity_6909() public {
        // convert test tokens into ERC6909 claims
        claimsRouter.deposit(currency0, address(this), 10_000e18);
        claimsRouter.deposit(currency1, address(this), 10_000e18);
        assertEq(manager.balanceOf(address(this), currency0.toId()), 10_000e18);
        assertEq(manager.balanceOf(address(this), currency1.toId()), 10_000e18);

        uint256 currency0BalanceBefore = currency0.balanceOfSelf();
        uint256 currency1BalanceBefore = currency1.balanceOfSelf();
        uint256 currency0PMBalanceBefore = currency0.balanceOf(address(manager));
        uint256 currency1PMBalanceBefore = currency1.balanceOf(address(manager));

        // allow liquidity router to burn our 6909 tokens
        manager.setOperator(address(modifyLiquidityRouter), true);

        // add liquidity with 6909: settleUsingBurn=true, takeClaims=true (unused)
        modifyLiquidityRouter.modifyLiquidity(key, LIQUIDITY_PARAMS, ZERO_BYTES, true, true);

        assertLt(manager.balanceOf(address(this), currency0.toId()), 10_000e18);
        assertLt(manager.balanceOf(address(this), currency1.toId()), 10_000e18);

        // ERC20s are unspent
        assertEq(currency0.balanceOfSelf(), currency0BalanceBefore);
        assertEq(currency1.balanceOfSelf(), currency1BalanceBefore);

        // PoolManager did not receive net-new ERC20s
        assertEq(currency0.balanceOf(address(manager)), currency0PMBalanceBefore);
        assertEq(currency1.balanceOf(address(manager)), currency1PMBalanceBefore);
    }

    function test_removeLiquidity_6909() public {
        modifyLiquidityRouter.modifyLiquidity(key, LIQUIDITY_PARAMS, ZERO_BYTES);

        assertEq(manager.balanceOf(address(this), currency0.toId()), 0);
        assertEq(manager.balanceOf(address(this), currency1.toId()), 0);

        uint256 currency0BalanceBefore = currency0.balanceOfSelf();
        uint256 currency1BalanceBefore = currency1.balanceOfSelf();
        uint256 currency0PMBalanceBefore = currency0.balanceOf(address(manager));
        uint256 currency1PMBalanceBefore = currency1.balanceOf(address(manager));

        // remove liquidity as 6909: settleUsingBurn=true (unused), takeClaims=true
        modifyLiquidityRouter.modifyLiquidity(key, REMOVE_LIQUIDITY_PARAMS, ZERO_BYTES, true, true);

        assertTrue(manager.balanceOf(address(this), currency0.toId()) > 0);
        assertTrue(manager.balanceOf(address(this), currency1.toId()) > 0);

        // ERC20s are unspent
        assertEq(currency0.balanceOfSelf(), currency0BalanceBefore);
        assertEq(currency1.balanceOfSelf(), currency1BalanceBefore);

        // PoolManager did lose ERC-20s
        assertEq(currency0.balanceOf(address(manager)), currency0PMBalanceBefore);
        assertEq(currency1.balanceOf(address(manager)), currency1PMBalanceBefore);
    }

    function test_addLiquidity_gas() public {
<<<<<<< HEAD
        snapStart("addLiquidity");
        modifyLiquidityRouter.modifyLiquidity(key, LIQUIDITY_PARAMS, ZERO_BYTES);
        snapEnd();
    }

    function test_removeLiquidity_gas() public {
        snapStart("removeLiquidity");
        modifyLiquidityRouter.modifyLiquidity(key, REMOVE_LIQUIDITY_PARAMS, ZERO_BYTES);
        snapEnd();
    }

    function test_addLiquidity_withNative_gas() public {
        snapStart("addLiquidity with native token");
        modifyLiquidityRouter.modifyLiquidity{value: 1 ether}(nativeKey, LIQUIDITY_PARAMS, ZERO_BYTES);
        snapEnd();
    }

    function test_removeLiquidity_withNative_gas() public {
        snapStart("removeLiquidity with native token");
        modifyLiquidityRouter.modifyLiquidity{value: 1 ether}(nativeKey, REMOVE_LIQUIDITY_PARAMS, ZERO_BYTES);
        snapEnd();
=======
        modifyLiquidityRouter.modifyLiquidity(key, LIQ_PARAMS, ZERO_BYTES);
        snapLastCall("addLiquidity");
    }

    function test_removeLiquidity_gas() public {
        modifyLiquidityRouter.modifyLiquidity(key, REMOVE_LIQ_PARAMS, ZERO_BYTES);
        snapLastCall("removeLiquidity");
    }

    function test_addLiquidity_withNative_gas() public {
        modifyLiquidityRouter.modifyLiquidity{value: 1 ether}(nativeKey, LIQ_PARAMS, ZERO_BYTES);
        snapLastCall("addLiquidity with native token");
    }

    function test_removeLiquidity_withNative_gas() public {
        modifyLiquidityRouter.modifyLiquidity{value: 1 ether}(nativeKey, REMOVE_LIQ_PARAMS, ZERO_BYTES);
        snapLastCall("removeLiquidity with native token");
>>>>>>> b045af29
    }

    function test_addLiquidity_withHooks_gas() public {
        address hookEmptyAddr = Constants.EMPTY_HOOKS;
        MockHooks impl = new MockHooks();
        vm.etch(hookEmptyAddr, address(impl).code);
        MockHooks mockHooks = MockHooks(hookEmptyAddr);

        (key,) = initPool(currency0, currency1, mockHooks, 3000, SQRT_RATIO_1_1, ZERO_BYTES);

<<<<<<< HEAD
        snapStart("addLiquidity with empty hook");
        modifyLiquidityRouter.modifyLiquidity(key, LIQUIDITY_PARAMS, ZERO_BYTES);
        snapEnd();
=======
        modifyLiquidityRouter.modifyLiquidity(key, LIQ_PARAMS, ZERO_BYTES);
        snapLastCall("addLiquidity with empty hook");
>>>>>>> b045af29
    }

    function test_removeLiquidity_withHooks_gas() public {
        address hookEmptyAddr = Constants.EMPTY_HOOKS;
        MockHooks impl = new MockHooks();
        vm.etch(hookEmptyAddr, address(impl).code);
        MockHooks mockHooks = MockHooks(hookEmptyAddr);

        (key,) = initPool(currency0, currency1, mockHooks, 3000, SQRT_RATIO_1_1, ZERO_BYTES);
        modifyLiquidityRouter.modifyLiquidity(key, LIQUIDITY_PARAMS, ZERO_BYTES);

<<<<<<< HEAD
        snapStart("removeLiquidity with empty hook");
        modifyLiquidityRouter.modifyLiquidity(key, REMOVE_LIQUIDITY_PARAMS, ZERO_BYTES);
        snapEnd();
=======
        modifyLiquidityRouter.modifyLiquidity(key, REMOVE_LIQ_PARAMS, ZERO_BYTES);
        snapLastCall("removeLiquidity with empty hook");
>>>>>>> b045af29
    }

    function test_swap_failsIfNotInitialized(uint160 sqrtPriceX96) public {
        sqrtPriceX96 = uint160(bound(sqrtPriceX96, TickMath.MIN_SQRT_RATIO, TickMath.MAX_SQRT_RATIO - 1));

        key.fee = 100;
        IPoolManager.SwapParams memory params =
            IPoolManager.SwapParams({zeroForOne: true, amountSpecified: -100, sqrtPriceLimitX96: sqrtPriceX96});

        PoolSwapTest.TestSettings memory testSettings =
            PoolSwapTest.TestSettings({takeClaims: false, settleUsingBurn: false});

        vm.expectRevert(Pool.PoolNotInitialized.selector);
        swapRouter.swap(key, params, testSettings, ZERO_BYTES);
    }

    function test_swap_succeedsIfInitialized() public {
        IPoolManager.SwapParams memory swapParams =
            IPoolManager.SwapParams({zeroForOne: true, amountSpecified: -100, sqrtPriceLimitX96: SQRT_RATIO_1_2});

        PoolSwapTest.TestSettings memory testSettings =
            PoolSwapTest.TestSettings({takeClaims: true, settleUsingBurn: false});

        vm.expectEmit(true, true, true, true);
        emit Swap(
            key.toId(), address(swapRouter), int128(-100), int128(98), 79228162514264329749955861424, 1e18, -1, 3000
        );

        swapRouter.swap(key, swapParams, testSettings, ZERO_BYTES);
    }

    function test_swap_failsIfLocked() public {
        IPoolManager.SwapParams memory swapParams =
            IPoolManager.SwapParams({zeroForOne: true, amountSpecified: -100, sqrtPriceLimitX96: SQRT_RATIO_1_2});

        vm.expectRevert(IPoolManager.ManagerLocked.selector);
        manager.swap(key, swapParams, ZERO_BYTES);
    }

    function test_swap_succeedsWithNativeTokensIfInitialized() public {
        IPoolManager.SwapParams memory swapParams =
            IPoolManager.SwapParams({zeroForOne: true, amountSpecified: -100, sqrtPriceLimitX96: SQRT_RATIO_1_2});

        PoolSwapTest.TestSettings memory testSettings =
            PoolSwapTest.TestSettings({takeClaims: true, settleUsingBurn: false});

        vm.expectEmit(true, true, true, true);
        emit Swap(
            nativeKey.toId(),
            address(swapRouter),
            int128(-100),
            int128(98),
            79228162514264329749955861424,
            1e18,
            -1,
            3000
        );

        swapRouter.swap{value: 100}(nativeKey, swapParams, testSettings, ZERO_BYTES);
    }

    function test_swap_succeedsWithHooksIfInitialized() public {
        address payable mockAddr = payable(address(uint160(Hooks.BEFORE_SWAP_FLAG | Hooks.AFTER_SWAP_FLAG)));
        address payable hookAddr = payable(Constants.MOCK_HOOKS);

        vm.etch(hookAddr, vm.getDeployedCode("EmptyTestHooks.sol:EmptyTestHooks"));
        MockContract mockContract = new MockContract();
        vm.etch(mockAddr, address(mockContract).code);

        MockContract(mockAddr).setImplementation(hookAddr);

        (key,) = initPoolAndAddLiquidity(currency0, currency1, IHooks(mockAddr), 3000, SQRT_RATIO_1_1, ZERO_BYTES);

        IPoolManager.SwapParams memory swapParams =
            IPoolManager.SwapParams({zeroForOne: true, amountSpecified: -100, sqrtPriceLimitX96: SQRT_RATIO_1_2});

        PoolSwapTest.TestSettings memory testSettings =
            PoolSwapTest.TestSettings({takeClaims: true, settleUsingBurn: false});

        BalanceDelta balanceDelta = swapRouter.swap(key, swapParams, testSettings, ZERO_BYTES);

        bytes32 beforeSelector = MockHooks.beforeSwap.selector;
        bytes memory beforeParams = abi.encode(address(swapRouter), key, swapParams, ZERO_BYTES);

        bytes32 afterSelector = MockHooks.afterSwap.selector;
        bytes memory afterParams = abi.encode(address(swapRouter), key, swapParams, balanceDelta, ZERO_BYTES);

        assertEq(MockContract(mockAddr).timesCalledSelector(beforeSelector), 1);
        assertTrue(MockContract(mockAddr).calledWithSelector(beforeSelector, beforeParams));
        assertEq(MockContract(mockAddr).timesCalledSelector(afterSelector), 1);
        assertTrue(MockContract(mockAddr).calledWithSelector(afterSelector, afterParams));
    }

    function test_swap_failsWithIncorrectSelectors() public {
        address hookAddr = address(uint160(Hooks.BEFORE_SWAP_FLAG | Hooks.AFTER_SWAP_FLAG));

        MockHooks impl = new MockHooks();
        vm.etch(hookAddr, address(impl).code);
        MockHooks mockHooks = MockHooks(hookAddr);

        (key,) = initPoolAndAddLiquidity(currency0, currency1, mockHooks, 100, SQRT_RATIO_1_1, ZERO_BYTES);

        IPoolManager.SwapParams memory swapParams =
            IPoolManager.SwapParams({zeroForOne: true, amountSpecified: 10, sqrtPriceLimitX96: SQRT_RATIO_1_2});

        PoolSwapTest.TestSettings memory testSettings =
            PoolSwapTest.TestSettings({takeClaims: true, settleUsingBurn: false});

        mockHooks.setReturnValue(mockHooks.beforeSwap.selector, bytes4(0xdeadbeef));
        mockHooks.setReturnValue(mockHooks.afterSwap.selector, bytes4(0xdeadbeef));

        // Fails at beforeSwap hook.
        vm.expectRevert(Hooks.InvalidHookResponse.selector);
        swapRouter.swap(key, swapParams, testSettings, ZERO_BYTES);

        // Fail at afterSwap hook.
        mockHooks.setReturnValue(mockHooks.beforeSwap.selector, mockHooks.beforeSwap.selector);
        vm.expectRevert(Hooks.InvalidHookResponse.selector);
        swapRouter.swap(key, swapParams, testSettings, ZERO_BYTES);
    }

    function test_swap_succeedsWithCorrectSelectors() public {
        address hookAddr = address(uint160(Hooks.BEFORE_SWAP_FLAG | Hooks.AFTER_SWAP_FLAG));

        MockHooks impl = new MockHooks();
        vm.etch(hookAddr, address(impl).code);
        MockHooks mockHooks = MockHooks(hookAddr);

        (key,) = initPoolAndAddLiquidity(currency0, currency1, mockHooks, 100, SQRT_RATIO_1_1, ZERO_BYTES);

        IPoolManager.SwapParams memory swapParams =
            IPoolManager.SwapParams({zeroForOne: true, amountSpecified: -10, sqrtPriceLimitX96: SQRT_RATIO_1_2});

        PoolSwapTest.TestSettings memory testSettings =
            PoolSwapTest.TestSettings({takeClaims: true, settleUsingBurn: false});

        mockHooks.setReturnValue(mockHooks.beforeSwap.selector, mockHooks.beforeSwap.selector);
        mockHooks.setReturnValue(mockHooks.afterSwap.selector, mockHooks.afterSwap.selector);

        vm.expectEmit(true, true, true, true);
        emit Swap(key.toId(), address(swapRouter), -10, 8, 79228162514264336880490487708, 1e18, -1, 100);

        swapRouter.swap(key, swapParams, testSettings, ZERO_BYTES);
    }

    function test_swap_gas() public {
        IPoolManager.SwapParams memory swapParams =
            IPoolManager.SwapParams({zeroForOne: true, amountSpecified: -100, sqrtPriceLimitX96: SQRT_RATIO_1_2});

        PoolSwapTest.TestSettings memory testSettings =
            PoolSwapTest.TestSettings({takeClaims: false, settleUsingBurn: false});

        swapRouter.swap(key, swapParams, testSettings, ZERO_BYTES);
        snapLastCall("simple swap");
    }

    function test_swap_withNative_gas() public {
        IPoolManager.SwapParams memory swapParams =
            IPoolManager.SwapParams({zeroForOne: true, amountSpecified: -100, sqrtPriceLimitX96: SQRT_RATIO_1_2});

        PoolSwapTest.TestSettings memory testSettings =
            PoolSwapTest.TestSettings({takeClaims: false, settleUsingBurn: false});

        swapRouter.swap{value: 100}(nativeKey, swapParams, testSettings, ZERO_BYTES);
        snapLastCall("simple swap with native");
    }

    function test_swap_withHooks_gas() public {
        address hookEmptyAddr = Constants.EMPTY_HOOKS;

        MockHooks impl = new MockHooks();
        vm.etch(hookEmptyAddr, address(impl).code);
        MockHooks mockHooks = MockHooks(hookEmptyAddr);

        (key,) = initPoolAndAddLiquidity(currency0, currency1, mockHooks, 3000, SQRT_RATIO_1_1, ZERO_BYTES);

        IPoolManager.SwapParams memory swapParams =
            IPoolManager.SwapParams({zeroForOne: true, amountSpecified: -100, sqrtPriceLimitX96: SQRT_RATIO_1_2});

        PoolSwapTest.TestSettings memory testSettings =
            PoolSwapTest.TestSettings({takeClaims: false, settleUsingBurn: false});

        swapRouter.swap(key, swapParams, testSettings, ZERO_BYTES);

        swapParams =
            IPoolManager.SwapParams({zeroForOne: true, amountSpecified: -100, sqrtPriceLimitX96: SQRT_RATIO_1_4});
        testSettings = PoolSwapTest.TestSettings({takeClaims: false, settleUsingBurn: false});

        swapRouter.swap(key, swapParams, testSettings, ZERO_BYTES);
        snapLastCall("swap with hooks");
    }

    function test_swap_mint6909IfOutputNotTaken_gas() public {
        IPoolManager.SwapParams memory params =
            IPoolManager.SwapParams({zeroForOne: true, amountSpecified: -100, sqrtPriceLimitX96: SQRT_RATIO_1_2});

        PoolSwapTest.TestSettings memory testSettings =
            PoolSwapTest.TestSettings({takeClaims: true, settleUsingBurn: false});

        vm.expectEmit();
        emit Transfer(address(swapRouter), address(0), address(this), CurrencyLibrary.toId(currency1), 98);
        swapRouter.swap(key, params, testSettings, ZERO_BYTES);
        snapLastCall("swap mint output as 6909");

        uint256 erc6909Balance = manager.balanceOf(address(this), CurrencyLibrary.toId(currency1));
        assertEq(erc6909Balance, 98);
    }

    function test_swap_mint6909IfNativeOutputNotTaken_gas() public {
        IPoolManager.SwapParams memory params =
            IPoolManager.SwapParams({zeroForOne: false, amountSpecified: -100, sqrtPriceLimitX96: SQRT_RATIO_2_1});

        PoolSwapTest.TestSettings memory testSettings =
            PoolSwapTest.TestSettings({takeClaims: true, settleUsingBurn: false});

        vm.expectEmit();
        emit Transfer(address(swapRouter), address(0), address(this), CurrencyLibrary.toId(CurrencyLibrary.NATIVE), 98);
        swapRouter.swap(nativeKey, params, testSettings, ZERO_BYTES);
        snapLastCall("swap mint native output as 6909");

        uint256 erc6909Balance = manager.balanceOf(address(this), CurrencyLibrary.toId(CurrencyLibrary.NATIVE));
        assertEq(erc6909Balance, 98);
    }

    function test_swap_burn6909AsInput_gas() public {
        IPoolManager.SwapParams memory params =
            IPoolManager.SwapParams({zeroForOne: true, amountSpecified: -100, sqrtPriceLimitX96: SQRT_RATIO_1_2});

        PoolSwapTest.TestSettings memory testSettings =
            PoolSwapTest.TestSettings({takeClaims: true, settleUsingBurn: false});

        vm.expectEmit();
        emit Transfer(address(swapRouter), address(0), address(this), CurrencyLibrary.toId(currency1), 98);
        swapRouter.swap(key, params, testSettings, ZERO_BYTES);

        uint256 erc6909Balance = manager.balanceOf(address(this), uint256(uint160(Currency.unwrap(currency1))));
        assertEq(erc6909Balance, 98);

        // give permission for swapRouter to burn the 6909s
        manager.setOperator(address(swapRouter), true);

        // swap from currency1 to currency0 again, using 6909s as input tokens
        params = IPoolManager.SwapParams({zeroForOne: false, amountSpecified: 25, sqrtPriceLimitX96: SQRT_RATIO_4_1});
        testSettings = PoolSwapTest.TestSettings({takeClaims: false, settleUsingBurn: true});

        vm.expectEmit();
        emit Transfer(address(swapRouter), address(this), address(0), CurrencyLibrary.toId(currency1), 27);
        swapRouter.swap(key, params, testSettings, ZERO_BYTES);
        snapLastCall("swap burn 6909 for input");

        erc6909Balance = manager.balanceOf(address(this), CurrencyLibrary.toId(currency1));
        assertEq(erc6909Balance, 71);
    }

    function test_swap_burnNative6909AsInput_gas() public {
        IPoolManager.SwapParams memory params =
            IPoolManager.SwapParams({zeroForOne: false, amountSpecified: -100, sqrtPriceLimitX96: SQRT_RATIO_2_1});

        PoolSwapTest.TestSettings memory testSettings =
            PoolSwapTest.TestSettings({takeClaims: true, settleUsingBurn: false});

        vm.expectEmit();
        emit Transfer(address(swapRouter), address(0), address(this), CurrencyLibrary.toId(CurrencyLibrary.NATIVE), 98);
        swapRouter.swap(nativeKey, params, testSettings, ZERO_BYTES);

        uint256 erc6909Balance = manager.balanceOf(address(this), CurrencyLibrary.toId(CurrencyLibrary.NATIVE));
        assertEq(erc6909Balance, 98);

        // give permission for swapRouter to burn the 6909s
        manager.setOperator(address(swapRouter), true);

        // swap from currency0 to currency1, using 6909s as input tokens
        params = IPoolManager.SwapParams({zeroForOne: true, amountSpecified: 25, sqrtPriceLimitX96: SQRT_RATIO_1_4});
        testSettings = PoolSwapTest.TestSettings({takeClaims: false, settleUsingBurn: true});

        vm.expectEmit();
        emit Transfer(address(swapRouter), address(this), address(0), CurrencyLibrary.toId(CurrencyLibrary.NATIVE), 27);
        // don't have to send in native currency since burning 6909 for input
        swapRouter.swap(nativeKey, params, testSettings, ZERO_BYTES);
        snapLastCall("swap burn native 6909 for input");

        erc6909Balance = manager.balanceOf(address(this), CurrencyLibrary.toId(CurrencyLibrary.NATIVE));
        assertEq(erc6909Balance, 71);
    }

    function test_swap_againstLiquidity_gas() public {
        IPoolManager.SwapParams memory params =
            IPoolManager.SwapParams({zeroForOne: true, amountSpecified: -100, sqrtPriceLimitX96: SQRT_RATIO_1_2});

        PoolSwapTest.TestSettings memory testSettings =
            PoolSwapTest.TestSettings({takeClaims: false, settleUsingBurn: false});

        swapRouter.swap(key, params, testSettings, ZERO_BYTES);

        params = IPoolManager.SwapParams({zeroForOne: true, amountSpecified: -100, sqrtPriceLimitX96: SQRT_RATIO_1_4});

        swapRouter.swap(key, params, testSettings, ZERO_BYTES);
        snapLastCall("swap against liquidity");
    }

    function test_swap_againstLiqWithNative_gas() public {
        IPoolManager.SwapParams memory params =
            IPoolManager.SwapParams({zeroForOne: true, amountSpecified: -100, sqrtPriceLimitX96: SQRT_RATIO_1_2});

        PoolSwapTest.TestSettings memory testSettings =
            PoolSwapTest.TestSettings({takeClaims: false, settleUsingBurn: false});

        swapRouter.swap{value: 1 ether}(nativeKey, params, testSettings, ZERO_BYTES);

        params = IPoolManager.SwapParams({zeroForOne: true, amountSpecified: -100, sqrtPriceLimitX96: SQRT_RATIO_1_4});

        swapRouter.swap{value: 1 ether}(nativeKey, params, testSettings, ZERO_BYTES);
        snapLastCall("swap against liquidity with native token");
    }

<<<<<<< HEAD
    function test_swap_afterSwapCustomAccounting_exactInput() public {
        address hookAddr = address(uint160(Hooks.AFTER_SWAP_FLAG | Hooks.AFTER_SWAP_RETURNS_DELTA_FLAG));
        FeeTakingHook impl = new FeeTakingHook(manager);
        vm.etch(hookAddr, address(impl).code);

        (key,) = initPoolAndAddLiquidity(currency0, currency1, IHooks(hookAddr), 100, SQRT_RATIO_1_1, ZERO_BYTES);

        uint256 balanceBefore0 = currency0.balanceOf(address(this));
        uint256 balanceBefore1 = currency1.balanceOf(address(this));

        uint256 amountToSwap = 1000;
        PoolSwapTest.TestSettings memory testSettings =
            PoolSwapTest.TestSettings({takeClaims: false, settleUsingBurn: false});
        IPoolManager.SwapParams memory params = IPoolManager.SwapParams({
            zeroForOne: true,
            amountSpecified: -int256(amountToSwap),
            sqrtPriceLimitX96: SQRT_RATIO_1_2
        });
        swapRouter.swap(key, params, testSettings, ZERO_BYTES);

        assertEq(currency0.balanceOf(address(this)), balanceBefore0 - amountToSwap, "amount 0");
        assertEq(currency1.balanceOf(address(this)), balanceBefore1 + (998 - 12), "amount 1");
    }

    function test_swap_afterSwapCustomAccounting_exactOutput() public {
        address hookAddr = address(uint160(Hooks.AFTER_SWAP_FLAG | Hooks.AFTER_SWAP_RETURNS_DELTA_FLAG));
        FeeTakingHook impl = new FeeTakingHook(manager);
        vm.etch(hookAddr, address(impl).code);

        (key,) = initPoolAndAddLiquidity(currency0, currency1, IHooks(hookAddr), 100, SQRT_RATIO_1_1, ZERO_BYTES);

        uint256 balanceBefore0 = currency0.balanceOf(address(this));
        uint256 balanceBefore1 = currency1.balanceOf(address(this));

        uint256 amountToSwap = 1000;
        PoolSwapTest.TestSettings memory testSettings =
            PoolSwapTest.TestSettings({takeClaims: false, settleUsingBurn: false});
        IPoolManager.SwapParams memory params = IPoolManager.SwapParams({
            zeroForOne: true,
            amountSpecified: int256(amountToSwap),
            sqrtPriceLimitX96: SQRT_RATIO_1_2
        });
        swapRouter.swap(key, params, testSettings, ZERO_BYTES);

        // input is 1002 plus a fee of 12 (1002*123)/10000
        assertEq(currency0.balanceOf(address(this)), balanceBefore0 - 1002 - 12, "amount 0");
        assertEq(currency1.balanceOf(address(this)), balanceBefore1 + amountToSwap, "amount 1");
    }

    function test_swap_beforeSwapNoOpsSwap_exactInput() public {
        address hookAddr = address(
            uint160(
                Hooks.AFTER_SWAP_FLAG | Hooks.AFTER_SWAP_RETURNS_DELTA_FLAG | Hooks.BEFORE_SWAP_FLAG
                    | Hooks.BEFORE_SWAP_RETURNS_DELTA_FLAG
            )
        );
        CustomCurveHook impl = new CustomCurveHook(manager);
        vm.etch(hookAddr, address(impl).code);

        (key,) = initPool(currency0, currency1, IHooks(hookAddr), 100, SQRT_RATIO_1_1, ZERO_BYTES);
        // add liquidity by sending tokens straight into the contract
        key.currency0.transfer(hookAddr, 10e18);
        key.currency1.transfer(hookAddr, 10e18);

        uint256 balanceBefore0 = currency0.balanceOf(address(this));
        uint256 balanceBefore1 = currency1.balanceOf(address(this));

        uint256 amountToSwap = 123456;
        PoolSwapTest.TestSettings memory testSettings =
            PoolSwapTest.TestSettings({takeClaims: false, settleUsingBurn: false});
        IPoolManager.SwapParams memory params = IPoolManager.SwapParams({
            zeroForOne: true,
            amountSpecified: -int256(amountToSwap),
            sqrtPriceLimitX96: SQRT_RATIO_1_2
        });
        swapRouter.swap(key, params, testSettings, ZERO_BYTES);

        // the custom curve hook is 1-1 linear
        assertEq(currency0.balanceOf(address(this)), balanceBefore0 - amountToSwap, "amount 0");
        assertEq(currency1.balanceOf(address(this)), balanceBefore1 + amountToSwap, "amount 1");
    }

    function test_swap_beforeSwapNoOpsSwap_exactOutput() public {
        address hookAddr = address(
            uint160(
                Hooks.AFTER_SWAP_FLAG | Hooks.AFTER_SWAP_RETURNS_DELTA_FLAG | Hooks.BEFORE_SWAP_FLAG
                    | Hooks.BEFORE_SWAP_RETURNS_DELTA_FLAG
            )
        );
        CustomCurveHook impl = new CustomCurveHook(manager);
        vm.etch(hookAddr, address(impl).code);

        (key,) = initPool(currency0, currency1, IHooks(hookAddr), 100, SQRT_RATIO_1_1, ZERO_BYTES);
        // add liquidity by sending tokens straight into the contract
        key.currency0.transfer(hookAddr, 10e18);
        key.currency1.transfer(hookAddr, 10e18);

        uint256 balanceBefore0 = currency0.balanceOf(address(this));
        uint256 balanceBefore1 = currency1.balanceOf(address(this));

        uint256 amountToSwap = 123456;
        PoolSwapTest.TestSettings memory testSettings =
            PoolSwapTest.TestSettings({takeClaims: false, settleUsingBurn: false});
        IPoolManager.SwapParams memory params = IPoolManager.SwapParams({
            zeroForOne: true,
            amountSpecified: int256(amountToSwap),
            sqrtPriceLimitX96: SQRT_RATIO_1_2
        });
        swapRouter.swap(key, params, testSettings, ZERO_BYTES);

        // the custom curve hook is 1-1 linear
        assertEq(currency0.balanceOf(address(this)), balanceBefore0 - amountToSwap, "amount 0");
        assertEq(currency1.balanceOf(address(this)), balanceBefore1 + amountToSwap, "amount 1");
    }

    int128 constant maxPossibleIn = -6018336102428409;
    int128 constant maxPossibleOut = 5981737760509662;

    function test_fuzz_swap_beforeSwapReturnsDelta(int128 hookDeltaSpecified, int128 amountSpecified, bool zeroForOne)
        public
    {
        // ------------------------ SETUP ------------------------
        Currency specifiedCurrency;
        bool isExactIn;
        address hookAddr = address(uint160(Hooks.BEFORE_SWAP_FLAG | Hooks.BEFORE_SWAP_RETURNS_DELTA_FLAG));

        // stack too deep management
        {
            // setup the hook and the pool

            DeltaReturningHook impl = new DeltaReturningHook(manager);
            vm.etch(hookAddr, address(impl).code);

            // initialize the pool and give the hook tokens to pay into swaps
            (key,) = initPoolAndAddLiquidity(currency0, currency1, IHooks(hookAddr), 100, SQRT_RATIO_1_1, ZERO_BYTES);
            key.currency0.transfer(hookAddr, type(uint128).max);
            key.currency1.transfer(hookAddr, type(uint128).max);

            // bound amount specified to be a fair amount less than the amount of liquidity we have
            amountSpecified = int128(bound(amountSpecified, -3e11, 3e11));
            isExactIn = amountSpecified < 0;
            specifiedCurrency = (isExactIn == zeroForOne) ? key.currency0 : key.currency1;

            // bound delta in specified to not take more than the reserves available, nor be the minimum int to
            // stop the hook reverting on take/settle
            uint128 reservesOfSpecified = uint128(specifiedCurrency.balanceOf(address(manager)));
            hookDeltaSpecified = int128(bound(hookDeltaSpecified, type(int128).min + 1, int128(reservesOfSpecified)));
            DeltaReturningHook(hookAddr).setDeltaSpecified(hookDeltaSpecified);
        }

        // setup swap variables
        PoolSwapTest.TestSettings memory testSettings =
            PoolSwapTest.TestSettings({takeClaims: false, settleUsingBurn: false});
        IPoolManager.SwapParams memory params = IPoolManager.SwapParams({
            zeroForOne: zeroForOne,
            amountSpecified: amountSpecified,
            sqrtPriceLimitX96: (zeroForOne ? MIN_PRICE_LIMIT : MAX_PRICE_LIMIT)
        });

        // ------------------------ FUZZING CASES ------------------------
        // with an amount specified of 0: the trade reverts
        if (amountSpecified == 0) {
            vm.expectRevert(IPoolManager.SwapAmountCannotBeZero.selector);
            swapRouter.swap(key, params, testSettings, ZERO_BYTES);

            // trade is exact input of n:, the hook cannot TAKE (+ve hookDeltaSpecified) more than n in input
            // otherwise the user would have to send more than n in input
        } else if (isExactIn && (hookDeltaSpecified > -amountSpecified)) {
            vm.expectRevert(Hooks.HookDeltaExceedsSwapAmount.selector);
            swapRouter.swap(key, params, testSettings, ZERO_BYTES);

            // exact output of n: the hook cannot GIVE (-ve hookDeltaSpecified) more than n in output
            // otherwise the user would receive more than n in output
        } else if (!isExactIn && (amountSpecified < -hookDeltaSpecified)) {
            vm.expectRevert(Hooks.HookDeltaExceedsSwapAmount.selector);
            swapRouter.swap(key, params, testSettings, ZERO_BYTES);

            // exact in: if the hook's delta is more than whats available in the pool, none of user's input will be swapped
            // because the hook will have taken them all. Note: both hookDeltaSpecified and maxPossibleIn are negative so we use <
        } else if (isExactIn && hookDeltaSpecified < maxPossibleIn) {
            vm.expectRevert(Hooks.HookDeltaExceedsSwapAmount.selector);
            swapRouter.swap(key, params, testSettings, ZERO_BYTES);

            // exact out: if the hook's delta is more than whats available in the pool, none of user's output will be swapped
            // because the hook will have taken them all.
        } else if (!isExactIn && hookDeltaSpecified > maxPossibleOut) {
            vm.expectRevert(Hooks.HookDeltaExceedsSwapAmount.selector);
            swapRouter.swap(key, params, testSettings, ZERO_BYTES);

            // successful swaps !
        } else {
            uint256 balanceThisBefore = specifiedCurrency.balanceOf(address(this));
            uint256 balanceHookBefore = specifiedCurrency.balanceOf(hookAddr);

            BalanceDelta delta = swapRouter.swap(key, params, testSettings, ZERO_BYTES);
            int128 deltaSpecified = (zeroForOne == isExactIn) ? delta.amount0() : delta.amount1();

            uint256 balanceThisAfter = specifiedCurrency.balanceOf(address(this));
            uint256 balanceHookAfter = specifiedCurrency.balanceOf(hookAddr);

            // in all cases the hook gets what they took, and the user gets the swap's output delta (checked more below)
            assertEq(
                balanceHookBefore.toInt256() + hookDeltaSpecified,
                balanceHookAfter.toInt256(),
                "hook balance change incorrect"
            );
            assertEq(
                balanceThisBefore.toInt256() + deltaSpecified,
                balanceThisAfter.toInt256(),
                "swapper balance change incorrect"
            );

            // exact input, where there arent enough input reserves available to pay swap and hook
            // note: all 3 values are negative, so we use <
            if (isExactIn && (hookDeltaSpecified + amountSpecified < maxPossibleIn)) {
                // the hook will have taken hookDeltaSpecified of the maxPossibleIn
                assertEq(deltaSpecified, maxPossibleIn - hookDeltaSpecified, "deltaSpecified exact input");

                // exact output, where there isnt enough output reserves available to pay swap and hook
            } else if (!isExactIn && (hookDeltaSpecified + amountSpecified > maxPossibleOut)) {
                // the hook will have taken hookDeltaSpecified of the maxPossibleOut
                assertEq(deltaSpecified, maxPossibleOut - hookDeltaSpecified, "deltaSpecified exact output");

                // enough reserves were available, so the user got what they desired
            } else {
                assertEq(deltaSpecified, amountSpecified, "deltaSpecified not amountSpecified");
            }
        }
    }

    function test_swap_accruesProtocolFees(uint16 protocolFee0, uint16 protocolFee1) public {
        protocolFee0 = uint16(bound(protocolFee0, 1, 2500));
        protocolFee1 = uint16(bound(protocolFee1, 1, 2500));
=======
    function test_swap_accruesProtocolFees(uint16 protocolFee0, uint16 protocolFee1, int256 amountSpecified) public {
        protocolFee0 = uint16(bound(protocolFee0, 0, 1000));
        protocolFee1 = uint16(bound(protocolFee1, 0, 1000));
        vm.assume(amountSpecified != 0);
>>>>>>> b045af29

        uint24 protocolFee = (uint24(protocolFee1) << 12) | uint24(protocolFee0);

        vm.prank(address(feeController));
        manager.setProtocolFee(key, protocolFee);

        (,, uint24 slot0ProtocolFee,) = manager.getSlot0(key.toId());
        assertEq(slot0ProtocolFee, protocolFee);

        // Add liquidity - Fees dont accrue for positive liquidity delta.
        IPoolManager.ModifyLiquidityParams memory params = LIQUIDITY_PARAMS;
        modifyLiquidityRouter.modifyLiquidity(key, params, ZERO_BYTES);

        assertEq(manager.protocolFeesAccrued(currency0), 0);
        assertEq(manager.protocolFeesAccrued(currency1), 0);

        // Remove liquidity - Fees dont accrue for negative liquidity delta.
        params.liquidityDelta = -LIQUIDITY_PARAMS.liquidityDelta;
        modifyLiquidityRouter.modifyLiquidity(key, params, ZERO_BYTES);

        assertEq(manager.protocolFeesAccrued(currency0), 0);
        assertEq(manager.protocolFeesAccrued(currency1), 0);

        // Now re-add the liquidity to test swap
        params.liquidityDelta = LIQUIDITY_PARAMS.liquidityDelta;
        modifyLiquidityRouter.modifyLiquidity(key, params, ZERO_BYTES);

        IPoolManager.SwapParams memory swapParams =
            IPoolManager.SwapParams(false, amountSpecified, TickMath.MAX_SQRT_RATIO - 1);
        BalanceDelta delta = swapRouter.swap(key, swapParams, PoolSwapTest.TestSettings(false, false), ZERO_BYTES);
        uint256 expectedProtocolFee =
            uint256(uint128(-delta.amount1())) * protocolFee1 / ProtocolFeeLibrary.PIPS_DENOMINATOR;
        assertEq(manager.protocolFeesAccrued(currency0), 0);
        assertEq(manager.protocolFeesAccrued(currency1), expectedProtocolFee);
    }

    function test_donate_failsIfNotInitialized() public {
        vm.expectRevert(Pool.PoolNotInitialized.selector);
        donateRouter.donate(uninitializedKey, 100, 100, ZERO_BYTES);
    }

    function test_donate_failsIfLocked() public {
        vm.expectRevert(IPoolManager.ManagerLocked.selector);
        manager.donate(key, 100, 100, ZERO_BYTES);
    }

    function test_donate_failsIfNoLiquidity(uint160 sqrtPriceX96) public {
        sqrtPriceX96 = uint160(bound(sqrtPriceX96, TickMath.MIN_SQRT_RATIO, TickMath.MAX_SQRT_RATIO - 1));

        (key,) = initPool(currency0, currency1, IHooks(address(0)), 100, sqrtPriceX96, ZERO_BYTES);

        vm.expectRevert(Pool.NoLiquidityToReceiveFees.selector);
        donateRouter.donate(key, 100, 100, ZERO_BYTES);
    }

    // test successful donation if pool has liquidity
    function test_donate_succeedsWhenPoolHasLiquidity() public {
        (uint256 feeGrowthGlobal0X128, uint256 feeGrowthGlobal1X128) = manager.getFeeGrowthGlobals(key.toId());
        assertEq(feeGrowthGlobal0X128, 0);
        assertEq(feeGrowthGlobal1X128, 0);

        donateRouter.donate(key, 100, 200, ZERO_BYTES);
        snapLastCall("donate gas with 2 tokens");

        (feeGrowthGlobal0X128, feeGrowthGlobal1X128) = manager.getFeeGrowthGlobals(key.toId());
        assertEq(feeGrowthGlobal0X128, 34028236692093846346337);
        assertEq(feeGrowthGlobal1X128, 68056473384187692692674);
    }

    function test_donate_succeedsForNativeTokensWhenPoolHasLiquidity() public {
        (uint256 feeGrowthGlobal0X128, uint256 feeGrowthGlobal1X128) = manager.getFeeGrowthGlobals(nativeKey.toId());
        assertEq(feeGrowthGlobal0X128, 0);
        assertEq(feeGrowthGlobal1X128, 0);

        donateRouter.donate{value: 100}(nativeKey, 100, 200, ZERO_BYTES);

        (feeGrowthGlobal0X128, feeGrowthGlobal1X128) = manager.getFeeGrowthGlobals(nativeKey.toId());
        assertEq(feeGrowthGlobal0X128, 34028236692093846346337);
        assertEq(feeGrowthGlobal1X128, 68056473384187692692674);
    }

    function test_donate_failsWithIncorrectSelectors() public {
        address hookAddr = address(uint160(Hooks.BEFORE_DONATE_FLAG | Hooks.AFTER_DONATE_FLAG));

        MockHooks impl = new MockHooks();
        vm.etch(hookAddr, address(impl).code);
        MockHooks mockHooks = MockHooks(hookAddr);

        (key,) = initPoolAndAddLiquidity(currency0, currency1, mockHooks, 100, SQRT_RATIO_1_1, ZERO_BYTES);

        mockHooks.setReturnValue(mockHooks.beforeDonate.selector, bytes4(0xdeadbeef));
        mockHooks.setReturnValue(mockHooks.afterDonate.selector, bytes4(0xdeadbeef));

        // Fails at beforeDonate hook.
        vm.expectRevert(Hooks.InvalidHookResponse.selector);
        donateRouter.donate(key, 100, 200, ZERO_BYTES);

        // Fail at afterDonate hook.
        mockHooks.setReturnValue(mockHooks.beforeDonate.selector, mockHooks.beforeDonate.selector);
        vm.expectRevert(Hooks.InvalidHookResponse.selector);
        donateRouter.donate(key, 100, 200, ZERO_BYTES);
    }

    function test_donate_succeedsWithCorrectSelectors() public {
        address hookAddr = address(uint160(Hooks.BEFORE_DONATE_FLAG | Hooks.AFTER_DONATE_FLAG));

        MockHooks impl = new MockHooks();
        vm.etch(hookAddr, address(impl).code);
        MockHooks mockHooks = MockHooks(hookAddr);

        (key,) = initPoolAndAddLiquidity(currency0, currency1, mockHooks, 100, SQRT_RATIO_1_1, ZERO_BYTES);

        mockHooks.setReturnValue(mockHooks.beforeDonate.selector, mockHooks.beforeDonate.selector);
        mockHooks.setReturnValue(mockHooks.afterDonate.selector, mockHooks.afterDonate.selector);

        donateRouter.donate(key, 100, 200, ZERO_BYTES);
    }

    function test_donate_OneToken_gas() public {
        donateRouter.donate(key, 100, 0, ZERO_BYTES);
        snapLastCall("donate gas with 1 token");
    }

    function test_take_failsWithNoLiquidity() public {
        deployFreshManagerAndRouters();

        vm.expectRevert();
        takeRouter.take(key, 100, 0);
    }

    function test_take_failsWithInvalidTokensThatDoNotReturnTrueOnTransfer() public {
        TestInvalidERC20 invalidToken = new TestInvalidERC20(2 ** 255);
        Currency invalidCurrency = Currency.wrap(address(invalidToken));
        invalidToken.approve(address(modifyLiquidityRouter), type(uint256).max);
        invalidToken.approve(address(takeRouter), type(uint256).max);

        bool currency0Invalid = invalidCurrency < currency0;

        (key,) = initPoolAndAddLiquidity(
            (currency0Invalid ? invalidCurrency : currency0),
            (currency0Invalid ? currency0 : invalidCurrency),
            IHooks(address(0)),
            3000,
            SQRT_RATIO_1_1,
            ZERO_BYTES
        );

        (uint256 amount0, uint256 amount1) = currency0Invalid ? (1, 0) : (0, 1);
        vm.expectRevert(CurrencyLibrary.ERC20TransferFailed.selector);
        takeRouter.take(key, amount0, amount1);

        // should not revert when non zero amount passed in for valid currency
        // assertions inside takeRouter because it takes then settles
        (amount0, amount1) = currency0Invalid ? (0, 1) : (1, 0);
        takeRouter.take(key, amount0, amount1);
    }

    function test_take_succeedsWithPoolWithLiquidity() public {
        takeRouter.take(key, 1, 1); // assertions inside takeRouter because it takes then settles
    }

    function test_take_failsIfLocked() public {
        vm.expectRevert(IPoolManager.ManagerLocked.selector);
        manager.take(key.currency0, address(this), 1);
    }

    function test_take_succeedsWithPoolWithLiquidityWithNativeToken() public {
        takeRouter.take{value: 1}(nativeKey, 1, 1); // assertions inside takeRouter because it takes then settles
    }

    function test_settle_failsIfLocked() public {
        vm.expectRevert(IPoolManager.ManagerLocked.selector);
        manager.settle(key.currency0);
    }

    function test_settle_revertsSendingNativeWithToken() public {
        vm.expectRevert(IPoolManager.NonZeroNativeValue.selector);
        settleRouter.settle{value: 1}(key);
    }

    function test_mint_failsIfLocked() public {
        vm.expectRevert(IPoolManager.ManagerLocked.selector);
        manager.mint(address(this), key.currency0.toId(), 1);
    }

    function test_burn_failsIfLocked() public {
        vm.expectRevert(IPoolManager.ManagerLocked.selector);
        manager.burn(address(this), key.currency0.toId(), 1);
    }

    function test_setProtocolFee_updatesProtocolFeeForInitializedPool(uint24 protocolFee) public {
        (,, uint24 slot0ProtocolFee,) = manager.getSlot0(key.toId());
        assertEq(slot0ProtocolFee, 0);

        uint16 fee0 = protocolFee.getZeroForOneFee();
        uint16 fee1 = protocolFee.getOneForZeroFee();
        vm.prank(address(feeController));
        if ((fee0 > 1000) || (fee1 > 1000)) {
            vm.expectRevert(IProtocolFees.InvalidProtocolFee.selector);
            manager.setProtocolFee(key, protocolFee);
        } else {
            vm.expectEmit(false, false, false, true);
            emit IProtocolFees.ProtocolFeeUpdated(key.toId(), protocolFee);
            manager.setProtocolFee(key, protocolFee);

            (,, slot0ProtocolFee,) = manager.getSlot0(key.toId());
            assertEq(slot0ProtocolFee, protocolFee);
        }
    }

    function test_setProtocolFee_failsWithInvalidFee() public {
        (,, uint24 slot0ProtocolFee,) = manager.getSlot0(key.toId());
        assertEq(slot0ProtocolFee, 0);

        vm.prank(address(feeController));
        vm.expectRevert(IProtocolFees.InvalidProtocolFee.selector);
        manager.setProtocolFee(key, MAX_PROTOCOL_FEE_BOTH_TOKENS + 1);
    }

    function test_setProtocolFee_failsWithInvalidCaller() public {
        (,, uint24 slot0ProtocolFee,) = manager.getSlot0(key.toId());
        assertEq(slot0ProtocolFee, 0);

        vm.expectRevert(IProtocolFees.InvalidCaller.selector);
        manager.setProtocolFee(key, MAX_PROTOCOL_FEE_BOTH_TOKENS);
    }

    function test_collectProtocolFees_initializesWithProtocolFeeIfCalled() public {
        feeController.setProtocolFeeForPool(uninitializedKey.toId(), MAX_PROTOCOL_FEE_BOTH_TOKENS);

        manager.initialize(uninitializedKey, SQRT_RATIO_1_1, ZERO_BYTES);
        (,, uint24 slot0ProtocolFee,) = manager.getSlot0(uninitializedKey.toId());
        assertEq(slot0ProtocolFee, MAX_PROTOCOL_FEE_BOTH_TOKENS);
    }

    function test_collectProtocolFees_revertsIfCallerIsNotController() public {
        vm.expectRevert(IProtocolFees.InvalidCaller.selector);
        manager.collectProtocolFees(address(1), currency0, 0);
    }

    function test_collectProtocolFees_ERC20_accumulateFees_gas() public {
        uint256 expectedFees = 10;

        vm.prank(address(feeController));
        manager.setProtocolFee(key, MAX_PROTOCOL_FEE_BOTH_TOKENS);

        (,, uint24 slot0ProtocolFee,) = manager.getSlot0(key.toId());
        assertEq(slot0ProtocolFee, MAX_PROTOCOL_FEE_BOTH_TOKENS);

        swapRouter.swap(
            key,
            IPoolManager.SwapParams(true, -10000, SQRT_RATIO_1_2),
            PoolSwapTest.TestSettings(false, false),
            ZERO_BYTES
        );

        assertEq(manager.protocolFeesAccrued(currency0), expectedFees);
        assertEq(manager.protocolFeesAccrued(currency1), 0);
        assertEq(currency0.balanceOf(address(1)), 0);
        vm.prank(address(feeController));
        manager.collectProtocolFees(address(1), currency0, expectedFees);
        snapLastCall("erc20 collect protocol fees");
        assertEq(currency0.balanceOf(address(1)), expectedFees);
        assertEq(manager.protocolFeesAccrued(currency0), 0);
    }

    function test_collectProtocolFees_ERC20_accumulateFees_exactOutput() public {
        uint256 expectedFees = 10;

        vm.prank(address(feeController));
        manager.setProtocolFee(key, MAX_PROTOCOL_FEE_BOTH_TOKENS);

        (,, uint24 slot0ProtocolFee,) = manager.getSlot0(key.toId());
        assertEq(slot0ProtocolFee, MAX_PROTOCOL_FEE_BOTH_TOKENS);

        swapRouter.swap(
            key,
            IPoolManager.SwapParams(true, 10000, SQRT_RATIO_1_2),
            PoolSwapTest.TestSettings(false, false),
            ZERO_BYTES
        );

        assertEq(manager.protocolFeesAccrued(currency0), expectedFees);
        assertEq(manager.protocolFeesAccrued(currency1), 0);
        assertEq(currency0.balanceOf(address(1)), 0);
        vm.prank(address(feeController));
        manager.collectProtocolFees(address(1), currency0, expectedFees);
        assertEq(currency0.balanceOf(address(1)), expectedFees);
        assertEq(manager.protocolFeesAccrued(currency0), 0);
    }

    function test_collectProtocolFees_ERC20_returnsAllFeesIf0IsProvidedAsParameter() public {
        uint256 expectedFees = 10;

        vm.prank(address(feeController));
        manager.setProtocolFee(key, MAX_PROTOCOL_FEE_BOTH_TOKENS);

        (,, uint24 slot0ProtocolFee,) = manager.getSlot0(key.toId());
        assertEq(slot0ProtocolFee, MAX_PROTOCOL_FEE_BOTH_TOKENS);

        swapRouter.swap(
            key,
            IPoolManager.SwapParams(false, -10000, TickMath.MAX_SQRT_RATIO - 1),
            PoolSwapTest.TestSettings(false, false),
            ZERO_BYTES
        );

        assertEq(manager.protocolFeesAccrued(currency0), 0);
        assertEq(manager.protocolFeesAccrued(currency1), expectedFees);
        assertEq(currency1.balanceOf(address(1)), 0);
        vm.prank(address(feeController));
        manager.collectProtocolFees(address(1), currency1, 0);
        assertEq(currency1.balanceOf(address(1)), expectedFees);
        assertEq(manager.protocolFeesAccrued(currency1), 0);
    }

    function test_collectProtocolFees_nativeToken_accumulateFees_gas() public {
        uint256 expectedFees = 10;
        Currency nativeCurrency = CurrencyLibrary.NATIVE;

        vm.prank(address(feeController));
        manager.setProtocolFee(nativeKey, MAX_PROTOCOL_FEE_BOTH_TOKENS);

        (,, uint24 slot0ProtocolFee,) = manager.getSlot0(nativeKey.toId());
        assertEq(slot0ProtocolFee, MAX_PROTOCOL_FEE_BOTH_TOKENS);

        swapRouter.swap{value: 10000}(
            nativeKey,
            IPoolManager.SwapParams(true, -10000, SQRT_RATIO_1_2),
            PoolSwapTest.TestSettings(false, false),
            ZERO_BYTES
        );

        assertEq(manager.protocolFeesAccrued(nativeCurrency), expectedFees);
        assertEq(manager.protocolFeesAccrued(currency1), 0);
        assertEq(nativeCurrency.balanceOf(address(1)), 0);
        vm.prank(address(feeController));
        manager.collectProtocolFees(address(1), nativeCurrency, expectedFees);
        snapLastCall("native collect protocol fees");
        assertEq(nativeCurrency.balanceOf(address(1)), expectedFees);
        assertEq(manager.protocolFeesAccrued(nativeCurrency), 0);
    }

    function test_collectProtocolFees_nativeToken_returnsAllFeesIf0IsProvidedAsParameter() public {
        uint256 expectedFees = 10;
        Currency nativeCurrency = CurrencyLibrary.NATIVE;

        vm.prank(address(feeController));
        manager.setProtocolFee(nativeKey, MAX_PROTOCOL_FEE_BOTH_TOKENS);

        (,, uint24 slot0ProtocolFee,) = manager.getSlot0(nativeKey.toId());
        assertEq(slot0ProtocolFee, MAX_PROTOCOL_FEE_BOTH_TOKENS);

        swapRouter.swap{value: 10000}(
            nativeKey,
            IPoolManager.SwapParams(true, -10000, SQRT_RATIO_1_2),
            PoolSwapTest.TestSettings(false, false),
            ZERO_BYTES
        );

        assertEq(manager.protocolFeesAccrued(nativeCurrency), expectedFees);
        assertEq(manager.protocolFeesAccrued(currency1), 0);
        assertEq(nativeCurrency.balanceOf(address(1)), 0);
        vm.prank(address(feeController));
        manager.collectProtocolFees(address(1), nativeCurrency, 0);
        assertEq(nativeCurrency.balanceOf(address(1)), expectedFees);
        assertEq(manager.protocolFeesAccrued(nativeCurrency), 0);
    }

    function test_unlock_EmitsCorrectId() public {
        vm.expectEmit(false, false, false, true);
        emit UnlockCallback();
        emptyUnlockRouter.unlock();
    }

    Action[] actions;

    function test_unlock_cannotBeCalledTwiceByCaller() public {
        actions = [Action.NESTED_SELF_UNLOCK];
        nestedActionRouter.unlock(abi.encode(actions));
    }

    function test_unlock_cannotBeCalledTwiceByDifferentCallers() public {
        actions = [Action.NESTED_EXECUTOR_UNLOCK];
        nestedActionRouter.unlock(abi.encode(actions));
    }

    // function testExtsloadForPoolPrice() public {
    //     IPoolManager.key = IPoolManager.PoolKey({
    //         currency0: currency0,
    //         currency1: currency1,
    //         fee: 100,
    //         hooks: IHooks(address(0)),
    //         tickSpacing: 10
    //     });
    //     manager.initialize(key, SQRT_RATIO_1_1, ZERO_BYTES);

    //     PoolId poolId = key.toId();
    //     bytes32 slot0Bytes = manager.extsload(keccak256(abi.encode(poolId, POOL_SLOT)));
    //     snapLastCall("poolExtsloadSlot0");

    //     uint160 sqrtPriceX96Extsload;
    //     assembly {
    //         sqrtPriceX96Extsload := and(slot0Bytes, sub(shl(160, 1), 1))
    //     }
    //     (uint160 sqrtPriceX96Slot0,,,,,) = manager.getSlot0(poolId);

    //     // assert that extsload loads the correct storage slot which matches the true slot0
    //     assertEq(sqrtPriceX96Extsload, sqrtPriceX96Slot0);
    // }

    // function testExtsloadMultipleSlots() public {
    //     IPoolManager.key = IPoolManager.PoolKey({
    //         currency0: currency0,
    //         currency1: currency1,
    //         fee: 100,
    //         hooks: IHooks(address(0)),
    //         tickSpacing: 10
    //     });
    //     manager.initialize(key, SQRT_RATIO_1_1, ZERO_BYTES);

    //     // populate feeGrowthGlobalX128 struct w/ modify + swap
    //     modifyLiquidityRouter.modifyLiquidity(key, IPoolManager.ModifyLiquidityParams(-120, 120, 5 ether));
    //     swapRouter.swap(
    //         key,
    //         IPoolManager.SwapParams(false, 1 ether, TickMath.MAX_SQRT_RATIO - 1),
    //         PoolSwapTest.TestSettings(true, true)
    //     );
    //     swapRouter.swap(
    //         key,
    //         IPoolManager.SwapParams(true, 5 ether, TickMath.MIN_SQRT_RATIO + 1),
    //         PoolSwapTest.TestSettings(true, true)
    //     );

    //     PoolId poolId = key.toId();
    //     bytes memory value = manager.extsload(bytes32(uint256(keccak256(abi.encode(poolId, POOL_SLOT))) + 1), 2);
    //     snapLastCall("poolExtsloadTickInfoStruct");

    //     uint256 feeGrowthGlobal0X128Extsload;
    //     uint256 feeGrowthGlobal1X128Extsload;
    //     assembly {
    //         feeGrowthGlobal0X128Extsload := and(mload(add(value, 0x20)), sub(shl(256, 1), 1))
    //         feeGrowthGlobal1X128Extsload := and(mload(add(value, 0x40)), sub(shl(256, 1), 1))
    //     }

    //     assertEq(feeGrowthGlobal0X128Extsload, 408361710565269213475534193967158);
    //     assertEq(feeGrowthGlobal1X128Extsload, 204793365386061595215803889394593);
    // }

    function test_getPosition() public {
        Position.Info memory managerPosition =
            manager.getPosition(key.toId(), address(modifyLiquidityRouter), -120, 120);
        assert(LIQUIDITY_PARAMS.liquidityDelta > 0);
        assertEq(managerPosition.liquidity, uint128(uint256(LIQUIDITY_PARAMS.liquidityDelta)));
    }

    function supportsInterface(bytes4) external pure returns (bool) {
        return true;
    }
}<|MERGE_RESOLUTION|>--- conflicted
+++ resolved
@@ -437,47 +437,23 @@
     }
 
     function test_addLiquidity_gas() public {
-<<<<<<< HEAD
-        snapStart("addLiquidity");
         modifyLiquidityRouter.modifyLiquidity(key, LIQUIDITY_PARAMS, ZERO_BYTES);
-        snapEnd();
+        snapLastCall("addLiquidity");
     }
 
     function test_removeLiquidity_gas() public {
-        snapStart("removeLiquidity");
         modifyLiquidityRouter.modifyLiquidity(key, REMOVE_LIQUIDITY_PARAMS, ZERO_BYTES);
-        snapEnd();
+        snapLastCall("removeLiquidity");
     }
 
     function test_addLiquidity_withNative_gas() public {
-        snapStart("addLiquidity with native token");
         modifyLiquidityRouter.modifyLiquidity{value: 1 ether}(nativeKey, LIQUIDITY_PARAMS, ZERO_BYTES);
-        snapEnd();
+        snapLastCall("addLiquidity with native token");
     }
 
     function test_removeLiquidity_withNative_gas() public {
-        snapStart("removeLiquidity with native token");
         modifyLiquidityRouter.modifyLiquidity{value: 1 ether}(nativeKey, REMOVE_LIQUIDITY_PARAMS, ZERO_BYTES);
-        snapEnd();
-=======
-        modifyLiquidityRouter.modifyLiquidity(key, LIQ_PARAMS, ZERO_BYTES);
-        snapLastCall("addLiquidity");
-    }
-
-    function test_removeLiquidity_gas() public {
-        modifyLiquidityRouter.modifyLiquidity(key, REMOVE_LIQ_PARAMS, ZERO_BYTES);
-        snapLastCall("removeLiquidity");
-    }
-
-    function test_addLiquidity_withNative_gas() public {
-        modifyLiquidityRouter.modifyLiquidity{value: 1 ether}(nativeKey, LIQ_PARAMS, ZERO_BYTES);
-        snapLastCall("addLiquidity with native token");
-    }
-
-    function test_removeLiquidity_withNative_gas() public {
-        modifyLiquidityRouter.modifyLiquidity{value: 1 ether}(nativeKey, REMOVE_LIQ_PARAMS, ZERO_BYTES);
         snapLastCall("removeLiquidity with native token");
->>>>>>> b045af29
     }
 
     function test_addLiquidity_withHooks_gas() public {
@@ -488,14 +464,8 @@
 
         (key,) = initPool(currency0, currency1, mockHooks, 3000, SQRT_RATIO_1_1, ZERO_BYTES);
 
-<<<<<<< HEAD
-        snapStart("addLiquidity with empty hook");
         modifyLiquidityRouter.modifyLiquidity(key, LIQUIDITY_PARAMS, ZERO_BYTES);
-        snapEnd();
-=======
-        modifyLiquidityRouter.modifyLiquidity(key, LIQ_PARAMS, ZERO_BYTES);
         snapLastCall("addLiquidity with empty hook");
->>>>>>> b045af29
     }
 
     function test_removeLiquidity_withHooks_gas() public {
@@ -507,14 +477,8 @@
         (key,) = initPool(currency0, currency1, mockHooks, 3000, SQRT_RATIO_1_1, ZERO_BYTES);
         modifyLiquidityRouter.modifyLiquidity(key, LIQUIDITY_PARAMS, ZERO_BYTES);
 
-<<<<<<< HEAD
-        snapStart("removeLiquidity with empty hook");
         modifyLiquidityRouter.modifyLiquidity(key, REMOVE_LIQUIDITY_PARAMS, ZERO_BYTES);
-        snapEnd();
-=======
-        modifyLiquidityRouter.modifyLiquidity(key, REMOVE_LIQ_PARAMS, ZERO_BYTES);
         snapLastCall("removeLiquidity with empty hook");
->>>>>>> b045af29
     }
 
     function test_swap_failsIfNotInitialized(uint160 sqrtPriceX96) public {
@@ -830,7 +794,6 @@
         snapLastCall("swap against liquidity with native token");
     }
 
-<<<<<<< HEAD
     function test_swap_afterSwapCustomAccounting_exactInput() public {
         address hookAddr = address(uint160(Hooks.AFTER_SWAP_FLAG | Hooks.AFTER_SWAP_RETURNS_DELTA_FLAG));
         FeeTakingHook impl = new FeeTakingHook(manager);
@@ -1061,15 +1024,10 @@
         }
     }
 
-    function test_swap_accruesProtocolFees(uint16 protocolFee0, uint16 protocolFee1) public {
-        protocolFee0 = uint16(bound(protocolFee0, 1, 2500));
-        protocolFee1 = uint16(bound(protocolFee1, 1, 2500));
-=======
     function test_swap_accruesProtocolFees(uint16 protocolFee0, uint16 protocolFee1, int256 amountSpecified) public {
         protocolFee0 = uint16(bound(protocolFee0, 0, 1000));
         protocolFee1 = uint16(bound(protocolFee1, 0, 1000));
         vm.assume(amountSpecified != 0);
->>>>>>> b045af29
 
         uint24 protocolFee = (uint24(protocolFee1) << 12) | uint24(protocolFee0);
 
