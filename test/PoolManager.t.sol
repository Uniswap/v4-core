// SPDX-License-Identifier: UNLICENSED
pragma solidity ^0.8.20;

import {Test} from "forge-std/Test.sol";
import {Vm} from "forge-std/Vm.sol";
import {IHooks} from "../src/interfaces/IHooks.sol";
import {Hooks} from "../src/libraries/Hooks.sol";
import {IPoolManager} from "../src/interfaces/IPoolManager.sol";
import {IFees} from "../src/interfaces/IFees.sol";
import {IProtocolFeeController} from "../src/interfaces/IProtocolFeeController.sol";
import {PoolManager} from "../src/PoolManager.sol";
import {TickMath} from "../src/libraries/TickMath.sol";
import {Pool} from "../src/libraries/Pool.sol";
import {Deployers} from "./utils/Deployers.sol";
import {Currency, CurrencyLibrary} from "../src/types/Currency.sol";
import {MockHooks} from "../src/test/MockHooks.sol";
import {MockContract} from "../src/test/MockContract.sol";
import {EmptyTestHooks} from "../src/test/EmptyTestHooks.sol";
import {PoolKey} from "../src/types/PoolKey.sol";
<<<<<<< HEAD
import {BalanceDelta} from "../src/types/BalanceDelta.sol";
import {PoolModifyPositionTest} from "../src/test/PoolModifyPositionTest.sol";
=======
import {BalanceDelta, BalanceDeltaLibrary} from "../src/types/BalanceDelta.sol";
>>>>>>> 06564d33
import {PoolSwapTest} from "../src/test/PoolSwapTest.sol";
import {TestInvalidERC20} from "../src/test/TestInvalidERC20.sol";
import {GasSnapshot} from "forge-gas-snapshot/GasSnapshot.sol";
import {PoolLockTest} from "../src/test/PoolLockTest.sol";
import {PoolId, PoolIdLibrary} from "../src/types/PoolId.sol";
import {FeeLibrary} from "../src/libraries/FeeLibrary.sol";
import {Position} from "../src/libraries/Position.sol";

contract PoolManagerTest is Test, Deployers, GasSnapshot {
    using Hooks for IHooks;
    using PoolIdLibrary for PoolKey;
    using FeeLibrary for uint24;
    using CurrencyLibrary for Currency;

    event LockAcquired();
    event ProtocolFeeControllerUpdated(address feeController);
    event ModifyPosition(
        PoolId indexed poolId, address indexed sender, int24 tickLower, int24 tickUpper, int256 liquidityDelta
    );
    event Swap(
        PoolId indexed poolId,
        address indexed sender,
        int128 amount0,
        int128 amount1,
        uint160 sqrtPriceX96,
        uint128 liquidity,
        int24 tick,
        uint24 fee
    );
    event Mint(address indexed to, Currency indexed currency, uint256 amount);
    event Burn(address indexed from, Currency indexed currency, uint256 amount);
    event ProtocolFeeUpdated(PoolId indexed id, uint24 protocolFees);

    PoolLockTest lockTest;

    address ADDRESS_ZERO = address(0);
    address EMPTY_HOOKS = address(0xf000000000000000000000000000000000000000);
    address MOCK_HOOKS = address(0xfF00000000000000000000000000000000000000);

    function setUp() public {
        initializeManagerRoutersAndPoolsWithLiq(IHooks(address(0)));

        lockTest = new PoolLockTest(manager);
    }

    function test_bytecodeSize() public {
        snapSize("poolManager bytecode size", address(manager));
    }

    function test_feeControllerSet() public {
        deployFreshManager();
        assertEq(address(manager.protocolFeeController()), address(0));
        vm.expectEmit(false, false, false, true, address(manager));
        emit ProtocolFeeControllerUpdated(address(feeController));
        manager.setProtocolFeeController(feeController);
        assertEq(address(manager.protocolFeeController()), address(feeController));
    }

    function test_mint_failsIfNotInitialized() public {
        vm.expectRevert(Pool.PoolNotInitialized.selector);
        modifyPositionRouter.modifyPosition(uninitializedKey, LIQ_PARAMS, ZERO_BYTES);
    }

    function test_mint_succeedsIfInitialized(uint160 sqrtPriceX96) public {
        vm.assume(sqrtPriceX96 >= TickMath.MIN_SQRT_RATIO);
        vm.assume(sqrtPriceX96 < TickMath.MAX_SQRT_RATIO);

        vm.expectEmit(true, true, true, true);
        emit ModifyPosition(
            key.toId(),
            address(modifyPositionRouter),
            LIQ_PARAMS.tickLower,
            LIQ_PARAMS.tickUpper,
            LIQ_PARAMS.liquidityDelta
        );

        modifyPositionRouter.modifyPosition(key, LIQ_PARAMS, ZERO_BYTES);
    }

    function test_mint_succeedsForNativeTokensIfInitialized(uint160 sqrtPriceX96) public {
        vm.assume(sqrtPriceX96 >= TickMath.MIN_SQRT_RATIO);
        vm.assume(sqrtPriceX96 < TickMath.MAX_SQRT_RATIO);

        vm.expectEmit(true, true, true, true);
        emit ModifyPosition(
            nativeKey.toId(),
            address(modifyPositionRouter),
            LIQ_PARAMS.tickLower,
            LIQ_PARAMS.tickUpper,
            LIQ_PARAMS.liquidityDelta
        );

        modifyPositionRouter.modifyPosition{value: 1 ether}(nativeKey, LIQ_PARAMS, ZERO_BYTES);
    }

    function test_mint_succeedsWithHooksIfInitialized(uint160 sqrtPriceX96) public {
        vm.assume(sqrtPriceX96 >= TickMath.MIN_SQRT_RATIO);
        vm.assume(sqrtPriceX96 < TickMath.MAX_SQRT_RATIO);

        address payable mockAddr =
            payable(address(uint160(Hooks.BEFORE_MODIFY_POSITION_FLAG | Hooks.AFTER_MODIFY_POSITION_FLAG)));
        address payable hookAddr = payable(MOCK_HOOKS);

        vm.etch(hookAddr, vm.getDeployedCode("EmptyTestHooks.sol:EmptyTestHooks"));
        MockContract mockContract = new MockContract();
        vm.etch(mockAddr, address(mockContract).code);

        MockContract(mockAddr).setImplementation(hookAddr);

        (key,) = initPool(currency0, currency1, IHooks(mockAddr), 3000, sqrtPriceX96, ZERO_BYTES);

        BalanceDelta balanceDelta = modifyPositionRouter.modifyPosition(key, LIQ_PARAMS, ZERO_BYTES);

        bytes32 beforeSelector = MockHooks.beforeModifyPosition.selector;
        bytes memory beforeParams = abi.encode(address(modifyPositionRouter), key, LIQ_PARAMS, ZERO_BYTES);
        bytes32 afterSelector = MockHooks.afterModifyPosition.selector;
        bytes memory afterParams = abi.encode(address(modifyPositionRouter), key, LIQ_PARAMS, balanceDelta, ZERO_BYTES);

        assertEq(MockContract(mockAddr).timesCalledSelector(beforeSelector), 1);
        assertTrue(MockContract(mockAddr).calledWithSelector(beforeSelector, beforeParams));
        assertEq(MockContract(mockAddr).timesCalledSelector(afterSelector), 1);
        assertTrue(MockContract(mockAddr).calledWithSelector(afterSelector, afterParams));
    }

    function test_mint_failsWithIncorrectSelectors() public {
        address hookAddr = address(uint160(Hooks.BEFORE_MODIFY_POSITION_FLAG | Hooks.AFTER_MODIFY_POSITION_FLAG));

        MockHooks impl = new MockHooks();
        vm.etch(hookAddr, address(impl).code);
        MockHooks mockHooks = MockHooks(hookAddr);

        (key,) = initPool(currency0, currency1, mockHooks, 100, SQRT_RATIO_1_1, ZERO_BYTES);

        mockHooks.setReturnValue(mockHooks.beforeModifyPosition.selector, bytes4(0xdeadbeef));
        mockHooks.setReturnValue(mockHooks.afterModifyPosition.selector, bytes4(0xdeadbeef));

        // Fails at beforeModifyPosition hook.
        vm.expectRevert(Hooks.InvalidHookResponse.selector);
        modifyPositionRouter.modifyPosition(key, LIQ_PARAMS, ZERO_BYTES);

        // Fail at afterModifyPosition hook.
        mockHooks.setReturnValue(mockHooks.beforeModifyPosition.selector, mockHooks.beforeModifyPosition.selector);
        vm.expectRevert(Hooks.InvalidHookResponse.selector);
        modifyPositionRouter.modifyPosition(key, LIQ_PARAMS, ZERO_BYTES);
    }

    function test_mint_succeedsWithCorrectSelectors() public {
        address hookAddr = address(uint160(Hooks.BEFORE_MODIFY_POSITION_FLAG | Hooks.AFTER_MODIFY_POSITION_FLAG));

        MockHooks impl = new MockHooks();
        vm.etch(hookAddr, address(impl).code);
        MockHooks mockHooks = MockHooks(hookAddr);

        (key,) = initPool(currency0, currency1, mockHooks, 100, SQRT_RATIO_1_1, ZERO_BYTES);

        mockHooks.setReturnValue(mockHooks.beforeModifyPosition.selector, mockHooks.beforeModifyPosition.selector);
        mockHooks.setReturnValue(mockHooks.afterModifyPosition.selector, mockHooks.afterModifyPosition.selector);

        vm.expectEmit(true, true, true, true);
        emit ModifyPosition(
            key.toId(),
            address(modifyPositionRouter),
            LIQ_PARAMS.tickLower,
            LIQ_PARAMS.tickUpper,
            LIQ_PARAMS.liquidityDelta
        );

        modifyPositionRouter.modifyPosition(key, LIQ_PARAMS, ZERO_BYTES);
    }

    function test_mint_gas() public {
        snapStart("mint");
        modifyPositionRouter.modifyPosition(key, LIQ_PARAMS, ZERO_BYTES);
        snapEnd();
    }

    function test_mint_withNative_gas() public {
        snapStart("mint with native token");
        modifyPositionRouter.modifyPosition{value: 1 ether}(nativeKey, LIQ_PARAMS, ZERO_BYTES);
        snapEnd();
    }

    function test_mint_withHooks_gas() public {
        address hookEmptyAddr = EMPTY_HOOKS;
        MockHooks impl = new MockHooks();
        vm.etch(hookEmptyAddr, address(impl).code);
        MockHooks mockHooks = MockHooks(hookEmptyAddr);

        (key,) = initPool(currency0, currency1, mockHooks, 3000, SQRT_RATIO_1_1, ZERO_BYTES);

        snapStart("mint with empty hook");
        modifyPositionRouter.modifyPosition(key, LIQ_PARAMS, ZERO_BYTES);
        snapEnd();
    }

    function test_mint_withHooks_EOAInitiated() public {
        address hookEmptyAddr = EMPTY_HOOKS;
        MockHooks impl = new MockHooks();
        vm.etch(hookEmptyAddr, address(impl).code);
        MockHooks mockHooks = MockHooks(hookEmptyAddr);

        (key,) = initPool(currency0, currency1, mockHooks, 3000, SQRT_RATIO_1_1, ZERO_BYTES);

        snapStart("mintWithEmptyHookEOAInitiated");
        manager.lock(
            address(modifyPositionRouter),
            abi.encode(
                PoolModifyPositionTest.CallbackData(
                    address(this),
                    key,
                    IPoolManager.ModifyPositionParams({tickLower: 0, tickUpper: 60, liquidityDelta: 100}),
                    ZERO_BYTES
                )
            )
        );

        snapEnd();
    }

    function test_swap_EOAInitiated() public {
        IPoolManager.ModifyPositionParams memory liqParams =
            IPoolManager.ModifyPositionParams({tickLower: -120, tickUpper: 120, liquidityDelta: 1e18});
        modifyPositionRouter.modifyPosition(key, liqParams, ZERO_BYTES);

        IPoolManager.SwapParams memory params =
            IPoolManager.SwapParams({zeroForOne: true, amountSpecified: 100, sqrtPriceLimitX96: SQRT_RATIO_1_2});

        PoolSwapTest.TestSettings memory testSettings =
            PoolSwapTest.TestSettings({withdrawTokens: false, settleUsingTransfer: true, currencyAlreadySent: false});

        snapStart("simpleSwapEOAInitiated");
        manager.lock(
            address(swapRouter),
            abi.encode(PoolSwapTest.CallbackData(address(this), testSettings, key, params, ZERO_BYTES))
        );
        snapEnd();
    }

    function test_swap_native_EOAInitiated() public {
        IPoolManager.ModifyPositionParams memory liqParams =
            IPoolManager.ModifyPositionParams({tickLower: -120, tickUpper: 120, liquidityDelta: 1e18});
        modifyPositionRouter.modifyPosition{value: 1 ether}(nativeKey, liqParams, ZERO_BYTES);

        IPoolManager.SwapParams memory params =
            IPoolManager.SwapParams({zeroForOne: true, amountSpecified: 100, sqrtPriceLimitX96: SQRT_RATIO_1_2});

        PoolSwapTest.TestSettings memory testSettings =
            PoolSwapTest.TestSettings({withdrawTokens: false, settleUsingTransfer: true, currencyAlreadySent: true});

        snapStart("simpleSwapNativeEOAInitiated");
        manager.lock{value: 100}(
            address(swapRouter),
            abi.encode(PoolSwapTest.CallbackData(address(this), testSettings, nativeKey, params, ZERO_BYTES))
        );
        snapEnd();
    }

    function test_invalidLockTarget() public {
        IPoolManager.ModifyPositionParams memory liqParams =
            IPoolManager.ModifyPositionParams({tickLower: -120, tickUpper: 120, liquidityDelta: 1e18});
        modifyPositionRouter.modifyPosition{value: 1 ether}(nativeKey, liqParams, ZERO_BYTES);

        IPoolManager.SwapParams memory params =
            IPoolManager.SwapParams({zeroForOne: true, amountSpecified: 100, sqrtPriceLimitX96: SQRT_RATIO_1_2});

        PoolSwapTest.TestSettings memory testSettings =
            PoolSwapTest.TestSettings({withdrawTokens: false, settleUsingTransfer: true, currencyAlreadySent: true});

        // ensure reverts wen locking to variety of contracts which don't properly implement ILockCallback
        vm.expectRevert();
        manager.lock{value: 100}(
            address(0),
            abi.encode(PoolSwapTest.CallbackData(address(this), testSettings, nativeKey, params, ZERO_BYTES))
        );

        vm.expectRevert();
        manager.lock{value: 100}(
            address(this),
            abi.encode(PoolSwapTest.CallbackData(address(this), testSettings, nativeKey, params, ZERO_BYTES))
        );

        vm.expectRevert();
        manager.lock{value: 100}(
            address(manager),
            abi.encode(PoolSwapTest.CallbackData(address(this), testSettings, nativeKey, params, ZERO_BYTES))
        );

        vm.expectRevert();
        manager.lock{value: 100}(
            address(Currency.unwrap(currency0)),
            abi.encode(PoolSwapTest.CallbackData(address(this), testSettings, nativeKey, params, ZERO_BYTES))
        );
    }

    function test_swap_failsIfNotInitialized(uint160 sqrtPriceX96) public {
        vm.assume(sqrtPriceX96 >= TickMath.MIN_SQRT_RATIO);
        vm.assume(sqrtPriceX96 < TickMath.MAX_SQRT_RATIO);

        key.fee = 100;
        IPoolManager.SwapParams memory params =
            IPoolManager.SwapParams({zeroForOne: true, amountSpecified: 100, sqrtPriceLimitX96: sqrtPriceX96});

        PoolSwapTest.TestSettings memory testSettings =
            PoolSwapTest.TestSettings({withdrawTokens: true, settleUsingTransfer: true, currencyAlreadySent: false});

        vm.expectRevert(Pool.PoolNotInitialized.selector);
        swapRouter.swap(key, params, testSettings, ZERO_BYTES);
    }

    function test_swap_succeedsIfInitialized() public {
        IPoolManager.SwapParams memory swapParams =
            IPoolManager.SwapParams({zeroForOne: true, amountSpecified: 100, sqrtPriceLimitX96: SQRT_RATIO_1_2});

        PoolSwapTest.TestSettings memory testSettings =
            PoolSwapTest.TestSettings({withdrawTokens: false, settleUsingTransfer: true, currencyAlreadySent: false});

        vm.expectEmit(true, true, true, true);
        emit Swap(
            key.toId(), address(swapRouter), int128(100), int128(-98), 79228162514264329749955861424, 1e18, -1, 3000
        );

        swapRouter.swap(key, swapParams, testSettings, ZERO_BYTES);
    }

    function test_swap_succeedsWithNativeTokensIfInitialized() public {
        IPoolManager.SwapParams memory swapParams =
            IPoolManager.SwapParams({zeroForOne: true, amountSpecified: 100, sqrtPriceLimitX96: SQRT_RATIO_1_2});

        PoolSwapTest.TestSettings memory testSettings =
            PoolSwapTest.TestSettings({withdrawTokens: false, settleUsingTransfer: true, currencyAlreadySent: false});

        vm.expectEmit(true, true, true, true);
        emit Swap(
            nativeKey.toId(),
            address(swapRouter),
            int128(100),
            int128(-98),
            79228162514264329749955861424,
            1e18,
            -1,
            3000
        );

        swapRouter.swap{value: 100}(nativeKey, swapParams, testSettings, ZERO_BYTES);
    }

    function test_swap_succeedsWithHooksIfInitialized() public {
        address payable mockAddr = payable(address(uint160(Hooks.BEFORE_SWAP_FLAG | Hooks.AFTER_SWAP_FLAG)));
        address payable hookAddr = payable(MOCK_HOOKS);

        vm.etch(hookAddr, vm.getDeployedCode("EmptyTestHooks.sol:EmptyTestHooks"));
        MockContract mockContract = new MockContract();
        vm.etch(mockAddr, address(mockContract).code);

        MockContract(mockAddr).setImplementation(hookAddr);

        (key,) = initPoolAndAddLiquidity(currency0, currency1, IHooks(mockAddr), 3000, SQRT_RATIO_1_1, ZERO_BYTES);

        IPoolManager.SwapParams memory swapParams =
            IPoolManager.SwapParams({zeroForOne: true, amountSpecified: 100, sqrtPriceLimitX96: SQRT_RATIO_1_2});

        PoolSwapTest.TestSettings memory testSettings =
            PoolSwapTest.TestSettings({withdrawTokens: false, settleUsingTransfer: true, currencyAlreadySent: false});

        BalanceDelta balanceDelta = swapRouter.swap(key, swapParams, testSettings, ZERO_BYTES);

        bytes32 beforeSelector = MockHooks.beforeSwap.selector;
        bytes memory beforeParams = abi.encode(address(swapRouter), key, swapParams, ZERO_BYTES);

        bytes32 afterSelector = MockHooks.afterSwap.selector;
        bytes memory afterParams = abi.encode(address(swapRouter), key, swapParams, balanceDelta, ZERO_BYTES);

        assertEq(MockContract(mockAddr).timesCalledSelector(beforeSelector), 1);
        assertTrue(MockContract(mockAddr).calledWithSelector(beforeSelector, beforeParams));
        assertEq(MockContract(mockAddr).timesCalledSelector(afterSelector), 1);
        assertTrue(MockContract(mockAddr).calledWithSelector(afterSelector, afterParams));
    }

    function test_swap_failsWithIncorrectSelectors() public {
        address hookAddr = address(uint160(Hooks.BEFORE_SWAP_FLAG | Hooks.AFTER_SWAP_FLAG));

        MockHooks impl = new MockHooks();
        vm.etch(hookAddr, address(impl).code);
        MockHooks mockHooks = MockHooks(hookAddr);

        (key,) = initPoolAndAddLiquidity(currency0, currency1, mockHooks, 100, SQRT_RATIO_1_1, ZERO_BYTES);

        IPoolManager.SwapParams memory swapParams =
            IPoolManager.SwapParams({zeroForOne: true, amountSpecified: 10, sqrtPriceLimitX96: SQRT_RATIO_1_2});

        PoolSwapTest.TestSettings memory testSettings =
            PoolSwapTest.TestSettings({withdrawTokens: false, settleUsingTransfer: true, currencyAlreadySent: false});

        mockHooks.setReturnValue(mockHooks.beforeSwap.selector, bytes4(0xdeadbeef));
        mockHooks.setReturnValue(mockHooks.afterSwap.selector, bytes4(0xdeadbeef));

        // Fails at beforeModifyPosition hook.
        vm.expectRevert(Hooks.InvalidHookResponse.selector);
        swapRouter.swap(key, swapParams, testSettings, ZERO_BYTES);

        // Fail at afterModifyPosition hook.
        mockHooks.setReturnValue(mockHooks.beforeSwap.selector, mockHooks.beforeSwap.selector);
        vm.expectRevert(Hooks.InvalidHookResponse.selector);
        swapRouter.swap(key, swapParams, testSettings, ZERO_BYTES);
    }

    function test_swap_succeedsWithCorrectSelectors() public {
        address hookAddr = address(uint160(Hooks.BEFORE_SWAP_FLAG | Hooks.AFTER_SWAP_FLAG));

        MockHooks impl = new MockHooks();
        vm.etch(hookAddr, address(impl).code);
        MockHooks mockHooks = MockHooks(hookAddr);

        (key,) = initPoolAndAddLiquidity(currency0, currency1, mockHooks, 100, SQRT_RATIO_1_1, ZERO_BYTES);

        IPoolManager.SwapParams memory swapParams =
            IPoolManager.SwapParams({zeroForOne: true, amountSpecified: 10, sqrtPriceLimitX96: SQRT_RATIO_1_2});

        PoolSwapTest.TestSettings memory testSettings =
            PoolSwapTest.TestSettings({withdrawTokens: false, settleUsingTransfer: true, currencyAlreadySent: false});

        mockHooks.setReturnValue(mockHooks.beforeSwap.selector, mockHooks.beforeSwap.selector);
        mockHooks.setReturnValue(mockHooks.afterSwap.selector, mockHooks.afterSwap.selector);

        vm.expectEmit(true, true, true, true);
        emit Swap(key.toId(), address(swapRouter), 10, -8, 79228162514264336880490487708, 1e18, -1, 100);

        swapRouter.swap(key, swapParams, testSettings, ZERO_BYTES);
    }

    function test_swap_gas() public {
        IPoolManager.SwapParams memory swapParams =
            IPoolManager.SwapParams({zeroForOne: true, amountSpecified: 100, sqrtPriceLimitX96: SQRT_RATIO_1_2});

        PoolSwapTest.TestSettings memory testSettings =
            PoolSwapTest.TestSettings({withdrawTokens: true, settleUsingTransfer: true, currencyAlreadySent: false});

        snapStart("simple swap");
        swapRouter.swap(key, swapParams, testSettings, ZERO_BYTES);
        snapEnd();
    }

    function test_swap_withNative_gas() public {
        IPoolManager.SwapParams memory swapParams =
            IPoolManager.SwapParams({zeroForOne: true, amountSpecified: 100, sqrtPriceLimitX96: SQRT_RATIO_1_2});

        PoolSwapTest.TestSettings memory testSettings =
            PoolSwapTest.TestSettings({withdrawTokens: true, settleUsingTransfer: true, currencyAlreadySent: false});

        snapStart("simple swap with native");
        swapRouter.swap{value: 100}(nativeKey, swapParams, testSettings, ZERO_BYTES);
        snapEnd();
    }

    function test_swap_withHooks_gas() public {
        address hookEmptyAddr = EMPTY_HOOKS;

        MockHooks impl = new MockHooks();
        vm.etch(hookEmptyAddr, address(impl).code);
        MockHooks mockHooks = MockHooks(hookEmptyAddr);

        (key,) = initPoolAndAddLiquidity(currency0, currency1, mockHooks, 3000, SQRT_RATIO_1_1, ZERO_BYTES);

        IPoolManager.SwapParams memory swapParams =
            IPoolManager.SwapParams({zeroForOne: true, amountSpecified: 100, sqrtPriceLimitX96: SQRT_RATIO_1_2});

        PoolSwapTest.TestSettings memory testSettings =
            PoolSwapTest.TestSettings({withdrawTokens: true, settleUsingTransfer: true, currencyAlreadySent: false});

        swapRouter.swap(key, swapParams, testSettings, ZERO_BYTES);

        swapParams =
            IPoolManager.SwapParams({zeroForOne: true, amountSpecified: 100, sqrtPriceLimitX96: SQRT_RATIO_1_4});
        testSettings =
            PoolSwapTest.TestSettings({withdrawTokens: true, settleUsingTransfer: true, currencyAlreadySent: false});

        snapStart("swap with hooks");
        swapRouter.swap(key, swapParams, testSettings, ZERO_BYTES);
        snapEnd();
    }

    function test_swap_GasMintClaimIfOutputNotTaken() public {
        IPoolManager.SwapParams memory params =
            IPoolManager.SwapParams({zeroForOne: true, amountSpecified: 100, sqrtPriceLimitX96: SQRT_RATIO_1_2});

        PoolSwapTest.TestSettings memory testSettings =
            PoolSwapTest.TestSettings({withdrawTokens: false, settleUsingTransfer: true, currencyAlreadySent: false});

        vm.expectEmit(true, true, true, false);
        emit Mint(address(swapRouter), currency1, 98);
        snapStart("swap mint output as claim");
        swapRouter.swap(key, params, testSettings, ZERO_BYTES);
        snapEnd();

        uint256 claimsBalance = manager.balanceOf(address(swapRouter), currency1);
        assertEq(claimsBalance, 98);
    }

    function test_swap_GasUseClaimAsInput() public {
        IPoolManager.SwapParams memory params =
            IPoolManager.SwapParams({zeroForOne: true, amountSpecified: 100, sqrtPriceLimitX96: SQRT_RATIO_1_2});

        PoolSwapTest.TestSettings memory testSettings =
            PoolSwapTest.TestSettings({withdrawTokens: false, settleUsingTransfer: true, currencyAlreadySent: false});

        vm.expectEmit(true, true, true, false);
        emit Mint(address(swapRouter), currency1, 98);
        swapRouter.swap(key, params, testSettings, ZERO_BYTES);

        uint256 claimsBalance = manager.balanceOf(address(swapRouter), currency1);
        assertEq(claimsBalance, 98);

        // swap from currency1 to currency0 again, using Claims as input tokens
        params = IPoolManager.SwapParams({zeroForOne: false, amountSpecified: -25, sqrtPriceLimitX96: SQRT_RATIO_4_1});

        testSettings =
            PoolSwapTest.TestSettings({withdrawTokens: true, settleUsingTransfer: false, currencyAlreadySent: false});

        vm.expectEmit(true, true, true, false);
        emit Burn(address(swapRouter), currency1, 27);
        snapStart("swap burn claim for input");
        swapRouter.swap(key, params, testSettings, ZERO_BYTES);
        snapEnd();

        claimsBalance = manager.balanceOf(address(swapRouter), currency1);
        assertEq(claimsBalance, 71);
    }

    function test_swap_againstLiq_gas() public {
        IPoolManager.SwapParams memory params =
            IPoolManager.SwapParams({zeroForOne: true, amountSpecified: 100, sqrtPriceLimitX96: SQRT_RATIO_1_2});

        PoolSwapTest.TestSettings memory testSettings =
            PoolSwapTest.TestSettings({withdrawTokens: true, settleUsingTransfer: true, currencyAlreadySent: false});

        swapRouter.swap(key, params, testSettings, ZERO_BYTES);

        params = IPoolManager.SwapParams({zeroForOne: true, amountSpecified: 100, sqrtPriceLimitX96: SQRT_RATIO_1_4});

        snapStart("swap against liquidity");
        swapRouter.swap(key, params, testSettings, ZERO_BYTES);
        snapEnd();
    }

    function test_swap_againstLiqWithNative_gas() public {
        IPoolManager.SwapParams memory params =
            IPoolManager.SwapParams({zeroForOne: true, amountSpecified: 100, sqrtPriceLimitX96: SQRT_RATIO_1_2});

        PoolSwapTest.TestSettings memory testSettings =
            PoolSwapTest.TestSettings({withdrawTokens: true, settleUsingTransfer: true, currencyAlreadySent: false});

        swapRouter.swap{value: 1 ether}(nativeKey, params, testSettings, ZERO_BYTES);

        params = IPoolManager.SwapParams({zeroForOne: true, amountSpecified: 100, sqrtPriceLimitX96: SQRT_RATIO_1_4});

        snapStart("swap against liquidity with native token");
        swapRouter.swap{value: 1 ether}(nativeKey, params, testSettings, ZERO_BYTES);
        snapEnd();
    }

    function test_donate_failsIfNotInitialized() public {
        vm.expectRevert(abi.encodeWithSelector(Pool.PoolNotInitialized.selector));
        donateRouter.donate(uninitializedKey, 100, 100, ZERO_BYTES);
    }

    function test_donate_failsIfNoLiquidity(uint160 sqrtPriceX96) public {
        vm.assume(sqrtPriceX96 >= TickMath.MIN_SQRT_RATIO);
        vm.assume(sqrtPriceX96 < TickMath.MAX_SQRT_RATIO);

        (key,) = initPool(currency0, currency1, IHooks(address(0)), 100, sqrtPriceX96, ZERO_BYTES);

        vm.expectRevert(abi.encodeWithSelector(Pool.NoLiquidityToReceiveFees.selector));
        donateRouter.donate(key, 100, 100, ZERO_BYTES);
    }

    // test successful donation if pool has liquidity
    function test_donate_succeedsWhenPoolHasLiquidity() public {
        (, uint256 feeGrowthGlobal0X128, uint256 feeGrowthGlobal1X128,) = manager.pools(key.toId());
        assertEq(feeGrowthGlobal0X128, 0);
        assertEq(feeGrowthGlobal1X128, 0);

        snapStart("donate gas with 2 tokens");
        donateRouter.donate(key, 100, 200, ZERO_BYTES);
        snapEnd();

        (, feeGrowthGlobal0X128, feeGrowthGlobal1X128,) = manager.pools(key.toId());
        assertEq(feeGrowthGlobal0X128, 34028236692093846346337);
        assertEq(feeGrowthGlobal1X128, 68056473384187692692674);
    }

    function test_donate_succeedsForNativeTokensWhenPoolHasLiquidity() public {
        (, uint256 feeGrowthGlobal0X128, uint256 feeGrowthGlobal1X128,) = manager.pools(nativeKey.toId());
        assertEq(feeGrowthGlobal0X128, 0);
        assertEq(feeGrowthGlobal1X128, 0);

        donateRouter.donate{value: 100}(nativeKey, 100, 200, ZERO_BYTES);

        (, feeGrowthGlobal0X128, feeGrowthGlobal1X128,) = manager.pools(nativeKey.toId());
        assertEq(feeGrowthGlobal0X128, 34028236692093846346337);
        assertEq(feeGrowthGlobal1X128, 68056473384187692692674);
    }

    function test_donate_failsWithIncorrectSelectors() public {
        address hookAddr = address(uint160(Hooks.BEFORE_DONATE_FLAG | Hooks.AFTER_DONATE_FLAG));

        MockHooks impl = new MockHooks();
        vm.etch(hookAddr, address(impl).code);
        MockHooks mockHooks = MockHooks(hookAddr);

        (key,) = initPoolAndAddLiquidity(currency0, currency1, mockHooks, 100, SQRT_RATIO_1_1, ZERO_BYTES);

        mockHooks.setReturnValue(mockHooks.beforeDonate.selector, bytes4(0xdeadbeef));
        mockHooks.setReturnValue(mockHooks.afterDonate.selector, bytes4(0xdeadbeef));

        // Fails at beforeDonate hook.
        vm.expectRevert(Hooks.InvalidHookResponse.selector);
        donateRouter.donate(key, 100, 200, ZERO_BYTES);

        // Fail at afterDonate hook.
        mockHooks.setReturnValue(mockHooks.beforeDonate.selector, mockHooks.beforeDonate.selector);
        vm.expectRevert(Hooks.InvalidHookResponse.selector);
        donateRouter.donate(key, 100, 200, ZERO_BYTES);
    }

    function test_donate_succeedsWithCorrectSelectors() public {
        address hookAddr = address(uint160(Hooks.BEFORE_DONATE_FLAG | Hooks.AFTER_DONATE_FLAG));

        MockHooks impl = new MockHooks();
        vm.etch(hookAddr, address(impl).code);
        MockHooks mockHooks = MockHooks(hookAddr);

        (key,) = initPoolAndAddLiquidity(currency0, currency1, mockHooks, 100, SQRT_RATIO_1_1, ZERO_BYTES);

        mockHooks.setReturnValue(mockHooks.beforeDonate.selector, mockHooks.beforeDonate.selector);
        mockHooks.setReturnValue(mockHooks.afterDonate.selector, mockHooks.afterDonate.selector);

        donateRouter.donate(key, 100, 200, ZERO_BYTES);
    }

    function test_donate_OneToken_gas() public {
        snapStart("donate gas with 1 token");
        donateRouter.donate(key, 100, 0, ZERO_BYTES);
        snapEnd();
    }

    function test_take_failsWithNoLiquidity() public {
        deployFreshManagerAndRouters();

        vm.expectRevert();
        takeRouter.take(key, 100, 0);
    }

    function test_take_failsWithInvalidTokensThatDoNotReturnTrueOnTransfer() public {
        TestInvalidERC20 invalidToken = new TestInvalidERC20(2**255);
        Currency invalidCurrency = Currency.wrap(address(invalidToken));
        invalidToken.approve(address(modifyPositionRouter), type(uint256).max);
        invalidToken.approve(address(takeRouter), type(uint256).max);

        bool currency0Invalid = invalidCurrency < currency0;

        (key,) = initPoolAndAddLiquidity(
            (currency0Invalid ? invalidCurrency : currency0),
            (currency0Invalid ? currency0 : invalidCurrency),
            IHooks(address(0)),
            3000,
            SQRT_RATIO_1_1,
            ZERO_BYTES
        );

        (uint256 amount0, uint256 amount1) = currency0Invalid ? (1, 0) : (0, 1);
        vm.expectRevert(CurrencyLibrary.ERC20TransferFailed.selector);
        takeRouter.take(key, amount0, amount1);

        // should not revert when non zero amount passed in for valid currency
        // assertions inside takeRouter because it takes then settles
        (amount0, amount1) = currency0Invalid ? (0, 1) : (1, 0);
        takeRouter.take(key, amount0, amount1);
    }

    function test_take_succeedsWithPoolWithLiquidity() public {
        takeRouter.take(key, 1, 1); // assertions inside takeRouter because it takes then settles
    }

    function test_take_succeedsWithPoolWithLiquidityWithNativeToken() public {
        takeRouter.take{value: 1}(nativeKey, 1, 1); // assertions inside takeRouter because it takes then settles
    }

    function test_setProtocolFee_updatesProtocolFeeForInitializedPool() public {
        uint24 protocolFee = 4;

        (Pool.Slot0 memory slot0,,,) = manager.pools(key.toId());
        assertEq(slot0.protocolFees, 0);
        feeController.setSwapFeeForPool(key.toId(), uint16(protocolFee));

        vm.expectEmit(false, false, false, true);
        emit ProtocolFeeUpdated(key.toId(), protocolFee << 12);
        manager.setProtocolFees(key);
    }

    function test_collectProtocolFees_initializesWithProtocolFeeIfCalled() public {
        uint24 protocolFee = 260; // 0001 00 00 0100

        // sets the upper 12 bits
        feeController.setSwapFeeForPool(uninitializedKey.toId(), uint16(protocolFee));

        initializeRouter.initialize(uninitializedKey, SQRT_RATIO_1_1, ZERO_BYTES);
        (Pool.Slot0 memory slot0,,,) = manager.pools(uninitializedKey.toId());
        assertEq(slot0.protocolFees, protocolFee << 12);
    }

    function test_collectProtocolFees_ERC20_allowsOwnerToAccumulateFees_gas() public {
        uint24 protocolFee = 260; // 0001 00 00 0100
        uint256 expectedFees = 7;

        feeController.setSwapFeeForPool(key.toId(), uint16(protocolFee));
        manager.setProtocolFees(key);

        (Pool.Slot0 memory slot0,,,) = manager.pools(key.toId());
        assertEq(slot0.protocolFees, protocolFee << 12);

        swapRouter.swap(
            key,
            IPoolManager.SwapParams(true, 10000, SQRT_RATIO_1_2),
            PoolSwapTest.TestSettings(true, true, false),
            ZERO_BYTES
        );

        assertEq(manager.protocolFeesAccrued(currency0), expectedFees);
        assertEq(manager.protocolFeesAccrued(currency1), 0);
        assertEq(currency0.balanceOf(address(1)), 0);
        snapStart("erc20 collect protocol fees");
        manager.collectProtocolFees(address(1), currency0, expectedFees);
        snapEnd();
        assertEq(currency0.balanceOf(address(1)), expectedFees);
        assertEq(manager.protocolFeesAccrued(currency0), 0);
    }

    function test_noop_gas(uint160 sqrtPriceX96) public {
        // Assumptions tested in Pool.t.sol
        vm.assume(sqrtPriceX96 >= TickMath.MIN_SQRT_RATIO);
        vm.assume(sqrtPriceX96 < TickMath.MAX_SQRT_RATIO);

        address payable hookAddr = payable(
            address(
                uint160(
                    Hooks.BEFORE_MODIFY_POSITION_FLAG | Hooks.BEFORE_SWAP_FLAG | Hooks.BEFORE_DONATE_FLAG
                        | Hooks.NO_OP_FLAG
                )
            )
        );

        vm.etch(hookAddr, vm.getDeployedCode("NoOpTestHooks.sol:NoOpTestHooks"));

        (key,) = initPool(currency0, currency1, IHooks(hookAddr), 100, SQRT_RATIO_1_1, ZERO_BYTES);

        // Test add liquidity
        snapStart("modify position with noop");
        BalanceDelta delta =
            modifyPositionRouter.modifyPosition(key, IPoolManager.ModifyPositionParams(-120, 120, 10 ether), ZERO_BYTES);
        snapEnd();

        // Swap
        IPoolManager.SwapParams memory swapParams =
            IPoolManager.SwapParams({zeroForOne: true, amountSpecified: 100, sqrtPriceLimitX96: SQRT_RATIO_1_2});

        PoolSwapTest.TestSettings memory testSettings =
            PoolSwapTest.TestSettings({withdrawTokens: true, settleUsingTransfer: true});

        snapStart("swap with noop");
        delta = swapRouter.swap(key, swapParams, testSettings, ZERO_BYTES);
        snapEnd();

        // Donate
        snapStart("donate with noop");
        delta = donateRouter.donate(key, 0, 0, ZERO_BYTES);
        snapStart("donate with noop");
    }

    function test_noop_succeedsOnAllActions(uint160 sqrtPriceX96) public {
        // Assumptions tested in Pool.t.sol
        vm.assume(sqrtPriceX96 >= TickMath.MIN_SQRT_RATIO);
        vm.assume(sqrtPriceX96 < TickMath.MAX_SQRT_RATIO);

        address payable hookAddr = payable(
            address(
                uint160(
                    Hooks.BEFORE_MODIFY_POSITION_FLAG | Hooks.BEFORE_SWAP_FLAG | Hooks.BEFORE_DONATE_FLAG
                        | Hooks.NO_OP_FLAG
                )
            )
        );

        vm.etch(hookAddr, vm.getDeployedCode("NoOpTestHooks.sol:NoOpTestHooks"));

        (key,) = initPool(currency0, currency1, IHooks(hookAddr), 100, SQRT_RATIO_1_1, ZERO_BYTES);

        uint256 reserveBefore0 = manager.reservesOf(currency0);
        uint256 reserveBefore1 = manager.reservesOf(currency1);

        // Test add liquidity
        BalanceDelta delta =
            modifyPositionRouter.modifyPosition(key, IPoolManager.ModifyPositionParams(-120, 120, 10 ether), ZERO_BYTES);

        assertTrue(delta == BalanceDeltaLibrary.MAXIMUM_DELTA, "Max delta not returned");
        assertEq(manager.reservesOf(currency0), reserveBefore0);
        assertEq(manager.reservesOf(currency1), reserveBefore1);

        // Swap
        IPoolManager.SwapParams memory swapParams =
            IPoolManager.SwapParams({zeroForOne: true, amountSpecified: 100, sqrtPriceLimitX96: SQRT_RATIO_1_2});

        PoolSwapTest.TestSettings memory testSettings =
            PoolSwapTest.TestSettings({withdrawTokens: true, settleUsingTransfer: true});

        delta = swapRouter.swap(key, swapParams, testSettings, ZERO_BYTES);

        assertTrue(delta == BalanceDeltaLibrary.MAXIMUM_DELTA, "Max delta not returned");
        assertEq(manager.reservesOf(currency0), reserveBefore0);
        assertEq(manager.reservesOf(currency1), reserveBefore1);

        // Donate
        delta = donateRouter.donate(key, 1 ether, 1 ether, ZERO_BYTES);

        assertTrue(delta == BalanceDeltaLibrary.MAXIMUM_DELTA, "Max delta not returned");
        assertEq(manager.reservesOf(currency0), reserveBefore0);
        assertEq(manager.reservesOf(currency1), reserveBefore1);
    }

    function test_noop_failsOnUninitializedPools(uint160 sqrtPriceX96) public {
        // Assumptions tested in Pool.t.sol
        vm.assume(sqrtPriceX96 >= TickMath.MIN_SQRT_RATIO);
        vm.assume(sqrtPriceX96 < TickMath.MAX_SQRT_RATIO);

        address payable hookAddr = payable(
            address(
                uint160(
                    Hooks.BEFORE_MODIFY_POSITION_FLAG | Hooks.BEFORE_SWAP_FLAG | Hooks.BEFORE_DONATE_FLAG
                        | Hooks.NO_OP_FLAG
                )
            )
        );

        vm.etch(hookAddr, vm.getDeployedCode("NoOpTestHooks.sol:NoOpTestHooks"));

        // Modify Position
        key = PoolKey({currency0: currency0, currency1: currency1, fee: 100, hooks: IHooks(hookAddr), tickSpacing: 10});

        vm.expectRevert(abi.encodeWithSelector(Pool.PoolNotInitialized.selector));
        BalanceDelta delta =
            modifyPositionRouter.modifyPosition(key, IPoolManager.ModifyPositionParams(-120, 120, 10 ether), ZERO_BYTES);

        // Swap
        IPoolManager.SwapParams memory swapParams =
            IPoolManager.SwapParams({zeroForOne: true, amountSpecified: 100, sqrtPriceLimitX96: SQRT_RATIO_1_2});

        PoolSwapTest.TestSettings memory testSettings =
            PoolSwapTest.TestSettings({withdrawTokens: true, settleUsingTransfer: true});

        vm.expectRevert(abi.encodeWithSelector(Pool.PoolNotInitialized.selector));
        delta = swapRouter.swap(key, swapParams, testSettings, ZERO_BYTES);

        // Donate
        vm.expectRevert(abi.encodeWithSelector(Pool.PoolNotInitialized.selector));
        delta = donateRouter.donate(key, 1 ether, 1 ether, ZERO_BYTES);
    }

    function test_noop_failsOnForbiddenFunctions(uint160 sqrtPriceX96) public {
        // Assumptions tested in Pool.t.sol
        vm.assume(sqrtPriceX96 >= TickMath.MIN_SQRT_RATIO);
        vm.assume(sqrtPriceX96 < TickMath.MAX_SQRT_RATIO);

        address payable hookAddr = payable(
            address(
                uint160(
                    Hooks.BEFORE_INITIALIZE_FLAG | Hooks.BEFORE_SWAP_FLAG | Hooks.AFTER_SWAP_FLAG
                        | Hooks.AFTER_MODIFY_POSITION_FLAG | Hooks.AFTER_DONATE_FLAG | Hooks.NO_OP_FLAG
                )
            )
        );

        MockHooks impl = new MockHooks();
        vm.etch(hookAddr, address(impl).code);
        MockHooks mockHooks = MockHooks(hookAddr);

        key = PoolKey({currency0: currency0, currency1: currency1, fee: 100, hooks: mockHooks, tickSpacing: 10});

        // Fails at beforeInitialize hook when it returns a NoOp
        mockHooks.setReturnValue(mockHooks.beforeInitialize.selector, Hooks.NO_OP_SELECTOR);
        vm.expectRevert(Hooks.InvalidHookResponse.selector);
        initializeRouter.initialize(key, SQRT_RATIO_1_1, ZERO_BYTES);

        // Now we let initialize succeed (so we can test other functions)
        mockHooks.setReturnValue(mockHooks.beforeInitialize.selector, mockHooks.beforeInitialize.selector);
        initializeRouter.initialize(key, SQRT_RATIO_1_1, ZERO_BYTES);

        // Fails at afterModifyPosition hook when it returns a NoOp
        mockHooks.setReturnValue(mockHooks.afterModifyPosition.selector, Hooks.NO_OP_SELECTOR);
        vm.expectRevert(Hooks.InvalidHookResponse.selector);
        modifyPositionRouter.modifyPosition(key, LIQ_PARAMS, ZERO_BYTES);

        // Now we let the modify position succeed (so we can test other functions)
        mockHooks.setReturnValue(mockHooks.afterModifyPosition.selector, mockHooks.afterModifyPosition.selector);
        modifyPositionRouter.modifyPosition(key, LIQ_PARAMS, ZERO_BYTES);

        // Fails at afterSwap hook when it returns a NoOp
        mockHooks.setReturnValue(mockHooks.afterSwap.selector, Hooks.NO_OP_SELECTOR);
        vm.expectRevert(Hooks.InvalidHookResponse.selector);
        swapRouter.swap(
            key,
            IPoolManager.SwapParams({zeroForOne: true, amountSpecified: 100, sqrtPriceLimitX96: SQRT_RATIO_1_2}),
            PoolSwapTest.TestSettings({withdrawTokens: false, settleUsingTransfer: true}),
            ZERO_BYTES
        );

        // Fails at afterDonate hook when it returns a NoOp
        mockHooks.setReturnValue(mockHooks.afterDonate.selector, Hooks.NO_OP_SELECTOR);
        vm.expectRevert(Hooks.InvalidHookResponse.selector);
        donateRouter.donate(key, 100, 100, ZERO_BYTES);
    }

    function test_noop_failsWithoutNoOpFlag(uint160 sqrtPriceX96) public {
        // Assumptions tested in Pool.t.sol
        vm.assume(sqrtPriceX96 >= TickMath.MIN_SQRT_RATIO);
        vm.assume(sqrtPriceX96 < TickMath.MAX_SQRT_RATIO);

        address payable hookAddr = payable(
            address(uint160(Hooks.BEFORE_MODIFY_POSITION_FLAG | Hooks.BEFORE_SWAP_FLAG | Hooks.BEFORE_DONATE_FLAG))
        );

        MockHooks impl = new MockHooks();
        vm.etch(hookAddr, address(impl).code);
        MockHooks mockHooks = MockHooks(hookAddr);

        key = PoolKey({currency0: currency0, currency1: currency1, fee: 100, hooks: mockHooks, tickSpacing: 10});
        initializeRouter.initialize(key, SQRT_RATIO_1_1, ZERO_BYTES);

        // Fails at beforeModifyPosition hook when it returns a NoOp but doesnt have permission
        mockHooks.setReturnValue(mockHooks.beforeModifyPosition.selector, Hooks.NO_OP_SELECTOR);
        vm.expectRevert(Hooks.InvalidHookResponse.selector);
        modifyPositionRouter.modifyPosition(key, LIQ_PARAMS, ZERO_BYTES);

        // Fails at beforeSwap hook when it returns a NoOp but doesnt have permission
        mockHooks.setReturnValue(mockHooks.beforeSwap.selector, Hooks.NO_OP_SELECTOR);
        vm.expectRevert(Hooks.InvalidHookResponse.selector);
        swapRouter.swap(
            key,
            IPoolManager.SwapParams({zeroForOne: true, amountSpecified: 100, sqrtPriceLimitX96: SQRT_RATIO_1_2}),
            PoolSwapTest.TestSettings({withdrawTokens: false, settleUsingTransfer: true}),
            ZERO_BYTES
        );

        // Fails at beforeDonate hook when it returns a NoOp but doesnt have permission
        mockHooks.setReturnValue(mockHooks.beforeDonate.selector, Hooks.NO_OP_SELECTOR);
        vm.expectRevert(Hooks.InvalidHookResponse.selector);
        donateRouter.donate(key, 100, 100, ZERO_BYTES);
    }

    function test_collectProtocolFees_ERC20_returnsAllFeesIf0IsProvidedAsParameter() public {
        uint24 protocolFee = 260; // 0001 00 00 0100
        uint256 expectedFees = 7;

        feeController.setSwapFeeForPool(key.toId(), uint16(protocolFee));
        manager.setProtocolFees(key);

        (Pool.Slot0 memory slot0,,,) = manager.pools(key.toId());
        assertEq(slot0.protocolFees, protocolFee << 12);

        swapRouter.swap(
            key,
            IPoolManager.SwapParams(true, 10000, SQRT_RATIO_1_2),
            PoolSwapTest.TestSettings(true, true, false),
            ZERO_BYTES
        );

        assertEq(manager.protocolFeesAccrued(currency0), expectedFees);
        assertEq(manager.protocolFeesAccrued(currency1), 0);
        assertEq(currency0.balanceOf(address(1)), 0);
        manager.collectProtocolFees(address(1), currency0, 0);
        assertEq(currency0.balanceOf(address(1)), expectedFees);
        assertEq(manager.protocolFeesAccrued(currency0), 0);
    }

    function test_collectProtocolFees_nativeToken_allowsOwnerToAccumulateFees_gas() public {
        uint24 protocolFee = 260; // 0001 00 00 0100
        uint256 expectedFees = 7;
        Currency nativeCurrency = CurrencyLibrary.NATIVE;

        // set protocol fee before initializing the pool as it is fetched on initialization
        feeController.setSwapFeeForPool(nativeKey.toId(), uint16(protocolFee));
        manager.setProtocolFees(nativeKey);

        (Pool.Slot0 memory slot0,,,) = manager.pools(nativeKey.toId());
        assertEq(slot0.protocolFees, protocolFee << 12);

        swapRouter.swap{value: 10000}(
            nativeKey,
            IPoolManager.SwapParams(true, 10000, SQRT_RATIO_1_2),
            PoolSwapTest.TestSettings(true, true, false),
            ZERO_BYTES
        );

        assertEq(manager.protocolFeesAccrued(nativeCurrency), expectedFees);
        assertEq(manager.protocolFeesAccrued(currency1), 0);
        assertEq(nativeCurrency.balanceOf(address(1)), 0);
        snapStart("native collect protocol fees");
        manager.collectProtocolFees(address(1), nativeCurrency, expectedFees);
        snapEnd();
        assertEq(nativeCurrency.balanceOf(address(1)), expectedFees);
        assertEq(manager.protocolFeesAccrued(nativeCurrency), 0);
    }

    function test_collectProtocolFees_nativeToken_returnsAllFeesIf0IsProvidedAsParameter() public {
        uint24 protocolFee = 260; // 0001 00 00 0100
        uint256 expectedFees = 7;
        Currency nativeCurrency = CurrencyLibrary.NATIVE;

        feeController.setSwapFeeForPool(nativeKey.toId(), uint16(protocolFee));
        manager.setProtocolFees(nativeKey);

        (Pool.Slot0 memory slot0,,,) = manager.pools(nativeKey.toId());
        assertEq(slot0.protocolFees, protocolFee << 12);

        swapRouter.swap{value: 10000}(
            nativeKey,
            IPoolManager.SwapParams(true, 10000, SQRT_RATIO_1_2),
            PoolSwapTest.TestSettings(true, true, false),
            ZERO_BYTES
        );

        assertEq(manager.protocolFeesAccrued(nativeCurrency), expectedFees);
        assertEq(manager.protocolFeesAccrued(currency1), 0);
        assertEq(nativeCurrency.balanceOf(address(1)), 0);
        manager.collectProtocolFees(address(1), nativeCurrency, 0);
        assertEq(nativeCurrency.balanceOf(address(1)), expectedFees);
        assertEq(manager.protocolFeesAccrued(nativeCurrency), 0);
    }

    function test_lock_NoOpIsOk() public {
        snapStart("gas overhead of no-op lock");
        lockTest.lock();
        snapEnd();
    }

    function test_lock_EmitsCorrectId() public {
        vm.expectEmit(false, false, false, true);
        emit LockAcquired();
        lockTest.lock();
    }

    // function testExtsloadForPoolPrice() public {
    //     IPoolManager.key = IPoolManager.PoolKey({
    //         currency0: currency0,
    //         currency1: currency1,
    //         fee: 100,
    //         hooks: IHooks(address(0)),
    //         tickSpacing: 10
    //     });
    //     manager.initialize(key, SQRT_RATIO_1_1, ZERO_BYTES);

    //     PoolId poolId = key.toId();
    //     snapStart("poolExtsloadSlot0");
    //     bytes32 slot0Bytes = manager.extsload(keccak256(abi.encode(poolId, POOL_SLOT)));
    //     snapEnd();

    //     uint160 sqrtPriceX96Extsload;
    //     assembly {
    //         sqrtPriceX96Extsload := and(slot0Bytes, sub(shl(160, 1), 1))
    //     }
    //     (uint160 sqrtPriceX96Slot0,,,,,) = manager.getSlot0(poolId);

    //     // assert that extsload loads the correct storage slot which matches the true slot0
    //     assertEq(sqrtPriceX96Extsload, sqrtPriceX96Slot0);
    // }

    // function testExtsloadMultipleSlots() public {
    //     IPoolManager.key = IPoolManager.PoolKey({
    //         currency0: currency0,
    //         currency1: currency1,
    //         fee: 100,
    //         hooks: IHooks(address(0)),
    //         tickSpacing: 10
    //     });
    //     manager.initialize(key, SQRT_RATIO_1_1, ZERO_BYTES);

    //     // populate feeGrowthGlobalX128 struct w/ modify + swap
    //     modifyPositionRouter.modifyPosition(key, IPoolManager.ModifyPositionParams(-120, 120, 5 ether));
    //     swapRouter.swap(
    //         key,
    //         IPoolManager.SwapParams(false, 1 ether, TickMath.MAX_SQRT_RATIO - 1),
    //         PoolSwapTest.TestSettings(true, true, false)
    //     );
    //     swapRouter.swap(
    //         key,
    //         IPoolManager.SwapParams(true, 5 ether, TickMath.MIN_SQRT_RATIO + 1),
    //         PoolSwapTest.TestSettings(true, true, false)
    //     );

    //     PoolId poolId = key.toId();
    //     snapStart("poolExtsloadTickInfoStruct");
    //     bytes memory value = manager.extsload(bytes32(uint256(keccak256(abi.encode(poolId, POOL_SLOT))) + 1), 2);
    //     snapEnd();

    //     uint256 feeGrowthGlobal0X128Extsload;
    //     uint256 feeGrowthGlobal1X128Extsload;
    //     assembly {
    //         feeGrowthGlobal0X128Extsload := and(mload(add(value, 0x20)), sub(shl(256, 1), 1))
    //         feeGrowthGlobal1X128Extsload := and(mload(add(value, 0x40)), sub(shl(256, 1), 1))
    //     }

    //     assertEq(feeGrowthGlobal0X128Extsload, 408361710565269213475534193967158);
    //     assertEq(feeGrowthGlobal1X128Extsload, 204793365386061595215803889394593);
    // }

    function test_getPosition() public {
        Position.Info memory managerPosition = manager.getPosition(key.toId(), address(modifyPositionRouter), -120, 120);
        assert(LIQ_PARAMS.liquidityDelta > 0);
        assertEq(managerPosition.liquidity, uint128(uint256(LIQ_PARAMS.liquidityDelta)));
    }

    function supportsInterface(bytes4) external pure returns (bool) {
        return true;
    }
}<|MERGE_RESOLUTION|>--- conflicted
+++ resolved
@@ -17,12 +17,8 @@
 import {MockContract} from "../src/test/MockContract.sol";
 import {EmptyTestHooks} from "../src/test/EmptyTestHooks.sol";
 import {PoolKey} from "../src/types/PoolKey.sol";
-<<<<<<< HEAD
-import {BalanceDelta} from "../src/types/BalanceDelta.sol";
 import {PoolModifyPositionTest} from "../src/test/PoolModifyPositionTest.sol";
-=======
 import {BalanceDelta, BalanceDeltaLibrary} from "../src/types/BalanceDelta.sol";
->>>>>>> 06564d33
 import {PoolSwapTest} from "../src/test/PoolSwapTest.sol";
 import {TestInvalidERC20} from "../src/test/TestInvalidERC20.sol";
 import {GasSnapshot} from "forge-gas-snapshot/GasSnapshot.sol";
@@ -789,7 +785,7 @@
             IPoolManager.SwapParams({zeroForOne: true, amountSpecified: 100, sqrtPriceLimitX96: SQRT_RATIO_1_2});
 
         PoolSwapTest.TestSettings memory testSettings =
-            PoolSwapTest.TestSettings({withdrawTokens: true, settleUsingTransfer: true});
+            PoolSwapTest.TestSettings({withdrawTokens: true, settleUsingTransfer: true, currencyAlreadySent: false});
 
         snapStart("swap with noop");
         delta = swapRouter.swap(key, swapParams, testSettings, ZERO_BYTES);
@@ -835,7 +831,7 @@
             IPoolManager.SwapParams({zeroForOne: true, amountSpecified: 100, sqrtPriceLimitX96: SQRT_RATIO_1_2});
 
         PoolSwapTest.TestSettings memory testSettings =
-            PoolSwapTest.TestSettings({withdrawTokens: true, settleUsingTransfer: true});
+            PoolSwapTest.TestSettings({withdrawTokens: true, settleUsingTransfer: true, currencyAlreadySent: false});
 
         delta = swapRouter.swap(key, swapParams, testSettings, ZERO_BYTES);
 
@@ -879,7 +875,7 @@
             IPoolManager.SwapParams({zeroForOne: true, amountSpecified: 100, sqrtPriceLimitX96: SQRT_RATIO_1_2});
 
         PoolSwapTest.TestSettings memory testSettings =
-            PoolSwapTest.TestSettings({withdrawTokens: true, settleUsingTransfer: true});
+            PoolSwapTest.TestSettings({withdrawTokens: true, settleUsingTransfer: true, currencyAlreadySent: false});
 
         vm.expectRevert(abi.encodeWithSelector(Pool.PoolNotInitialized.selector));
         delta = swapRouter.swap(key, swapParams, testSettings, ZERO_BYTES);
@@ -933,7 +929,7 @@
         swapRouter.swap(
             key,
             IPoolManager.SwapParams({zeroForOne: true, amountSpecified: 100, sqrtPriceLimitX96: SQRT_RATIO_1_2}),
-            PoolSwapTest.TestSettings({withdrawTokens: false, settleUsingTransfer: true}),
+            PoolSwapTest.TestSettings({withdrawTokens: false, settleUsingTransfer: true, currencyAlreadySent: false}),
             ZERO_BYTES
         );
 
@@ -970,7 +966,7 @@
         swapRouter.swap(
             key,
             IPoolManager.SwapParams({zeroForOne: true, amountSpecified: 100, sqrtPriceLimitX96: SQRT_RATIO_1_2}),
-            PoolSwapTest.TestSettings({withdrawTokens: false, settleUsingTransfer: true}),
+            PoolSwapTest.TestSettings({withdrawTokens: false, settleUsingTransfer: true, currencyAlreadySent: false}),
             ZERO_BYTES
         );
 
