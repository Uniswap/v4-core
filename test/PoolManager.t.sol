--- conflicted
+++ resolved
@@ -383,42 +383,22 @@
 
     function test_addLiquidity_gas() public {
         modifyLiquidityRouter.modifyLiquidity(key, LIQ_PARAMS, ZERO_BYTES);
-<<<<<<< HEAD
-        (Vm.Gas memory gas) = vm.lastCallGas();
-        vm.writeFile(".forge-snapshots/addLiquidity.snap", vm.toString(gas.gasTotalUsed));
-=======
         snapLastCall("addLiquidity");
->>>>>>> 28370eaf
     }
 
     function test_removeLiquidity_gas() public {
         modifyLiquidityRouter.modifyLiquidity(key, REMOVE_LIQ_PARAMS, ZERO_BYTES);
-<<<<<<< HEAD
-        (Vm.Gas memory gas) = vm.lastCallGas();
-        vm.writeFile(".forge-snapshots/removeLiquidity.snap", vm.toString(gas.gasTotalUsed));
-=======
         snapLastCall("removeLiquidity");
->>>>>>> 28370eaf
     }
 
     function test_addLiquidity_withNative_gas() public {
         modifyLiquidityRouter.modifyLiquidity{value: 1 ether}(nativeKey, LIQ_PARAMS, ZERO_BYTES);
-<<<<<<< HEAD
-        (Vm.Gas memory gas) = vm.lastCallGas();
-        vm.writeFile(".forge-snapshots/addLiquidity with native token.snap", vm.toString(gas.gasTotalUsed));
-=======
         snapLastCall("addLiquidity with native token");
->>>>>>> 28370eaf
     }
 
     function test_removeLiquidity_withNative_gas() public {
         modifyLiquidityRouter.modifyLiquidity{value: 1 ether}(nativeKey, REMOVE_LIQ_PARAMS, ZERO_BYTES);
-<<<<<<< HEAD
-        (Vm.Gas memory gas) = vm.lastCallGas();
-        vm.writeFile(".forge-snapshots/removeLiquidity with native token.snap", vm.toString(gas.gasTotalUsed));
-=======
         snapLastCall("removeLiquidity with native token");
->>>>>>> 28370eaf
     }
 
     function test_addLiquidity_withHooks_gas() public {
@@ -430,12 +410,7 @@
         (key,) = initPool(currency0, currency1, mockHooks, 3000, SQRT_RATIO_1_1, ZERO_BYTES);
 
         modifyLiquidityRouter.modifyLiquidity(key, LIQ_PARAMS, ZERO_BYTES);
-<<<<<<< HEAD
-        (Vm.Gas memory gas) = vm.lastCallGas();
-        vm.writeFile(".forge-snapshots/addLiquidity with empty hook.snap", vm.toString(gas.gasTotalUsed));
-=======
         snapLastCall("addLiquidity with empty hook");
->>>>>>> 28370eaf
     }
 
     function test_removeLiquidity_withHooks_gas() public {
@@ -448,13 +423,7 @@
         modifyLiquidityRouter.modifyLiquidity(key, LIQ_PARAMS, ZERO_BYTES);
 
         modifyLiquidityRouter.modifyLiquidity(key, REMOVE_LIQ_PARAMS, ZERO_BYTES);
-<<<<<<< HEAD
-
-        (Vm.Gas memory gas) = vm.lastCallGas();
-        vm.writeFile(".forge-snapshots/removeLiquidity with empty hook.snap", vm.toString(gas.gasTotalUsed));
-=======
         snapLastCall("removeLiquidity with empty hook");
->>>>>>> 28370eaf
     }
 
     function test_swap_failsIfNotInitialized(uint160 sqrtPriceX96) public {
