--- conflicted
+++ resolved
@@ -1006,14 +1006,10 @@
         assertEq(slot0ProtocolFee, MAX_FEE_BOTH_TOKENS);
 
         swapRouter.swap(
-<<<<<<< HEAD
-            key, IPoolManager.SwapParams(true, 10000, SQRT_RATIO_1_2), PoolSwapTest.TestSettings(true, true), ZERO_BYTES
-=======
             key,
             IPoolManager.SwapParams(true, -10000, SQRT_RATIO_1_2),
-            PoolSwapTest.TestSettings(true, true, false),
+            PoolSwapTest.TestSettings(true, true),
             ZERO_BYTES
->>>>>>> 11aa1f5b
         );
 
         assertEq(manager.protocolFeesAccrued(currency0), expectedFees);
@@ -1037,14 +1033,10 @@
         assertEq(slot0ProtocolFee, MAX_FEE_BOTH_TOKENS);
 
         swapRouter.swap(
-<<<<<<< HEAD
-            key, IPoolManager.SwapParams(true, 10000, SQRT_RATIO_1_2), PoolSwapTest.TestSettings(true, true), ZERO_BYTES
-=======
             key,
             IPoolManager.SwapParams(false, -10000, TickMath.MAX_SQRT_RATIO - 1),
-            PoolSwapTest.TestSettings(true, true, false),
+            PoolSwapTest.TestSettings(true, true),
             ZERO_BYTES
->>>>>>> 11aa1f5b
         );
 
         assertEq(manager.protocolFeesAccrued(currency0), 0);
