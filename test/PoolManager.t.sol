// SPDX-License-Identifier: UNLICENSED
pragma solidity ^0.8.20;

import {Test} from "forge-std/Test.sol";
import {Vm} from "forge-std/Vm.sol";
import {IHooks} from "../src/interfaces/IHooks.sol";
import {Hooks} from "../src/libraries/Hooks.sol";
import {IPoolManager} from "../src/interfaces/IPoolManager.sol";
import {IFees} from "../src/interfaces/IFees.sol";
import {IProtocolFeeController} from "../src/interfaces/IProtocolFeeController.sol";
import {PoolManager} from "../src/PoolManager.sol";
import {TickMath} from "../src/libraries/TickMath.sol";
import {Pool} from "../src/libraries/Pool.sol";
import {Deployers} from "./utils/Deployers.sol";
import {Currency, CurrencyLibrary} from "../src/types/Currency.sol";
import {MockHooks} from "../src/test/MockHooks.sol";
import {MockContract} from "../src/test/MockContract.sol";
import {EmptyTestHooks} from "../src/test/EmptyTestHooks.sol";
import {PoolKey} from "../src/types/PoolKey.sol";
import {BalanceDelta, BalanceDeltaLibrary} from "../src/types/BalanceDelta.sol";
import {PoolSwapTest} from "../src/test/PoolSwapTest.sol";
import {TestInvalidERC20} from "../src/test/TestInvalidERC20.sol";
import {GasSnapshot} from "forge-gas-snapshot/GasSnapshot.sol";
import {PoolLockTest} from "../src/test/PoolLockTest.sol";
import {PoolId, PoolIdLibrary} from "../src/types/PoolId.sol";
import {FeeLibrary} from "../src/libraries/FeeLibrary.sol";
import {Position} from "../src/libraries/Position.sol";

contract PoolManagerTest is Test, Deployers, GasSnapshot {
    using Hooks for IHooks;
    using PoolIdLibrary for PoolKey;
    using FeeLibrary for uint24;
    using CurrencyLibrary for Currency;

    event LockAcquired();
    event ProtocolFeeControllerUpdated(address feeController);
    event ModifyPosition(
        PoolId indexed poolId, address indexed sender, int24 tickLower, int24 tickUpper, int256 liquidityDelta
    );
    event Swap(
        PoolId indexed poolId,
        address indexed sender,
        int128 amount0,
        int128 amount1,
        uint160 sqrtPriceX96,
        uint128 liquidity,
        int24 tick,
        uint24 fee
    );
    event ProtocolFeeUpdated(PoolId indexed id, uint24 protocolFees);
    event Transfer(
        address caller, address indexed sender, address indexed receiver, uint256 indexed id, uint256 amount
    );

    PoolLockTest lockTest;

    address ADDRESS_ZERO = address(0);
    address EMPTY_HOOKS = address(0xf000000000000000000000000000000000000000);
    address MOCK_HOOKS = address(0xfF00000000000000000000000000000000000000);

    function setUp() public {
        initializeManagerRoutersAndPoolsWithLiq(IHooks(address(0)));

        lockTest = new PoolLockTest(manager);
    }

    function test_bytecodeSize() public {
        snapSize("poolManager bytecode size", address(manager));
    }

    function test_feeControllerSet() public {
        deployFreshManager();
        assertEq(address(manager.protocolFeeController()), address(0));
        vm.expectEmit(false, false, false, true, address(manager));
        emit ProtocolFeeControllerUpdated(address(feeController));
        manager.setProtocolFeeController(feeController);
        assertEq(address(manager.protocolFeeController()), address(feeController));
    }

    function test_mint_failsIfNotInitialized() public {
        vm.expectRevert(Pool.PoolNotInitialized.selector);
        modifyPositionRouter.modifyPosition(uninitializedKey, LIQ_PARAMS, ZERO_BYTES);
    }

    function test_mint_succeedsIfInitialized(uint160 sqrtPriceX96) public {
        vm.assume(sqrtPriceX96 >= TickMath.MIN_SQRT_RATIO);
        vm.assume(sqrtPriceX96 < TickMath.MAX_SQRT_RATIO);

        vm.expectEmit(true, true, true, true);
        emit ModifyPosition(
            key.toId(),
            address(modifyPositionRouter),
            LIQ_PARAMS.tickLower,
            LIQ_PARAMS.tickUpper,
            LIQ_PARAMS.liquidityDelta
        );

        modifyPositionRouter.modifyPosition(key, LIQ_PARAMS, ZERO_BYTES);
    }

    function test_mint_succeedsForNativeTokensIfInitialized(uint160 sqrtPriceX96) public {
        vm.assume(sqrtPriceX96 >= TickMath.MIN_SQRT_RATIO);
        vm.assume(sqrtPriceX96 < TickMath.MAX_SQRT_RATIO);

        vm.expectEmit(true, true, true, true);
        emit ModifyPosition(
            nativeKey.toId(),
            address(modifyPositionRouter),
            LIQ_PARAMS.tickLower,
            LIQ_PARAMS.tickUpper,
            LIQ_PARAMS.liquidityDelta
        );

        modifyPositionRouter.modifyPosition{value: 1 ether}(nativeKey, LIQ_PARAMS, ZERO_BYTES);
    }

    function test_mint_succeedsWithHooksIfInitialized(uint160 sqrtPriceX96) public {
        vm.assume(sqrtPriceX96 >= TickMath.MIN_SQRT_RATIO);
        vm.assume(sqrtPriceX96 < TickMath.MAX_SQRT_RATIO);

        address payable mockAddr =
            payable(address(uint160(Hooks.BEFORE_MODIFY_POSITION_FLAG | Hooks.AFTER_MODIFY_POSITION_FLAG)));
        address payable hookAddr = payable(MOCK_HOOKS);

        vm.etch(hookAddr, vm.getDeployedCode("EmptyTestHooks.sol:EmptyTestHooks"));
        MockContract mockContract = new MockContract();
        vm.etch(mockAddr, address(mockContract).code);

        MockContract(mockAddr).setImplementation(hookAddr);

        (key,) = initPool(currency0, currency1, IHooks(mockAddr), 3000, sqrtPriceX96, ZERO_BYTES);

        BalanceDelta balanceDelta = modifyPositionRouter.modifyPosition(key, LIQ_PARAMS, ZERO_BYTES);

        bytes32 beforeSelector = MockHooks.beforeModifyPosition.selector;
        bytes memory beforeParams = abi.encode(address(modifyPositionRouter), key, LIQ_PARAMS, ZERO_BYTES);
        bytes32 afterSelector = MockHooks.afterModifyPosition.selector;
        bytes memory afterParams = abi.encode(address(modifyPositionRouter), key, LIQ_PARAMS, balanceDelta, ZERO_BYTES);

        assertEq(MockContract(mockAddr).timesCalledSelector(beforeSelector), 1);
        assertTrue(MockContract(mockAddr).calledWithSelector(beforeSelector, beforeParams));
        assertEq(MockContract(mockAddr).timesCalledSelector(afterSelector), 1);
        assertTrue(MockContract(mockAddr).calledWithSelector(afterSelector, afterParams));
    }

    function test_mint_failsWithIncorrectSelectors() public {
        address hookAddr = address(uint160(Hooks.BEFORE_MODIFY_POSITION_FLAG | Hooks.AFTER_MODIFY_POSITION_FLAG));

        MockHooks impl = new MockHooks();
        vm.etch(hookAddr, address(impl).code);
        MockHooks mockHooks = MockHooks(hookAddr);

        (key,) = initPool(currency0, currency1, mockHooks, 100, SQRT_RATIO_1_1, ZERO_BYTES);

        mockHooks.setReturnValue(mockHooks.beforeModifyPosition.selector, bytes4(0xdeadbeef));
        mockHooks.setReturnValue(mockHooks.afterModifyPosition.selector, bytes4(0xdeadbeef));

        // Fails at beforeModifyPosition hook.
        vm.expectRevert(Hooks.InvalidHookResponse.selector);
        modifyPositionRouter.modifyPosition(key, LIQ_PARAMS, ZERO_BYTES);

        // Fail at afterModifyPosition hook.
        mockHooks.setReturnValue(mockHooks.beforeModifyPosition.selector, mockHooks.beforeModifyPosition.selector);
        vm.expectRevert(Hooks.InvalidHookResponse.selector);
        modifyPositionRouter.modifyPosition(key, LIQ_PARAMS, ZERO_BYTES);
    }

    function test_mint_succeedsWithCorrectSelectors() public {
        address hookAddr = address(uint160(Hooks.BEFORE_MODIFY_POSITION_FLAG | Hooks.AFTER_MODIFY_POSITION_FLAG));

        MockHooks impl = new MockHooks();
        vm.etch(hookAddr, address(impl).code);
        MockHooks mockHooks = MockHooks(hookAddr);

        (key,) = initPool(currency0, currency1, mockHooks, 100, SQRT_RATIO_1_1, ZERO_BYTES);

        mockHooks.setReturnValue(mockHooks.beforeModifyPosition.selector, mockHooks.beforeModifyPosition.selector);
        mockHooks.setReturnValue(mockHooks.afterModifyPosition.selector, mockHooks.afterModifyPosition.selector);

        vm.expectEmit(true, true, true, true);
        emit ModifyPosition(
            key.toId(),
            address(modifyPositionRouter),
            LIQ_PARAMS.tickLower,
            LIQ_PARAMS.tickUpper,
            LIQ_PARAMS.liquidityDelta
        );

        modifyPositionRouter.modifyPosition(key, LIQ_PARAMS, ZERO_BYTES);
    }

    function test_mint_gas() public {
        snapStart("mint");
        modifyPositionRouter.modifyPosition(key, LIQ_PARAMS, ZERO_BYTES);
        snapEnd();
    }

    function test_mint_withNative_gas() public {
        snapStart("mint with native token");
        modifyPositionRouter.modifyPosition{value: 1 ether}(nativeKey, LIQ_PARAMS, ZERO_BYTES);
        snapEnd();
    }

    function test_mint_withHooks_gas() public {
        address hookEmptyAddr = EMPTY_HOOKS;
        MockHooks impl = new MockHooks();
        vm.etch(hookEmptyAddr, address(impl).code);
        MockHooks mockHooks = MockHooks(hookEmptyAddr);

        (key,) = initPool(currency0, currency1, mockHooks, 3000, SQRT_RATIO_1_1, ZERO_BYTES);

        snapStart("mint with empty hook");
        modifyPositionRouter.modifyPosition(key, LIQ_PARAMS, ZERO_BYTES);
        snapEnd();
    }

    function test_swap_failsIfNotInitialized(uint160 sqrtPriceX96) public {
        vm.assume(sqrtPriceX96 >= TickMath.MIN_SQRT_RATIO);
        vm.assume(sqrtPriceX96 < TickMath.MAX_SQRT_RATIO);

        key.fee = 100;
        IPoolManager.SwapParams memory params =
            IPoolManager.SwapParams({zeroForOne: true, amountSpecified: 100, sqrtPriceLimitX96: sqrtPriceX96});

        PoolSwapTest.TestSettings memory testSettings =
            PoolSwapTest.TestSettings({withdrawTokens: true, settleUsingTransfer: true});

        vm.expectRevert(Pool.PoolNotInitialized.selector);
        swapRouter.swap(key, params, testSettings, ZERO_BYTES);
    }

    function test_swap_succeedsIfInitialized() public {
        IPoolManager.SwapParams memory swapParams =
            IPoolManager.SwapParams({zeroForOne: true, amountSpecified: 100, sqrtPriceLimitX96: SQRT_RATIO_1_2});

        PoolSwapTest.TestSettings memory testSettings =
            PoolSwapTest.TestSettings({withdrawTokens: false, settleUsingTransfer: true});

        vm.expectEmit(true, true, true, true);
        emit Swap(
            key.toId(), address(swapRouter), int128(100), int128(-98), 79228162514264329749955861424, 1e18, -1, 3000
        );

        swapRouter.swap(key, swapParams, testSettings, ZERO_BYTES);
    }

    function test_swap_succeedsWithNativeTokensIfInitialized() public {
        IPoolManager.SwapParams memory swapParams =
            IPoolManager.SwapParams({zeroForOne: true, amountSpecified: 100, sqrtPriceLimitX96: SQRT_RATIO_1_2});

        PoolSwapTest.TestSettings memory testSettings =
            PoolSwapTest.TestSettings({withdrawTokens: false, settleUsingTransfer: true});

        vm.expectEmit(true, true, true, true);
        emit Swap(
            nativeKey.toId(),
            address(swapRouter),
            int128(100),
            int128(-98),
            79228162514264329749955861424,
            1e18,
            -1,
            3000
        );

        swapRouter.swap{value: 100}(nativeKey, swapParams, testSettings, ZERO_BYTES);
    }

    function test_swap_succeedsWithHooksIfInitialized() public {
        address payable mockAddr = payable(address(uint160(Hooks.BEFORE_SWAP_FLAG | Hooks.AFTER_SWAP_FLAG)));
        address payable hookAddr = payable(MOCK_HOOKS);

        vm.etch(hookAddr, vm.getDeployedCode("EmptyTestHooks.sol:EmptyTestHooks"));
        MockContract mockContract = new MockContract();
        vm.etch(mockAddr, address(mockContract).code);

        MockContract(mockAddr).setImplementation(hookAddr);

        (key,) = initPoolAndAddLiquidity(currency0, currency1, IHooks(mockAddr), 3000, SQRT_RATIO_1_1, ZERO_BYTES);

        IPoolManager.SwapParams memory swapParams =
            IPoolManager.SwapParams({zeroForOne: true, amountSpecified: 100, sqrtPriceLimitX96: SQRT_RATIO_1_2});

        PoolSwapTest.TestSettings memory testSettings =
            PoolSwapTest.TestSettings({withdrawTokens: false, settleUsingTransfer: true});

        BalanceDelta balanceDelta = swapRouter.swap(key, swapParams, testSettings, ZERO_BYTES);

        bytes32 beforeSelector = MockHooks.beforeSwap.selector;
        bytes memory beforeParams = abi.encode(address(swapRouter), key, swapParams, ZERO_BYTES);

        bytes32 afterSelector = MockHooks.afterSwap.selector;
        bytes memory afterParams = abi.encode(address(swapRouter), key, swapParams, balanceDelta, ZERO_BYTES);

        assertEq(MockContract(mockAddr).timesCalledSelector(beforeSelector), 1);
        assertTrue(MockContract(mockAddr).calledWithSelector(beforeSelector, beforeParams));
        assertEq(MockContract(mockAddr).timesCalledSelector(afterSelector), 1);
        assertTrue(MockContract(mockAddr).calledWithSelector(afterSelector, afterParams));
    }

    function test_swap_failsWithIncorrectSelectors() public {
        address hookAddr = address(uint160(Hooks.BEFORE_SWAP_FLAG | Hooks.AFTER_SWAP_FLAG));

        MockHooks impl = new MockHooks();
        vm.etch(hookAddr, address(impl).code);
        MockHooks mockHooks = MockHooks(hookAddr);

        (key,) = initPoolAndAddLiquidity(currency0, currency1, mockHooks, 100, SQRT_RATIO_1_1, ZERO_BYTES);

        IPoolManager.SwapParams memory swapParams =
            IPoolManager.SwapParams({zeroForOne: true, amountSpecified: 10, sqrtPriceLimitX96: SQRT_RATIO_1_2});

        PoolSwapTest.TestSettings memory testSettings =
            PoolSwapTest.TestSettings({withdrawTokens: false, settleUsingTransfer: true});

        mockHooks.setReturnValue(mockHooks.beforeSwap.selector, bytes4(0xdeadbeef));
        mockHooks.setReturnValue(mockHooks.afterSwap.selector, bytes4(0xdeadbeef));

        // Fails at beforeModifyPosition hook.
        vm.expectRevert(Hooks.InvalidHookResponse.selector);
        swapRouter.swap(key, swapParams, testSettings, ZERO_BYTES);

        // Fail at afterModifyPosition hook.
        mockHooks.setReturnValue(mockHooks.beforeSwap.selector, mockHooks.beforeSwap.selector);
        vm.expectRevert(Hooks.InvalidHookResponse.selector);
        swapRouter.swap(key, swapParams, testSettings, ZERO_BYTES);
    }

    function test_swap_succeedsWithCorrectSelectors() public {
        address hookAddr = address(uint160(Hooks.BEFORE_SWAP_FLAG | Hooks.AFTER_SWAP_FLAG));

        MockHooks impl = new MockHooks();
        vm.etch(hookAddr, address(impl).code);
        MockHooks mockHooks = MockHooks(hookAddr);

        (key,) = initPoolAndAddLiquidity(currency0, currency1, mockHooks, 100, SQRT_RATIO_1_1, ZERO_BYTES);

        IPoolManager.SwapParams memory swapParams =
            IPoolManager.SwapParams({zeroForOne: true, amountSpecified: 10, sqrtPriceLimitX96: SQRT_RATIO_1_2});

        PoolSwapTest.TestSettings memory testSettings =
            PoolSwapTest.TestSettings({withdrawTokens: false, settleUsingTransfer: true});

        mockHooks.setReturnValue(mockHooks.beforeSwap.selector, mockHooks.beforeSwap.selector);
        mockHooks.setReturnValue(mockHooks.afterSwap.selector, mockHooks.afterSwap.selector);

        vm.expectEmit(true, true, true, true);
        emit Swap(key.toId(), address(swapRouter), 10, -8, 79228162514264336880490487708, 1e18, -1, 100);

        swapRouter.swap(key, swapParams, testSettings, ZERO_BYTES);
    }

    function test_swap_gas() public {
        IPoolManager.SwapParams memory swapParams =
            IPoolManager.SwapParams({zeroForOne: true, amountSpecified: 100, sqrtPriceLimitX96: SQRT_RATIO_1_2});

        PoolSwapTest.TestSettings memory testSettings =
            PoolSwapTest.TestSettings({withdrawTokens: true, settleUsingTransfer: true});

        snapStart("simple swap");
        swapRouter.swap(key, swapParams, testSettings, ZERO_BYTES);
        snapEnd();
    }

    function test_swap_withNative_gas() public {
        IPoolManager.SwapParams memory swapParams =
            IPoolManager.SwapParams({zeroForOne: true, amountSpecified: 100, sqrtPriceLimitX96: SQRT_RATIO_1_2});

        PoolSwapTest.TestSettings memory testSettings =
            PoolSwapTest.TestSettings({withdrawTokens: true, settleUsingTransfer: true});

        snapStart("simple swap with native");
        swapRouter.swap{value: 100}(nativeKey, swapParams, testSettings, ZERO_BYTES);
        snapEnd();
    }

    function test_swap_withHooks_gas() public {
        address hookEmptyAddr = EMPTY_HOOKS;

        MockHooks impl = new MockHooks();
        vm.etch(hookEmptyAddr, address(impl).code);
        MockHooks mockHooks = MockHooks(hookEmptyAddr);

        (key,) = initPoolAndAddLiquidity(currency0, currency1, mockHooks, 3000, SQRT_RATIO_1_1, ZERO_BYTES);

        IPoolManager.SwapParams memory swapParams =
            IPoolManager.SwapParams({zeroForOne: true, amountSpecified: 100, sqrtPriceLimitX96: SQRT_RATIO_1_2});

        PoolSwapTest.TestSettings memory testSettings =
            PoolSwapTest.TestSettings({withdrawTokens: true, settleUsingTransfer: true});

        swapRouter.swap(key, swapParams, testSettings, ZERO_BYTES);

        swapParams =
            IPoolManager.SwapParams({zeroForOne: true, amountSpecified: 100, sqrtPriceLimitX96: SQRT_RATIO_1_4});
        testSettings = PoolSwapTest.TestSettings({withdrawTokens: true, settleUsingTransfer: true});

        snapStart("swap with hooks");
        swapRouter.swap(key, swapParams, testSettings, ZERO_BYTES);
        snapEnd();
    }

    function test_swap_GasMint6909IfOutputNotTaken() public {
        IPoolManager.SwapParams memory params =
            IPoolManager.SwapParams({zeroForOne: true, amountSpecified: 100, sqrtPriceLimitX96: SQRT_RATIO_1_2});

        PoolSwapTest.TestSettings memory testSettings =
            PoolSwapTest.TestSettings({withdrawTokens: false, settleUsingTransfer: true});

        vm.expectEmit(true, true, true, false);
<<<<<<< HEAD
        emit Transfer(address(swapRouter), address(0), address(this), CurrencyLibrary.toId(currency1), 98);
        snapStart("swap mint output as 6909");
        swapRouter.swap(key, params, testSettings, ZERO_BYTES);
        snapEnd();

        uint256 erc6909Balance = manager.balanceOf(address(this), CurrencyLibrary.toId(currency1));
        assertEq(erc6909Balance, 98);
=======
        emit Mint(address(this), currency1, 98);
        snapStart("swap mint output as claim");
        swapRouter.swap(key, params, testSettings, ZERO_BYTES);
        snapEnd();

        uint256 claimsBalance = manager.balanceOf(address(this), currency1);
        assertEq(claimsBalance, 98);
>>>>>>> 6b8ec7c6
    }

    function test_swap_GasUse6909Input() public {
        IPoolManager.SwapParams memory params =
            IPoolManager.SwapParams({zeroForOne: true, amountSpecified: 100, sqrtPriceLimitX96: SQRT_RATIO_1_2});

        PoolSwapTest.TestSettings memory testSettings =
            PoolSwapTest.TestSettings({withdrawTokens: false, settleUsingTransfer: true});

        vm.expectEmit(true, true, true, false);
<<<<<<< HEAD
        emit Transfer(address(swapRouter), address(0), address(this), CurrencyLibrary.toId(currency1), 98);
        swapRouter.swap(key, params, testSettings, ZERO_BYTES);

        uint256 erc6909Balance = manager.balanceOf(address(this), uint256(uint160(Currency.unwrap(currency1))));
        assertEq(erc6909Balance, 98);

        // give permission for swapRouter to burn the 6909s
        manager.setOperator(address(swapRouter), true);
=======
        emit Mint(address(this), currency1, 98);
        swapRouter.swap(key, params, testSettings, ZERO_BYTES);

        uint256 claimsBalance = manager.balanceOf(address(this), currency1);
        assertEq(claimsBalance, 98);
>>>>>>> 6b8ec7c6

        // swap from currency1 to currency0 again, using 6909s as input tokens
        params = IPoolManager.SwapParams({zeroForOne: false, amountSpecified: -25, sqrtPriceLimitX96: SQRT_RATIO_4_1});

        testSettings = PoolSwapTest.TestSettings({withdrawTokens: true, settleUsingTransfer: false});
        manager.transfer(address(swapRouter), currency1, claimsBalance);

        vm.expectEmit(true, true, true, false);
        emit Transfer(address(swapRouter), address(this), address(0), CurrencyLibrary.toId(currency1), 27);
        snapStart("swap burn 6909 for input");
        swapRouter.swap(key, params, testSettings, ZERO_BYTES);
        snapEnd();

        erc6909Balance = manager.balanceOf(address(this), CurrencyLibrary.toId(currency1));
        assertEq(erc6909Balance, 71);
    }

    function test_swap_againstLiq_gas() public {
        IPoolManager.SwapParams memory params =
            IPoolManager.SwapParams({zeroForOne: true, amountSpecified: 100, sqrtPriceLimitX96: SQRT_RATIO_1_2});

        PoolSwapTest.TestSettings memory testSettings =
            PoolSwapTest.TestSettings({withdrawTokens: true, settleUsingTransfer: true});

        swapRouter.swap(key, params, testSettings, ZERO_BYTES);

        params = IPoolManager.SwapParams({zeroForOne: true, amountSpecified: 100, sqrtPriceLimitX96: SQRT_RATIO_1_4});

        snapStart("swap against liquidity");
        swapRouter.swap(key, params, testSettings, ZERO_BYTES);
        snapEnd();
    }

    function test_swap_againstLiqWithNative_gas() public {
        IPoolManager.SwapParams memory params =
            IPoolManager.SwapParams({zeroForOne: true, amountSpecified: 100, sqrtPriceLimitX96: SQRT_RATIO_1_2});

        PoolSwapTest.TestSettings memory testSettings =
            PoolSwapTest.TestSettings({withdrawTokens: true, settleUsingTransfer: true});

        swapRouter.swap{value: 1 ether}(nativeKey, params, testSettings, ZERO_BYTES);

        params = IPoolManager.SwapParams({zeroForOne: true, amountSpecified: 100, sqrtPriceLimitX96: SQRT_RATIO_1_4});

        snapStart("swap against liquidity with native token");
        swapRouter.swap{value: 1 ether}(nativeKey, params, testSettings, ZERO_BYTES);
        snapEnd();
    }

    function test_donate_failsIfNotInitialized() public {
        vm.expectRevert(abi.encodeWithSelector(Pool.PoolNotInitialized.selector));
        donateRouter.donate(uninitializedKey, 100, 100, ZERO_BYTES);
    }

    function test_donate_failsIfNoLiquidity(uint160 sqrtPriceX96) public {
        vm.assume(sqrtPriceX96 >= TickMath.MIN_SQRT_RATIO);
        vm.assume(sqrtPriceX96 < TickMath.MAX_SQRT_RATIO);

        (key,) = initPool(currency0, currency1, IHooks(address(0)), 100, sqrtPriceX96, ZERO_BYTES);

        vm.expectRevert(abi.encodeWithSelector(Pool.NoLiquidityToReceiveFees.selector));
        donateRouter.donate(key, 100, 100, ZERO_BYTES);
    }

    // test successful donation if pool has liquidity
    function test_donate_succeedsWhenPoolHasLiquidity() public {
        (, uint256 feeGrowthGlobal0X128, uint256 feeGrowthGlobal1X128,) = manager.pools(key.toId());
        assertEq(feeGrowthGlobal0X128, 0);
        assertEq(feeGrowthGlobal1X128, 0);

        snapStart("donate gas with 2 tokens");
        donateRouter.donate(key, 100, 200, ZERO_BYTES);
        snapEnd();

        (, feeGrowthGlobal0X128, feeGrowthGlobal1X128,) = manager.pools(key.toId());
        assertEq(feeGrowthGlobal0X128, 34028236692093846346337);
        assertEq(feeGrowthGlobal1X128, 68056473384187692692674);
    }

    function test_donate_succeedsForNativeTokensWhenPoolHasLiquidity() public {
        (, uint256 feeGrowthGlobal0X128, uint256 feeGrowthGlobal1X128,) = manager.pools(nativeKey.toId());
        assertEq(feeGrowthGlobal0X128, 0);
        assertEq(feeGrowthGlobal1X128, 0);

        donateRouter.donate{value: 100}(nativeKey, 100, 200, ZERO_BYTES);

        (, feeGrowthGlobal0X128, feeGrowthGlobal1X128,) = manager.pools(nativeKey.toId());
        assertEq(feeGrowthGlobal0X128, 34028236692093846346337);
        assertEq(feeGrowthGlobal1X128, 68056473384187692692674);
    }

    function test_donate_failsWithIncorrectSelectors() public {
        address hookAddr = address(uint160(Hooks.BEFORE_DONATE_FLAG | Hooks.AFTER_DONATE_FLAG));

        MockHooks impl = new MockHooks();
        vm.etch(hookAddr, address(impl).code);
        MockHooks mockHooks = MockHooks(hookAddr);

        (key,) = initPoolAndAddLiquidity(currency0, currency1, mockHooks, 100, SQRT_RATIO_1_1, ZERO_BYTES);

        mockHooks.setReturnValue(mockHooks.beforeDonate.selector, bytes4(0xdeadbeef));
        mockHooks.setReturnValue(mockHooks.afterDonate.selector, bytes4(0xdeadbeef));

        // Fails at beforeDonate hook.
        vm.expectRevert(Hooks.InvalidHookResponse.selector);
        donateRouter.donate(key, 100, 200, ZERO_BYTES);

        // Fail at afterDonate hook.
        mockHooks.setReturnValue(mockHooks.beforeDonate.selector, mockHooks.beforeDonate.selector);
        vm.expectRevert(Hooks.InvalidHookResponse.selector);
        donateRouter.donate(key, 100, 200, ZERO_BYTES);
    }

    function test_donate_succeedsWithCorrectSelectors() public {
        address hookAddr = address(uint160(Hooks.BEFORE_DONATE_FLAG | Hooks.AFTER_DONATE_FLAG));

        MockHooks impl = new MockHooks();
        vm.etch(hookAddr, address(impl).code);
        MockHooks mockHooks = MockHooks(hookAddr);

        (key,) = initPoolAndAddLiquidity(currency0, currency1, mockHooks, 100, SQRT_RATIO_1_1, ZERO_BYTES);

        mockHooks.setReturnValue(mockHooks.beforeDonate.selector, mockHooks.beforeDonate.selector);
        mockHooks.setReturnValue(mockHooks.afterDonate.selector, mockHooks.afterDonate.selector);

        donateRouter.donate(key, 100, 200, ZERO_BYTES);
    }

    function test_donate_OneToken_gas() public {
        snapStart("donate gas with 1 token");
        donateRouter.donate(key, 100, 0, ZERO_BYTES);
        snapEnd();
    }

    function test_take_failsWithNoLiquidity() public {
        deployFreshManagerAndRouters();

        vm.expectRevert();
        takeRouter.take(key, 100, 0);
    }

    function test_take_failsWithInvalidTokensThatDoNotReturnTrueOnTransfer() public {
        TestInvalidERC20 invalidToken = new TestInvalidERC20(2 ** 255);
        Currency invalidCurrency = Currency.wrap(address(invalidToken));
        invalidToken.approve(address(modifyPositionRouter), type(uint256).max);
        invalidToken.approve(address(takeRouter), type(uint256).max);

        bool currency0Invalid = invalidCurrency < currency0;

        (key,) = initPoolAndAddLiquidity(
            (currency0Invalid ? invalidCurrency : currency0),
            (currency0Invalid ? currency0 : invalidCurrency),
            IHooks(address(0)),
            3000,
            SQRT_RATIO_1_1,
            ZERO_BYTES
        );

        (uint256 amount0, uint256 amount1) = currency0Invalid ? (1, 0) : (0, 1);
        vm.expectRevert(CurrencyLibrary.ERC20TransferFailed.selector);
        takeRouter.take(key, amount0, amount1);

        // should not revert when non zero amount passed in for valid currency
        // assertions inside takeRouter because it takes then settles
        (amount0, amount1) = currency0Invalid ? (0, 1) : (1, 0);
        takeRouter.take(key, amount0, amount1);
    }

    function test_take_succeedsWithPoolWithLiquidity() public {
        takeRouter.take(key, 1, 1); // assertions inside takeRouter because it takes then settles
    }

    function test_take_succeedsWithPoolWithLiquidityWithNativeToken() public {
        takeRouter.take{value: 1}(nativeKey, 1, 1); // assertions inside takeRouter because it takes then settles
    }

    function test_setProtocolFee_updatesProtocolFeeForInitializedPool() public {
        uint24 protocolFee = 4;

        (Pool.Slot0 memory slot0,,,) = manager.pools(key.toId());
        assertEq(slot0.protocolFees, 0);
        feeController.setSwapFeeForPool(key.toId(), uint16(protocolFee));

        vm.expectEmit(false, false, false, true);
        emit ProtocolFeeUpdated(key.toId(), protocolFee << 12);
        manager.setProtocolFees(key);
    }

    function test_collectProtocolFees_initializesWithProtocolFeeIfCalled() public {
        uint24 protocolFee = 260; // 0001 00 00 0100

        // sets the upper 12 bits
        feeController.setSwapFeeForPool(uninitializedKey.toId(), uint16(protocolFee));

        initializeRouter.initialize(uninitializedKey, SQRT_RATIO_1_1, ZERO_BYTES);
        (Pool.Slot0 memory slot0,,,) = manager.pools(uninitializedKey.toId());
        assertEq(slot0.protocolFees, protocolFee << 12);
    }

    function test_collectProtocolFees_ERC20_allowsOwnerToAccumulateFees_gas() public {
        uint24 protocolFee = 260; // 0001 00 00 0100
        uint256 expectedFees = 7;

        feeController.setSwapFeeForPool(key.toId(), uint16(protocolFee));
        manager.setProtocolFees(key);

        (Pool.Slot0 memory slot0,,,) = manager.pools(key.toId());
        assertEq(slot0.protocolFees, protocolFee << 12);

        swapRouter.swap(
            key, IPoolManager.SwapParams(true, 10000, SQRT_RATIO_1_2), PoolSwapTest.TestSettings(true, true), ZERO_BYTES
        );

        assertEq(manager.protocolFeesAccrued(currency0), expectedFees);
        assertEq(manager.protocolFeesAccrued(currency1), 0);
        assertEq(currency0.balanceOf(address(1)), 0);
        snapStart("erc20 collect protocol fees");
        manager.collectProtocolFees(address(1), currency0, expectedFees);
        snapEnd();
        assertEq(currency0.balanceOf(address(1)), expectedFees);
        assertEq(manager.protocolFeesAccrued(currency0), 0);
    }

    function test_noop_gas(uint160 sqrtPriceX96) public {
        // Assumptions tested in Pool.t.sol
        vm.assume(sqrtPriceX96 >= TickMath.MIN_SQRT_RATIO);
        vm.assume(sqrtPriceX96 < TickMath.MAX_SQRT_RATIO);

        address payable hookAddr = payable(
            address(
                uint160(
                    Hooks.BEFORE_MODIFY_POSITION_FLAG | Hooks.BEFORE_SWAP_FLAG | Hooks.BEFORE_DONATE_FLAG
                        | Hooks.NO_OP_FLAG
                )
            )
        );

        vm.etch(hookAddr, vm.getDeployedCode("NoOpTestHooks.sol:NoOpTestHooks"));

        (key,) = initPool(currency0, currency1, IHooks(hookAddr), 100, SQRT_RATIO_1_1, ZERO_BYTES);

        // Test add liquidity
        snapStart("modify position with noop");
        BalanceDelta delta =
            modifyPositionRouter.modifyPosition(key, IPoolManager.ModifyPositionParams(-120, 120, 10 ether), ZERO_BYTES);
        snapEnd();

        // Swap
        IPoolManager.SwapParams memory swapParams =
            IPoolManager.SwapParams({zeroForOne: true, amountSpecified: 100, sqrtPriceLimitX96: SQRT_RATIO_1_2});

        PoolSwapTest.TestSettings memory testSettings =
            PoolSwapTest.TestSettings({withdrawTokens: true, settleUsingTransfer: true});

        snapStart("swap with noop");
        delta = swapRouter.swap(key, swapParams, testSettings, ZERO_BYTES);
        snapEnd();

        // Donate
        snapStart("donate with noop");
        delta = donateRouter.donate(key, 0, 0, ZERO_BYTES);
        snapStart("donate with noop");
    }

    function test_noop_succeedsOnAllActions(uint160 sqrtPriceX96) public {
        // Assumptions tested in Pool.t.sol
        vm.assume(sqrtPriceX96 >= TickMath.MIN_SQRT_RATIO);
        vm.assume(sqrtPriceX96 < TickMath.MAX_SQRT_RATIO);

        address payable hookAddr = payable(
            address(
                uint160(
                    Hooks.BEFORE_MODIFY_POSITION_FLAG | Hooks.BEFORE_SWAP_FLAG | Hooks.BEFORE_DONATE_FLAG
                        | Hooks.NO_OP_FLAG
                )
            )
        );

        vm.etch(hookAddr, vm.getDeployedCode("NoOpTestHooks.sol:NoOpTestHooks"));

        (key,) = initPool(currency0, currency1, IHooks(hookAddr), 100, SQRT_RATIO_1_1, ZERO_BYTES);

        uint256 reserveBefore0 = manager.reservesOf(currency0);
        uint256 reserveBefore1 = manager.reservesOf(currency1);

        // Test add liquidity
        BalanceDelta delta =
            modifyPositionRouter.modifyPosition(key, IPoolManager.ModifyPositionParams(-120, 120, 10 ether), ZERO_BYTES);

        assertTrue(delta == BalanceDeltaLibrary.MAXIMUM_DELTA, "Max delta not returned");
        assertEq(manager.reservesOf(currency0), reserveBefore0);
        assertEq(manager.reservesOf(currency1), reserveBefore1);

        // Swap
        IPoolManager.SwapParams memory swapParams =
            IPoolManager.SwapParams({zeroForOne: true, amountSpecified: 100, sqrtPriceLimitX96: SQRT_RATIO_1_2});

        PoolSwapTest.TestSettings memory testSettings =
            PoolSwapTest.TestSettings({withdrawTokens: true, settleUsingTransfer: true});

        delta = swapRouter.swap(key, swapParams, testSettings, ZERO_BYTES);

        assertTrue(delta == BalanceDeltaLibrary.MAXIMUM_DELTA, "Max delta not returned");
        assertEq(manager.reservesOf(currency0), reserveBefore0);
        assertEq(manager.reservesOf(currency1), reserveBefore1);

        // Donate
        delta = donateRouter.donate(key, 1 ether, 1 ether, ZERO_BYTES);

        assertTrue(delta == BalanceDeltaLibrary.MAXIMUM_DELTA, "Max delta not returned");
        assertEq(manager.reservesOf(currency0), reserveBefore0);
        assertEq(manager.reservesOf(currency1), reserveBefore1);
    }

    function test_noop_failsOnUninitializedPools(uint160 sqrtPriceX96) public {
        // Assumptions tested in Pool.t.sol
        vm.assume(sqrtPriceX96 >= TickMath.MIN_SQRT_RATIO);
        vm.assume(sqrtPriceX96 < TickMath.MAX_SQRT_RATIO);

        address payable hookAddr = payable(
            address(
                uint160(
                    Hooks.BEFORE_MODIFY_POSITION_FLAG | Hooks.BEFORE_SWAP_FLAG | Hooks.BEFORE_DONATE_FLAG
                        | Hooks.NO_OP_FLAG
                )
            )
        );

        vm.etch(hookAddr, vm.getDeployedCode("NoOpTestHooks.sol:NoOpTestHooks"));

        // Modify Position
        key = PoolKey({currency0: currency0, currency1: currency1, fee: 100, hooks: IHooks(hookAddr), tickSpacing: 10});

        vm.expectRevert(abi.encodeWithSelector(Pool.PoolNotInitialized.selector));
        BalanceDelta delta =
            modifyPositionRouter.modifyPosition(key, IPoolManager.ModifyPositionParams(-120, 120, 10 ether), ZERO_BYTES);

        // Swap
        IPoolManager.SwapParams memory swapParams =
            IPoolManager.SwapParams({zeroForOne: true, amountSpecified: 100, sqrtPriceLimitX96: SQRT_RATIO_1_2});

        PoolSwapTest.TestSettings memory testSettings =
            PoolSwapTest.TestSettings({withdrawTokens: true, settleUsingTransfer: true});

        vm.expectRevert(abi.encodeWithSelector(Pool.PoolNotInitialized.selector));
        delta = swapRouter.swap(key, swapParams, testSettings, ZERO_BYTES);

        // Donate
        vm.expectRevert(abi.encodeWithSelector(Pool.PoolNotInitialized.selector));
        delta = donateRouter.donate(key, 1 ether, 1 ether, ZERO_BYTES);
    }

    function test_noop_failsOnForbiddenFunctions(uint160 sqrtPriceX96) public {
        // Assumptions tested in Pool.t.sol
        vm.assume(sqrtPriceX96 >= TickMath.MIN_SQRT_RATIO);
        vm.assume(sqrtPriceX96 < TickMath.MAX_SQRT_RATIO);

        address payable hookAddr = payable(
            address(
                uint160(
                    Hooks.BEFORE_INITIALIZE_FLAG | Hooks.BEFORE_SWAP_FLAG | Hooks.AFTER_SWAP_FLAG
                        | Hooks.AFTER_MODIFY_POSITION_FLAG | Hooks.AFTER_DONATE_FLAG | Hooks.NO_OP_FLAG
                )
            )
        );

        MockHooks impl = new MockHooks();
        vm.etch(hookAddr, address(impl).code);
        MockHooks mockHooks = MockHooks(hookAddr);

        key = PoolKey({currency0: currency0, currency1: currency1, fee: 100, hooks: mockHooks, tickSpacing: 10});

        // Fails at beforeInitialize hook when it returns a NoOp
        mockHooks.setReturnValue(mockHooks.beforeInitialize.selector, Hooks.NO_OP_SELECTOR);
        vm.expectRevert(Hooks.InvalidHookResponse.selector);
        initializeRouter.initialize(key, SQRT_RATIO_1_1, ZERO_BYTES);

        // Now we let initialize succeed (so we can test other functions)
        mockHooks.setReturnValue(mockHooks.beforeInitialize.selector, mockHooks.beforeInitialize.selector);
        initializeRouter.initialize(key, SQRT_RATIO_1_1, ZERO_BYTES);

        // Fails at afterModifyPosition hook when it returns a NoOp
        mockHooks.setReturnValue(mockHooks.afterModifyPosition.selector, Hooks.NO_OP_SELECTOR);
        vm.expectRevert(Hooks.InvalidHookResponse.selector);
        modifyPositionRouter.modifyPosition(key, LIQ_PARAMS, ZERO_BYTES);

        // Now we let the modify position succeed (so we can test other functions)
        mockHooks.setReturnValue(mockHooks.afterModifyPosition.selector, mockHooks.afterModifyPosition.selector);
        modifyPositionRouter.modifyPosition(key, LIQ_PARAMS, ZERO_BYTES);

        // Fails at afterSwap hook when it returns a NoOp
        mockHooks.setReturnValue(mockHooks.afterSwap.selector, Hooks.NO_OP_SELECTOR);
        vm.expectRevert(Hooks.InvalidHookResponse.selector);
        swapRouter.swap(
            key,
            IPoolManager.SwapParams({zeroForOne: true, amountSpecified: 100, sqrtPriceLimitX96: SQRT_RATIO_1_2}),
            PoolSwapTest.TestSettings({withdrawTokens: false, settleUsingTransfer: true}),
            ZERO_BYTES
        );

        // Fails at afterDonate hook when it returns a NoOp
        mockHooks.setReturnValue(mockHooks.afterDonate.selector, Hooks.NO_OP_SELECTOR);
        vm.expectRevert(Hooks.InvalidHookResponse.selector);
        donateRouter.donate(key, 100, 100, ZERO_BYTES);
    }

    function test_noop_failsWithoutNoOpFlag(uint160 sqrtPriceX96) public {
        // Assumptions tested in Pool.t.sol
        vm.assume(sqrtPriceX96 >= TickMath.MIN_SQRT_RATIO);
        vm.assume(sqrtPriceX96 < TickMath.MAX_SQRT_RATIO);

        address payable hookAddr = payable(
            address(uint160(Hooks.BEFORE_MODIFY_POSITION_FLAG | Hooks.BEFORE_SWAP_FLAG | Hooks.BEFORE_DONATE_FLAG))
        );

        MockHooks impl = new MockHooks();
        vm.etch(hookAddr, address(impl).code);
        MockHooks mockHooks = MockHooks(hookAddr);

        key = PoolKey({currency0: currency0, currency1: currency1, fee: 100, hooks: mockHooks, tickSpacing: 10});
        initializeRouter.initialize(key, SQRT_RATIO_1_1, ZERO_BYTES);

        // Fails at beforeModifyPosition hook when it returns a NoOp but doesnt have permission
        mockHooks.setReturnValue(mockHooks.beforeModifyPosition.selector, Hooks.NO_OP_SELECTOR);
        vm.expectRevert(Hooks.InvalidHookResponse.selector);
        modifyPositionRouter.modifyPosition(key, LIQ_PARAMS, ZERO_BYTES);

        // Fails at beforeSwap hook when it returns a NoOp but doesnt have permission
        mockHooks.setReturnValue(mockHooks.beforeSwap.selector, Hooks.NO_OP_SELECTOR);
        vm.expectRevert(Hooks.InvalidHookResponse.selector);
        swapRouter.swap(
            key,
            IPoolManager.SwapParams({zeroForOne: true, amountSpecified: 100, sqrtPriceLimitX96: SQRT_RATIO_1_2}),
            PoolSwapTest.TestSettings({withdrawTokens: false, settleUsingTransfer: true}),
            ZERO_BYTES
        );

        // Fails at beforeDonate hook when it returns a NoOp but doesnt have permission
        mockHooks.setReturnValue(mockHooks.beforeDonate.selector, Hooks.NO_OP_SELECTOR);
        vm.expectRevert(Hooks.InvalidHookResponse.selector);
        donateRouter.donate(key, 100, 100, ZERO_BYTES);
    }

    function test_collectProtocolFees_ERC20_returnsAllFeesIf0IsProvidedAsParameter() public {
        uint24 protocolFee = 260; // 0001 00 00 0100
        uint256 expectedFees = 7;

        feeController.setSwapFeeForPool(key.toId(), uint16(protocolFee));
        manager.setProtocolFees(key);

        (Pool.Slot0 memory slot0,,,) = manager.pools(key.toId());
        assertEq(slot0.protocolFees, protocolFee << 12);

        swapRouter.swap(
            key, IPoolManager.SwapParams(true, 10000, SQRT_RATIO_1_2), PoolSwapTest.TestSettings(true, true), ZERO_BYTES
        );

        assertEq(manager.protocolFeesAccrued(currency0), expectedFees);
        assertEq(manager.protocolFeesAccrued(currency1), 0);
        assertEq(currency0.balanceOf(address(1)), 0);
        manager.collectProtocolFees(address(1), currency0, 0);
        assertEq(currency0.balanceOf(address(1)), expectedFees);
        assertEq(manager.protocolFeesAccrued(currency0), 0);
    }

    function test_collectProtocolFees_nativeToken_allowsOwnerToAccumulateFees_gas() public {
        uint24 protocolFee = 260; // 0001 00 00 0100
        uint256 expectedFees = 7;
        Currency nativeCurrency = CurrencyLibrary.NATIVE;

        // set protocol fee before initializing the pool as it is fetched on initialization
        feeController.setSwapFeeForPool(nativeKey.toId(), uint16(protocolFee));
        manager.setProtocolFees(nativeKey);

        (Pool.Slot0 memory slot0,,,) = manager.pools(nativeKey.toId());
        assertEq(slot0.protocolFees, protocolFee << 12);

        swapRouter.swap{value: 10000}(
            nativeKey,
            IPoolManager.SwapParams(true, 10000, SQRT_RATIO_1_2),
            PoolSwapTest.TestSettings(true, true),
            ZERO_BYTES
        );

        assertEq(manager.protocolFeesAccrued(nativeCurrency), expectedFees);
        assertEq(manager.protocolFeesAccrued(currency1), 0);
        assertEq(nativeCurrency.balanceOf(address(1)), 0);
        snapStart("native collect protocol fees");
        manager.collectProtocolFees(address(1), nativeCurrency, expectedFees);
        snapEnd();
        assertEq(nativeCurrency.balanceOf(address(1)), expectedFees);
        assertEq(manager.protocolFeesAccrued(nativeCurrency), 0);
    }

    function test_collectProtocolFees_nativeToken_returnsAllFeesIf0IsProvidedAsParameter() public {
        uint24 protocolFee = 260; // 0001 00 00 0100
        uint256 expectedFees = 7;
        Currency nativeCurrency = CurrencyLibrary.NATIVE;

        feeController.setSwapFeeForPool(nativeKey.toId(), uint16(protocolFee));
        manager.setProtocolFees(nativeKey);

        (Pool.Slot0 memory slot0,,,) = manager.pools(nativeKey.toId());
        assertEq(slot0.protocolFees, protocolFee << 12);

        swapRouter.swap{value: 10000}(
            nativeKey,
            IPoolManager.SwapParams(true, 10000, SQRT_RATIO_1_2),
            PoolSwapTest.TestSettings(true, true),
            ZERO_BYTES
        );

        assertEq(manager.protocolFeesAccrued(nativeCurrency), expectedFees);
        assertEq(manager.protocolFeesAccrued(currency1), 0);
        assertEq(nativeCurrency.balanceOf(address(1)), 0);
        manager.collectProtocolFees(address(1), nativeCurrency, 0);
        assertEq(nativeCurrency.balanceOf(address(1)), expectedFees);
        assertEq(manager.protocolFeesAccrued(nativeCurrency), 0);
    }

    function test_lock_NoOpIsOk() public {
        snapStart("gas overhead of no-op lock");
        lockTest.lock();
        snapEnd();
    }

    function test_lock_EmitsCorrectId() public {
        vm.expectEmit(false, false, false, true);
        emit LockAcquired();
        lockTest.lock();
    }

    // function testExtsloadForPoolPrice() public {
    //     IPoolManager.key = IPoolManager.PoolKey({
    //         currency0: currency0,
    //         currency1: currency1,
    //         fee: 100,
    //         hooks: IHooks(address(0)),
    //         tickSpacing: 10
    //     });
    //     manager.initialize(key, SQRT_RATIO_1_1, ZERO_BYTES);

    //     PoolId poolId = key.toId();
    //     snapStart("poolExtsloadSlot0");
    //     bytes32 slot0Bytes = manager.extsload(keccak256(abi.encode(poolId, POOL_SLOT)));
    //     snapEnd();

    //     uint160 sqrtPriceX96Extsload;
    //     assembly {
    //         sqrtPriceX96Extsload := and(slot0Bytes, sub(shl(160, 1), 1))
    //     }
    //     (uint160 sqrtPriceX96Slot0,,,,,) = manager.getSlot0(poolId);

    //     // assert that extsload loads the correct storage slot which matches the true slot0
    //     assertEq(sqrtPriceX96Extsload, sqrtPriceX96Slot0);
    // }

    // function testExtsloadMultipleSlots() public {
    //     IPoolManager.key = IPoolManager.PoolKey({
    //         currency0: currency0,
    //         currency1: currency1,
    //         fee: 100,
    //         hooks: IHooks(address(0)),
    //         tickSpacing: 10
    //     });
    //     manager.initialize(key, SQRT_RATIO_1_1, ZERO_BYTES);

    //     // populate feeGrowthGlobalX128 struct w/ modify + swap
    //     modifyPositionRouter.modifyPosition(key, IPoolManager.ModifyPositionParams(-120, 120, 5 ether));
    //     swapRouter.swap(
    //         key,
    //         IPoolManager.SwapParams(false, 1 ether, TickMath.MAX_SQRT_RATIO - 1),
    //         PoolSwapTest.TestSettings(true, true)
    //     );
    //     swapRouter.swap(
    //         key,
    //         IPoolManager.SwapParams(true, 5 ether, TickMath.MIN_SQRT_RATIO + 1),
    //         PoolSwapTest.TestSettings(true, true)
    //     );

    //     PoolId poolId = key.toId();
    //     snapStart("poolExtsloadTickInfoStruct");
    //     bytes memory value = manager.extsload(bytes32(uint256(keccak256(abi.encode(poolId, POOL_SLOT))) + 1), 2);
    //     snapEnd();

    //     uint256 feeGrowthGlobal0X128Extsload;
    //     uint256 feeGrowthGlobal1X128Extsload;
    //     assembly {
    //         feeGrowthGlobal0X128Extsload := and(mload(add(value, 0x20)), sub(shl(256, 1), 1))
    //         feeGrowthGlobal1X128Extsload := and(mload(add(value, 0x40)), sub(shl(256, 1), 1))
    //     }

    //     assertEq(feeGrowthGlobal0X128Extsload, 408361710565269213475534193967158);
    //     assertEq(feeGrowthGlobal1X128Extsload, 204793365386061595215803889394593);
    // }

    function test_getPosition() public {
        Position.Info memory managerPosition = manager.getPosition(key.toId(), address(modifyPositionRouter), -120, 120);
        assert(LIQ_PARAMS.liquidityDelta > 0);
        assertEq(managerPosition.liquidity, uint128(uint256(LIQ_PARAMS.liquidityDelta)));
    }

    function supportsInterface(bytes4) external pure returns (bool) {
        return true;
    }
}<|MERGE_RESOLUTION|>--- conflicted
+++ resolved
@@ -408,7 +408,6 @@
             PoolSwapTest.TestSettings({withdrawTokens: false, settleUsingTransfer: true});
 
         vm.expectEmit(true, true, true, false);
-<<<<<<< HEAD
         emit Transfer(address(swapRouter), address(0), address(this), CurrencyLibrary.toId(currency1), 98);
         snapStart("swap mint output as 6909");
         swapRouter.swap(key, params, testSettings, ZERO_BYTES);
@@ -416,15 +415,6 @@
 
         uint256 erc6909Balance = manager.balanceOf(address(this), CurrencyLibrary.toId(currency1));
         assertEq(erc6909Balance, 98);
-=======
-        emit Mint(address(this), currency1, 98);
-        snapStart("swap mint output as claim");
-        swapRouter.swap(key, params, testSettings, ZERO_BYTES);
-        snapEnd();
-
-        uint256 claimsBalance = manager.balanceOf(address(this), currency1);
-        assertEq(claimsBalance, 98);
->>>>>>> 6b8ec7c6
     }
 
     function test_swap_GasUse6909Input() public {
@@ -435,7 +425,6 @@
             PoolSwapTest.TestSettings({withdrawTokens: false, settleUsingTransfer: true});
 
         vm.expectEmit(true, true, true, false);
-<<<<<<< HEAD
         emit Transfer(address(swapRouter), address(0), address(this), CurrencyLibrary.toId(currency1), 98);
         swapRouter.swap(key, params, testSettings, ZERO_BYTES);
 
@@ -444,13 +433,6 @@
 
         // give permission for swapRouter to burn the 6909s
         manager.setOperator(address(swapRouter), true);
-=======
-        emit Mint(address(this), currency1, 98);
-        swapRouter.swap(key, params, testSettings, ZERO_BYTES);
-
-        uint256 claimsBalance = manager.balanceOf(address(this), currency1);
-        assertEq(claimsBalance, 98);
->>>>>>> 6b8ec7c6
 
         // swap from currency1 to currency0 again, using 6909s as input tokens
         params = IPoolManager.SwapParams({zeroForOne: false, amountSpecified: -25, sqrtPriceLimitX96: SQRT_RATIO_4_1});
