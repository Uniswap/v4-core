--- conflicted
+++ resolved
@@ -23,7 +23,6 @@
 import {GasSnapshot} from "forge-gas-snapshot/GasSnapshot.sol";
 import {PoolLockTest} from "../src/test/PoolLockTest.sol";
 import {PoolId, PoolIdLibrary} from "../src/types/PoolId.sol";
-<<<<<<< HEAD
 import {
     ProtocolFeeControllerTest,
     OutOfBoundsProtocolFeeControllerTest,
@@ -36,13 +35,7 @@
 import {Position} from "../src/libraries/Position.sol";
 import {IProtocolFeeController} from "../src/interfaces/IProtocolFeeController.sol";
 
-contract PoolManagerTest is Test, Deployers, TokenFixture, GasSnapshot, IERC1155Receiver {
-=======
-import {FeeLibrary} from "../src/libraries/FeeLibrary.sol";
-import {Position} from "../src/libraries/Position.sol";
-
 contract PoolManagerTest is Test, Deployers, GasSnapshot {
->>>>>>> 7998e6c3
     using Hooks for IHooks;
     using PoolIdLibrary for PoolKey;
     using FeeLibrary for uint24;
@@ -83,7 +76,6 @@
         snapSize("poolManager bytecode size", address(manager));
     }
 
-<<<<<<< HEAD
     function test_initialize(PoolKey memory key, uint160 sqrtPriceX96) public {
         // Assumptions tested in Pool.t.sol
         vm.assume(sqrtPriceX96 >= TickMath.MIN_SQRT_RATIO);
@@ -501,8 +493,6 @@
         snapEnd();
     }
 
-=======
->>>>>>> 7998e6c3
     function test_feeControllerSet() public {
         deployFreshManager();
         assertEq(address(manager.protocolFeeController()), address(0));
