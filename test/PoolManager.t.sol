// SPDX-License-Identifier: UNLICENSED
pragma solidity ^0.8.20;

import {Test} from "forge-std/Test.sol";
import {Vm} from "forge-std/Vm.sol";
import {IHooks} from "../src/interfaces/IHooks.sol";
import {Hooks} from "../src/libraries/Hooks.sol";
import {IPoolManager} from "../src/interfaces/IPoolManager.sol";
import {IFees} from "../src/interfaces/IFees.sol";
import {IProtocolFeeController} from "../src/interfaces/IProtocolFeeController.sol";
import {PoolManager} from "../src/PoolManager.sol";
import {TickMath} from "../src/libraries/TickMath.sol";
import {Pool} from "../src/libraries/Pool.sol";
import {Deployers} from "./utils/Deployers.sol";
import {Currency, CurrencyLibrary} from "../src/types/Currency.sol";
import {MockHooks} from "../src/test/MockHooks.sol";
import {MockContract} from "../src/test/MockContract.sol";
import {EmptyTestHooks} from "../src/test/EmptyTestHooks.sol";
import {PoolKey} from "../src/types/PoolKey.sol";
import {PoolModifyPositionTest} from "../src/test/PoolModifyPositionTest.sol";
import {BalanceDelta, BalanceDeltaLibrary} from "../src/types/BalanceDelta.sol";
import {PoolSwapTest} from "../src/test/PoolSwapTest.sol";
import {TestInvalidERC20} from "../src/test/TestInvalidERC20.sol";
import {GasSnapshot} from "forge-gas-snapshot/GasSnapshot.sol";
import {PoolLockTest} from "../src/test/PoolLockTest.sol";
import {PoolId, PoolIdLibrary} from "../src/types/PoolId.sol";
import {FeeLibrary} from "../src/libraries/FeeLibrary.sol";
import {Position} from "../src/libraries/Position.sol";

contract PoolManagerTest is Test, Deployers, GasSnapshot {
    using Hooks for IHooks;
    using PoolIdLibrary for PoolKey;
    using FeeLibrary for uint24;
    using CurrencyLibrary for Currency;

    event LockAcquired();
    event ProtocolFeeControllerUpdated(address feeController);
    event ModifyPosition(
        PoolId indexed poolId, address indexed sender, int24 tickLower, int24 tickUpper, int256 liquidityDelta
    );
    event Swap(
        PoolId indexed poolId,
        address indexed sender,
        int128 amount0,
        int128 amount1,
        uint160 sqrtPriceX96,
        uint128 liquidity,
        int24 tick,
        uint24 fee
    );
    event ProtocolFeeUpdated(PoolId indexed id, uint24 protocolFees);
    event Transfer(
        address caller, address indexed sender, address indexed receiver, uint256 indexed id, uint256 amount
    );

    PoolLockTest lockTest;

    address ADDRESS_ZERO = address(0);
    address EMPTY_HOOKS = address(0xf000000000000000000000000000000000000000);
    address MOCK_HOOKS = address(0xfF00000000000000000000000000000000000000);

    function setUp() public {
        initializeManagerRoutersAndPoolsWithLiq(IHooks(address(0)));

        lockTest = new PoolLockTest(manager);
    }

    function test_bytecodeSize() public {
        snapSize("poolManager bytecode size", address(manager));
    }

    function test_feeControllerSet() public {
        deployFreshManager();
        assertEq(address(manager.protocolFeeController()), address(0));
        vm.expectEmit(false, false, false, true, address(manager));
        emit ProtocolFeeControllerUpdated(address(feeController));
        manager.setProtocolFeeController(feeController);
        assertEq(address(manager.protocolFeeController()), address(feeController));
    }

    function test_mint_failsIfNotInitialized() public {
        vm.expectRevert(Pool.PoolNotInitialized.selector);
        modifyPositionRouter.modifyPosition(uninitializedKey, LIQ_PARAMS, ZERO_BYTES);
    }

    function test_mint_succeedsIfInitialized(uint160 sqrtPriceX96) public {
        vm.assume(sqrtPriceX96 >= TickMath.MIN_SQRT_RATIO);
        vm.assume(sqrtPriceX96 < TickMath.MAX_SQRT_RATIO);

        vm.expectEmit(true, true, true, true);
        emit ModifyPosition(
            key.toId(),
            address(modifyPositionRouter),
            LIQ_PARAMS.tickLower,
            LIQ_PARAMS.tickUpper,
            LIQ_PARAMS.liquidityDelta
        );

        modifyPositionRouter.modifyPosition(key, LIQ_PARAMS, ZERO_BYTES);
    }

    function test_mint_succeedsForNativeTokensIfInitialized(uint160 sqrtPriceX96) public {
        vm.assume(sqrtPriceX96 >= TickMath.MIN_SQRT_RATIO);
        vm.assume(sqrtPriceX96 < TickMath.MAX_SQRT_RATIO);

        vm.expectEmit(true, true, true, true);
        emit ModifyPosition(
            nativeKey.toId(),
            address(modifyPositionRouter),
            LIQ_PARAMS.tickLower,
            LIQ_PARAMS.tickUpper,
            LIQ_PARAMS.liquidityDelta
        );

        modifyPositionRouter.modifyPosition{value: 1 ether}(nativeKey, LIQ_PARAMS, ZERO_BYTES);
    }

    function test_mint_succeedsWithHooksIfInitialized(uint160 sqrtPriceX96) public {
        vm.assume(sqrtPriceX96 >= TickMath.MIN_SQRT_RATIO);
        vm.assume(sqrtPriceX96 < TickMath.MAX_SQRT_RATIO);

        address payable mockAddr =
            payable(address(uint160(Hooks.BEFORE_MODIFY_POSITION_FLAG | Hooks.AFTER_MODIFY_POSITION_FLAG)));
        address payable hookAddr = payable(MOCK_HOOKS);

        vm.etch(hookAddr, vm.getDeployedCode("EmptyTestHooks.sol:EmptyTestHooks"));
        MockContract mockContract = new MockContract();
        vm.etch(mockAddr, address(mockContract).code);

        MockContract(mockAddr).setImplementation(hookAddr);

        (key,) = initPool(currency0, currency1, IHooks(mockAddr), 3000, sqrtPriceX96, ZERO_BYTES);

        BalanceDelta balanceDelta = modifyPositionRouter.modifyPosition(key, LIQ_PARAMS, ZERO_BYTES);

        bytes32 beforeSelector = MockHooks.beforeModifyPosition.selector;
        bytes memory beforeParams = abi.encode(address(modifyPositionRouter), key, LIQ_PARAMS, ZERO_BYTES);
        bytes32 afterSelector = MockHooks.afterModifyPosition.selector;
        bytes memory afterParams = abi.encode(address(modifyPositionRouter), key, LIQ_PARAMS, balanceDelta, ZERO_BYTES);

        assertEq(MockContract(mockAddr).timesCalledSelector(beforeSelector), 1);
        assertTrue(MockContract(mockAddr).calledWithSelector(beforeSelector, beforeParams));
        assertEq(MockContract(mockAddr).timesCalledSelector(afterSelector), 1);
        assertTrue(MockContract(mockAddr).calledWithSelector(afterSelector, afterParams));
    }

    function test_mint_failsWithIncorrectSelectors() public {
        address hookAddr = address(uint160(Hooks.BEFORE_MODIFY_POSITION_FLAG | Hooks.AFTER_MODIFY_POSITION_FLAG));

        MockHooks impl = new MockHooks();
        vm.etch(hookAddr, address(impl).code);
        MockHooks mockHooks = MockHooks(hookAddr);

        (key,) = initPool(currency0, currency1, mockHooks, 100, SQRT_RATIO_1_1, ZERO_BYTES);

        mockHooks.setReturnValue(mockHooks.beforeModifyPosition.selector, bytes4(0xdeadbeef));
        mockHooks.setReturnValue(mockHooks.afterModifyPosition.selector, bytes4(0xdeadbeef));

        // Fails at beforeModifyPosition hook.
        vm.expectRevert(Hooks.InvalidHookResponse.selector);
        modifyPositionRouter.modifyPosition(key, LIQ_PARAMS, ZERO_BYTES);

        // Fail at afterModifyPosition hook.
        mockHooks.setReturnValue(mockHooks.beforeModifyPosition.selector, mockHooks.beforeModifyPosition.selector);
        vm.expectRevert(Hooks.InvalidHookResponse.selector);
        modifyPositionRouter.modifyPosition(key, LIQ_PARAMS, ZERO_BYTES);
    }

    function test_mint_succeedsWithCorrectSelectors() public {
        address hookAddr = address(uint160(Hooks.BEFORE_MODIFY_POSITION_FLAG | Hooks.AFTER_MODIFY_POSITION_FLAG));

        MockHooks impl = new MockHooks();
        vm.etch(hookAddr, address(impl).code);
        MockHooks mockHooks = MockHooks(hookAddr);

        (key,) = initPool(currency0, currency1, mockHooks, 100, SQRT_RATIO_1_1, ZERO_BYTES);

        mockHooks.setReturnValue(mockHooks.beforeModifyPosition.selector, mockHooks.beforeModifyPosition.selector);
        mockHooks.setReturnValue(mockHooks.afterModifyPosition.selector, mockHooks.afterModifyPosition.selector);

        vm.expectEmit(true, true, true, true);
        emit ModifyPosition(
            key.toId(),
            address(modifyPositionRouter),
            LIQ_PARAMS.tickLower,
            LIQ_PARAMS.tickUpper,
            LIQ_PARAMS.liquidityDelta
        );

        modifyPositionRouter.modifyPosition(key, LIQ_PARAMS, ZERO_BYTES);
    }

    function test_mint_gas() public {
        snapStart("mint");
        modifyPositionRouter.modifyPosition(key, LIQ_PARAMS, ZERO_BYTES);
        snapEnd();
    }

    function test_mint_withNative_gas() public {
        snapStart("mint with native token");
        modifyPositionRouter.modifyPosition{value: 1 ether}(nativeKey, LIQ_PARAMS, ZERO_BYTES);
        snapEnd();
    }

    function test_mint_withHooks_gas() public {
        address hookEmptyAddr = EMPTY_HOOKS;
        MockHooks impl = new MockHooks();
        vm.etch(hookEmptyAddr, address(impl).code);
        MockHooks mockHooks = MockHooks(hookEmptyAddr);

        (key,) = initPool(currency0, currency1, mockHooks, 3000, SQRT_RATIO_1_1, ZERO_BYTES);

        snapStart("mint with empty hook");
        modifyPositionRouter.modifyPosition(key, LIQ_PARAMS, ZERO_BYTES);
        snapEnd();
    }

    function test_mint_withHooks_EOAInitiated() public {
        address hookEmptyAddr = EMPTY_HOOKS;
        MockHooks impl = new MockHooks();
        vm.etch(hookEmptyAddr, address(impl).code);
        MockHooks mockHooks = MockHooks(hookEmptyAddr);

        (key,) = initPool(currency0, currency1, mockHooks, 3000, SQRT_RATIO_1_1, ZERO_BYTES);

        snapStart("mintWithEmptyHookEOAInitiated");
        manager.lock(
            address(modifyPositionRouter),
            abi.encode(
                PoolModifyPositionTest.CallbackData(
                    address(this),
                    key,
                    IPoolManager.ModifyPositionParams({tickLower: 0, tickUpper: 60, liquidityDelta: 100}),
                    ZERO_BYTES
                )
            )
        );

        snapEnd();
    }

    function test_swap_EOAInitiated() public {
        IPoolManager.ModifyPositionParams memory liqParams =
            IPoolManager.ModifyPositionParams({tickLower: -120, tickUpper: 120, liquidityDelta: 1e18});
        modifyPositionRouter.modifyPosition(key, liqParams, ZERO_BYTES);

        IPoolManager.SwapParams memory params =
            IPoolManager.SwapParams({zeroForOne: true, amountSpecified: 100, sqrtPriceLimitX96: SQRT_RATIO_1_2});

        PoolSwapTest.TestSettings memory testSettings =
            PoolSwapTest.TestSettings({withdrawTokens: false, settleUsingTransfer: true, currencyAlreadySent: false});

        snapStart("simpleSwapEOAInitiated");
        manager.lock(
            address(swapRouter),
            abi.encode(PoolSwapTest.CallbackData(address(this), testSettings, key, params, ZERO_BYTES))
        );
        snapEnd();
    }

    function test_swap_native_EOAInitiated() public {
        IPoolManager.ModifyPositionParams memory liqParams =
            IPoolManager.ModifyPositionParams({tickLower: -120, tickUpper: 120, liquidityDelta: 1e18});
        modifyPositionRouter.modifyPosition{value: 1 ether}(nativeKey, liqParams, ZERO_BYTES);

        IPoolManager.SwapParams memory params =
            IPoolManager.SwapParams({zeroForOne: true, amountSpecified: 100, sqrtPriceLimitX96: SQRT_RATIO_1_2});

        PoolSwapTest.TestSettings memory testSettings =
            PoolSwapTest.TestSettings({withdrawTokens: false, settleUsingTransfer: true, currencyAlreadySent: true});

        snapStart("simpleSwapNativeEOAInitiated");
        manager.lock{value: 100}(
            address(swapRouter),
            abi.encode(PoolSwapTest.CallbackData(address(this), testSettings, nativeKey, params, ZERO_BYTES))
        );
        snapEnd();
    }

    function test_invalidLockTarget() public {
        IPoolManager.ModifyPositionParams memory liqParams =
            IPoolManager.ModifyPositionParams({tickLower: -120, tickUpper: 120, liquidityDelta: 1e18});
        modifyPositionRouter.modifyPosition{value: 1 ether}(nativeKey, liqParams, ZERO_BYTES);

        IPoolManager.SwapParams memory params =
            IPoolManager.SwapParams({zeroForOne: true, amountSpecified: 100, sqrtPriceLimitX96: SQRT_RATIO_1_2});

        PoolSwapTest.TestSettings memory testSettings =
            PoolSwapTest.TestSettings({withdrawTokens: false, settleUsingTransfer: true, currencyAlreadySent: true});

        // ensure reverts wen locking to variety of contracts which don't properly implement ILockCallback
        vm.expectRevert();
        manager.lock{value: 100}(
            address(0),
            abi.encode(PoolSwapTest.CallbackData(address(this), testSettings, nativeKey, params, ZERO_BYTES))
        );

        vm.expectRevert();
        manager.lock{value: 100}(
            address(this),
            abi.encode(PoolSwapTest.CallbackData(address(this), testSettings, nativeKey, params, ZERO_BYTES))
        );

        vm.expectRevert();
        manager.lock{value: 100}(
            address(manager),
            abi.encode(PoolSwapTest.CallbackData(address(this), testSettings, nativeKey, params, ZERO_BYTES))
        );

        vm.expectRevert();
        manager.lock{value: 100}(
            address(Currency.unwrap(currency0)),
            abi.encode(PoolSwapTest.CallbackData(address(this), testSettings, nativeKey, params, ZERO_BYTES))
        );
    }

    function test_swap_failsIfNotInitialized(uint160 sqrtPriceX96) public {
        vm.assume(sqrtPriceX96 >= TickMath.MIN_SQRT_RATIO);
        vm.assume(sqrtPriceX96 < TickMath.MAX_SQRT_RATIO);

        key.fee = 100;
        IPoolManager.SwapParams memory params =
            IPoolManager.SwapParams({zeroForOne: true, amountSpecified: 100, sqrtPriceLimitX96: sqrtPriceX96});

        PoolSwapTest.TestSettings memory testSettings =
            PoolSwapTest.TestSettings({withdrawTokens: true, settleUsingTransfer: true, currencyAlreadySent: false});

        vm.expectRevert(Pool.PoolNotInitialized.selector);
        swapRouter.swap(key, params, testSettings, ZERO_BYTES);
    }

    function test_swap_succeedsIfInitialized() public {
        IPoolManager.SwapParams memory swapParams =
            IPoolManager.SwapParams({zeroForOne: true, amountSpecified: 100, sqrtPriceLimitX96: SQRT_RATIO_1_2});

        PoolSwapTest.TestSettings memory testSettings =
            PoolSwapTest.TestSettings({withdrawTokens: false, settleUsingTransfer: true, currencyAlreadySent: false});

        vm.expectEmit(true, true, true, true);
        emit Swap(
            key.toId(), address(swapRouter), int128(100), int128(-98), 79228162514264329749955861424, 1e18, -1, 3000
        );

        swapRouter.swap(key, swapParams, testSettings, ZERO_BYTES);
    }

    function test_swap_succeedsWithNativeTokensIfInitialized() public {
        IPoolManager.SwapParams memory swapParams =
            IPoolManager.SwapParams({zeroForOne: true, amountSpecified: 100, sqrtPriceLimitX96: SQRT_RATIO_1_2});

        PoolSwapTest.TestSettings memory testSettings =
            PoolSwapTest.TestSettings({withdrawTokens: false, settleUsingTransfer: true, currencyAlreadySent: false});

        vm.expectEmit(true, true, true, true);
        emit Swap(
            nativeKey.toId(),
            address(swapRouter),
            int128(100),
            int128(-98),
            79228162514264329749955861424,
            1e18,
            -1,
            3000
        );

        swapRouter.swap{value: 100}(nativeKey, swapParams, testSettings, ZERO_BYTES);
    }

    function test_swap_succeedsWithHooksIfInitialized() public {
        address payable mockAddr = payable(address(uint160(Hooks.BEFORE_SWAP_FLAG | Hooks.AFTER_SWAP_FLAG)));
        address payable hookAddr = payable(MOCK_HOOKS);

        vm.etch(hookAddr, vm.getDeployedCode("EmptyTestHooks.sol:EmptyTestHooks"));
        MockContract mockContract = new MockContract();
        vm.etch(mockAddr, address(mockContract).code);

        MockContract(mockAddr).setImplementation(hookAddr);

        (key,) = initPoolAndAddLiquidity(currency0, currency1, IHooks(mockAddr), 3000, SQRT_RATIO_1_1, ZERO_BYTES);

        IPoolManager.SwapParams memory swapParams =
            IPoolManager.SwapParams({zeroForOne: true, amountSpecified: 100, sqrtPriceLimitX96: SQRT_RATIO_1_2});

        PoolSwapTest.TestSettings memory testSettings =
            PoolSwapTest.TestSettings({withdrawTokens: false, settleUsingTransfer: true, currencyAlreadySent: false});

        BalanceDelta balanceDelta = swapRouter.swap(key, swapParams, testSettings, ZERO_BYTES);

        bytes32 beforeSelector = MockHooks.beforeSwap.selector;
        bytes memory beforeParams = abi.encode(address(swapRouter), key, swapParams, ZERO_BYTES);

        bytes32 afterSelector = MockHooks.afterSwap.selector;
        bytes memory afterParams = abi.encode(address(swapRouter), key, swapParams, balanceDelta, ZERO_BYTES);

        assertEq(MockContract(mockAddr).timesCalledSelector(beforeSelector), 1);
        assertTrue(MockContract(mockAddr).calledWithSelector(beforeSelector, beforeParams));
        assertEq(MockContract(mockAddr).timesCalledSelector(afterSelector), 1);
        assertTrue(MockContract(mockAddr).calledWithSelector(afterSelector, afterParams));
    }

    function test_swap_failsWithIncorrectSelectors() public {
        address hookAddr = address(uint160(Hooks.BEFORE_SWAP_FLAG | Hooks.AFTER_SWAP_FLAG));

        MockHooks impl = new MockHooks();
        vm.etch(hookAddr, address(impl).code);
        MockHooks mockHooks = MockHooks(hookAddr);

        (key,) = initPoolAndAddLiquidity(currency0, currency1, mockHooks, 100, SQRT_RATIO_1_1, ZERO_BYTES);

        IPoolManager.SwapParams memory swapParams =
            IPoolManager.SwapParams({zeroForOne: true, amountSpecified: 10, sqrtPriceLimitX96: SQRT_RATIO_1_2});

        PoolSwapTest.TestSettings memory testSettings =
            PoolSwapTest.TestSettings({withdrawTokens: false, settleUsingTransfer: true, currencyAlreadySent: false});

        mockHooks.setReturnValue(mockHooks.beforeSwap.selector, bytes4(0xdeadbeef));
        mockHooks.setReturnValue(mockHooks.afterSwap.selector, bytes4(0xdeadbeef));

        // Fails at beforeModifyPosition hook.
        vm.expectRevert(Hooks.InvalidHookResponse.selector);
        swapRouter.swap(key, swapParams, testSettings, ZERO_BYTES);

        // Fail at afterModifyPosition hook.
        mockHooks.setReturnValue(mockHooks.beforeSwap.selector, mockHooks.beforeSwap.selector);
        vm.expectRevert(Hooks.InvalidHookResponse.selector);
        swapRouter.swap(key, swapParams, testSettings, ZERO_BYTES);
    }

    function test_swap_succeedsWithCorrectSelectors() public {
        address hookAddr = address(uint160(Hooks.BEFORE_SWAP_FLAG | Hooks.AFTER_SWAP_FLAG));

        MockHooks impl = new MockHooks();
        vm.etch(hookAddr, address(impl).code);
        MockHooks mockHooks = MockHooks(hookAddr);

        (key,) = initPoolAndAddLiquidity(currency0, currency1, mockHooks, 100, SQRT_RATIO_1_1, ZERO_BYTES);

        IPoolManager.SwapParams memory swapParams =
            IPoolManager.SwapParams({zeroForOne: true, amountSpecified: 10, sqrtPriceLimitX96: SQRT_RATIO_1_2});

        PoolSwapTest.TestSettings memory testSettings =
            PoolSwapTest.TestSettings({withdrawTokens: false, settleUsingTransfer: true, currencyAlreadySent: false});

        mockHooks.setReturnValue(mockHooks.beforeSwap.selector, mockHooks.beforeSwap.selector);
        mockHooks.setReturnValue(mockHooks.afterSwap.selector, mockHooks.afterSwap.selector);

        vm.expectEmit(true, true, true, true);
        emit Swap(key.toId(), address(swapRouter), 10, -8, 79228162514264336880490487708, 1e18, -1, 100);

        swapRouter.swap(key, swapParams, testSettings, ZERO_BYTES);
    }

    function test_swap_gas() public {
        IPoolManager.SwapParams memory swapParams =
            IPoolManager.SwapParams({zeroForOne: true, amountSpecified: 100, sqrtPriceLimitX96: SQRT_RATIO_1_2});

        PoolSwapTest.TestSettings memory testSettings =
            PoolSwapTest.TestSettings({withdrawTokens: true, settleUsingTransfer: true, currencyAlreadySent: false});

        snapStart("simple swap");
        swapRouter.swap(key, swapParams, testSettings, ZERO_BYTES);
        snapEnd();
    }

    function test_swap_withNative_gas() public {
        IPoolManager.SwapParams memory swapParams =
            IPoolManager.SwapParams({zeroForOne: true, amountSpecified: 100, sqrtPriceLimitX96: SQRT_RATIO_1_2});

        PoolSwapTest.TestSettings memory testSettings =
            PoolSwapTest.TestSettings({withdrawTokens: true, settleUsingTransfer: true, currencyAlreadySent: false});

        snapStart("simple swap with native");
        swapRouter.swap{value: 100}(nativeKey, swapParams, testSettings, ZERO_BYTES);
        snapEnd();
    }

    function test_swap_withHooks_gas() public {
        address hookEmptyAddr = EMPTY_HOOKS;

        MockHooks impl = new MockHooks();
        vm.etch(hookEmptyAddr, address(impl).code);
        MockHooks mockHooks = MockHooks(hookEmptyAddr);

        (key,) = initPoolAndAddLiquidity(currency0, currency1, mockHooks, 3000, SQRT_RATIO_1_1, ZERO_BYTES);

        IPoolManager.SwapParams memory swapParams =
            IPoolManager.SwapParams({zeroForOne: true, amountSpecified: 100, sqrtPriceLimitX96: SQRT_RATIO_1_2});

        PoolSwapTest.TestSettings memory testSettings =
            PoolSwapTest.TestSettings({withdrawTokens: true, settleUsingTransfer: true, currencyAlreadySent: false});

        swapRouter.swap(key, swapParams, testSettings, ZERO_BYTES);

        swapParams =
            IPoolManager.SwapParams({zeroForOne: true, amountSpecified: 100, sqrtPriceLimitX96: SQRT_RATIO_1_4});
        testSettings =
            PoolSwapTest.TestSettings({withdrawTokens: true, settleUsingTransfer: true, currencyAlreadySent: false});

        snapStart("swap with hooks");
        swapRouter.swap(key, swapParams, testSettings, ZERO_BYTES);
        snapEnd();
    }

    function test_swap_GasMint6909IfOutputNotTaken() public {
        IPoolManager.SwapParams memory params =
            IPoolManager.SwapParams({zeroForOne: true, amountSpecified: 100, sqrtPriceLimitX96: SQRT_RATIO_1_2});

        PoolSwapTest.TestSettings memory testSettings =
            PoolSwapTest.TestSettings({withdrawTokens: false, settleUsingTransfer: true, currencyAlreadySent: false});

        vm.expectEmit(true, true, true, false);
        emit Transfer(address(swapRouter), address(0), address(this), CurrencyLibrary.toId(currency1), 98);
        snapStart("swap mint output as 6909");
        swapRouter.swap(key, params, testSettings, ZERO_BYTES);
        snapEnd();

        uint256 erc6909Balance = manager.balanceOf(address(this), CurrencyLibrary.toId(currency1));
        assertEq(erc6909Balance, 98);
    }

    function test_swap_GasMint6909IfNativeOutputNotTaken() public {
        IPoolManager.SwapParams memory params =
            IPoolManager.SwapParams({zeroForOne: false, amountSpecified: 100, sqrtPriceLimitX96: SQRT_RATIO_2_1});

        PoolSwapTest.TestSettings memory testSettings =
            PoolSwapTest.TestSettings({withdrawTokens: false, settleUsingTransfer: true});

        vm.expectEmit(true, true, true, false);
        emit Transfer(address(swapRouter), address(0), address(this), CurrencyLibrary.toId(CurrencyLibrary.NATIVE), 98);
        snapStart("swap mint native output as 6909");
        swapRouter.swap(nativeKey, params, testSettings, ZERO_BYTES);
        snapEnd();

        uint256 erc6909Balance = manager.balanceOf(address(this), CurrencyLibrary.toId(CurrencyLibrary.NATIVE));
        assertEq(erc6909Balance, 98);
    }

    function test_swap_GasUse6909Input() public {
        IPoolManager.SwapParams memory params =
            IPoolManager.SwapParams({zeroForOne: true, amountSpecified: 100, sqrtPriceLimitX96: SQRT_RATIO_1_2});

        PoolSwapTest.TestSettings memory testSettings =
            PoolSwapTest.TestSettings({withdrawTokens: false, settleUsingTransfer: true, currencyAlreadySent: false});

        vm.expectEmit(true, true, true, false);
        emit Transfer(address(swapRouter), address(0), address(this), CurrencyLibrary.toId(currency1), 98);
        swapRouter.swap(key, params, testSettings, ZERO_BYTES);

        uint256 erc6909Balance = manager.balanceOf(address(this), uint256(uint160(Currency.unwrap(currency1))));
        assertEq(erc6909Balance, 98);

        // give permission for swapRouter to burn the 6909s
        manager.setOperator(address(swapRouter), true);

<<<<<<< HEAD
        // swap from currency1 to currency0 again, using 6909s as input tokens
        params = IPoolManager.SwapParams({zeroForOne: false, amountSpecified: -25, sqrtPriceLimitX96: SQRT_RATIO_4_1});
        testSettings = PoolSwapTest.TestSettings({withdrawTokens: true, settleUsingTransfer: false});
=======
        testSettings =
            PoolSwapTest.TestSettings({withdrawTokens: true, settleUsingTransfer: false, currencyAlreadySent: false});
        manager.transfer(address(swapRouter), currency1, claimsBalance);
>>>>>>> b9b0d2a1

        vm.expectEmit(true, true, true, false);
        emit Transfer(address(swapRouter), address(this), address(0), CurrencyLibrary.toId(currency1), 27);
        snapStart("swap burn 6909 for input");
        swapRouter.swap(key, params, testSettings, ZERO_BYTES);
        snapEnd();

        erc6909Balance = manager.balanceOf(address(this), CurrencyLibrary.toId(currency1));
        assertEq(erc6909Balance, 71);
    }

    function test_swap_GasUseNative6909Input() public {
        IPoolManager.SwapParams memory params =
            IPoolManager.SwapParams({zeroForOne: false, amountSpecified: 100, sqrtPriceLimitX96: SQRT_RATIO_2_1});

        PoolSwapTest.TestSettings memory testSettings =
            PoolSwapTest.TestSettings({withdrawTokens: false, settleUsingTransfer: true});

        vm.expectEmit(true, true, true, false);
        emit Transfer(address(swapRouter), address(0), address(this), CurrencyLibrary.toId(CurrencyLibrary.NATIVE), 98);
        swapRouter.swap(nativeKey, params, testSettings, ZERO_BYTES);

        uint256 erc6909Balance = manager.balanceOf(address(this), CurrencyLibrary.toId(CurrencyLibrary.NATIVE));
        assertEq(erc6909Balance, 98);

        // give permission for swapRouter to burn the 6909s
        manager.setOperator(address(swapRouter), true);

        // swap from currency0 to currency1, using 6909s as input tokens
        params = IPoolManager.SwapParams({zeroForOne: true, amountSpecified: -25, sqrtPriceLimitX96: SQRT_RATIO_1_4});
        testSettings = PoolSwapTest.TestSettings({withdrawTokens: true, settleUsingTransfer: false});

        vm.expectEmit(true, true, true, false);
        emit Transfer(address(swapRouter), address(this), address(0), CurrencyLibrary.toId(CurrencyLibrary.NATIVE), 27);
        snapStart("swap burn native 6909 for input");
        // don't have to send in native currency since burning 6909 for input
        swapRouter.swap(nativeKey, params, testSettings, ZERO_BYTES);
        snapEnd();

        erc6909Balance = manager.balanceOf(address(this), CurrencyLibrary.toId(CurrencyLibrary.NATIVE));
        assertEq(erc6909Balance, 71);
    }

    function test_swap_againstLiq_gas() public {
        IPoolManager.SwapParams memory params =
            IPoolManager.SwapParams({zeroForOne: true, amountSpecified: 100, sqrtPriceLimitX96: SQRT_RATIO_1_2});

        PoolSwapTest.TestSettings memory testSettings =
            PoolSwapTest.TestSettings({withdrawTokens: true, settleUsingTransfer: true, currencyAlreadySent: false});

        swapRouter.swap(key, params, testSettings, ZERO_BYTES);

        params = IPoolManager.SwapParams({zeroForOne: true, amountSpecified: 100, sqrtPriceLimitX96: SQRT_RATIO_1_4});

        snapStart("swap against liquidity");
        swapRouter.swap(key, params, testSettings, ZERO_BYTES);
        snapEnd();
    }

    function test_swap_againstLiqWithNative_gas() public {
        IPoolManager.SwapParams memory params =
            IPoolManager.SwapParams({zeroForOne: true, amountSpecified: 100, sqrtPriceLimitX96: SQRT_RATIO_1_2});

        PoolSwapTest.TestSettings memory testSettings =
            PoolSwapTest.TestSettings({withdrawTokens: true, settleUsingTransfer: true, currencyAlreadySent: false});

        swapRouter.swap{value: 1 ether}(nativeKey, params, testSettings, ZERO_BYTES);

        params = IPoolManager.SwapParams({zeroForOne: true, amountSpecified: 100, sqrtPriceLimitX96: SQRT_RATIO_1_4});

        snapStart("swap against liquidity with native token");
        swapRouter.swap{value: 1 ether}(nativeKey, params, testSettings, ZERO_BYTES);
        snapEnd();
    }

    function test_donate_failsIfNotInitialized() public {
        vm.expectRevert(abi.encodeWithSelector(Pool.PoolNotInitialized.selector));
        donateRouter.donate(uninitializedKey, 100, 100, ZERO_BYTES);
    }

    function test_donate_failsIfNoLiquidity(uint160 sqrtPriceX96) public {
        vm.assume(sqrtPriceX96 >= TickMath.MIN_SQRT_RATIO);
        vm.assume(sqrtPriceX96 < TickMath.MAX_SQRT_RATIO);

        (key,) = initPool(currency0, currency1, IHooks(address(0)), 100, sqrtPriceX96, ZERO_BYTES);

        vm.expectRevert(abi.encodeWithSelector(Pool.NoLiquidityToReceiveFees.selector));
        donateRouter.donate(key, 100, 100, ZERO_BYTES);
    }

    // test successful donation if pool has liquidity
    function test_donate_succeedsWhenPoolHasLiquidity() public {
        (, uint256 feeGrowthGlobal0X128, uint256 feeGrowthGlobal1X128,) = manager.pools(key.toId());
        assertEq(feeGrowthGlobal0X128, 0);
        assertEq(feeGrowthGlobal1X128, 0);

        snapStart("donate gas with 2 tokens");
        donateRouter.donate(key, 100, 200, ZERO_BYTES);
        snapEnd();

        (, feeGrowthGlobal0X128, feeGrowthGlobal1X128,) = manager.pools(key.toId());
        assertEq(feeGrowthGlobal0X128, 34028236692093846346337);
        assertEq(feeGrowthGlobal1X128, 68056473384187692692674);
    }

    function test_donate_succeedsForNativeTokensWhenPoolHasLiquidity() public {
        (, uint256 feeGrowthGlobal0X128, uint256 feeGrowthGlobal1X128,) = manager.pools(nativeKey.toId());
        assertEq(feeGrowthGlobal0X128, 0);
        assertEq(feeGrowthGlobal1X128, 0);

        donateRouter.donate{value: 100}(nativeKey, 100, 200, ZERO_BYTES);

        (, feeGrowthGlobal0X128, feeGrowthGlobal1X128,) = manager.pools(nativeKey.toId());
        assertEq(feeGrowthGlobal0X128, 34028236692093846346337);
        assertEq(feeGrowthGlobal1X128, 68056473384187692692674);
    }

    function test_donate_failsWithIncorrectSelectors() public {
        address hookAddr = address(uint160(Hooks.BEFORE_DONATE_FLAG | Hooks.AFTER_DONATE_FLAG));

        MockHooks impl = new MockHooks();
        vm.etch(hookAddr, address(impl).code);
        MockHooks mockHooks = MockHooks(hookAddr);

        (key,) = initPoolAndAddLiquidity(currency0, currency1, mockHooks, 100, SQRT_RATIO_1_1, ZERO_BYTES);

        mockHooks.setReturnValue(mockHooks.beforeDonate.selector, bytes4(0xdeadbeef));
        mockHooks.setReturnValue(mockHooks.afterDonate.selector, bytes4(0xdeadbeef));

        // Fails at beforeDonate hook.
        vm.expectRevert(Hooks.InvalidHookResponse.selector);
        donateRouter.donate(key, 100, 200, ZERO_BYTES);

        // Fail at afterDonate hook.
        mockHooks.setReturnValue(mockHooks.beforeDonate.selector, mockHooks.beforeDonate.selector);
        vm.expectRevert(Hooks.InvalidHookResponse.selector);
        donateRouter.donate(key, 100, 200, ZERO_BYTES);
    }

    function test_donate_succeedsWithCorrectSelectors() public {
        address hookAddr = address(uint160(Hooks.BEFORE_DONATE_FLAG | Hooks.AFTER_DONATE_FLAG));

        MockHooks impl = new MockHooks();
        vm.etch(hookAddr, address(impl).code);
        MockHooks mockHooks = MockHooks(hookAddr);

        (key,) = initPoolAndAddLiquidity(currency0, currency1, mockHooks, 100, SQRT_RATIO_1_1, ZERO_BYTES);

        mockHooks.setReturnValue(mockHooks.beforeDonate.selector, mockHooks.beforeDonate.selector);
        mockHooks.setReturnValue(mockHooks.afterDonate.selector, mockHooks.afterDonate.selector);

        donateRouter.donate(key, 100, 200, ZERO_BYTES);
    }

    function test_donate_OneToken_gas() public {
        snapStart("donate gas with 1 token");
        donateRouter.donate(key, 100, 0, ZERO_BYTES);
        snapEnd();
    }

    function test_take_failsWithNoLiquidity() public {
        deployFreshManagerAndRouters();

        vm.expectRevert();
        takeRouter.take(key, 100, 0);
    }

    function test_take_failsWithInvalidTokensThatDoNotReturnTrueOnTransfer() public {
        TestInvalidERC20 invalidToken = new TestInvalidERC20(2 ** 255);
        Currency invalidCurrency = Currency.wrap(address(invalidToken));
        invalidToken.approve(address(modifyPositionRouter), type(uint256).max);
        invalidToken.approve(address(takeRouter), type(uint256).max);

        bool currency0Invalid = invalidCurrency < currency0;

        (key,) = initPoolAndAddLiquidity(
            (currency0Invalid ? invalidCurrency : currency0),
            (currency0Invalid ? currency0 : invalidCurrency),
            IHooks(address(0)),
            3000,
            SQRT_RATIO_1_1,
            ZERO_BYTES
        );

        (uint256 amount0, uint256 amount1) = currency0Invalid ? (1, 0) : (0, 1);
        vm.expectRevert(CurrencyLibrary.ERC20TransferFailed.selector);
        takeRouter.take(key, amount0, amount1);

        // should not revert when non zero amount passed in for valid currency
        // assertions inside takeRouter because it takes then settles
        (amount0, amount1) = currency0Invalid ? (0, 1) : (1, 0);
        takeRouter.take(key, amount0, amount1);
    }

    function test_take_succeedsWithPoolWithLiquidity() public {
        takeRouter.take(key, 1, 1); // assertions inside takeRouter because it takes then settles
    }

    function test_take_succeedsWithPoolWithLiquidityWithNativeToken() public {
        takeRouter.take{value: 1}(nativeKey, 1, 1); // assertions inside takeRouter because it takes then settles
    }

    function test_setProtocolFee_updatesProtocolFeeForInitializedPool() public {
        uint24 protocolFee = 4;

        (Pool.Slot0 memory slot0,,,) = manager.pools(key.toId());
        assertEq(slot0.protocolFees, 0);
        feeController.setSwapFeeForPool(key.toId(), uint16(protocolFee));

        vm.expectEmit(false, false, false, true);
        emit ProtocolFeeUpdated(key.toId(), protocolFee << 12);
        manager.setProtocolFees(key);
    }

    function test_collectProtocolFees_initializesWithProtocolFeeIfCalled() public {
        uint24 protocolFee = 260; // 0001 00 00 0100

        // sets the upper 12 bits
        feeController.setSwapFeeForPool(uninitializedKey.toId(), uint16(protocolFee));

        initializeRouter.initialize(uninitializedKey, SQRT_RATIO_1_1, ZERO_BYTES);
        (Pool.Slot0 memory slot0,,,) = manager.pools(uninitializedKey.toId());
        assertEq(slot0.protocolFees, protocolFee << 12);
    }

    function test_collectProtocolFees_ERC20_allowsOwnerToAccumulateFees_gas() public {
        uint24 protocolFee = 260; // 0001 00 00 0100
        uint256 expectedFees = 7;

        feeController.setSwapFeeForPool(key.toId(), uint16(protocolFee));
        manager.setProtocolFees(key);

        (Pool.Slot0 memory slot0,,,) = manager.pools(key.toId());
        assertEq(slot0.protocolFees, protocolFee << 12);

        swapRouter.swap(
            key,
            IPoolManager.SwapParams(true, 10000, SQRT_RATIO_1_2),
            PoolSwapTest.TestSettings(true, true, false),
            ZERO_BYTES
        );

        assertEq(manager.protocolFeesAccrued(currency0), expectedFees);
        assertEq(manager.protocolFeesAccrued(currency1), 0);
        assertEq(currency0.balanceOf(address(1)), 0);
        snapStart("erc20 collect protocol fees");
        manager.collectProtocolFees(address(1), currency0, expectedFees);
        snapEnd();
        assertEq(currency0.balanceOf(address(1)), expectedFees);
        assertEq(manager.protocolFeesAccrued(currency0), 0);
    }

    function test_noop_gas(uint160 sqrtPriceX96) public {
        // Assumptions tested in Pool.t.sol
        vm.assume(sqrtPriceX96 >= TickMath.MIN_SQRT_RATIO);
        vm.assume(sqrtPriceX96 < TickMath.MAX_SQRT_RATIO);

        address payable hookAddr = payable(
            address(
                uint160(
                    Hooks.BEFORE_MODIFY_POSITION_FLAG | Hooks.BEFORE_SWAP_FLAG | Hooks.BEFORE_DONATE_FLAG
                        | Hooks.NO_OP_FLAG
                )
            )
        );

        vm.etch(hookAddr, vm.getDeployedCode("NoOpTestHooks.sol:NoOpTestHooks"));

        (key,) = initPool(currency0, currency1, IHooks(hookAddr), 100, SQRT_RATIO_1_1, ZERO_BYTES);

        // Test add liquidity
        snapStart("modify position with noop");
        BalanceDelta delta =
            modifyPositionRouter.modifyPosition(key, IPoolManager.ModifyPositionParams(-120, 120, 10 ether), ZERO_BYTES);
        snapEnd();

        // Swap
        IPoolManager.SwapParams memory swapParams =
            IPoolManager.SwapParams({zeroForOne: true, amountSpecified: 100, sqrtPriceLimitX96: SQRT_RATIO_1_2});

        PoolSwapTest.TestSettings memory testSettings =
            PoolSwapTest.TestSettings({withdrawTokens: true, settleUsingTransfer: true, currencyAlreadySent: false});

        snapStart("swap with noop");
        delta = swapRouter.swap(key, swapParams, testSettings, ZERO_BYTES);
        snapEnd();

        // Donate
        snapStart("donate with noop");
        delta = donateRouter.donate(key, 0, 0, ZERO_BYTES);
        snapStart("donate with noop");
    }

    function test_noop_succeedsOnAllActions(uint160 sqrtPriceX96) public {
        // Assumptions tested in Pool.t.sol
        vm.assume(sqrtPriceX96 >= TickMath.MIN_SQRT_RATIO);
        vm.assume(sqrtPriceX96 < TickMath.MAX_SQRT_RATIO);

        address payable hookAddr = payable(
            address(
                uint160(
                    Hooks.BEFORE_MODIFY_POSITION_FLAG | Hooks.BEFORE_SWAP_FLAG | Hooks.BEFORE_DONATE_FLAG
                        | Hooks.NO_OP_FLAG
                )
            )
        );

        vm.etch(hookAddr, vm.getDeployedCode("NoOpTestHooks.sol:NoOpTestHooks"));

        (key,) = initPool(currency0, currency1, IHooks(hookAddr), 100, SQRT_RATIO_1_1, ZERO_BYTES);

        uint256 reserveBefore0 = manager.reservesOf(currency0);
        uint256 reserveBefore1 = manager.reservesOf(currency1);

        // Test add liquidity
        BalanceDelta delta =
            modifyPositionRouter.modifyPosition(key, IPoolManager.ModifyPositionParams(-120, 120, 10 ether), ZERO_BYTES);

        assertTrue(delta == BalanceDeltaLibrary.MAXIMUM_DELTA, "Max delta not returned");
        assertEq(manager.reservesOf(currency0), reserveBefore0);
        assertEq(manager.reservesOf(currency1), reserveBefore1);

        // Swap
        IPoolManager.SwapParams memory swapParams =
            IPoolManager.SwapParams({zeroForOne: true, amountSpecified: 100, sqrtPriceLimitX96: SQRT_RATIO_1_2});

        PoolSwapTest.TestSettings memory testSettings =
            PoolSwapTest.TestSettings({withdrawTokens: true, settleUsingTransfer: true, currencyAlreadySent: false});

        delta = swapRouter.swap(key, swapParams, testSettings, ZERO_BYTES);

        assertTrue(delta == BalanceDeltaLibrary.MAXIMUM_DELTA, "Max delta not returned");
        assertEq(manager.reservesOf(currency0), reserveBefore0);
        assertEq(manager.reservesOf(currency1), reserveBefore1);

        // Donate
        delta = donateRouter.donate(key, 1 ether, 1 ether, ZERO_BYTES);

        assertTrue(delta == BalanceDeltaLibrary.MAXIMUM_DELTA, "Max delta not returned");
        assertEq(manager.reservesOf(currency0), reserveBefore0);
        assertEq(manager.reservesOf(currency1), reserveBefore1);
    }

    function test_noop_failsOnUninitializedPools(uint160 sqrtPriceX96) public {
        // Assumptions tested in Pool.t.sol
        vm.assume(sqrtPriceX96 >= TickMath.MIN_SQRT_RATIO);
        vm.assume(sqrtPriceX96 < TickMath.MAX_SQRT_RATIO);

        address payable hookAddr = payable(
            address(
                uint160(
                    Hooks.BEFORE_MODIFY_POSITION_FLAG | Hooks.BEFORE_SWAP_FLAG | Hooks.BEFORE_DONATE_FLAG
                        | Hooks.NO_OP_FLAG
                )
            )
        );

        vm.etch(hookAddr, vm.getDeployedCode("NoOpTestHooks.sol:NoOpTestHooks"));

        // Modify Position
        key = PoolKey({currency0: currency0, currency1: currency1, fee: 100, hooks: IHooks(hookAddr), tickSpacing: 10});

        vm.expectRevert(abi.encodeWithSelector(Pool.PoolNotInitialized.selector));
        BalanceDelta delta =
            modifyPositionRouter.modifyPosition(key, IPoolManager.ModifyPositionParams(-120, 120, 10 ether), ZERO_BYTES);

        // Swap
        IPoolManager.SwapParams memory swapParams =
            IPoolManager.SwapParams({zeroForOne: true, amountSpecified: 100, sqrtPriceLimitX96: SQRT_RATIO_1_2});

        PoolSwapTest.TestSettings memory testSettings =
            PoolSwapTest.TestSettings({withdrawTokens: true, settleUsingTransfer: true, currencyAlreadySent: false});

        vm.expectRevert(abi.encodeWithSelector(Pool.PoolNotInitialized.selector));
        delta = swapRouter.swap(key, swapParams, testSettings, ZERO_BYTES);

        // Donate
        vm.expectRevert(abi.encodeWithSelector(Pool.PoolNotInitialized.selector));
        delta = donateRouter.donate(key, 1 ether, 1 ether, ZERO_BYTES);
    }

    function test_noop_failsOnForbiddenFunctions(uint160 sqrtPriceX96) public {
        // Assumptions tested in Pool.t.sol
        vm.assume(sqrtPriceX96 >= TickMath.MIN_SQRT_RATIO);
        vm.assume(sqrtPriceX96 < TickMath.MAX_SQRT_RATIO);

        address payable hookAddr = payable(
            address(
                uint160(
                    Hooks.BEFORE_INITIALIZE_FLAG | Hooks.BEFORE_SWAP_FLAG | Hooks.AFTER_SWAP_FLAG
                        | Hooks.AFTER_MODIFY_POSITION_FLAG | Hooks.AFTER_DONATE_FLAG | Hooks.NO_OP_FLAG
                )
            )
        );

        MockHooks impl = new MockHooks();
        vm.etch(hookAddr, address(impl).code);
        MockHooks mockHooks = MockHooks(hookAddr);

        key = PoolKey({currency0: currency0, currency1: currency1, fee: 100, hooks: mockHooks, tickSpacing: 10});

        // Fails at beforeInitialize hook when it returns a NoOp
        mockHooks.setReturnValue(mockHooks.beforeInitialize.selector, Hooks.NO_OP_SELECTOR);
        vm.expectRevert(Hooks.InvalidHookResponse.selector);
        initializeRouter.initialize(key, SQRT_RATIO_1_1, ZERO_BYTES);

        // Now we let initialize succeed (so we can test other functions)
        mockHooks.setReturnValue(mockHooks.beforeInitialize.selector, mockHooks.beforeInitialize.selector);
        initializeRouter.initialize(key, SQRT_RATIO_1_1, ZERO_BYTES);

        // Fails at afterModifyPosition hook when it returns a NoOp
        mockHooks.setReturnValue(mockHooks.afterModifyPosition.selector, Hooks.NO_OP_SELECTOR);
        vm.expectRevert(Hooks.InvalidHookResponse.selector);
        modifyPositionRouter.modifyPosition(key, LIQ_PARAMS, ZERO_BYTES);

        // Now we let the modify position succeed (so we can test other functions)
        mockHooks.setReturnValue(mockHooks.afterModifyPosition.selector, mockHooks.afterModifyPosition.selector);
        modifyPositionRouter.modifyPosition(key, LIQ_PARAMS, ZERO_BYTES);

        // Fails at afterSwap hook when it returns a NoOp
        mockHooks.setReturnValue(mockHooks.afterSwap.selector, Hooks.NO_OP_SELECTOR);
        vm.expectRevert(Hooks.InvalidHookResponse.selector);
        swapRouter.swap(
            key,
            IPoolManager.SwapParams({zeroForOne: true, amountSpecified: 100, sqrtPriceLimitX96: SQRT_RATIO_1_2}),
            PoolSwapTest.TestSettings({withdrawTokens: false, settleUsingTransfer: true, currencyAlreadySent: false}),
            ZERO_BYTES
        );

        // Fails at afterDonate hook when it returns a NoOp
        mockHooks.setReturnValue(mockHooks.afterDonate.selector, Hooks.NO_OP_SELECTOR);
        vm.expectRevert(Hooks.InvalidHookResponse.selector);
        donateRouter.donate(key, 100, 100, ZERO_BYTES);
    }

    function test_noop_failsWithoutNoOpFlag(uint160 sqrtPriceX96) public {
        // Assumptions tested in Pool.t.sol
        vm.assume(sqrtPriceX96 >= TickMath.MIN_SQRT_RATIO);
        vm.assume(sqrtPriceX96 < TickMath.MAX_SQRT_RATIO);

        address payable hookAddr = payable(
            address(uint160(Hooks.BEFORE_MODIFY_POSITION_FLAG | Hooks.BEFORE_SWAP_FLAG | Hooks.BEFORE_DONATE_FLAG))
        );

        MockHooks impl = new MockHooks();
        vm.etch(hookAddr, address(impl).code);
        MockHooks mockHooks = MockHooks(hookAddr);

        key = PoolKey({currency0: currency0, currency1: currency1, fee: 100, hooks: mockHooks, tickSpacing: 10});
        initializeRouter.initialize(key, SQRT_RATIO_1_1, ZERO_BYTES);

        // Fails at beforeModifyPosition hook when it returns a NoOp but doesnt have permission
        mockHooks.setReturnValue(mockHooks.beforeModifyPosition.selector, Hooks.NO_OP_SELECTOR);
        vm.expectRevert(Hooks.InvalidHookResponse.selector);
        modifyPositionRouter.modifyPosition(key, LIQ_PARAMS, ZERO_BYTES);

        // Fails at beforeSwap hook when it returns a NoOp but doesnt have permission
        mockHooks.setReturnValue(mockHooks.beforeSwap.selector, Hooks.NO_OP_SELECTOR);
        vm.expectRevert(Hooks.InvalidHookResponse.selector);
        swapRouter.swap(
            key,
            IPoolManager.SwapParams({zeroForOne: true, amountSpecified: 100, sqrtPriceLimitX96: SQRT_RATIO_1_2}),
            PoolSwapTest.TestSettings({withdrawTokens: false, settleUsingTransfer: true, currencyAlreadySent: false}),
            ZERO_BYTES
        );

        // Fails at beforeDonate hook when it returns a NoOp but doesnt have permission
        mockHooks.setReturnValue(mockHooks.beforeDonate.selector, Hooks.NO_OP_SELECTOR);
        vm.expectRevert(Hooks.InvalidHookResponse.selector);
        donateRouter.donate(key, 100, 100, ZERO_BYTES);
    }

    function test_collectProtocolFees_ERC20_returnsAllFeesIf0IsProvidedAsParameter() public {
        uint24 protocolFee = 260; // 0001 00 00 0100
        uint256 expectedFees = 7;

        feeController.setSwapFeeForPool(key.toId(), uint16(protocolFee));
        manager.setProtocolFees(key);

        (Pool.Slot0 memory slot0,,,) = manager.pools(key.toId());
        assertEq(slot0.protocolFees, protocolFee << 12);

        swapRouter.swap(
            key,
            IPoolManager.SwapParams(true, 10000, SQRT_RATIO_1_2),
            PoolSwapTest.TestSettings(true, true, false),
            ZERO_BYTES
        );

        assertEq(manager.protocolFeesAccrued(currency0), expectedFees);
        assertEq(manager.protocolFeesAccrued(currency1), 0);
        assertEq(currency0.balanceOf(address(1)), 0);
        manager.collectProtocolFees(address(1), currency0, 0);
        assertEq(currency0.balanceOf(address(1)), expectedFees);
        assertEq(manager.protocolFeesAccrued(currency0), 0);
    }

    function test_collectProtocolFees_nativeToken_allowsOwnerToAccumulateFees_gas() public {
        uint24 protocolFee = 260; // 0001 00 00 0100
        uint256 expectedFees = 7;
        Currency nativeCurrency = CurrencyLibrary.NATIVE;

        // set protocol fee before initializing the pool as it is fetched on initialization
        feeController.setSwapFeeForPool(nativeKey.toId(), uint16(protocolFee));
        manager.setProtocolFees(nativeKey);

        (Pool.Slot0 memory slot0,,,) = manager.pools(nativeKey.toId());
        assertEq(slot0.protocolFees, protocolFee << 12);

        swapRouter.swap{value: 10000}(
            nativeKey,
            IPoolManager.SwapParams(true, 10000, SQRT_RATIO_1_2),
            PoolSwapTest.TestSettings(true, true, false),
            ZERO_BYTES
        );

        assertEq(manager.protocolFeesAccrued(nativeCurrency), expectedFees);
        assertEq(manager.protocolFeesAccrued(currency1), 0);
        assertEq(nativeCurrency.balanceOf(address(1)), 0);
        snapStart("native collect protocol fees");
        manager.collectProtocolFees(address(1), nativeCurrency, expectedFees);
        snapEnd();
        assertEq(nativeCurrency.balanceOf(address(1)), expectedFees);
        assertEq(manager.protocolFeesAccrued(nativeCurrency), 0);
    }

    function test_collectProtocolFees_nativeToken_returnsAllFeesIf0IsProvidedAsParameter() public {
        uint24 protocolFee = 260; // 0001 00 00 0100
        uint256 expectedFees = 7;
        Currency nativeCurrency = CurrencyLibrary.NATIVE;

        feeController.setSwapFeeForPool(nativeKey.toId(), uint16(protocolFee));
        manager.setProtocolFees(nativeKey);

        (Pool.Slot0 memory slot0,,,) = manager.pools(nativeKey.toId());
        assertEq(slot0.protocolFees, protocolFee << 12);

        swapRouter.swap{value: 10000}(
            nativeKey,
            IPoolManager.SwapParams(true, 10000, SQRT_RATIO_1_2),
            PoolSwapTest.TestSettings(true, true, false),
            ZERO_BYTES
        );

        assertEq(manager.protocolFeesAccrued(nativeCurrency), expectedFees);
        assertEq(manager.protocolFeesAccrued(currency1), 0);
        assertEq(nativeCurrency.balanceOf(address(1)), 0);
        manager.collectProtocolFees(address(1), nativeCurrency, 0);
        assertEq(nativeCurrency.balanceOf(address(1)), expectedFees);
        assertEq(manager.protocolFeesAccrued(nativeCurrency), 0);
    }

    function test_lock_NoOpIsOk() public {
        snapStart("gas overhead of no-op lock");
        lockTest.lock();
        snapEnd();
    }

    function test_lock_EmitsCorrectId() public {
        vm.expectEmit(false, false, false, true);
        emit LockAcquired();
        lockTest.lock();
    }

    // function testExtsloadForPoolPrice() public {
    //     IPoolManager.key = IPoolManager.PoolKey({
    //         currency0: currency0,
    //         currency1: currency1,
    //         fee: 100,
    //         hooks: IHooks(address(0)),
    //         tickSpacing: 10
    //     });
    //     manager.initialize(key, SQRT_RATIO_1_1, ZERO_BYTES);

    //     PoolId poolId = key.toId();
    //     snapStart("poolExtsloadSlot0");
    //     bytes32 slot0Bytes = manager.extsload(keccak256(abi.encode(poolId, POOL_SLOT)));
    //     snapEnd();

    //     uint160 sqrtPriceX96Extsload;
    //     assembly {
    //         sqrtPriceX96Extsload := and(slot0Bytes, sub(shl(160, 1), 1))
    //     }
    //     (uint160 sqrtPriceX96Slot0,,,,,) = manager.getSlot0(poolId);

    //     // assert that extsload loads the correct storage slot which matches the true slot0
    //     assertEq(sqrtPriceX96Extsload, sqrtPriceX96Slot0);
    // }

    // function testExtsloadMultipleSlots() public {
    //     IPoolManager.key = IPoolManager.PoolKey({
    //         currency0: currency0,
    //         currency1: currency1,
    //         fee: 100,
    //         hooks: IHooks(address(0)),
    //         tickSpacing: 10
    //     });
    //     manager.initialize(key, SQRT_RATIO_1_1, ZERO_BYTES);

    //     // populate feeGrowthGlobalX128 struct w/ modify + swap
    //     modifyPositionRouter.modifyPosition(key, IPoolManager.ModifyPositionParams(-120, 120, 5 ether));
    //     swapRouter.swap(
    //         key,
    //         IPoolManager.SwapParams(false, 1 ether, TickMath.MAX_SQRT_RATIO - 1),
    //         PoolSwapTest.TestSettings(true, true, false)
    //     );
    //     swapRouter.swap(
    //         key,
    //         IPoolManager.SwapParams(true, 5 ether, TickMath.MIN_SQRT_RATIO + 1),
    //         PoolSwapTest.TestSettings(true, true, false)
    //     );

    //     PoolId poolId = key.toId();
    //     snapStart("poolExtsloadTickInfoStruct");
    //     bytes memory value = manager.extsload(bytes32(uint256(keccak256(abi.encode(poolId, POOL_SLOT))) + 1), 2);
    //     snapEnd();

    //     uint256 feeGrowthGlobal0X128Extsload;
    //     uint256 feeGrowthGlobal1X128Extsload;
    //     assembly {
    //         feeGrowthGlobal0X128Extsload := and(mload(add(value, 0x20)), sub(shl(256, 1), 1))
    //         feeGrowthGlobal1X128Extsload := and(mload(add(value, 0x40)), sub(shl(256, 1), 1))
    //     }

    //     assertEq(feeGrowthGlobal0X128Extsload, 408361710565269213475534193967158);
    //     assertEq(feeGrowthGlobal1X128Extsload, 204793365386061595215803889394593);
    // }

    function test_getPosition() public {
        Position.Info memory managerPosition = manager.getPosition(key.toId(), address(modifyPositionRouter), -120, 120);
        assert(LIQ_PARAMS.liquidityDelta > 0);
        assertEq(managerPosition.liquidity, uint128(uint256(LIQ_PARAMS.liquidityDelta)));
    }

    function supportsInterface(bytes4) external pure returns (bool) {
        return true;
    }
}<|MERGE_RESOLUTION|>--- conflicted
+++ resolved
@@ -552,15 +552,9 @@
         // give permission for swapRouter to burn the 6909s
         manager.setOperator(address(swapRouter), true);
 
-<<<<<<< HEAD
         // swap from currency1 to currency0 again, using 6909s as input tokens
         params = IPoolManager.SwapParams({zeroForOne: false, amountSpecified: -25, sqrtPriceLimitX96: SQRT_RATIO_4_1});
         testSettings = PoolSwapTest.TestSettings({withdrawTokens: true, settleUsingTransfer: false});
-=======
-        testSettings =
-            PoolSwapTest.TestSettings({withdrawTokens: true, settleUsingTransfer: false, currencyAlreadySent: false});
-        manager.transfer(address(swapRouter), currency1, claimsBalance);
->>>>>>> b9b0d2a1
 
         vm.expectEmit(true, true, true, false);
         emit Transfer(address(swapRouter), address(this), address(0), CurrencyLibrary.toId(currency1), 27);
