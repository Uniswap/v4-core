--- conflicted
+++ resolved
@@ -1165,11 +1165,7 @@
     //     manager.initialize(key, SQRT_RATIO_1_1, ZERO_BYTES);
 
     //     // populate feeGrowthGlobalX128 struct w/ modify + swap
-<<<<<<< HEAD
-    //     modifyLiquidityRouter.modifyLiquidity(key, IPoolManager.ModifyLiquidityParams(-120, 120, 5 ether,0));
-=======
     //     modifyLiquidityRouter.modifyLiquidity(key, IPoolManager.ModifyLiquidityParams(-120, 120, 5 ether, 0));
->>>>>>> ae5a7940
     //     swapRouter.swap(
     //         key,
     //         IPoolManager.SwapParams(false, 1 ether, TickMath.MAX_SQRT_RATIO - 1),
