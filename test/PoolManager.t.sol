--- conflicted
+++ resolved
@@ -130,17 +130,10 @@
 
         BalanceDelta balanceDelta = modifyPositionRouter.modifyPosition(key, LIQ_PARAMS, ZERO_BYTES);
 
-<<<<<<< HEAD
         bytes32 beforeSelector = MockHooks.beforeMint.selector;
-        bytes memory beforeParams = abi.encode(address(modifyPositionRouter), key, params, ZERO_BYTES);
+        bytes memory beforeParams = abi.encode(address(modifyPositionRouter), key, LIQ_PARAMS, ZERO_BYTES);
         bytes32 afterSelector = MockHooks.afterMint.selector;
-        bytes memory afterParams = abi.encode(address(modifyPositionRouter), key, params, balanceDelta, ZERO_BYTES);
-=======
-        bytes32 beforeSelector = MockHooks.beforeModifyPosition.selector;
-        bytes memory beforeParams = abi.encode(address(modifyPositionRouter), key, LIQ_PARAMS, ZERO_BYTES);
-        bytes32 afterSelector = MockHooks.afterModifyPosition.selector;
         bytes memory afterParams = abi.encode(address(modifyPositionRouter), key, LIQ_PARAMS, balanceDelta, ZERO_BYTES);
->>>>>>> 7998e6c3
 
         assertEq(MockContract(mockAddr).timesCalledSelector(beforeSelector), 1);
         assertTrue(MockContract(mockAddr).calledWithSelector(beforeSelector, beforeParams));
