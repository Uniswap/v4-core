--- conflicted
+++ resolved
@@ -1502,21 +1502,11 @@
     //     assertEq(feeGrowthGlobal1X128Extsload, 204793365386061595215803889394593);
     // }
 
-<<<<<<< HEAD
-    function test_getPosition() public {
-        bytes32 positionId =
-            keccak256(abi.encodePacked(address(modifyLiquidityRouter), int24(-120), int24(120), bytes32(0)));
-        (uint128 liquidity,,) = manager.getPositionInfo(key.toId(), positionId);
-
-        assert(LIQ_PARAMS.liquidityDelta > 0);
-        assertEq(liquidity, uint128(uint256(LIQ_PARAMS.liquidityDelta)));
-=======
     function test_getPosition() public view {
         Position.Info memory managerPosition =
             manager.getPosition(key.toId(), address(modifyLiquidityRouter), -120, 120, 0);
         assert(LIQUIDITY_PARAMS.liquidityDelta > 0);
         assertEq(managerPosition.liquidity, uint128(uint256(LIQUIDITY_PARAMS.liquidityDelta)));
->>>>>>> 7f062b2d
     }
 
     function supportsInterface(bytes4) external pure returns (bool) {
