// SPDX-License-Identifier: UNLICENSED
pragma solidity ^0.8.20;

import {Test} from "forge-std/Test.sol";
import {IHooks} from "../src/interfaces/IHooks.sol";
import {Hooks} from "../src/libraries/Hooks.sol";
import {IPoolManager} from "../src/interfaces/IPoolManager.sol";
import {IFees} from "../src/interfaces/IFees.sol";
import {IProtocolFeeController} from "../src/interfaces/IProtocolFeeController.sol";
import {PoolManager} from "../src/PoolManager.sol";
import {Owned} from "../src/Owned.sol";
import {TickMath} from "../src/libraries/TickMath.sol";
import {Pool} from "../src/libraries/Pool.sol";
import {Deployers} from "./utils/Deployers.sol";
import {Currency, CurrencyLibrary} from "../src/types/Currency.sol";
import {MockHooks} from "../src/test/MockHooks.sol";
import {MockContract} from "../src/test/MockContract.sol";
import {EmptyTestHooks} from "../src/test/EmptyTestHooks.sol";
import {PoolKey} from "../src/types/PoolKey.sol";
import {PoolModifyLiquidityTest} from "../src/test/PoolModifyLiquidityTest.sol";
import {BalanceDelta, BalanceDeltaLibrary} from "../src/types/BalanceDelta.sol";
import {PoolSwapTest} from "../src/test/PoolSwapTest.sol";
import {TestInvalidERC20} from "../src/test/TestInvalidERC20.sol";
import {GasSnapshot} from "forge-gas-snapshot/GasSnapshot.sol";
import {PoolEmptyLockTest} from "../src/test/PoolEmptyLockTest.sol";
import {Action} from "../src/test/PoolNestedActionsTest.sol";
import {PoolId, PoolIdLibrary} from "../src/types/PoolId.sol";
import {FeeLibrary} from "../src/libraries/FeeLibrary.sol";
import {Position} from "../src/libraries/Position.sol";
import {Constants} from "./utils/Constants.sol";
import {SafeCast} from "../src/libraries/SafeCast.sol";
import {AmountHelpers} from "./utils/AmountHelpers.sol";

contract PoolManagerTest is Test, Deployers, GasSnapshot {
    using Hooks for IHooks;
    using PoolIdLibrary for PoolKey;
    using FeeLibrary for uint24;
    using CurrencyLibrary for Currency;

    event LockAcquired();
    event ProtocolFeeControllerUpdated(address feeController);
    event ModifyLiquidity(
        PoolId indexed poolId, address indexed sender, int24 tickLower, int24 tickUpper, int256 liquidityDelta
    );
    event Swap(
        PoolId indexed poolId,
        address indexed sender,
        int128 amount0,
        int128 amount1,
        uint160 sqrtPriceX96,
        uint128 liquidity,
        int24 tick,
        uint24 fee
    );
    event ProtocolFeeUpdated(PoolId indexed id, uint16 protocolFee);
    event Transfer(
        address caller, address indexed sender, address indexed receiver, uint256 indexed id, uint256 amount
    );

    PoolEmptyLockTest emptyLockRouter;

    function setUp() public {
        initializeManagerRoutersAndPoolsWithLiq(IHooks(address(0)));

        emptyLockRouter = new PoolEmptyLockTest(manager);
    }

    function test_bytecodeSize() public {
        snapSize("poolManager bytecode size", address(manager));
    }

    function test_feeControllerSet() public {
        deployFreshManager();
        assertEq(address(manager.protocolFeeController()), address(0));
        vm.expectEmit(false, false, false, true, address(manager));
        emit ProtocolFeeControllerUpdated(address(feeController));
        manager.setProtocolFeeController(feeController);
        assertEq(address(manager.protocolFeeController()), address(feeController));
    }

    function test_addLiquidity_failsIfNotInitialized() public {
        vm.expectRevert(Pool.PoolNotInitialized.selector);
        modifyLiquidityRouter.modifyLiquidity(uninitializedKey, LIQ_PARAMS, ZERO_BYTES);
    }

    function test_removeLiquidity_failsIfNotInitialized() public {
        vm.expectRevert(Pool.PoolNotInitialized.selector);
        modifyLiquidityRouter.modifyLiquidity(uninitializedKey, REMOVE_LIQ_PARAMS, ZERO_BYTES);
    }

    function test_addLiquidity_succeedsIfInitialized(uint160 sqrtPriceX96) public {
        sqrtPriceX96 = uint160(bound(sqrtPriceX96, TickMath.MIN_SQRT_RATIO, TickMath.MAX_SQRT_RATIO - 1));

        vm.expectEmit(true, true, true, true);
        emit ModifyLiquidity(
            key.toId(),
            address(modifyLiquidityRouter),
            LIQ_PARAMS.tickLower,
            LIQ_PARAMS.tickUpper,
            LIQ_PARAMS.liquidityDelta
        );

        modifyLiquidityRouter.modifyLiquidity(key, LIQ_PARAMS, ZERO_BYTES);
    }

    function test_removeLiquidity_succeedsIfInitialized(uint160 sqrtPriceX96) public {
        sqrtPriceX96 = uint160(bound(sqrtPriceX96, TickMath.MIN_SQRT_RATIO, TickMath.MAX_SQRT_RATIO - 1));

        vm.expectEmit(true, true, true, true);
        emit ModifyLiquidity(
            key.toId(),
            address(modifyLiquidityRouter),
            REMOVE_LIQ_PARAMS.tickLower,
            REMOVE_LIQ_PARAMS.tickUpper,
            REMOVE_LIQ_PARAMS.liquidityDelta
        );

        modifyLiquidityRouter.modifyLiquidity(key, REMOVE_LIQ_PARAMS, ZERO_BYTES);
    }

    function test_addLiquidity_succeedsForNativeTokensIfInitialized(uint160 sqrtPriceX96) public {
        sqrtPriceX96 = uint160(bound(sqrtPriceX96, TickMath.MIN_SQRT_RATIO, TickMath.MAX_SQRT_RATIO - 1));

        vm.expectEmit(true, true, true, true);
        emit ModifyLiquidity(
            nativeKey.toId(),
            address(modifyLiquidityRouter),
            LIQ_PARAMS.tickLower,
            LIQ_PARAMS.tickUpper,
            LIQ_PARAMS.liquidityDelta
        );

        modifyLiquidityRouter.modifyLiquidity{value: 1 ether}(nativeKey, LIQ_PARAMS, ZERO_BYTES);
    }

    function test_removeLiquidity_succeedsForNativeTokensIfInitialized(uint160 sqrtPriceX96) public {
        sqrtPriceX96 = uint160(bound(sqrtPriceX96, TickMath.MIN_SQRT_RATIO, TickMath.MAX_SQRT_RATIO - 1));

        vm.expectEmit(true, true, true, true);
        emit ModifyLiquidity(
            nativeKey.toId(),
            address(modifyLiquidityRouter),
            REMOVE_LIQ_PARAMS.tickLower,
            REMOVE_LIQ_PARAMS.tickUpper,
            REMOVE_LIQ_PARAMS.liquidityDelta
        );

        modifyLiquidityRouter.modifyLiquidity{value: 1 ether}(nativeKey, REMOVE_LIQ_PARAMS, ZERO_BYTES);
    }

    function test_addLiquidity_succeedsWithHooksIfInitialized(uint160 sqrtPriceX96) public {
        sqrtPriceX96 = uint160(bound(sqrtPriceX96, TickMath.MIN_SQRT_RATIO, TickMath.MAX_SQRT_RATIO - 1));

        address payable mockAddr =
            payable(address(uint160(Hooks.BEFORE_ADD_LIQUIDITY_FLAG | Hooks.AFTER_ADD_LIQUIDITY_FLAG)));
        address payable hookAddr = payable(Constants.MOCK_HOOKS);

        vm.etch(hookAddr, vm.getDeployedCode("EmptyTestHooks.sol:EmptyTestHooks"));
        MockContract mockContract = new MockContract();
        vm.etch(mockAddr, address(mockContract).code);

        MockContract(mockAddr).setImplementation(hookAddr);

        (key,) = initPool(currency0, currency1, IHooks(mockAddr), 3000, sqrtPriceX96, ZERO_BYTES);

        BalanceDelta balanceDelta = modifyLiquidityRouter.modifyLiquidity(key, LIQ_PARAMS, ZERO_BYTES);

        bytes32 beforeSelector = MockHooks.beforeAddLiquidity.selector;
        bytes memory beforeParams = abi.encode(address(modifyLiquidityRouter), key, LIQ_PARAMS, ZERO_BYTES);
        bytes32 afterSelector = MockHooks.afterAddLiquidity.selector;
        bytes memory afterParams = abi.encode(address(modifyLiquidityRouter), key, LIQ_PARAMS, balanceDelta, ZERO_BYTES);

        assertEq(MockContract(mockAddr).timesCalledSelector(beforeSelector), 1);
        assertTrue(MockContract(mockAddr).calledWithSelector(beforeSelector, beforeParams));
        assertEq(MockContract(mockAddr).timesCalledSelector(afterSelector), 1);
        assertTrue(MockContract(mockAddr).calledWithSelector(afterSelector, afterParams));
    }

    function test_removeLiquidity_succeedsWithHooksIfInitialized(uint160 sqrtPriceX96) public {
        sqrtPriceX96 = uint160(bound(sqrtPriceX96, TickMath.MIN_SQRT_RATIO, TickMath.MAX_SQRT_RATIO - 1));

        address payable mockAddr =
            payable(address(uint160(Hooks.BEFORE_REMOVE_LIQUIDITY_FLAG | Hooks.AFTER_REMOVE_LIQUIDITY_FLAG)));
        address payable hookAddr = payable(Constants.MOCK_HOOKS);

        vm.etch(hookAddr, vm.getDeployedCode("EmptyTestHooks.sol:EmptyTestHooks"));
        MockContract mockContract = new MockContract();
        vm.etch(mockAddr, address(mockContract).code);

        MockContract(mockAddr).setImplementation(hookAddr);

        (key,) = initPool(currency0, currency1, IHooks(mockAddr), 3000, sqrtPriceX96, ZERO_BYTES);
        modifyLiquidityRouter.modifyLiquidity(key, LIQ_PARAMS, ZERO_BYTES);
        BalanceDelta balanceDelta = modifyLiquidityRouter.modifyLiquidity(key, REMOVE_LIQ_PARAMS, ZERO_BYTES);

        bytes32 beforeSelector = MockHooks.beforeRemoveLiquidity.selector;
        bytes memory beforeParams = abi.encode(address(modifyLiquidityRouter), key, REMOVE_LIQ_PARAMS, ZERO_BYTES);
        bytes32 afterSelector = MockHooks.afterRemoveLiquidity.selector;
        bytes memory afterParams =
            abi.encode(address(modifyLiquidityRouter), key, REMOVE_LIQ_PARAMS, balanceDelta, ZERO_BYTES);

        assertEq(MockContract(mockAddr).timesCalledSelector(beforeSelector), 1);
        assertTrue(MockContract(mockAddr).calledWithSelector(beforeSelector, beforeParams));
        assertEq(MockContract(mockAddr).timesCalledSelector(afterSelector), 1);
        assertTrue(MockContract(mockAddr).calledWithSelector(afterSelector, afterParams));
    }

    function test_addLiquidity_failsWithIncorrectSelectors() public {
        address hookAddr = address(uint160(Hooks.BEFORE_ADD_LIQUIDITY_FLAG | Hooks.AFTER_ADD_LIQUIDITY_FLAG));

        MockHooks impl = new MockHooks();
        vm.etch(hookAddr, address(impl).code);
        MockHooks mockHooks = MockHooks(hookAddr);

        (key,) = initPool(currency0, currency1, mockHooks, 100, SQRT_RATIO_1_1, ZERO_BYTES);

        mockHooks.setReturnValue(mockHooks.beforeAddLiquidity.selector, bytes4(0xdeadbeef));
        mockHooks.setReturnValue(mockHooks.afterAddLiquidity.selector, bytes4(0xdeadbeef));

        // Fails at beforeAddLiquidity hook.
        vm.expectRevert(Hooks.InvalidHookResponse.selector);
        modifyLiquidityRouter.modifyLiquidity(key, LIQ_PARAMS, ZERO_BYTES);

        // Fail at afterAddLiquidity hook.
        mockHooks.setReturnValue(mockHooks.beforeAddLiquidity.selector, mockHooks.beforeAddLiquidity.selector);
        vm.expectRevert(Hooks.InvalidHookResponse.selector);
        modifyLiquidityRouter.modifyLiquidity(key, LIQ_PARAMS, ZERO_BYTES);
    }

    function test_removeLiquidity_failsWithIncorrectSelectors() public {
        address hookAddr = address(uint160(Hooks.BEFORE_REMOVE_LIQUIDITY_FLAG | Hooks.AFTER_REMOVE_LIQUIDITY_FLAG));

        MockHooks impl = new MockHooks();
        vm.etch(hookAddr, address(impl).code);
        MockHooks mockHooks = MockHooks(hookAddr);

        (key,) = initPool(currency0, currency1, mockHooks, 100, SQRT_RATIO_1_1, ZERO_BYTES);
        modifyLiquidityRouter.modifyLiquidity(key, LIQ_PARAMS, ZERO_BYTES);

        mockHooks.setReturnValue(mockHooks.beforeRemoveLiquidity.selector, bytes4(0xdeadbeef));
        mockHooks.setReturnValue(mockHooks.afterRemoveLiquidity.selector, bytes4(0xdeadbeef));

        // Fails at beforeRemoveLiquidity hook.
        vm.expectRevert(Hooks.InvalidHookResponse.selector);
        modifyLiquidityRouter.modifyLiquidity(key, REMOVE_LIQ_PARAMS, ZERO_BYTES);

        // Fail at afterRemoveLiquidity hook.
        mockHooks.setReturnValue(mockHooks.beforeRemoveLiquidity.selector, mockHooks.beforeRemoveLiquidity.selector);
        vm.expectRevert(Hooks.InvalidHookResponse.selector);
        modifyLiquidityRouter.modifyLiquidity(key, REMOVE_LIQ_PARAMS, ZERO_BYTES);
    }

    function test_addLiquidity_succeedsWithCorrectSelectors() public {
        address hookAddr = address(uint160(Hooks.BEFORE_ADD_LIQUIDITY_FLAG | Hooks.AFTER_ADD_LIQUIDITY_FLAG));

        MockHooks impl = new MockHooks();
        vm.etch(hookAddr, address(impl).code);
        MockHooks mockHooks = MockHooks(hookAddr);

        (key,) = initPool(currency0, currency1, mockHooks, 100, SQRT_RATIO_1_1, ZERO_BYTES);

        mockHooks.setReturnValue(mockHooks.beforeAddLiquidity.selector, mockHooks.beforeAddLiquidity.selector);
        mockHooks.setReturnValue(mockHooks.afterAddLiquidity.selector, mockHooks.afterAddLiquidity.selector);

        vm.expectEmit(true, true, true, true);
        emit ModifyLiquidity(
            key.toId(),
            address(modifyLiquidityRouter),
            LIQ_PARAMS.tickLower,
            LIQ_PARAMS.tickUpper,
            LIQ_PARAMS.liquidityDelta
        );

        modifyLiquidityRouter.modifyLiquidity(key, LIQ_PARAMS, ZERO_BYTES);
    }

    function test_removeLiquidity_succeedsWithCorrectSelectors() public {
        address hookAddr = address(uint160(Hooks.BEFORE_REMOVE_LIQUIDITY_FLAG | Hooks.AFTER_REMOVE_LIQUIDITY_FLAG));

        MockHooks impl = new MockHooks();
        vm.etch(hookAddr, address(impl).code);
        MockHooks mockHooks = MockHooks(hookAddr);

        (key,) = initPool(currency0, currency1, mockHooks, 100, SQRT_RATIO_1_1, ZERO_BYTES);
        modifyLiquidityRouter.modifyLiquidity(key, LIQ_PARAMS, ZERO_BYTES);

        mockHooks.setReturnValue(mockHooks.beforeRemoveLiquidity.selector, mockHooks.beforeRemoveLiquidity.selector);
        mockHooks.setReturnValue(mockHooks.afterRemoveLiquidity.selector, mockHooks.afterRemoveLiquidity.selector);

        vm.expectEmit(true, true, true, true);
        emit ModifyLiquidity(
            key.toId(),
            address(modifyLiquidityRouter),
            REMOVE_LIQ_PARAMS.tickLower,
            REMOVE_LIQ_PARAMS.tickUpper,
            REMOVE_LIQ_PARAMS.liquidityDelta
        );

        modifyLiquidityRouter.modifyLiquidity(key, REMOVE_LIQ_PARAMS, ZERO_BYTES);
    }

    function test_addLiquidity_6909() public {
        // convert test tokens into ERC6909 claims
        claimsRouter.deposit(currency0, address(this), 10_000e18);
        claimsRouter.deposit(currency1, address(this), 10_000e18);
        assertEq(manager.balanceOf(address(this), currency0.toId()), 10_000e18);
        assertEq(manager.balanceOf(address(this), currency1.toId()), 10_000e18);

        uint256 currency0BalanceBefore = currency0.balanceOfSelf();
        uint256 currency1BalanceBefore = currency1.balanceOfSelf();
        uint256 currency0PMBalanceBefore = currency0.balanceOf(address(manager));
        uint256 currency1PMBalanceBefore = currency1.balanceOf(address(manager));

        // allow liquidity router to burn our 6909 tokens
        manager.setOperator(address(modifyLiquidityRouter), true);

        // add liquidity with 6909: settleUsingTransfer=false, withdrawTokens=false (unused)
        modifyLiquidityRouter.modifyLiquidity(key, LIQ_PARAMS, ZERO_BYTES, false, false);

        assertLt(manager.balanceOf(address(this), currency0.toId()), 10_000e18);
        assertLt(manager.balanceOf(address(this), currency1.toId()), 10_000e18);

        // ERC20s are unspent
        assertEq(currency0.balanceOfSelf(), currency0BalanceBefore);
        assertEq(currency1.balanceOfSelf(), currency1BalanceBefore);

        // PoolManager did not receive net-new ERC20s
        assertEq(currency0.balanceOf(address(manager)), currency0PMBalanceBefore);
        assertEq(currency1.balanceOf(address(manager)), currency1PMBalanceBefore);
    }

    function test_removeLiquidity_6909() public {
        modifyLiquidityRouter.modifyLiquidity(key, LIQ_PARAMS, ZERO_BYTES);

        assertEq(manager.balanceOf(address(this), currency0.toId()), 0);
        assertEq(manager.balanceOf(address(this), currency1.toId()), 0);

        uint256 currency0BalanceBefore = currency0.balanceOfSelf();
        uint256 currency1BalanceBefore = currency1.balanceOfSelf();
        uint256 currency0PMBalanceBefore = currency0.balanceOf(address(manager));
        uint256 currency1PMBalanceBefore = currency1.balanceOf(address(manager));

        // remove liquidity as 6909: settleUsingTransfer=false (unused), withdrawTokens=false
        modifyLiquidityRouter.modifyLiquidity(key, REMOVE_LIQ_PARAMS, ZERO_BYTES, false, false);

        assertTrue(manager.balanceOf(address(this), currency0.toId()) > 0);
        assertTrue(manager.balanceOf(address(this), currency1.toId()) > 0);

        // ERC20s are unspent
        assertEq(currency0.balanceOfSelf(), currency0BalanceBefore);
        assertEq(currency1.balanceOfSelf(), currency1BalanceBefore);

        // PoolManager did lose ERC-20s
        assertEq(currency0.balanceOf(address(manager)), currency0PMBalanceBefore);
        assertEq(currency1.balanceOf(address(manager)), currency1PMBalanceBefore);
    }

    function test_addLiquidity_gas() public {
        snapStart("addLiquidity");
        modifyLiquidityRouter.modifyLiquidity(key, LIQ_PARAMS, ZERO_BYTES);
        snapEnd();
    }

    function test_removeLiquidity_gas() public {
        snapStart("removeLiquidity");
        modifyLiquidityRouter.modifyLiquidity(key, REMOVE_LIQ_PARAMS, ZERO_BYTES);
        snapEnd();
    }

    function test_addLiquidity_withNative_gas() public {
        snapStart("addLiquidity with native token");
        modifyLiquidityRouter.modifyLiquidity{value: 1 ether}(nativeKey, LIQ_PARAMS, ZERO_BYTES);
        snapEnd();
    }

    function test_removeLiquidity_withNative_gas() public {
        snapStart("removeLiquidity with native token");
        modifyLiquidityRouter.modifyLiquidity{value: 1 ether}(nativeKey, REMOVE_LIQ_PARAMS, ZERO_BYTES);
        snapEnd();
    }

    function test_addLiquidity_withHooks_gas() public {
        address hookEmptyAddr = Constants.EMPTY_HOOKS;
        MockHooks impl = new MockHooks();
        vm.etch(hookEmptyAddr, address(impl).code);
        MockHooks mockHooks = MockHooks(hookEmptyAddr);

        (key,) = initPool(currency0, currency1, mockHooks, 3000, SQRT_RATIO_1_1, ZERO_BYTES);

        snapStart("addLiquidity with empty hook");
        modifyLiquidityRouter.modifyLiquidity(key, LIQ_PARAMS, ZERO_BYTES);
        snapEnd();
    }

    function test_removeLiquidity_withHooks_gas() public {
        address hookEmptyAddr = Constants.EMPTY_HOOKS;
        MockHooks impl = new MockHooks();
        vm.etch(hookEmptyAddr, address(impl).code);
        MockHooks mockHooks = MockHooks(hookEmptyAddr);

        (key,) = initPool(currency0, currency1, mockHooks, 3000, SQRT_RATIO_1_1, ZERO_BYTES);
        modifyLiquidityRouter.modifyLiquidity(key, LIQ_PARAMS, ZERO_BYTES);

        snapStart("removeLiquidity with empty hook");
        modifyLiquidityRouter.modifyLiquidity(key, REMOVE_LIQ_PARAMS, ZERO_BYTES);
        snapEnd();
    }

<<<<<<< HEAD
    function test_mint_withHooks_EOAInitiated() public {
        address hookEmptyAddr = Constants.EMPTY_HOOKS;
        MockHooks impl = new MockHooks();
        vm.etch(hookEmptyAddr, address(impl).code);
        MockHooks mockHooks = MockHooks(hookEmptyAddr);

        (key,) = initPool(currency0, currency1, mockHooks, 3000, SQRT_RATIO_1_1, ZERO_BYTES);

        snapStart("mintWithEmptyHookEOAInitiated");
        manager.lock(
            address(modifyLiquidityRouter),
            abi.encode(
                PoolModifyLiquidityTest.CallbackData(
                    address(this),
                    key,
                    IPoolManager.ModifyLiquidityParams({tickLower: 0, tickUpper: 60, liquidityDelta: 100}),
                    ZERO_BYTES,
                    true,
                    true
                )
            )
        );

        snapEnd();
    }

    function test_swap_EOAInitiated(uint256 swapAmount) public {
        IPoolManager.ModifyLiquidityParams memory liqParams =
            IPoolManager.ModifyLiquidityParams({tickLower: -120, tickUpper: 120, liquidityDelta: 1e18});
        modifyLiquidityRouter.modifyLiquidity(key, liqParams, ZERO_BYTES);

        (uint256 amount0,) = AmountHelpers.getMaxAmountInForPool(manager, Deployers.LIQ_PARAMS, key);
        // lower bound for precision purposes
        swapAmount = uint256(bound(swapAmount, 100, amount0));

        IPoolManager.SwapParams memory params = IPoolManager.SwapParams({
            zeroForOne: true,
            amountSpecified: SafeCast.toInt256(swapAmount),
            sqrtPriceLimitX96: SQRT_RATIO_1_2
        });

        PoolSwapTest.TestSettings memory testSettings =
            PoolSwapTest.TestSettings({withdrawTokens: false, settleUsingTransfer: true, currencyAlreadySent: false});

        snapStart("simpleSwapEOAInitiated");
        manager.lock(
            address(swapRouter),
            abi.encode(PoolSwapTest.CallbackData(address(this), testSettings, key, params, ZERO_BYTES))
        );
        snapEnd();
    }

    function test_swap_native_EOAInitiated() public {
        IPoolManager.ModifyLiquidityParams memory liqParams =
            IPoolManager.ModifyLiquidityParams({tickLower: -120, tickUpper: 120, liquidityDelta: 1e18});
        modifyLiquidityRouter.modifyLiquidity{value: 1 ether}(nativeKey, liqParams, ZERO_BYTES);

        IPoolManager.SwapParams memory params =
            IPoolManager.SwapParams({zeroForOne: true, amountSpecified: 100, sqrtPriceLimitX96: SQRT_RATIO_1_2});

        PoolSwapTest.TestSettings memory testSettings =
            PoolSwapTest.TestSettings({withdrawTokens: false, settleUsingTransfer: true, currencyAlreadySent: true});

        snapStart("simpleSwapNativeEOAInitiated");
        manager.lock{value: 100}(
            address(swapRouter),
            abi.encode(PoolSwapTest.CallbackData(address(this), testSettings, nativeKey, params, ZERO_BYTES))
        );
        snapEnd();
    }

    function test_invalidLockTarget() public {
        IPoolManager.ModifyLiquidityParams memory liqParams =
            IPoolManager.ModifyLiquidityParams({tickLower: -120, tickUpper: 120, liquidityDelta: 1e18});
        modifyLiquidityRouter.modifyLiquidity{value: 1 ether}(nativeKey, liqParams, ZERO_BYTES);

        IPoolManager.SwapParams memory params =
            IPoolManager.SwapParams({zeroForOne: true, amountSpecified: 100, sqrtPriceLimitX96: SQRT_RATIO_1_2});

        PoolSwapTest.TestSettings memory testSettings =
            PoolSwapTest.TestSettings({withdrawTokens: false, settleUsingTransfer: true, currencyAlreadySent: true});

        // ensure reverts wen locking to variety of contracts which don't properly implement ILockCallback
        vm.expectRevert();
        manager.lock{value: 100}(
            address(0),
            abi.encode(PoolSwapTest.CallbackData(address(this), testSettings, nativeKey, params, ZERO_BYTES))
        );

        vm.expectRevert();
        manager.lock{value: 100}(
            address(this),
            abi.encode(PoolSwapTest.CallbackData(address(this), testSettings, nativeKey, params, ZERO_BYTES))
        );

        vm.expectRevert();
        manager.lock{value: 100}(
            address(manager),
            abi.encode(PoolSwapTest.CallbackData(address(this), testSettings, nativeKey, params, ZERO_BYTES))
        );

        vm.expectRevert();
        manager.lock{value: 100}(
            address(Currency.unwrap(currency0)),
            abi.encode(PoolSwapTest.CallbackData(address(this), testSettings, nativeKey, params, ZERO_BYTES))
        );
    }

=======
>>>>>>> aec915d1
    function test_swap_failsIfNotInitialized(uint160 sqrtPriceX96) public {
        sqrtPriceX96 = uint160(bound(sqrtPriceX96, TickMath.MIN_SQRT_RATIO, TickMath.MAX_SQRT_RATIO - 1));

        key.fee = 100;
        IPoolManager.SwapParams memory params =
            IPoolManager.SwapParams({zeroForOne: true, amountSpecified: 100, sqrtPriceLimitX96: sqrtPriceX96});

        PoolSwapTest.TestSettings memory testSettings =
            PoolSwapTest.TestSettings({withdrawTokens: true, settleUsingTransfer: true, currencyAlreadySent: false});

        vm.expectRevert(Pool.PoolNotInitialized.selector);
        swapRouter.swap(key, params, testSettings, ZERO_BYTES);
    }

    function test_swap_succeedsIfInitialized() public {
        IPoolManager.SwapParams memory swapParams =
            IPoolManager.SwapParams({zeroForOne: true, amountSpecified: 100, sqrtPriceLimitX96: SQRT_RATIO_1_2});

        PoolSwapTest.TestSettings memory testSettings =
            PoolSwapTest.TestSettings({withdrawTokens: false, settleUsingTransfer: true, currencyAlreadySent: false});

        vm.expectEmit(true, true, true, true);
        emit Swap(
            key.toId(), address(swapRouter), int128(100), int128(-98), 79228162514264329749955861424, 1e18, -1, 3000
        );

        swapRouter.swap(key, swapParams, testSettings, ZERO_BYTES);
    }

    function test_swap_succeedsWithNativeTokensIfInitialized() public {
        IPoolManager.SwapParams memory swapParams =
            IPoolManager.SwapParams({zeroForOne: true, amountSpecified: 100, sqrtPriceLimitX96: SQRT_RATIO_1_2});

        PoolSwapTest.TestSettings memory testSettings =
            PoolSwapTest.TestSettings({withdrawTokens: false, settleUsingTransfer: true, currencyAlreadySent: false});

        vm.expectEmit(true, true, true, true);
        emit Swap(
            nativeKey.toId(),
            address(swapRouter),
            int128(100),
            int128(-98),
            79228162514264329749955861424,
            1e18,
            -1,
            3000
        );

        swapRouter.swap{value: 100}(nativeKey, swapParams, testSettings, ZERO_BYTES);
    }

    function test_swap_succeedsWithHooksIfInitialized() public {
        address payable mockAddr = payable(address(uint160(Hooks.BEFORE_SWAP_FLAG | Hooks.AFTER_SWAP_FLAG)));
        address payable hookAddr = payable(Constants.MOCK_HOOKS);

        vm.etch(hookAddr, vm.getDeployedCode("EmptyTestHooks.sol:EmptyTestHooks"));
        MockContract mockContract = new MockContract();
        vm.etch(mockAddr, address(mockContract).code);

        MockContract(mockAddr).setImplementation(hookAddr);

        (key,) = initPoolAndAddLiquidity(currency0, currency1, IHooks(mockAddr), 3000, SQRT_RATIO_1_1, ZERO_BYTES);

        IPoolManager.SwapParams memory swapParams =
            IPoolManager.SwapParams({zeroForOne: true, amountSpecified: 100, sqrtPriceLimitX96: SQRT_RATIO_1_2});

        PoolSwapTest.TestSettings memory testSettings =
            PoolSwapTest.TestSettings({withdrawTokens: false, settleUsingTransfer: true, currencyAlreadySent: false});

        BalanceDelta balanceDelta = swapRouter.swap(key, swapParams, testSettings, ZERO_BYTES);

        bytes32 beforeSelector = MockHooks.beforeSwap.selector;
        bytes memory beforeParams = abi.encode(address(swapRouter), key, swapParams, ZERO_BYTES);

        bytes32 afterSelector = MockHooks.afterSwap.selector;
        bytes memory afterParams = abi.encode(address(swapRouter), key, swapParams, balanceDelta, ZERO_BYTES);

        assertEq(MockContract(mockAddr).timesCalledSelector(beforeSelector), 1);
        assertTrue(MockContract(mockAddr).calledWithSelector(beforeSelector, beforeParams));
        assertEq(MockContract(mockAddr).timesCalledSelector(afterSelector), 1);
        assertTrue(MockContract(mockAddr).calledWithSelector(afterSelector, afterParams));
    }

    function test_swap_failsWithIncorrectSelectors() public {
        address hookAddr = address(uint160(Hooks.BEFORE_SWAP_FLAG | Hooks.AFTER_SWAP_FLAG));

        MockHooks impl = new MockHooks();
        vm.etch(hookAddr, address(impl).code);
        MockHooks mockHooks = MockHooks(hookAddr);

        (key,) = initPoolAndAddLiquidity(currency0, currency1, mockHooks, 100, SQRT_RATIO_1_1, ZERO_BYTES);

        IPoolManager.SwapParams memory swapParams =
            IPoolManager.SwapParams({zeroForOne: true, amountSpecified: 10, sqrtPriceLimitX96: SQRT_RATIO_1_2});

        PoolSwapTest.TestSettings memory testSettings =
            PoolSwapTest.TestSettings({withdrawTokens: false, settleUsingTransfer: true, currencyAlreadySent: false});

        mockHooks.setReturnValue(mockHooks.beforeSwap.selector, bytes4(0xdeadbeef));
        mockHooks.setReturnValue(mockHooks.afterSwap.selector, bytes4(0xdeadbeef));

        // Fails at beforeSwap hook.
        vm.expectRevert(Hooks.InvalidHookResponse.selector);
        swapRouter.swap(key, swapParams, testSettings, ZERO_BYTES);

        // Fail at afterSwap hook.
        mockHooks.setReturnValue(mockHooks.beforeSwap.selector, mockHooks.beforeSwap.selector);
        vm.expectRevert(Hooks.InvalidHookResponse.selector);
        swapRouter.swap(key, swapParams, testSettings, ZERO_BYTES);
    }

    function test_swap_succeedsWithCorrectSelectors() public {
        address hookAddr = address(uint160(Hooks.BEFORE_SWAP_FLAG | Hooks.AFTER_SWAP_FLAG));

        MockHooks impl = new MockHooks();
        vm.etch(hookAddr, address(impl).code);
        MockHooks mockHooks = MockHooks(hookAddr);

        (key,) = initPoolAndAddLiquidity(currency0, currency1, mockHooks, 100, SQRT_RATIO_1_1, ZERO_BYTES);

        IPoolManager.SwapParams memory swapParams =
            IPoolManager.SwapParams({zeroForOne: true, amountSpecified: 10, sqrtPriceLimitX96: SQRT_RATIO_1_2});

        PoolSwapTest.TestSettings memory testSettings =
            PoolSwapTest.TestSettings({withdrawTokens: false, settleUsingTransfer: true, currencyAlreadySent: false});

        mockHooks.setReturnValue(mockHooks.beforeSwap.selector, mockHooks.beforeSwap.selector);
        mockHooks.setReturnValue(mockHooks.afterSwap.selector, mockHooks.afterSwap.selector);

        vm.expectEmit(true, true, true, true);
        emit Swap(key.toId(), address(swapRouter), 10, -8, 79228162514264336880490487708, 1e18, -1, 100);

        swapRouter.swap(key, swapParams, testSettings, ZERO_BYTES);
    }

    function test_swap_gas() public {
        IPoolManager.SwapParams memory swapParams =
            IPoolManager.SwapParams({zeroForOne: true, amountSpecified: 100, sqrtPriceLimitX96: SQRT_RATIO_1_2});

        PoolSwapTest.TestSettings memory testSettings =
            PoolSwapTest.TestSettings({withdrawTokens: true, settleUsingTransfer: true, currencyAlreadySent: false});

        snapStart("simple swap");
        swapRouter.swap(key, swapParams, testSettings, ZERO_BYTES);
        snapEnd();
    }

    function test_swap_withNative_gas() public {
        IPoolManager.SwapParams memory swapParams =
            IPoolManager.SwapParams({zeroForOne: true, amountSpecified: 100, sqrtPriceLimitX96: SQRT_RATIO_1_2});

        PoolSwapTest.TestSettings memory testSettings =
            PoolSwapTest.TestSettings({withdrawTokens: true, settleUsingTransfer: true, currencyAlreadySent: false});

        snapStart("simple swap with native");
        swapRouter.swap{value: 100}(nativeKey, swapParams, testSettings, ZERO_BYTES);
        snapEnd();
    }

    function test_swap_withHooks_gas() public {
        address hookEmptyAddr = Constants.EMPTY_HOOKS;

        MockHooks impl = new MockHooks();
        vm.etch(hookEmptyAddr, address(impl).code);
        MockHooks mockHooks = MockHooks(hookEmptyAddr);

        (key,) = initPoolAndAddLiquidity(currency0, currency1, mockHooks, 3000, SQRT_RATIO_1_1, ZERO_BYTES);

        IPoolManager.SwapParams memory swapParams =
            IPoolManager.SwapParams({zeroForOne: true, amountSpecified: 100, sqrtPriceLimitX96: SQRT_RATIO_1_2});

        PoolSwapTest.TestSettings memory testSettings =
            PoolSwapTest.TestSettings({withdrawTokens: true, settleUsingTransfer: true, currencyAlreadySent: false});

        swapRouter.swap(key, swapParams, testSettings, ZERO_BYTES);

        swapParams =
            IPoolManager.SwapParams({zeroForOne: true, amountSpecified: 100, sqrtPriceLimitX96: SQRT_RATIO_1_4});
        testSettings =
            PoolSwapTest.TestSettings({withdrawTokens: true, settleUsingTransfer: true, currencyAlreadySent: false});

        snapStart("swap with hooks");
        swapRouter.swap(key, swapParams, testSettings, ZERO_BYTES);
        snapEnd();
    }

    function test_swap_mint6909IfOutputNotTaken_gas() public {
        IPoolManager.SwapParams memory params =
            IPoolManager.SwapParams({zeroForOne: true, amountSpecified: 100, sqrtPriceLimitX96: SQRT_RATIO_1_2});

        PoolSwapTest.TestSettings memory testSettings =
            PoolSwapTest.TestSettings({withdrawTokens: false, settleUsingTransfer: true, currencyAlreadySent: false});

        vm.expectEmit();
        emit Transfer(address(swapRouter), address(0), address(this), CurrencyLibrary.toId(currency1), 98);
        snapStart("swap mint output as 6909");
        swapRouter.swap(key, params, testSettings, ZERO_BYTES);
        snapEnd();

        uint256 erc6909Balance = manager.balanceOf(address(this), CurrencyLibrary.toId(currency1));
        assertEq(erc6909Balance, 98);
    }

    function test_swap_mint6909IfNativeOutputNotTaken_gas() public {
        IPoolManager.SwapParams memory params =
            IPoolManager.SwapParams({zeroForOne: false, amountSpecified: 100, sqrtPriceLimitX96: SQRT_RATIO_2_1});

        PoolSwapTest.TestSettings memory testSettings =
            PoolSwapTest.TestSettings({withdrawTokens: false, settleUsingTransfer: true, currencyAlreadySent: false});

        vm.expectEmit();
        emit Transfer(address(swapRouter), address(0), address(this), CurrencyLibrary.toId(CurrencyLibrary.NATIVE), 98);
        snapStart("swap mint native output as 6909");
        swapRouter.swap(nativeKey, params, testSettings, ZERO_BYTES);
        snapEnd();

        uint256 erc6909Balance = manager.balanceOf(address(this), CurrencyLibrary.toId(CurrencyLibrary.NATIVE));
        assertEq(erc6909Balance, 98);
    }

    function test_swap_burn6909AsInput_gas() public {
        IPoolManager.SwapParams memory params =
            IPoolManager.SwapParams({zeroForOne: true, amountSpecified: 100, sqrtPriceLimitX96: SQRT_RATIO_1_2});

        PoolSwapTest.TestSettings memory testSettings =
            PoolSwapTest.TestSettings({withdrawTokens: false, settleUsingTransfer: true, currencyAlreadySent: false});

        vm.expectEmit();
        emit Transfer(address(swapRouter), address(0), address(this), CurrencyLibrary.toId(currency1), 98);
        swapRouter.swap(key, params, testSettings, ZERO_BYTES);

        uint256 erc6909Balance = manager.balanceOf(address(this), uint256(uint160(Currency.unwrap(currency1))));
        assertEq(erc6909Balance, 98);

        // give permission for swapRouter to burn the 6909s
        manager.setOperator(address(swapRouter), true);

        // swap from currency1 to currency0 again, using 6909s as input tokens
        params = IPoolManager.SwapParams({zeroForOne: false, amountSpecified: -25, sqrtPriceLimitX96: SQRT_RATIO_4_1});
        testSettings =
            PoolSwapTest.TestSettings({withdrawTokens: true, settleUsingTransfer: false, currencyAlreadySent: false});

        vm.expectEmit();
        emit Transfer(address(swapRouter), address(this), address(0), CurrencyLibrary.toId(currency1), 27);
        snapStart("swap burn 6909 for input");
        swapRouter.swap(key, params, testSettings, ZERO_BYTES);
        snapEnd();

        erc6909Balance = manager.balanceOf(address(this), CurrencyLibrary.toId(currency1));
        assertEq(erc6909Balance, 71);
    }

    function test_swap_burnNative6909AsInput_gas() public {
        IPoolManager.SwapParams memory params =
            IPoolManager.SwapParams({zeroForOne: false, amountSpecified: 100, sqrtPriceLimitX96: SQRT_RATIO_2_1});

        PoolSwapTest.TestSettings memory testSettings =
            PoolSwapTest.TestSettings({withdrawTokens: false, settleUsingTransfer: true, currencyAlreadySent: false});

        vm.expectEmit();
        emit Transfer(address(swapRouter), address(0), address(this), CurrencyLibrary.toId(CurrencyLibrary.NATIVE), 98);
        swapRouter.swap(nativeKey, params, testSettings, ZERO_BYTES);

        uint256 erc6909Balance = manager.balanceOf(address(this), CurrencyLibrary.toId(CurrencyLibrary.NATIVE));
        assertEq(erc6909Balance, 98);

        // give permission for swapRouter to burn the 6909s
        manager.setOperator(address(swapRouter), true);

        // swap from currency0 to currency1, using 6909s as input tokens
        params = IPoolManager.SwapParams({zeroForOne: true, amountSpecified: -25, sqrtPriceLimitX96: SQRT_RATIO_1_4});
        testSettings =
            PoolSwapTest.TestSettings({withdrawTokens: true, settleUsingTransfer: false, currencyAlreadySent: false});

        vm.expectEmit();
        emit Transfer(address(swapRouter), address(this), address(0), CurrencyLibrary.toId(CurrencyLibrary.NATIVE), 27);
        snapStart("swap burn native 6909 for input");
        // don't have to send in native currency since burning 6909 for input
        swapRouter.swap(nativeKey, params, testSettings, ZERO_BYTES);
        snapEnd();

        erc6909Balance = manager.balanceOf(address(this), CurrencyLibrary.toId(CurrencyLibrary.NATIVE));
        assertEq(erc6909Balance, 71);
    }

    function test_swap_againstLiq_gas() public {
        IPoolManager.SwapParams memory params =
            IPoolManager.SwapParams({zeroForOne: true, amountSpecified: 100, sqrtPriceLimitX96: SQRT_RATIO_1_2});

        PoolSwapTest.TestSettings memory testSettings =
            PoolSwapTest.TestSettings({withdrawTokens: true, settleUsingTransfer: true, currencyAlreadySent: false});

        swapRouter.swap(key, params, testSettings, ZERO_BYTES);

        params = IPoolManager.SwapParams({zeroForOne: true, amountSpecified: 100, sqrtPriceLimitX96: SQRT_RATIO_1_4});

        snapStart("swap against liquidity");
        swapRouter.swap(key, params, testSettings, ZERO_BYTES);
        snapEnd();
    }

    function test_swap_againstLiqWithNative_gas() public {
        IPoolManager.SwapParams memory params =
            IPoolManager.SwapParams({zeroForOne: true, amountSpecified: 100, sqrtPriceLimitX96: SQRT_RATIO_1_2});

        PoolSwapTest.TestSettings memory testSettings =
            PoolSwapTest.TestSettings({withdrawTokens: true, settleUsingTransfer: true, currencyAlreadySent: false});

        swapRouter.swap{value: 1 ether}(nativeKey, params, testSettings, ZERO_BYTES);

        params = IPoolManager.SwapParams({zeroForOne: true, amountSpecified: 100, sqrtPriceLimitX96: SQRT_RATIO_1_4});

        snapStart("swap against liquidity with native token");
        swapRouter.swap{value: 1 ether}(nativeKey, params, testSettings, ZERO_BYTES);
        snapEnd();
    }

    function test_swap_accruesProtocolFees(uint8 protocolFee1, uint8 protocolFee0) public {
        protocolFee0 = uint8(bound(protocolFee0, 4, type(uint8).max));
        protocolFee1 = uint8(bound(protocolFee1, 4, type(uint8).max));

        uint16 protocolFee = (uint16(protocolFee1) << 8) | (uint16(protocolFee0) & uint16(0xFF));

        feeController.setSwapFeeForPool(key.toId(), protocolFee);
        manager.setProtocolFee(key);

        (Pool.Slot0 memory slot0,,,) = manager.pools(key.toId());
        assertEq(slot0.protocolFee, protocolFee);

        // Add liquidity - Fees dont accrue for positive liquidity delta.
        IPoolManager.ModifyLiquidityParams memory params = LIQ_PARAMS;
        modifyLiquidityRouter.modifyLiquidity(key, params, ZERO_BYTES);

        assertEq(manager.protocolFeesAccrued(currency0), 0);
        assertEq(manager.protocolFeesAccrued(currency1), 0);

        // Remove liquidity - Fees dont accrue for negative liquidity delta.
        params.liquidityDelta = -LIQ_PARAMS.liquidityDelta;
        modifyLiquidityRouter.modifyLiquidity(key, params, ZERO_BYTES);

        assertEq(manager.protocolFeesAccrued(currency0), 0);
        assertEq(manager.protocolFeesAccrued(currency1), 0);

        // Now re-add the liquidity to test swap
        params.liquidityDelta = LIQ_PARAMS.liquidityDelta;
        modifyLiquidityRouter.modifyLiquidity(key, params, ZERO_BYTES);

        IPoolManager.SwapParams memory swapParams = IPoolManager.SwapParams(false, 10000, TickMath.MAX_SQRT_RATIO - 1);
        swapRouter.swap(key, swapParams, PoolSwapTest.TestSettings(true, true, false), ZERO_BYTES);

        uint256 expectedTotalSwapFee = uint256(swapParams.amountSpecified) * key.fee / 1e6;
        uint256 expectedProtocolFee = expectedTotalSwapFee / protocolFee1;
        assertEq(manager.protocolFeesAccrued(currency0), 0);
        assertEq(manager.protocolFeesAccrued(currency1), expectedProtocolFee);
    }

    function test_donate_failsIfNotInitialized() public {
        vm.expectRevert(abi.encodeWithSelector(Pool.PoolNotInitialized.selector));
        donateRouter.donate(uninitializedKey, 100, 100, ZERO_BYTES);
    }

    function test_donate_failsIfNoLiquidity(uint160 sqrtPriceX96) public {
        sqrtPriceX96 = uint160(bound(sqrtPriceX96, TickMath.MIN_SQRT_RATIO, TickMath.MAX_SQRT_RATIO - 1));

        (key,) = initPool(currency0, currency1, IHooks(address(0)), 100, sqrtPriceX96, ZERO_BYTES);

        vm.expectRevert(abi.encodeWithSelector(Pool.NoLiquidityToReceiveFees.selector));
        donateRouter.donate(key, 100, 100, ZERO_BYTES);
    }

    // test successful donation if pool has liquidity
    function test_donate_succeedsWhenPoolHasLiquidity() public {
        (, uint256 feeGrowthGlobal0X128, uint256 feeGrowthGlobal1X128,) = manager.pools(key.toId());
        assertEq(feeGrowthGlobal0X128, 0);
        assertEq(feeGrowthGlobal1X128, 0);

        snapStart("donate gas with 2 tokens");
        donateRouter.donate(key, 100, 200, ZERO_BYTES);
        snapEnd();

        (, feeGrowthGlobal0X128, feeGrowthGlobal1X128,) = manager.pools(key.toId());
        assertEq(feeGrowthGlobal0X128, 34028236692093846346337);
        assertEq(feeGrowthGlobal1X128, 68056473384187692692674);
    }

    function test_donate_succeedsForNativeTokensWhenPoolHasLiquidity() public {
        (, uint256 feeGrowthGlobal0X128, uint256 feeGrowthGlobal1X128,) = manager.pools(nativeKey.toId());
        assertEq(feeGrowthGlobal0X128, 0);
        assertEq(feeGrowthGlobal1X128, 0);

        donateRouter.donate{value: 100}(nativeKey, 100, 200, ZERO_BYTES);

        (, feeGrowthGlobal0X128, feeGrowthGlobal1X128,) = manager.pools(nativeKey.toId());
        assertEq(feeGrowthGlobal0X128, 34028236692093846346337);
        assertEq(feeGrowthGlobal1X128, 68056473384187692692674);
    }

    function test_donate_failsWithIncorrectSelectors() public {
        address hookAddr = address(uint160(Hooks.BEFORE_DONATE_FLAG | Hooks.AFTER_DONATE_FLAG));

        MockHooks impl = new MockHooks();
        vm.etch(hookAddr, address(impl).code);
        MockHooks mockHooks = MockHooks(hookAddr);

        (key,) = initPoolAndAddLiquidity(currency0, currency1, mockHooks, 100, SQRT_RATIO_1_1, ZERO_BYTES);

        mockHooks.setReturnValue(mockHooks.beforeDonate.selector, bytes4(0xdeadbeef));
        mockHooks.setReturnValue(mockHooks.afterDonate.selector, bytes4(0xdeadbeef));

        // Fails at beforeDonate hook.
        vm.expectRevert(Hooks.InvalidHookResponse.selector);
        donateRouter.donate(key, 100, 200, ZERO_BYTES);

        // Fail at afterDonate hook.
        mockHooks.setReturnValue(mockHooks.beforeDonate.selector, mockHooks.beforeDonate.selector);
        vm.expectRevert(Hooks.InvalidHookResponse.selector);
        donateRouter.donate(key, 100, 200, ZERO_BYTES);
    }

    function test_donate_succeedsWithCorrectSelectors() public {
        address hookAddr = address(uint160(Hooks.BEFORE_DONATE_FLAG | Hooks.AFTER_DONATE_FLAG));

        MockHooks impl = new MockHooks();
        vm.etch(hookAddr, address(impl).code);
        MockHooks mockHooks = MockHooks(hookAddr);

        (key,) = initPoolAndAddLiquidity(currency0, currency1, mockHooks, 100, SQRT_RATIO_1_1, ZERO_BYTES);

        mockHooks.setReturnValue(mockHooks.beforeDonate.selector, mockHooks.beforeDonate.selector);
        mockHooks.setReturnValue(mockHooks.afterDonate.selector, mockHooks.afterDonate.selector);

        donateRouter.donate(key, 100, 200, ZERO_BYTES);
    }

    function test_donate_OneToken_gas() public {
        snapStart("donate gas with 1 token");
        donateRouter.donate(key, 100, 0, ZERO_BYTES);
        snapEnd();
    }

    function test_take_failsWithNoLiquidity() public {
        deployFreshManagerAndRouters();

        vm.expectRevert();
        takeRouter.take(key, 100, 0);
    }

    function test_take_failsWithInvalidTokensThatDoNotReturnTrueOnTransfer() public {
        TestInvalidERC20 invalidToken = new TestInvalidERC20(2 ** 255);
        Currency invalidCurrency = Currency.wrap(address(invalidToken));
        invalidToken.approve(address(modifyLiquidityRouter), type(uint256).max);
        invalidToken.approve(address(takeRouter), type(uint256).max);

        bool currency0Invalid = invalidCurrency < currency0;

        (key,) = initPoolAndAddLiquidity(
            (currency0Invalid ? invalidCurrency : currency0),
            (currency0Invalid ? currency0 : invalidCurrency),
            IHooks(address(0)),
            3000,
            SQRT_RATIO_1_1,
            ZERO_BYTES
        );

        (uint256 amount0, uint256 amount1) = currency0Invalid ? (1, 0) : (0, 1);
        vm.expectRevert(CurrencyLibrary.ERC20TransferFailed.selector);
        takeRouter.take(key, amount0, amount1);

        // should not revert when non zero amount passed in for valid currency
        // assertions inside takeRouter because it takes then settles
        (amount0, amount1) = currency0Invalid ? (0, 1) : (1, 0);
        takeRouter.take(key, amount0, amount1);
    }

    function test_take_succeedsWithPoolWithLiquidity() public {
        takeRouter.take(key, 1, 1); // assertions inside takeRouter because it takes then settles
    }

    function test_take_succeedsWithPoolWithLiquidityWithNativeToken() public {
        takeRouter.take{value: 1}(nativeKey, 1, 1); // assertions inside takeRouter because it takes then settles
    }

    function test_setProtocolFee_updatesProtocolFeeForInitializedPool(uint16 protocolFee) public {
        (Pool.Slot0 memory slot0,,,) = manager.pools(key.toId());
        assertEq(slot0.protocolFee, 0);
        feeController.setSwapFeeForPool(key.toId(), protocolFee);

        uint8 fee0 = uint8(protocolFee >> 8);
        uint8 fee1 = uint8(protocolFee % 256);
        if ((0 < fee0 && fee0 < 4) || (0 < fee1 && fee1 < 4)) {
            vm.expectRevert(IFees.ProtocolFeeControllerCallFailedOrInvalidResult.selector);
            manager.setProtocolFee(key);
        } else {
            vm.expectEmit(false, false, false, true);
            emit ProtocolFeeUpdated(key.toId(), protocolFee);
            manager.setProtocolFee(key);

            (slot0,,,) = manager.pools(key.toId());
            assertEq(slot0.protocolFee, protocolFee);
        }
    }

    function test_setProtocolFee_failsWithInvalidProtocolFeeControllers() public {
        (Pool.Slot0 memory slot0,,,) = manager.pools(key.toId());
        assertEq(slot0.protocolFee, 0);

        manager.setProtocolFeeController(revertingFeeController);
        vm.expectRevert(IFees.ProtocolFeeControllerCallFailedOrInvalidResult.selector);
        manager.setProtocolFee(key);

        manager.setProtocolFeeController(outOfBoundsFeeController);
        vm.expectRevert(IFees.ProtocolFeeControllerCallFailedOrInvalidResult.selector);
        manager.setProtocolFee(key);

        manager.setProtocolFeeController(overflowFeeController);
        vm.expectRevert(IFees.ProtocolFeeControllerCallFailedOrInvalidResult.selector);
        manager.setProtocolFee(key);

        manager.setProtocolFeeController(invalidReturnSizeFeeController);
        vm.expectRevert(IFees.ProtocolFeeControllerCallFailedOrInvalidResult.selector);
        manager.setProtocolFee(key);
    }

    function test_collectProtocolFees_initializesWithProtocolFeeIfCalled() public {
        uint16 protocolFee = 1028; // 00000100 00000100

        // sets the upper 12 bits
        feeController.setSwapFeeForPool(uninitializedKey.toId(), uint16(protocolFee));

        manager.initialize(uninitializedKey, SQRT_RATIO_1_1, ZERO_BYTES);
        (Pool.Slot0 memory slot0,,,) = manager.pools(uninitializedKey.toId());
        assertEq(slot0.protocolFee, protocolFee);
    }

    function test_collectProtocolFees_revertsIfCallerIsNotController() public {
        vm.expectRevert(Owned.InvalidCaller.selector);
        manager.collectProtocolFees(address(1), currency0, 0);
    }

    function test_collectProtocolFees_ERC20_accumulateFees_gas() public {
        uint16 protocolFee = 1028; // 00000100 00000100
        uint256 expectedFees = 7;

        feeController.setSwapFeeForPool(key.toId(), uint16(protocolFee));
        manager.setProtocolFee(key);

        (Pool.Slot0 memory slot0,,,) = manager.pools(key.toId());
        assertEq(slot0.protocolFee, protocolFee);

        swapRouter.swap(
            key,
            IPoolManager.SwapParams(true, 10000, SQRT_RATIO_1_2),
            PoolSwapTest.TestSettings(true, true, false),
            ZERO_BYTES
        );

        assertEq(manager.protocolFeesAccrued(currency0), expectedFees);
        assertEq(manager.protocolFeesAccrued(currency1), 0);
        assertEq(currency0.balanceOf(address(1)), 0);
        vm.prank(address(feeController));
        snapStart("erc20 collect protocol fees");
        manager.collectProtocolFees(address(1), currency0, expectedFees);
        snapEnd();
        assertEq(currency0.balanceOf(address(1)), expectedFees);
        assertEq(manager.protocolFeesAccrued(currency0), 0);
    }

    function test_noop_gas(uint160 sqrtPriceX96) public {
        // Assumptions tested in Pool.t.sol
        sqrtPriceX96 = uint160(bound(sqrtPriceX96, TickMath.MIN_SQRT_RATIO, TickMath.MAX_SQRT_RATIO - 1));

        address payable hookAddr = payable(
            address(
                uint160(
                    Hooks.BEFORE_ADD_LIQUIDITY_FLAG | Hooks.BEFORE_SWAP_FLAG | Hooks.BEFORE_DONATE_FLAG
                        | Hooks.NO_OP_FLAG
                )
            )
        );

        vm.etch(hookAddr, vm.getDeployedCode("NoOpTestHooks.sol:NoOpTestHooks"));

        (key,) = initPool(currency0, currency1, IHooks(hookAddr), 100, SQRT_RATIO_1_1, ZERO_BYTES);

        // Test add liquidity
        snapStart("modify position with noop");
        BalanceDelta delta = modifyLiquidityRouter.modifyLiquidity(
            key, IPoolManager.ModifyLiquidityParams(-120, 120, 10 ether), ZERO_BYTES
        );
        snapEnd();

        // Swap
        IPoolManager.SwapParams memory swapParams =
            IPoolManager.SwapParams({zeroForOne: true, amountSpecified: 100, sqrtPriceLimitX96: SQRT_RATIO_1_2});

        PoolSwapTest.TestSettings memory testSettings =
            PoolSwapTest.TestSettings({withdrawTokens: true, settleUsingTransfer: true, currencyAlreadySent: false});

        snapStart("swap with noop");
        delta = swapRouter.swap(key, swapParams, testSettings, ZERO_BYTES);
        snapEnd();

        // Donate
        snapStart("donate with noop");
        delta = donateRouter.donate(key, 0, 0, ZERO_BYTES);
        snapStart("donate with noop");
    }

    function test_noop_succeedsOnAllActions(uint160 sqrtPriceX96) public {
        // Assumptions tested in Pool.t.sol
        sqrtPriceX96 = uint160(bound(sqrtPriceX96, TickMath.MIN_SQRT_RATIO, TickMath.MAX_SQRT_RATIO - 1));

        address payable hookAddr = payable(
            address(
                uint160(
                    Hooks.BEFORE_ADD_LIQUIDITY_FLAG | Hooks.BEFORE_SWAP_FLAG | Hooks.BEFORE_DONATE_FLAG
                        | Hooks.NO_OP_FLAG
                )
            )
        );

        vm.etch(hookAddr, vm.getDeployedCode("NoOpTestHooks.sol:NoOpTestHooks"));

        (key,) = initPool(currency0, currency1, IHooks(hookAddr), 100, SQRT_RATIO_1_1, ZERO_BYTES);

        uint256 reserveBefore0 = manager.reservesOf(currency0);
        uint256 reserveBefore1 = manager.reservesOf(currency1);

        // Test add liquidity
        BalanceDelta delta = modifyLiquidityRouter.modifyLiquidity(
            key, IPoolManager.ModifyLiquidityParams(-120, 120, 10 ether), ZERO_BYTES
        );

        assertTrue(delta == BalanceDeltaLibrary.MAXIMUM_DELTA, "Max delta not returned");
        assertEq(manager.reservesOf(currency0), reserveBefore0);
        assertEq(manager.reservesOf(currency1), reserveBefore1);

        // Swap
        IPoolManager.SwapParams memory swapParams =
            IPoolManager.SwapParams({zeroForOne: true, amountSpecified: 100, sqrtPriceLimitX96: SQRT_RATIO_1_2});

        PoolSwapTest.TestSettings memory testSettings =
            PoolSwapTest.TestSettings({withdrawTokens: true, settleUsingTransfer: true, currencyAlreadySent: false});

        delta = swapRouter.swap(key, swapParams, testSettings, ZERO_BYTES);

        assertTrue(delta == BalanceDeltaLibrary.MAXIMUM_DELTA, "Max delta not returned");
        assertEq(manager.reservesOf(currency0), reserveBefore0);
        assertEq(manager.reservesOf(currency1), reserveBefore1);

        // Donate
        delta = donateRouter.donate(key, 1 ether, 1 ether, ZERO_BYTES);

        assertTrue(delta == BalanceDeltaLibrary.MAXIMUM_DELTA, "Max delta not returned");
        assertEq(manager.reservesOf(currency0), reserveBefore0);
        assertEq(manager.reservesOf(currency1), reserveBefore1);
    }

    function test_noop_failsOnUninitializedPools(uint160 sqrtPriceX96) public {
        // Assumptions tested in Pool.t.sol
        sqrtPriceX96 = uint160(bound(sqrtPriceX96, TickMath.MIN_SQRT_RATIO, TickMath.MAX_SQRT_RATIO - 1));

        address payable hookAddr = payable(
            address(
                uint160(
                    Hooks.BEFORE_ADD_LIQUIDITY_FLAG | Hooks.BEFORE_SWAP_FLAG | Hooks.BEFORE_DONATE_FLAG
                        | Hooks.NO_OP_FLAG
                )
            )
        );

        vm.etch(hookAddr, vm.getDeployedCode("NoOpTestHooks.sol:NoOpTestHooks"));

        // Modify Position
        key = PoolKey({currency0: currency0, currency1: currency1, fee: 100, hooks: IHooks(hookAddr), tickSpacing: 10});

        vm.expectRevert(abi.encodeWithSelector(Pool.PoolNotInitialized.selector));
        BalanceDelta delta = modifyLiquidityRouter.modifyLiquidity(
            key, IPoolManager.ModifyLiquidityParams(-120, 120, 10 ether), ZERO_BYTES
        );

        // Swap
        IPoolManager.SwapParams memory swapParams =
            IPoolManager.SwapParams({zeroForOne: true, amountSpecified: 100, sqrtPriceLimitX96: SQRT_RATIO_1_2});

        PoolSwapTest.TestSettings memory testSettings =
            PoolSwapTest.TestSettings({withdrawTokens: true, settleUsingTransfer: true, currencyAlreadySent: false});

        vm.expectRevert(abi.encodeWithSelector(Pool.PoolNotInitialized.selector));
        delta = swapRouter.swap(key, swapParams, testSettings, ZERO_BYTES);

        // Donate
        vm.expectRevert(abi.encodeWithSelector(Pool.PoolNotInitialized.selector));
        delta = donateRouter.donate(key, 1 ether, 1 ether, ZERO_BYTES);
    }

    function test_noop_failsOnForbiddenFunctions(uint160 sqrtPriceX96) public {
        // Assumptions tested in Pool.t.sol
        sqrtPriceX96 = uint160(bound(sqrtPriceX96, TickMath.MIN_SQRT_RATIO, TickMath.MAX_SQRT_RATIO - 1));

        address payable hookAddr = payable(
            address(
                uint160(
                    Hooks.BEFORE_INITIALIZE_FLAG | Hooks.BEFORE_SWAP_FLAG | Hooks.AFTER_SWAP_FLAG
                        | Hooks.AFTER_ADD_LIQUIDITY_FLAG | Hooks.AFTER_DONATE_FLAG | Hooks.NO_OP_FLAG
                )
            )
        );

        MockHooks impl = new MockHooks();
        vm.etch(hookAddr, address(impl).code);
        MockHooks mockHooks = MockHooks(hookAddr);

        key = PoolKey({currency0: currency0, currency1: currency1, fee: 100, hooks: mockHooks, tickSpacing: 10});

        // Fails at beforeInitialize hook when it returns a NoOp
        mockHooks.setReturnValue(mockHooks.beforeInitialize.selector, Hooks.NO_OP_SELECTOR);
        vm.expectRevert(Hooks.InvalidHookResponse.selector);
        manager.initialize(key, SQRT_RATIO_1_1, ZERO_BYTES);

        // Now we let initialize succeed (so we can test other functions)
        mockHooks.setReturnValue(mockHooks.beforeInitialize.selector, mockHooks.beforeInitialize.selector);
        manager.initialize(key, SQRT_RATIO_1_1, ZERO_BYTES);

        // Fails at afterAddLiquidity hook when it returns a NoOp
        mockHooks.setReturnValue(mockHooks.afterAddLiquidity.selector, Hooks.NO_OP_SELECTOR);
        vm.expectRevert(Hooks.InvalidHookResponse.selector);
        modifyLiquidityRouter.modifyLiquidity(key, LIQ_PARAMS, ZERO_BYTES);

        // Now we let the modify position succeed (so we can test other functions)
        mockHooks.setReturnValue(mockHooks.afterAddLiquidity.selector, mockHooks.afterAddLiquidity.selector);
        modifyLiquidityRouter.modifyLiquidity(key, LIQ_PARAMS, ZERO_BYTES);

        // Fails at afterSwap hook when it returns a NoOp
        mockHooks.setReturnValue(mockHooks.afterSwap.selector, Hooks.NO_OP_SELECTOR);
        vm.expectRevert(Hooks.InvalidHookResponse.selector);
        swapRouter.swap(
            key,
            IPoolManager.SwapParams({zeroForOne: true, amountSpecified: 100, sqrtPriceLimitX96: SQRT_RATIO_1_2}),
            PoolSwapTest.TestSettings({withdrawTokens: false, settleUsingTransfer: true, currencyAlreadySent: false}),
            ZERO_BYTES
        );

        // Fails at afterDonate hook when it returns a NoOp
        mockHooks.setReturnValue(mockHooks.afterDonate.selector, Hooks.NO_OP_SELECTOR);
        vm.expectRevert(Hooks.InvalidHookResponse.selector);
        donateRouter.donate(key, 100, 100, ZERO_BYTES);
    }

    function test_noop_failsWithoutNoOpFlag(uint160 sqrtPriceX96) public {
        // Assumptions tested in Pool.t.sol
        sqrtPriceX96 = uint160(bound(sqrtPriceX96, TickMath.MIN_SQRT_RATIO, TickMath.MAX_SQRT_RATIO - 1));

        address payable hookAddr = payable(
            address(uint160(Hooks.BEFORE_ADD_LIQUIDITY_FLAG | Hooks.BEFORE_SWAP_FLAG | Hooks.BEFORE_DONATE_FLAG))
        );

        MockHooks impl = new MockHooks();
        vm.etch(hookAddr, address(impl).code);
        MockHooks mockHooks = MockHooks(hookAddr);

        key = PoolKey({currency0: currency0, currency1: currency1, fee: 100, hooks: mockHooks, tickSpacing: 10});
        manager.initialize(key, SQRT_RATIO_1_1, ZERO_BYTES);

        // Fails at beforeAddLiquidity hook when it returns a NoOp but doesnt have permission
        mockHooks.setReturnValue(mockHooks.beforeAddLiquidity.selector, Hooks.NO_OP_SELECTOR);
        vm.expectRevert(Hooks.InvalidHookResponse.selector);
        modifyLiquidityRouter.modifyLiquidity(key, LIQ_PARAMS, ZERO_BYTES);

        // Fails at beforeSwap hook when it returns a NoOp but doesnt have permission
        mockHooks.setReturnValue(mockHooks.beforeSwap.selector, Hooks.NO_OP_SELECTOR);
        vm.expectRevert(Hooks.InvalidHookResponse.selector);
        swapRouter.swap(
            key,
            IPoolManager.SwapParams({zeroForOne: true, amountSpecified: 100, sqrtPriceLimitX96: SQRT_RATIO_1_2}),
            PoolSwapTest.TestSettings({withdrawTokens: false, settleUsingTransfer: true, currencyAlreadySent: false}),
            ZERO_BYTES
        );

        // Fails at beforeDonate hook when it returns a NoOp but doesnt have permission
        mockHooks.setReturnValue(mockHooks.beforeDonate.selector, Hooks.NO_OP_SELECTOR);
        vm.expectRevert(Hooks.InvalidHookResponse.selector);
        donateRouter.donate(key, 100, 100, ZERO_BYTES);
    }

    function test_collectProtocolFees_ERC20_returnsAllFeesIf0IsProvidedAsParameter() public {
        uint16 protocolFee = 1028; // 00000100 00000100
        uint256 expectedFees = 7;

        feeController.setSwapFeeForPool(key.toId(), uint16(protocolFee));
        manager.setProtocolFee(key);

        (Pool.Slot0 memory slot0,,,) = manager.pools(key.toId());
        assertEq(slot0.protocolFee, protocolFee);

        swapRouter.swap(
            key,
            IPoolManager.SwapParams(true, 10000, SQRT_RATIO_1_2),
            PoolSwapTest.TestSettings(true, true, false),
            ZERO_BYTES
        );

        assertEq(manager.protocolFeesAccrued(currency0), expectedFees);
        assertEq(manager.protocolFeesAccrued(currency1), 0);
        assertEq(currency0.balanceOf(address(1)), 0);
        vm.prank(address(feeController));
        manager.collectProtocolFees(address(1), currency0, 0);
        assertEq(currency0.balanceOf(address(1)), expectedFees);
        assertEq(manager.protocolFeesAccrued(currency0), 0);
    }

    function test_collectProtocolFees_nativeToken_accumulateFees_gas() public {
        uint16 protocolFee = 1028; // 00000100 00000100
        uint256 expectedFees = 7;
        Currency nativeCurrency = CurrencyLibrary.NATIVE;

        // set protocol fee before initializing the pool as it is fetched on initialization
        feeController.setSwapFeeForPool(nativeKey.toId(), uint16(protocolFee));
        manager.setProtocolFee(nativeKey);

        (Pool.Slot0 memory slot0,,,) = manager.pools(nativeKey.toId());
        assertEq(slot0.protocolFee, protocolFee);

        swapRouter.swap{value: 10000}(
            nativeKey,
            IPoolManager.SwapParams(true, 10000, SQRT_RATIO_1_2),
            PoolSwapTest.TestSettings(true, true, false),
            ZERO_BYTES
        );

        assertEq(manager.protocolFeesAccrued(nativeCurrency), expectedFees);
        assertEq(manager.protocolFeesAccrued(currency1), 0);
        assertEq(nativeCurrency.balanceOf(address(1)), 0);
        vm.prank(address(feeController));
        snapStart("native collect protocol fees");
        manager.collectProtocolFees(address(1), nativeCurrency, expectedFees);
        snapEnd();
        assertEq(nativeCurrency.balanceOf(address(1)), expectedFees);
        assertEq(manager.protocolFeesAccrued(nativeCurrency), 0);
    }

    function test_collectProtocolFees_nativeToken_returnsAllFeesIf0IsProvidedAsParameter() public {
        uint16 protocolFee = 1028; // 00000100 00000100
        uint256 expectedFees = 7;
        Currency nativeCurrency = CurrencyLibrary.NATIVE;

        feeController.setSwapFeeForPool(nativeKey.toId(), uint16(protocolFee));
        manager.setProtocolFee(nativeKey);

        (Pool.Slot0 memory slot0,,,) = manager.pools(nativeKey.toId());
        assertEq(slot0.protocolFee, protocolFee);

        swapRouter.swap{value: 10000}(
            nativeKey,
            IPoolManager.SwapParams(true, 10000, SQRT_RATIO_1_2),
            PoolSwapTest.TestSettings(true, true, false),
            ZERO_BYTES
        );

        assertEq(manager.protocolFeesAccrued(nativeCurrency), expectedFees);
        assertEq(manager.protocolFeesAccrued(currency1), 0);
        assertEq(nativeCurrency.balanceOf(address(1)), 0);
        vm.prank(address(feeController));
        manager.collectProtocolFees(address(1), nativeCurrency, 0);
        assertEq(nativeCurrency.balanceOf(address(1)), expectedFees);
        assertEq(manager.protocolFeesAccrued(nativeCurrency), 0);
    }

    function test_lock_NoOp_gas() public {
        snapStart("gas overhead of no-op lock");
        emptyLockRouter.lock();
        snapEnd();
    }

    function test_lock_EmitsCorrectId() public {
        vm.expectEmit(false, false, false, true);
        emit LockAcquired();
        emptyLockRouter.lock();
    }

    Action[] actions;

    function test_lock_cannotBeCalledTwiceByLocker() public {
        actions = [Action.NESTED_SELF_LOCK];
<<<<<<< HEAD
        manager.lock(address(nestedActionRouter), abi.encode(actions));
=======
        nestedActionRouter.lock(abi.encode(actions));
>>>>>>> aec915d1
    }

    function test_lock_cannotBeCalledTwiceByDifferentLockers() public {
        actions = [Action.NESTED_EXECUTOR_LOCK];
<<<<<<< HEAD
        manager.lock(address(nestedActionRouter), abi.encode(actions));
=======
        nestedActionRouter.lock(abi.encode(actions));
>>>>>>> aec915d1
    }

    // function testExtsloadForPoolPrice() public {
    //     IPoolManager.key = IPoolManager.PoolKey({
    //         currency0: currency0,
    //         currency1: currency1,
    //         fee: 100,
    //         hooks: IHooks(address(0)),
    //         tickSpacing: 10
    //     });
    //     manager.initialize(key, SQRT_RATIO_1_1, ZERO_BYTES);

    //     PoolId poolId = key.toId();
    //     snapStart("poolExtsloadSlot0");
    //     bytes32 slot0Bytes = manager.extsload(keccak256(abi.encode(poolId, POOL_SLOT)));
    //     snapEnd();

    //     uint160 sqrtPriceX96Extsload;
    //     assembly {
    //         sqrtPriceX96Extsload := and(slot0Bytes, sub(shl(160, 1), 1))
    //     }
    //     (uint160 sqrtPriceX96Slot0,,,,,) = manager.getSlot0(poolId);

    //     // assert that extsload loads the correct storage slot which matches the true slot0
    //     assertEq(sqrtPriceX96Extsload, sqrtPriceX96Slot0);
    // }

    // function testExtsloadMultipleSlots() public {
    //     IPoolManager.key = IPoolManager.PoolKey({
    //         currency0: currency0,
    //         currency1: currency1,
    //         fee: 100,
    //         hooks: IHooks(address(0)),
    //         tickSpacing: 10
    //     });
    //     manager.initialize(key, SQRT_RATIO_1_1, ZERO_BYTES);

    //     // populate feeGrowthGlobalX128 struct w/ modify + swap
    //     modifyLiquidityRouter.modifyLiquidity(key, IPoolManager.ModifyLiquidityParams(-120, 120, 5 ether));
    //     swapRouter.swap(
    //         key,
    //         IPoolManager.SwapParams(false, 1 ether, TickMath.MAX_SQRT_RATIO - 1),
    //         PoolSwapTest.TestSettings(true, true, false)
    //     );
    //     swapRouter.swap(
    //         key,
    //         IPoolManager.SwapParams(true, 5 ether, TickMath.MIN_SQRT_RATIO + 1),
    //         PoolSwapTest.TestSettings(true, true, false)
    //     );

    //     PoolId poolId = key.toId();
    //     snapStart("poolExtsloadTickInfoStruct");
    //     bytes memory value = manager.extsload(bytes32(uint256(keccak256(abi.encode(poolId, POOL_SLOT))) + 1), 2);
    //     snapEnd();

    //     uint256 feeGrowthGlobal0X128Extsload;
    //     uint256 feeGrowthGlobal1X128Extsload;
    //     assembly {
    //         feeGrowthGlobal0X128Extsload := and(mload(add(value, 0x20)), sub(shl(256, 1), 1))
    //         feeGrowthGlobal1X128Extsload := and(mload(add(value, 0x40)), sub(shl(256, 1), 1))
    //     }

    //     assertEq(feeGrowthGlobal0X128Extsload, 408361710565269213475534193967158);
    //     assertEq(feeGrowthGlobal1X128Extsload, 204793365386061595215803889394593);
    // }

    function test_getPosition() public {
        Position.Info memory managerPosition =
            manager.getPosition(key.toId(), address(modifyLiquidityRouter), -120, 120);
        assert(LIQ_PARAMS.liquidityDelta > 0);
        assertEq(managerPosition.liquidity, uint128(uint256(LIQ_PARAMS.liquidityDelta)));
    }

    function supportsInterface(bytes4) external pure returns (bool) {
        return true;
    }
}<|MERGE_RESOLUTION|>--- conflicted
+++ resolved
@@ -406,117 +406,6 @@
         snapEnd();
     }
 
-<<<<<<< HEAD
-    function test_mint_withHooks_EOAInitiated() public {
-        address hookEmptyAddr = Constants.EMPTY_HOOKS;
-        MockHooks impl = new MockHooks();
-        vm.etch(hookEmptyAddr, address(impl).code);
-        MockHooks mockHooks = MockHooks(hookEmptyAddr);
-
-        (key,) = initPool(currency0, currency1, mockHooks, 3000, SQRT_RATIO_1_1, ZERO_BYTES);
-
-        snapStart("mintWithEmptyHookEOAInitiated");
-        manager.lock(
-            address(modifyLiquidityRouter),
-            abi.encode(
-                PoolModifyLiquidityTest.CallbackData(
-                    address(this),
-                    key,
-                    IPoolManager.ModifyLiquidityParams({tickLower: 0, tickUpper: 60, liquidityDelta: 100}),
-                    ZERO_BYTES,
-                    true,
-                    true
-                )
-            )
-        );
-
-        snapEnd();
-    }
-
-    function test_swap_EOAInitiated(uint256 swapAmount) public {
-        IPoolManager.ModifyLiquidityParams memory liqParams =
-            IPoolManager.ModifyLiquidityParams({tickLower: -120, tickUpper: 120, liquidityDelta: 1e18});
-        modifyLiquidityRouter.modifyLiquidity(key, liqParams, ZERO_BYTES);
-
-        (uint256 amount0,) = AmountHelpers.getMaxAmountInForPool(manager, Deployers.LIQ_PARAMS, key);
-        // lower bound for precision purposes
-        swapAmount = uint256(bound(swapAmount, 100, amount0));
-
-        IPoolManager.SwapParams memory params = IPoolManager.SwapParams({
-            zeroForOne: true,
-            amountSpecified: SafeCast.toInt256(swapAmount),
-            sqrtPriceLimitX96: SQRT_RATIO_1_2
-        });
-
-        PoolSwapTest.TestSettings memory testSettings =
-            PoolSwapTest.TestSettings({withdrawTokens: false, settleUsingTransfer: true, currencyAlreadySent: false});
-
-        snapStart("simpleSwapEOAInitiated");
-        manager.lock(
-            address(swapRouter),
-            abi.encode(PoolSwapTest.CallbackData(address(this), testSettings, key, params, ZERO_BYTES))
-        );
-        snapEnd();
-    }
-
-    function test_swap_native_EOAInitiated() public {
-        IPoolManager.ModifyLiquidityParams memory liqParams =
-            IPoolManager.ModifyLiquidityParams({tickLower: -120, tickUpper: 120, liquidityDelta: 1e18});
-        modifyLiquidityRouter.modifyLiquidity{value: 1 ether}(nativeKey, liqParams, ZERO_BYTES);
-
-        IPoolManager.SwapParams memory params =
-            IPoolManager.SwapParams({zeroForOne: true, amountSpecified: 100, sqrtPriceLimitX96: SQRT_RATIO_1_2});
-
-        PoolSwapTest.TestSettings memory testSettings =
-            PoolSwapTest.TestSettings({withdrawTokens: false, settleUsingTransfer: true, currencyAlreadySent: true});
-
-        snapStart("simpleSwapNativeEOAInitiated");
-        manager.lock{value: 100}(
-            address(swapRouter),
-            abi.encode(PoolSwapTest.CallbackData(address(this), testSettings, nativeKey, params, ZERO_BYTES))
-        );
-        snapEnd();
-    }
-
-    function test_invalidLockTarget() public {
-        IPoolManager.ModifyLiquidityParams memory liqParams =
-            IPoolManager.ModifyLiquidityParams({tickLower: -120, tickUpper: 120, liquidityDelta: 1e18});
-        modifyLiquidityRouter.modifyLiquidity{value: 1 ether}(nativeKey, liqParams, ZERO_BYTES);
-
-        IPoolManager.SwapParams memory params =
-            IPoolManager.SwapParams({zeroForOne: true, amountSpecified: 100, sqrtPriceLimitX96: SQRT_RATIO_1_2});
-
-        PoolSwapTest.TestSettings memory testSettings =
-            PoolSwapTest.TestSettings({withdrawTokens: false, settleUsingTransfer: true, currencyAlreadySent: true});
-
-        // ensure reverts wen locking to variety of contracts which don't properly implement ILockCallback
-        vm.expectRevert();
-        manager.lock{value: 100}(
-            address(0),
-            abi.encode(PoolSwapTest.CallbackData(address(this), testSettings, nativeKey, params, ZERO_BYTES))
-        );
-
-        vm.expectRevert();
-        manager.lock{value: 100}(
-            address(this),
-            abi.encode(PoolSwapTest.CallbackData(address(this), testSettings, nativeKey, params, ZERO_BYTES))
-        );
-
-        vm.expectRevert();
-        manager.lock{value: 100}(
-            address(manager),
-            abi.encode(PoolSwapTest.CallbackData(address(this), testSettings, nativeKey, params, ZERO_BYTES))
-        );
-
-        vm.expectRevert();
-        manager.lock{value: 100}(
-            address(Currency.unwrap(currency0)),
-            abi.encode(PoolSwapTest.CallbackData(address(this), testSettings, nativeKey, params, ZERO_BYTES))
-        );
-    }
-
-=======
->>>>>>> aec915d1
     function test_swap_failsIfNotInitialized(uint160 sqrtPriceX96) public {
         sqrtPriceX96 = uint160(bound(sqrtPriceX96, TickMath.MIN_SQRT_RATIO, TickMath.MAX_SQRT_RATIO - 1));
 
@@ -1401,20 +1290,12 @@
 
     function test_lock_cannotBeCalledTwiceByLocker() public {
         actions = [Action.NESTED_SELF_LOCK];
-<<<<<<< HEAD
-        manager.lock(address(nestedActionRouter), abi.encode(actions));
-=======
         nestedActionRouter.lock(abi.encode(actions));
->>>>>>> aec915d1
     }
 
     function test_lock_cannotBeCalledTwiceByDifferentLockers() public {
         actions = [Action.NESTED_EXECUTOR_LOCK];
-<<<<<<< HEAD
-        manager.lock(address(nestedActionRouter), abi.encode(actions));
-=======
         nestedActionRouter.lock(abi.encode(actions));
->>>>>>> aec915d1
     }
 
     // function testExtsloadForPoolPrice() public {
