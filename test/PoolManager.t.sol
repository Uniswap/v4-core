--- conflicted
+++ resolved
@@ -52,16 +52,10 @@
         int24 tick,
         uint24 fee
     );
-<<<<<<< HEAD
     event ProtocolFeeUpdated(PoolId indexed id, uint24 protocolFees);
     event Transfer(
         address caller, address indexed sender, address indexed receiver, uint256 indexed id, uint256 amount
     );
-=======
-    event Mint(address indexed to, Currency indexed currency, uint256 amount);
-    event Burn(address indexed from, Currency indexed currency, uint256 amount);
-    event ProtocolFeeUpdated(PoolId indexed id, uint16 protocolFee);
->>>>>>> cda1f483
 
     PoolLockTest lockTest;
 
@@ -507,11 +501,7 @@
         snapEnd();
     }
 
-<<<<<<< HEAD
     function test_swap_Mint6909IfOutputNotTaken_gas() public {
-=======
-    function test_swap_mintClaimIfOutputNotTaken_gas() public {
->>>>>>> cda1f483
         IPoolManager.SwapParams memory params =
             IPoolManager.SwapParams({zeroForOne: true, amountSpecified: 100, sqrtPriceLimitX96: SQRT_RATIO_1_2});
 
@@ -545,11 +535,7 @@
         assertEq(erc6909Balance, 98);
     }
 
-<<<<<<< HEAD
     function test_swap_Use6909Input_gas() public {
-=======
-    function test_swap_useClaimAsInput_gas() public {
->>>>>>> cda1f483
         IPoolManager.SwapParams memory params =
             IPoolManager.SwapParams({zeroForOne: true, amountSpecified: 100, sqrtPriceLimitX96: SQRT_RATIO_1_2});
 
@@ -852,7 +838,6 @@
         manager.setProtocolFee(key);
     }
 
-<<<<<<< HEAD
     function test_collectProtocolFees_ERC20_returnsCorrectFeesWithParameters(uint256 swapAmount, uint256 balanceToClaim)
         public
     {
@@ -902,21 +887,6 @@
 
     function test_collectProtocolFees_ERC20_returnsAllFeesIf0IsProvidedAsParameter_gas() public {
         uint24 protocolFee = 16644; // swapFee = 4 (fee0 = 4, fee1 = 0), withdrawFee = 260 (fee0 = 4, fee1 = 4)
-=======
-    function test_collectProtocolFees_initializesWithProtocolFeeIfCalled() public {
-        uint16 protocolFee = 1028; // 00000100 00000100
-
-        // sets the upper 12 bits
-        feeController.setSwapFeeForPool(uninitializedKey.toId(), uint16(protocolFee));
-
-        initializeRouter.initialize(uninitializedKey, SQRT_RATIO_1_1, ZERO_BYTES);
-        (Pool.Slot0 memory slot0,,,) = manager.pools(uninitializedKey.toId());
-        assertEq(slot0.protocolFee, protocolFee);
-    }
-
-    function test_collectProtocolFees_ERC20_allowsOwnerToAccumulateFees_gas() public {
-        uint16 protocolFee = 1028; // 00000100 00000100
->>>>>>> cda1f483
         uint256 expectedFees = 7;
 
         feeController.setSwapFeeForPool(key.toId(), uint16(protocolFee));
@@ -1185,89 +1155,6 @@
         donateRouter.donate(key, 100, 100, ZERO_BYTES);
     }
 
-<<<<<<< HEAD
-=======
-    function test_collectProtocolFees_ERC20_returnsAllFeesIf0IsProvidedAsParameter() public {
-        uint16 protocolFee = 1028; // 00000100 00000100
-        uint256 expectedFees = 7;
-
-        feeController.setSwapFeeForPool(key.toId(), uint16(protocolFee));
-        manager.setProtocolFee(key);
-
-        (Pool.Slot0 memory slot0,,,) = manager.pools(key.toId());
-        assertEq(slot0.protocolFee, protocolFee);
-
-        swapRouter.swap(
-            key,
-            IPoolManager.SwapParams(true, 10000, SQRT_RATIO_1_2),
-            PoolSwapTest.TestSettings(true, true, false),
-            ZERO_BYTES
-        );
-
-        assertEq(manager.protocolFeesAccrued(currency0), expectedFees);
-        assertEq(manager.protocolFeesAccrued(currency1), 0);
-        assertEq(currency0.balanceOf(address(1)), 0);
-        manager.collectProtocolFees(address(1), currency0, 0);
-        assertEq(currency0.balanceOf(address(1)), expectedFees);
-        assertEq(manager.protocolFeesAccrued(currency0), 0);
-    }
-
-    function test_collectProtocolFees_nativeToken_allowsOwnerToAccumulateFees_gas() public {
-        uint16 protocolFee = 1028; // 00000100 00000100
-        uint256 expectedFees = 7;
-        Currency nativeCurrency = CurrencyLibrary.NATIVE;
-
-        // set protocol fee before initializing the pool as it is fetched on initialization
-        feeController.setSwapFeeForPool(nativeKey.toId(), uint16(protocolFee));
-        manager.setProtocolFee(nativeKey);
-
-        (Pool.Slot0 memory slot0,,,) = manager.pools(nativeKey.toId());
-        assertEq(slot0.protocolFee, protocolFee);
-
-        swapRouter.swap{value: 10000}(
-            nativeKey,
-            IPoolManager.SwapParams(true, 10000, SQRT_RATIO_1_2),
-            PoolSwapTest.TestSettings(true, true, false),
-            ZERO_BYTES
-        );
-
-        assertEq(manager.protocolFeesAccrued(nativeCurrency), expectedFees);
-        assertEq(manager.protocolFeesAccrued(currency1), 0);
-        assertEq(nativeCurrency.balanceOf(address(1)), 0);
-        snapStart("native collect protocol fees");
-        manager.collectProtocolFees(address(1), nativeCurrency, expectedFees);
-        snapEnd();
-        assertEq(nativeCurrency.balanceOf(address(1)), expectedFees);
-        assertEq(manager.protocolFeesAccrued(nativeCurrency), 0);
-    }
-
-    function test_collectProtocolFees_nativeToken_returnsAllFeesIf0IsProvidedAsParameter() public {
-        uint16 protocolFee = 1028; // 00000100 00000100
-        uint256 expectedFees = 7;
-        Currency nativeCurrency = CurrencyLibrary.NATIVE;
-
-        feeController.setSwapFeeForPool(nativeKey.toId(), uint16(protocolFee));
-        manager.setProtocolFee(nativeKey);
-
-        (Pool.Slot0 memory slot0,,,) = manager.pools(nativeKey.toId());
-        assertEq(slot0.protocolFee, protocolFee);
-
-        swapRouter.swap{value: 10000}(
-            nativeKey,
-            IPoolManager.SwapParams(true, 10000, SQRT_RATIO_1_2),
-            PoolSwapTest.TestSettings(true, true, false),
-            ZERO_BYTES
-        );
-
-        assertEq(manager.protocolFeesAccrued(nativeCurrency), expectedFees);
-        assertEq(manager.protocolFeesAccrued(currency1), 0);
-        assertEq(nativeCurrency.balanceOf(address(1)), 0);
-        manager.collectProtocolFees(address(1), nativeCurrency, 0);
-        assertEq(nativeCurrency.balanceOf(address(1)), expectedFees);
-        assertEq(manager.protocolFeesAccrued(nativeCurrency), 0);
-    }
-
->>>>>>> cda1f483
     function test_lock_NoOpIsOk() public {
         snapStart("gas overhead of no-op lock");
         lockTest.lock();
