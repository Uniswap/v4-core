--- conflicted
+++ resolved
@@ -395,13 +395,8 @@
         // allow liquidity router to burn our 6909 tokens
         manager.setOperator(address(modifyLiquidityRouter), true);
 
-<<<<<<< HEAD
-        // add liquidity with 6909: settleUsingTransfer=false, withdrawTokens=false (unused)
-        modifyLiquidityRouter.modifyLiquidity(key, LIQUIDITY_PARAMS, ZERO_BYTES, false, false);
-=======
         // add liquidity with 6909: settleUsingBurn=true, takeClaims=true (unused)
-        modifyLiquidityRouter.modifyLiquidity(key, LIQ_PARAMS, ZERO_BYTES, true, true);
->>>>>>> c164fd09
+        modifyLiquidityRouter.modifyLiquidity(key, LIQUIDITY_PARAMS, ZERO_BYTES, true, true);
 
         assertLt(manager.balanceOf(address(this), currency0.toId()), 10_000e18);
         assertLt(manager.balanceOf(address(this), currency1.toId()), 10_000e18);
@@ -426,13 +421,8 @@
         uint256 currency0PMBalanceBefore = currency0.balanceOf(address(manager));
         uint256 currency1PMBalanceBefore = currency1.balanceOf(address(manager));
 
-<<<<<<< HEAD
-        // remove liquidity as 6909: settleUsingTransfer=false (unused), withdrawTokens=false
-        modifyLiquidityRouter.modifyLiquidity(key, REMOVE_LIQUIDITY_PARAMS, ZERO_BYTES, false, false);
-=======
         // remove liquidity as 6909: settleUsingBurn=true (unused), takeClaims=true
-        modifyLiquidityRouter.modifyLiquidity(key, REMOVE_LIQ_PARAMS, ZERO_BYTES, true, true);
->>>>>>> c164fd09
+        modifyLiquidityRouter.modifyLiquidity(key, REMOVE_LIQUIDITY_PARAMS, ZERO_BYTES, true, true);
 
         assertTrue(manager.balanceOf(address(this), currency0.toId()) > 0);
         assertTrue(manager.balanceOf(address(this), currency1.toId()) > 0);
@@ -832,7 +822,7 @@
 
         uint256 amountToSwap = 1000;
         PoolSwapTest.TestSettings memory testSettings =
-            PoolSwapTest.TestSettings({withdrawTokens: true, settleUsingTransfer: true, currencyAlreadySent: false});
+            PoolSwapTest.TestSettings({takeClaims: false, settleUsingBurn: false, currencyAlreadySent: false});
         IPoolManager.SwapParams memory params = IPoolManager.SwapParams({
             zeroForOne: true,
             amountSpecified: -int256(amountToSwap),
@@ -856,7 +846,7 @@
 
         uint256 amountToSwap = 1000;
         PoolSwapTest.TestSettings memory testSettings =
-            PoolSwapTest.TestSettings({withdrawTokens: true, settleUsingTransfer: true, currencyAlreadySent: false});
+            PoolSwapTest.TestSettings({takeClaims: false, settleUsingBurn: false, currencyAlreadySent: false});
         IPoolManager.SwapParams memory params = IPoolManager.SwapParams({
             zeroForOne: true,
             amountSpecified: int256(amountToSwap),
@@ -889,7 +879,7 @@
 
         uint256 amountToSwap = 123456;
         PoolSwapTest.TestSettings memory testSettings =
-            PoolSwapTest.TestSettings({withdrawTokens: true, settleUsingTransfer: true, currencyAlreadySent: false});
+            PoolSwapTest.TestSettings({takeClaims: false, settleUsingBurn: false, currencyAlreadySent: false});
         IPoolManager.SwapParams memory params = IPoolManager.SwapParams({
             zeroForOne: true,
             amountSpecified: -int256(amountToSwap),
@@ -922,7 +912,7 @@
 
         uint256 amountToSwap = 123456;
         PoolSwapTest.TestSettings memory testSettings =
-            PoolSwapTest.TestSettings({withdrawTokens: true, settleUsingTransfer: true, currencyAlreadySent: false});
+            PoolSwapTest.TestSettings({takeClaims: false, settleUsingBurn: false, currencyAlreadySent: false});
         IPoolManager.SwapParams memory params = IPoolManager.SwapParams({
             zeroForOne: true,
             amountSpecified: int256(amountToSwap),
@@ -972,7 +962,7 @@
 
         // setup swap variables
         PoolSwapTest.TestSettings memory testSettings =
-            PoolSwapTest.TestSettings({withdrawTokens: true, settleUsingTransfer: true, currencyAlreadySent: false});
+            PoolSwapTest.TestSettings({takeClaims: false, settleUsingBurn: false, currencyAlreadySent: false});
         IPoolManager.SwapParams memory params = IPoolManager.SwapParams({
             zeroForOne: zeroForOne,
             amountSpecified: amountSpecified,
