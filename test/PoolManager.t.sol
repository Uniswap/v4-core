// SPDX-License-Identifier: UNLICENSED
pragma solidity ^0.8.20;

import {Test} from "forge-std/Test.sol";
import {IHooks} from "../src/interfaces/IHooks.sol";
import {Hooks} from "../src/libraries/Hooks.sol";
import {IPoolManager} from "../src/interfaces/IPoolManager.sol";
import {IProtocolFees} from "../src/interfaces/IProtocolFees.sol";
import {IProtocolFeeController} from "../src/interfaces/IProtocolFeeController.sol";
import {PoolManager} from "../src/PoolManager.sol";
import {TickMath} from "../src/libraries/TickMath.sol";
import {Pool} from "../src/libraries/Pool.sol";
import {Deployers} from "./utils/Deployers.sol";
import {Currency, CurrencyLibrary} from "../src/types/Currency.sol";
import {MockHooks} from "../src/test/MockHooks.sol";
import {MockContract} from "../src/test/MockContract.sol";
import {EmptyTestHooks} from "../src/test/EmptyTestHooks.sol";
import {PoolKey} from "../src/types/PoolKey.sol";
import {PoolModifyLiquidityTest} from "../src/test/PoolModifyLiquidityTest.sol";
import {BalanceDelta, BalanceDeltaLibrary} from "../src/types/BalanceDelta.sol";
import {PoolSwapTest} from "../src/test/PoolSwapTest.sol";
import {TestInvalidERC20} from "../src/test/TestInvalidERC20.sol";
import {GasSnapshot} from "forge-gas-snapshot/GasSnapshot.sol";
import {PoolEmptyUnlockTest} from "../src/test/PoolEmptyUnlockTest.sol";
import {Action} from "../src/test/PoolNestedActionsTest.sol";
import {PoolId} from "../src/types/PoolId.sol";
import {LPFeeLibrary} from "../src/libraries/LPFeeLibrary.sol";
import {Position} from "../src/libraries/Position.sol";
import {Constants} from "./utils/Constants.sol";
import {SafeCast} from "../src/libraries/SafeCast.sol";
import {AmountHelpers} from "./utils/AmountHelpers.sol";
import {ProtocolFeeLibrary} from "../src/libraries/ProtocolFeeLibrary.sol";
import {IProtocolFees} from "../src/interfaces/IProtocolFees.sol";
import {StateLibrary} from "../src/libraries/StateLibrary.sol";
import {Actions} from "../src/test/ActionsRouter.sol";

contract PoolManagerTest is Test, Deployers, GasSnapshot {
    using Hooks for IHooks;
    using LPFeeLibrary for uint24;
    using SafeCast for *;
    using ProtocolFeeLibrary for uint24;
    using StateLibrary for IPoolManager;

    event UnlockCallback();
    event ProtocolFeeControllerUpdated(address feeController);
    event ModifyLiquidity(
        PoolId indexed poolId,
        address indexed sender,
        int24 tickLower,
        int24 tickUpper,
        int256 liquidityDelta,
        bytes32 salt
    );
    event Swap(
        PoolId indexed poolId,
        address indexed sender,
        int128 amount0,
        int128 amount1,
        uint160 sqrtPriceX96,
        uint128 liquidity,
        int24 tick,
        uint24 fee
    );

    event Donate(PoolId indexed id, address indexed sender, uint256 amount0, uint256 amount1);

    event Transfer(
        address caller, address indexed sender, address indexed receiver, uint256 indexed id, uint256 amount
    );

    PoolEmptyUnlockTest emptyUnlockRouter;

    uint24 constant MAX_PROTOCOL_FEE_BOTH_TOKENS = (1000 << 12) | 1000; // 1000 1000

    function setUp() public {
        initializeManagerRoutersAndPoolsWithLiq(IHooks(address(0)));

        emptyUnlockRouter = new PoolEmptyUnlockTest(manager);
    }

    function test_bytecodeSize() public {
        snapSize("poolManager bytecode size", address(manager));
    }

    function test_addLiquidity_failsIfNotInitialized() public {
        vm.expectRevert(Pool.PoolNotInitialized.selector);
        modifyLiquidityRouter.modifyLiquidity(uninitializedKey, LIQUIDITY_PARAMS, ZERO_BYTES);
    }

    function test_addLiquidity_failsIfLocked() public {
        vm.expectRevert(IPoolManager.ManagerLocked.selector);
        manager.modifyLiquidity(uninitializedKey, LIQUIDITY_PARAMS, ZERO_BYTES);
    }

    function test_removeLiquidity_failsIfNotInitialized() public {
        vm.expectRevert(Pool.PoolNotInitialized.selector);
        modifyLiquidityRouter.modifyLiquidity(uninitializedKey, REMOVE_LIQUIDITY_PARAMS, ZERO_BYTES);
    }

    function test_removeLiquidity_failsIfLocked() public {
        vm.expectRevert(IPoolManager.ManagerLocked.selector);
        manager.modifyLiquidity(key, REMOVE_LIQUIDITY_PARAMS, ZERO_BYTES);
    }

    function test_addLiquidity_succeedsIfInitialized(uint160 sqrtPriceX96) public {
        sqrtPriceX96 = uint160(bound(sqrtPriceX96, TickMath.MIN_SQRT_PRICE, TickMath.MAX_SQRT_PRICE - 1));

        vm.expectEmit(true, true, false, true, address(manager));
        emit ModifyLiquidity(
            key.toId(),
            address(modifyLiquidityRouter),
            LIQUIDITY_PARAMS.tickLower,
            LIQUIDITY_PARAMS.tickUpper,
            LIQUIDITY_PARAMS.liquidityDelta,
            LIQUIDITY_PARAMS.salt
        );

        modifyLiquidityRouter.modifyLiquidity(key, LIQUIDITY_PARAMS, ZERO_BYTES);
    }

    function test_removeLiquidity_succeedsIfInitialized(uint160 sqrtPriceX96) public {
        sqrtPriceX96 = uint160(bound(sqrtPriceX96, TickMath.MIN_SQRT_PRICE, TickMath.MAX_SQRT_PRICE - 1));

        vm.expectEmit(true, true, false, true, address(manager));
        emit ModifyLiquidity(
            key.toId(),
            address(modifyLiquidityRouter),
            REMOVE_LIQUIDITY_PARAMS.tickLower,
            REMOVE_LIQUIDITY_PARAMS.tickUpper,
            REMOVE_LIQUIDITY_PARAMS.liquidityDelta,
            LIQUIDITY_PARAMS.salt
        );

        modifyLiquidityRouter.modifyLiquidity(key, REMOVE_LIQUIDITY_PARAMS, ZERO_BYTES);
    }

    function test_addLiquidity_succeedsForNativeTokensIfInitialized(uint160 sqrtPriceX96) public {
        sqrtPriceX96 = uint160(bound(sqrtPriceX96, TickMath.MIN_SQRT_PRICE, TickMath.MAX_SQRT_PRICE - 1));

        vm.expectEmit(true, true, false, true, address(manager));
        emit ModifyLiquidity(
            nativeKey.toId(),
            address(modifyLiquidityRouter),
            LIQUIDITY_PARAMS.tickLower,
            LIQUIDITY_PARAMS.tickUpper,
            LIQUIDITY_PARAMS.liquidityDelta,
            LIQUIDITY_PARAMS.salt
        );

        modifyLiquidityRouter.modifyLiquidity{value: 1 ether}(nativeKey, LIQUIDITY_PARAMS, ZERO_BYTES);
    }

    function test_removeLiquidity_succeedsForNativeTokensIfInitialized(uint160 sqrtPriceX96) public {
        sqrtPriceX96 = uint160(bound(sqrtPriceX96, TickMath.MIN_SQRT_PRICE, TickMath.MAX_SQRT_PRICE - 1));

        vm.expectEmit(true, true, false, true, address(manager));
        emit ModifyLiquidity(
            nativeKey.toId(),
            address(modifyLiquidityRouter),
            REMOVE_LIQUIDITY_PARAMS.tickLower,
            REMOVE_LIQUIDITY_PARAMS.tickUpper,
            REMOVE_LIQUIDITY_PARAMS.liquidityDelta,
            LIQUIDITY_PARAMS.salt
        );

        modifyLiquidityRouter.modifyLiquidity{value: 1 ether}(nativeKey, REMOVE_LIQUIDITY_PARAMS, ZERO_BYTES);
    }

    function test_addLiquidity_succeedsWithHooksIfInitialized(uint160 sqrtPriceX96) public {
        sqrtPriceX96 = uint160(bound(sqrtPriceX96, TickMath.MIN_SQRT_PRICE, TickMath.MAX_SQRT_PRICE - 1));

        address payable mockAddr =
            payable(address(uint160(Hooks.BEFORE_ADD_LIQUIDITY_FLAG | Hooks.AFTER_ADD_LIQUIDITY_FLAG)));
        address payable hookAddr = payable(Constants.ALL_HOOKS);

        vm.etch(hookAddr, vm.getDeployedCode("EmptyTestHooks.sol:EmptyTestHooks"));
        MockContract mockContract = new MockContract();
        vm.etch(mockAddr, address(mockContract).code);

        MockContract(mockAddr).setImplementation(hookAddr);

        (key,) = initPool(currency0, currency1, IHooks(mockAddr), 3000, sqrtPriceX96, ZERO_BYTES);

        BalanceDelta balanceDelta = modifyLiquidityRouter.modifyLiquidity(key, LIQUIDITY_PARAMS, ZERO_BYTES);

        bytes32 beforeSelector = MockHooks.beforeAddLiquidity.selector;
        bytes memory beforeParams = abi.encode(address(modifyLiquidityRouter), key, LIQUIDITY_PARAMS, ZERO_BYTES);
        bytes32 afterSelector = MockHooks.afterAddLiquidity.selector;
        bytes memory afterParams = abi.encode(
            address(modifyLiquidityRouter),
            key,
            LIQUIDITY_PARAMS,
            balanceDelta,
            BalanceDeltaLibrary.ZERO_DELTA,
            ZERO_BYTES
        );

        assertEq(MockContract(mockAddr).timesCalledSelector(beforeSelector), 1);
        assertTrue(MockContract(mockAddr).calledWithSelector(beforeSelector, beforeParams));
        assertEq(MockContract(mockAddr).timesCalledSelector(afterSelector), 1);
        assertTrue(MockContract(mockAddr).calledWithSelector(afterSelector, afterParams));
    }

    function test_removeLiquidity_succeedsWithHooksIfInitialized(uint160 sqrtPriceX96) public {
        sqrtPriceX96 = uint160(bound(sqrtPriceX96, TickMath.MIN_SQRT_PRICE, TickMath.MAX_SQRT_PRICE - 1));

        address payable mockAddr =
            payable(address(uint160(Hooks.BEFORE_REMOVE_LIQUIDITY_FLAG | Hooks.AFTER_REMOVE_LIQUIDITY_FLAG)));
        address payable hookAddr = payable(Constants.ALL_HOOKS);

        vm.etch(hookAddr, vm.getDeployedCode("EmptyTestHooks.sol:EmptyTestHooks"));
        MockContract mockContract = new MockContract();
        vm.etch(mockAddr, address(mockContract).code);

        MockContract(mockAddr).setImplementation(hookAddr);

        (key,) = initPool(currency0, currency1, IHooks(mockAddr), 3000, sqrtPriceX96, ZERO_BYTES);
        modifyLiquidityRouter.modifyLiquidity(key, LIQUIDITY_PARAMS, ZERO_BYTES);
        BalanceDelta balanceDelta = modifyLiquidityRouter.modifyLiquidity(key, REMOVE_LIQUIDITY_PARAMS, ZERO_BYTES);

        bytes32 beforeSelector = MockHooks.beforeRemoveLiquidity.selector;
        bytes memory beforeParams = abi.encode(address(modifyLiquidityRouter), key, REMOVE_LIQUIDITY_PARAMS, ZERO_BYTES);
        bytes32 afterSelector = MockHooks.afterRemoveLiquidity.selector;
        bytes memory afterParams = abi.encode(
            address(modifyLiquidityRouter),
            key,
            REMOVE_LIQUIDITY_PARAMS,
            balanceDelta,
            BalanceDeltaLibrary.ZERO_DELTA,
            ZERO_BYTES
        );

        assertEq(MockContract(mockAddr).timesCalledSelector(beforeSelector), 1);
        assertTrue(MockContract(mockAddr).calledWithSelector(beforeSelector, beforeParams));
        assertEq(MockContract(mockAddr).timesCalledSelector(afterSelector), 1);
        assertTrue(MockContract(mockAddr).calledWithSelector(afterSelector, afterParams));
    }

    function test_addLiquidity_failsWithIncorrectSelectors() public {
        address hookAddr = address(uint160(Hooks.BEFORE_ADD_LIQUIDITY_FLAG | Hooks.AFTER_ADD_LIQUIDITY_FLAG));

        MockHooks impl = new MockHooks();
        vm.etch(hookAddr, address(impl).code);
        MockHooks mockHooks = MockHooks(hookAddr);

        (key,) = initPool(currency0, currency1, mockHooks, 100, SQRT_PRICE_1_1, ZERO_BYTES);

        mockHooks.setReturnValue(mockHooks.beforeAddLiquidity.selector, bytes4(0xdeadbeef));
        mockHooks.setReturnValue(mockHooks.afterAddLiquidity.selector, bytes4(0xdeadbeef));

        // Fails at beforeAddLiquidity hook.
        vm.expectRevert(Hooks.InvalidHookResponse.selector);
        modifyLiquidityRouter.modifyLiquidity(key, LIQUIDITY_PARAMS, ZERO_BYTES);

        // Fail at afterAddLiquidity hook.
        mockHooks.setReturnValue(mockHooks.beforeAddLiquidity.selector, mockHooks.beforeAddLiquidity.selector);
        vm.expectRevert(Hooks.InvalidHookResponse.selector);
        modifyLiquidityRouter.modifyLiquidity(key, LIQUIDITY_PARAMS, ZERO_BYTES);
    }

    function test_removeLiquidity_failsWithIncorrectSelectors() public {
        address hookAddr = address(uint160(Hooks.BEFORE_REMOVE_LIQUIDITY_FLAG | Hooks.AFTER_REMOVE_LIQUIDITY_FLAG));

        MockHooks impl = new MockHooks();
        vm.etch(hookAddr, address(impl).code);
        MockHooks mockHooks = MockHooks(hookAddr);

        (key,) = initPool(currency0, currency1, mockHooks, 100, SQRT_PRICE_1_1, ZERO_BYTES);
        modifyLiquidityRouter.modifyLiquidity(key, LIQUIDITY_PARAMS, ZERO_BYTES);

        mockHooks.setReturnValue(mockHooks.beforeRemoveLiquidity.selector, bytes4(0xdeadbeef));
        mockHooks.setReturnValue(mockHooks.afterRemoveLiquidity.selector, bytes4(0xdeadbeef));

        // Fails at beforeRemoveLiquidity hook.
        vm.expectRevert(Hooks.InvalidHookResponse.selector);
        modifyLiquidityRouter.modifyLiquidity(key, REMOVE_LIQUIDITY_PARAMS, ZERO_BYTES);

        // Fail at afterRemoveLiquidity hook.
        mockHooks.setReturnValue(mockHooks.beforeRemoveLiquidity.selector, mockHooks.beforeRemoveLiquidity.selector);
        vm.expectRevert(Hooks.InvalidHookResponse.selector);
        modifyLiquidityRouter.modifyLiquidity(key, REMOVE_LIQUIDITY_PARAMS, ZERO_BYTES);
    }

    function test_addLiquidity_succeedsWithCorrectSelectors() public {
        address hookAddr = address(uint160(Hooks.BEFORE_ADD_LIQUIDITY_FLAG | Hooks.AFTER_ADD_LIQUIDITY_FLAG));

        MockHooks impl = new MockHooks();
        vm.etch(hookAddr, address(impl).code);
        MockHooks mockHooks = MockHooks(hookAddr);

        (key,) = initPool(currency0, currency1, mockHooks, 100, SQRT_PRICE_1_1, ZERO_BYTES);

        mockHooks.setReturnValue(mockHooks.beforeAddLiquidity.selector, mockHooks.beforeAddLiquidity.selector);
        mockHooks.setReturnValue(mockHooks.afterAddLiquidity.selector, mockHooks.afterAddLiquidity.selector);

        vm.expectEmit(true, true, false, true, address(manager));
        emit ModifyLiquidity(
            key.toId(),
            address(modifyLiquidityRouter),
            LIQUIDITY_PARAMS.tickLower,
            LIQUIDITY_PARAMS.tickUpper,
            LIQUIDITY_PARAMS.liquidityDelta,
            LIQUIDITY_PARAMS.salt
        );

        modifyLiquidityRouter.modifyLiquidity(key, LIQUIDITY_PARAMS, ZERO_BYTES);
    }

    function test_removeLiquidity_succeedsWithCorrectSelectors() public {
        address hookAddr = address(uint160(Hooks.BEFORE_REMOVE_LIQUIDITY_FLAG | Hooks.AFTER_REMOVE_LIQUIDITY_FLAG));

        MockHooks impl = new MockHooks();
        vm.etch(hookAddr, address(impl).code);
        MockHooks mockHooks = MockHooks(hookAddr);

        (key,) = initPool(currency0, currency1, mockHooks, 100, SQRT_PRICE_1_1, ZERO_BYTES);
        modifyLiquidityRouter.modifyLiquidity(key, LIQUIDITY_PARAMS, ZERO_BYTES);

        mockHooks.setReturnValue(mockHooks.beforeRemoveLiquidity.selector, mockHooks.beforeRemoveLiquidity.selector);
        mockHooks.setReturnValue(mockHooks.afterRemoveLiquidity.selector, mockHooks.afterRemoveLiquidity.selector);

        vm.expectEmit(true, true, false, true, address(manager));
        emit ModifyLiquidity(
            key.toId(),
            address(modifyLiquidityRouter),
            REMOVE_LIQUIDITY_PARAMS.tickLower,
            REMOVE_LIQUIDITY_PARAMS.tickUpper,
            REMOVE_LIQUIDITY_PARAMS.liquidityDelta,
            REMOVE_LIQUIDITY_PARAMS.salt
        );

        modifyLiquidityRouter.modifyLiquidity(key, REMOVE_LIQUIDITY_PARAMS, ZERO_BYTES);
    }

    function test_addLiquidity_6909() public {
        // convert test tokens into ERC6909 claims
        claimsRouter.deposit(currency0, address(this), 10_000e18);
        claimsRouter.deposit(currency1, address(this), 10_000e18);
        assertEq(manager.balanceOf(address(this), currency0.toId()), 10_000e18);
        assertEq(manager.balanceOf(address(this), currency1.toId()), 10_000e18);

        uint256 currency0BalanceBefore = currency0.balanceOfSelf();
        uint256 currency1BalanceBefore = currency1.balanceOfSelf();
        uint256 currency0PMBalanceBefore = currency0.balanceOf(address(manager));
        uint256 currency1PMBalanceBefore = currency1.balanceOf(address(manager));

        // allow liquidity router to burn our 6909 tokens
        manager.setOperator(address(modifyLiquidityRouter), true);

        // add liquidity with 6909: settleUsingBurn=true, takeClaims=true (unused)
        modifyLiquidityRouter.modifyLiquidity(key, LIQUIDITY_PARAMS, ZERO_BYTES, true, true);

        assertLt(manager.balanceOf(address(this), currency0.toId()), 10_000e18);
        assertLt(manager.balanceOf(address(this), currency1.toId()), 10_000e18);

        // ERC20s are unspent
        assertEq(currency0.balanceOfSelf(), currency0BalanceBefore);
        assertEq(currency1.balanceOfSelf(), currency1BalanceBefore);

        // PoolManager did not receive net-new ERC20s
        assertEq(currency0.balanceOf(address(manager)), currency0PMBalanceBefore);
        assertEq(currency1.balanceOf(address(manager)), currency1PMBalanceBefore);
    }

    function test_removeLiquidity_6909() public {
        modifyLiquidityRouter.modifyLiquidity(key, LIQUIDITY_PARAMS, ZERO_BYTES);

        assertEq(manager.balanceOf(address(this), currency0.toId()), 0);
        assertEq(manager.balanceOf(address(this), currency1.toId()), 0);

        uint256 currency0BalanceBefore = currency0.balanceOfSelf();
        uint256 currency1BalanceBefore = currency1.balanceOfSelf();
        uint256 currency0PMBalanceBefore = currency0.balanceOf(address(manager));
        uint256 currency1PMBalanceBefore = currency1.balanceOf(address(manager));

        // remove liquidity as 6909: settleUsingBurn=true (unused), takeClaims=true
        modifyLiquidityRouter.modifyLiquidity(key, REMOVE_LIQUIDITY_PARAMS, ZERO_BYTES, true, true);

        assertTrue(manager.balanceOf(address(this), currency0.toId()) > 0);
        assertTrue(manager.balanceOf(address(this), currency1.toId()) > 0);

        // ERC20s are unspent
        assertEq(currency0.balanceOfSelf(), currency0BalanceBefore);
        assertEq(currency1.balanceOfSelf(), currency1BalanceBefore);

        // PoolManager did lose ERC-20s
        assertEq(currency0.balanceOf(address(manager)), currency0PMBalanceBefore);
        assertEq(currency1.balanceOf(address(manager)), currency1PMBalanceBefore);
    }

    function test_addLiquidity_gas() public {
        IPoolManager.ModifyLiquidityParams memory uniqueParams =
            IPoolManager.ModifyLiquidityParams({tickLower: -300, tickUpper: -180, liquidityDelta: 1e18, salt: 0});
        modifyLiquidityNoChecks.modifyLiquidity(key, uniqueParams, ZERO_BYTES);
        snapLastCall("simple addLiquidity");
    }

    function test_addLiquidity_secondAdditionSameRange_gas() public {
        IPoolManager.ModifyLiquidityParams memory uniqueParams =
            IPoolManager.ModifyLiquidityParams({tickLower: -300, tickUpper: -180, liquidityDelta: 1e18, salt: 0});
        modifyLiquidityNoChecks.modifyLiquidity(key, uniqueParams, ZERO_BYTES);
        modifyLiquidityNoChecks.modifyLiquidity(key, uniqueParams, ZERO_BYTES);
        snapLastCall("simple addLiquidity second addition same range");
    }

    function test_removeLiquidity_gas() public {
        IPoolManager.ModifyLiquidityParams memory uniqueParams =
            IPoolManager.ModifyLiquidityParams({tickLower: -300, tickUpper: -180, liquidityDelta: 1e18, salt: 0});
        // add some liquidity to remove
        modifyLiquidityNoChecks.modifyLiquidity(key, uniqueParams, ZERO_BYTES);

        uniqueParams.liquidityDelta *= -1;
        modifyLiquidityNoChecks.modifyLiquidity(key, uniqueParams, ZERO_BYTES);
        snapLastCall("simple removeLiquidity");
    }

    function test_removeLiquidity_someLiquidityRemains_gas() public {
        // add double the liquidity to remove
        IPoolManager.ModifyLiquidityParams memory uniqueParams =
            IPoolManager.ModifyLiquidityParams({tickLower: -300, tickUpper: -180, liquidityDelta: 1e18, salt: 0});
        modifyLiquidityNoChecks.modifyLiquidity(key, uniqueParams, ZERO_BYTES);

        uniqueParams.liquidityDelta /= -2;
        modifyLiquidityNoChecks.modifyLiquidity(key, uniqueParams, ZERO_BYTES);
        snapLastCall("simple removeLiquidity some liquidity remains");
    }

    function test_addLiquidity_succeeds() public {
        modifyLiquidityRouter.modifyLiquidity(key, LIQUIDITY_PARAMS, ZERO_BYTES);
    }

    function test_removeLiquidity_succeeds() public {
        modifyLiquidityRouter.modifyLiquidity(key, REMOVE_LIQUIDITY_PARAMS, ZERO_BYTES);
    }

    function test_addLiquidity_withNative_gas() public {
        modifyLiquidityRouter.modifyLiquidity{value: 1 ether}(nativeKey, LIQUIDITY_PARAMS, ZERO_BYTES);
        snapLastCall("addLiquidity with native token");
    }

    function test_removeLiquidity_withNative_gas() public {
        modifyLiquidityRouter.modifyLiquidity{value: 1 ether}(nativeKey, REMOVE_LIQUIDITY_PARAMS, ZERO_BYTES);
        snapLastCall("removeLiquidity with native token");
    }

    function test_addLiquidity_withHooks_gas() public {
        address allHooksAddr = Constants.ALL_HOOKS;
        MockHooks impl = new MockHooks();
        vm.etch(allHooksAddr, address(impl).code);
        MockHooks mockHooks = MockHooks(allHooksAddr);

        (key,) = initPool(currency0, currency1, mockHooks, 3000, SQRT_PRICE_1_1, ZERO_BYTES);

        modifyLiquidityRouter.modifyLiquidity(key, LIQUIDITY_PARAMS, ZERO_BYTES);
        snapLastCall("addLiquidity with empty hook");
    }

    function test_removeLiquidity_withHooks_gas() public {
        address allHooksAddr = Constants.ALL_HOOKS;
        MockHooks impl = new MockHooks();
        vm.etch(allHooksAddr, address(impl).code);
        MockHooks mockHooks = MockHooks(allHooksAddr);

        (key,) = initPool(currency0, currency1, mockHooks, 3000, SQRT_PRICE_1_1, ZERO_BYTES);
        modifyLiquidityRouter.modifyLiquidity(key, LIQUIDITY_PARAMS, ZERO_BYTES);

        modifyLiquidityRouter.modifyLiquidity(key, REMOVE_LIQUIDITY_PARAMS, ZERO_BYTES);
        snapLastCall("removeLiquidity with empty hook");
    }

    function test_swap_failsIfNotInitialized(uint160 sqrtPriceX96) public {
        sqrtPriceX96 = uint160(bound(sqrtPriceX96, TickMath.MIN_SQRT_PRICE, TickMath.MAX_SQRT_PRICE - 1));

        key.fee = 100;
        IPoolManager.SwapParams memory params =
            IPoolManager.SwapParams({zeroForOne: true, amountSpecified: -100, sqrtPriceLimitX96: sqrtPriceX96});

        PoolSwapTest.TestSettings memory testSettings =
            PoolSwapTest.TestSettings({takeClaims: false, settleUsingBurn: false});

        vm.expectRevert(Pool.PoolNotInitialized.selector);
        swapRouter.swap(key, params, testSettings, ZERO_BYTES);
    }

    function test_swap_succeedsIfInitialized() public {
        PoolSwapTest.TestSettings memory testSettings =
            PoolSwapTest.TestSettings({takeClaims: true, settleUsingBurn: false});

        vm.expectEmit(true, true, true, true);
        emit Swap(
            key.toId(), address(swapRouter), int128(-100), int128(98), 79228162514264329749955861424, 1e18, -1, 3000
        );

        swapRouter.swap(key, SWAP_PARAMS, testSettings, ZERO_BYTES);
    }

    function test_swap_failsIfLocked() public {
        vm.expectRevert(IPoolManager.ManagerLocked.selector);
        manager.swap(key, SWAP_PARAMS, ZERO_BYTES);
    }

    function test_swap_succeedsWithNativeTokensIfInitialized() public {
        PoolSwapTest.TestSettings memory testSettings =
            PoolSwapTest.TestSettings({takeClaims: true, settleUsingBurn: false});

        vm.expectEmit(true, true, true, true);
        emit Swap(
            nativeKey.toId(),
            address(swapRouter),
            int128(-100),
            int128(98),
            79228162514264329749955861424,
            1e18,
            -1,
            3000
        );

        swapRouter.swap{value: 100}(nativeKey, SWAP_PARAMS, testSettings, ZERO_BYTES);
    }

    function test_swap_succeedsWithHooksIfInitialized() public {
        address payable mockAddr = payable(address(uint160(Hooks.BEFORE_SWAP_FLAG | Hooks.AFTER_SWAP_FLAG)));
        address payable hookAddr = payable(Constants.ALL_HOOKS);

        vm.etch(hookAddr, vm.getDeployedCode("EmptyTestHooks.sol:EmptyTestHooks"));
        MockContract mockContract = new MockContract();
        vm.etch(mockAddr, address(mockContract).code);

        MockContract(mockAddr).setImplementation(hookAddr);

        (key,) = initPoolAndAddLiquidity(currency0, currency1, IHooks(mockAddr), 3000, SQRT_PRICE_1_1, ZERO_BYTES);

        PoolSwapTest.TestSettings memory testSettings =
            PoolSwapTest.TestSettings({takeClaims: true, settleUsingBurn: false});

        BalanceDelta balanceDelta = swapRouter.swap(key, SWAP_PARAMS, testSettings, ZERO_BYTES);

        bytes32 beforeSelector = MockHooks.beforeSwap.selector;
        bytes memory beforeParams = abi.encode(address(swapRouter), key, SWAP_PARAMS, ZERO_BYTES);

        bytes32 afterSelector = MockHooks.afterSwap.selector;
        bytes memory afterParams = abi.encode(address(swapRouter), key, SWAP_PARAMS, balanceDelta, ZERO_BYTES);

        assertEq(MockContract(mockAddr).timesCalledSelector(beforeSelector), 1);
        assertTrue(MockContract(mockAddr).calledWithSelector(beforeSelector, beforeParams));
        assertEq(MockContract(mockAddr).timesCalledSelector(afterSelector), 1);
        assertTrue(MockContract(mockAddr).calledWithSelector(afterSelector, afterParams));
    }

    function test_swap_failsWithIncorrectSelectors() public {
        address hookAddr = address(uint160(Hooks.BEFORE_SWAP_FLAG | Hooks.AFTER_SWAP_FLAG));

        MockHooks impl = new MockHooks();
        vm.etch(hookAddr, address(impl).code);
        MockHooks mockHooks = MockHooks(hookAddr);

        (key,) = initPoolAndAddLiquidity(currency0, currency1, mockHooks, 100, SQRT_PRICE_1_1, ZERO_BYTES);

        IPoolManager.SwapParams memory swapParams =
            IPoolManager.SwapParams({zeroForOne: true, amountSpecified: 10, sqrtPriceLimitX96: SQRT_PRICE_1_2});

        PoolSwapTest.TestSettings memory testSettings =
            PoolSwapTest.TestSettings({takeClaims: true, settleUsingBurn: false});

        mockHooks.setReturnValue(mockHooks.beforeSwap.selector, bytes4(0xdeadbeef));
        mockHooks.setReturnValue(mockHooks.afterSwap.selector, bytes4(0xdeadbeef));

        // Fails at beforeSwap hook.
        vm.expectRevert(Hooks.InvalidHookResponse.selector);
        swapRouter.swap(key, swapParams, testSettings, ZERO_BYTES);

        // Fail at afterSwap hook.
        mockHooks.setReturnValue(mockHooks.beforeSwap.selector, mockHooks.beforeSwap.selector);
        vm.expectRevert(Hooks.InvalidHookResponse.selector);
        swapRouter.swap(key, swapParams, testSettings, ZERO_BYTES);
    }

    function test_swap_succeedsWithCorrectSelectors() public {
        address hookAddr = address(uint160(Hooks.BEFORE_SWAP_FLAG | Hooks.AFTER_SWAP_FLAG));

        MockHooks impl = new MockHooks();
        vm.etch(hookAddr, address(impl).code);
        MockHooks mockHooks = MockHooks(hookAddr);

        (key,) = initPoolAndAddLiquidity(currency0, currency1, mockHooks, 100, SQRT_PRICE_1_1, ZERO_BYTES);

        IPoolManager.SwapParams memory swapParams =
            IPoolManager.SwapParams({zeroForOne: true, amountSpecified: -10, sqrtPriceLimitX96: SQRT_PRICE_1_2});

        PoolSwapTest.TestSettings memory testSettings =
            PoolSwapTest.TestSettings({takeClaims: true, settleUsingBurn: false});

        mockHooks.setReturnValue(mockHooks.beforeSwap.selector, mockHooks.beforeSwap.selector);
        mockHooks.setReturnValue(mockHooks.afterSwap.selector, mockHooks.afterSwap.selector);

        vm.expectEmit(true, true, true, true);
        emit Swap(key.toId(), address(swapRouter), -10, 8, 79228162514264336880490487708, 1e18, -1, 100);

        swapRouter.swap(key, swapParams, testSettings, ZERO_BYTES);
    }

    function test_swap_succeeds() public {
        PoolSwapTest.TestSettings memory testSettings =
            PoolSwapTest.TestSettings({takeClaims: false, settleUsingBurn: false});

        swapRouter.swap(key, SWAP_PARAMS, testSettings, ZERO_BYTES);
    }

    function test_swap_gas() public {
        swapRouterNoChecks.swap(key, SWAP_PARAMS);
        snapLastCall("simple swap");
    }

    function test_swap_withNative_succeeds() public {
        PoolSwapTest.TestSettings memory testSettings =
            PoolSwapTest.TestSettings({takeClaims: false, settleUsingBurn: false});

        swapRouter.swap{value: 100}(nativeKey, SWAP_PARAMS, testSettings, ZERO_BYTES);
    }

    function test_swap_withNative_gas() public {
        swapRouterNoChecks.swap{value: 100}(nativeKey, SWAP_PARAMS);
        snapLastCall("simple swap with native");
    }

    function test_swap_withHooks_gas() public {
        address allHooksAddr = Constants.ALL_HOOKS;

        MockHooks impl = new MockHooks();
        vm.etch(allHooksAddr, address(impl).code);
        MockHooks mockHooks = MockHooks(allHooksAddr);

        (key,) = initPoolAndAddLiquidity(currency0, currency1, mockHooks, 3000, SQRT_PRICE_1_1, ZERO_BYTES);

        PoolSwapTest.TestSettings memory testSettings =
            PoolSwapTest.TestSettings({takeClaims: false, settleUsingBurn: false});

        swapRouter.swap(key, SWAP_PARAMS, testSettings, ZERO_BYTES);

        IPoolManager.SwapParams memory swapParams =
            IPoolManager.SwapParams({zeroForOne: true, amountSpecified: -100, sqrtPriceLimitX96: SQRT_PRICE_1_4});
        testSettings = PoolSwapTest.TestSettings({takeClaims: false, settleUsingBurn: false});

        swapRouter.swap(key, swapParams, testSettings, ZERO_BYTES);
        snapLastCall("swap with hooks");
    }

    function test_swap_mint6909IfOutputNotTaken_gas() public {
        PoolSwapTest.TestSettings memory testSettings =
            PoolSwapTest.TestSettings({takeClaims: true, settleUsingBurn: false});

        vm.expectEmit();
        emit Transfer(address(swapRouter), address(0), address(this), CurrencyLibrary.toId(currency1), 98);
        swapRouter.swap(key, SWAP_PARAMS, testSettings, ZERO_BYTES);
        snapLastCall("swap mint output as 6909");

        uint256 erc6909Balance = manager.balanceOf(address(this), CurrencyLibrary.toId(currency1));
        assertEq(erc6909Balance, 98);
    }

    function test_swap_mint6909IfNativeOutputNotTaken_gas() public {
        IPoolManager.SwapParams memory params =
            IPoolManager.SwapParams({zeroForOne: false, amountSpecified: -100, sqrtPriceLimitX96: SQRT_PRICE_2_1});

        PoolSwapTest.TestSettings memory testSettings =
            PoolSwapTest.TestSettings({takeClaims: true, settleUsingBurn: false});

        vm.expectEmit();
        emit Transfer(
            address(swapRouter), address(0), address(this), CurrencyLibrary.toId(CurrencyLibrary.ADDRESS_ZERO), 98
        );
        swapRouter.swap(nativeKey, params, testSettings, ZERO_BYTES);
        snapLastCall("swap mint native output as 6909");

        uint256 erc6909Balance = manager.balanceOf(address(this), CurrencyLibrary.toId(CurrencyLibrary.ADDRESS_ZERO));
        assertEq(erc6909Balance, 98);
    }

    function test_swap_burn6909AsInput_gas() public {
        PoolSwapTest.TestSettings memory testSettings =
            PoolSwapTest.TestSettings({takeClaims: true, settleUsingBurn: false});

        vm.expectEmit();
        emit Transfer(address(swapRouter), address(0), address(this), CurrencyLibrary.toId(currency1), 98);
        swapRouter.swap(key, SWAP_PARAMS, testSettings, ZERO_BYTES);

        uint256 erc6909Balance = manager.balanceOf(address(this), uint256(uint160(Currency.unwrap(currency1))));
        assertEq(erc6909Balance, 98);

        // give permission for swapRouter to burn the 6909s
        manager.setOperator(address(swapRouter), true);

        // swap from currency1 to currency0 again, using 6909s as input tokens
        IPoolManager.SwapParams memory params =
            IPoolManager.SwapParams({zeroForOne: false, amountSpecified: 25, sqrtPriceLimitX96: SQRT_PRICE_4_1});
        testSettings = PoolSwapTest.TestSettings({takeClaims: false, settleUsingBurn: true});

        vm.expectEmit();
        emit Transfer(address(swapRouter), address(this), address(0), CurrencyLibrary.toId(currency1), 27);
        swapRouter.swap(key, params, testSettings, ZERO_BYTES);
        snapLastCall("swap burn 6909 for input");

        erc6909Balance = manager.balanceOf(address(this), CurrencyLibrary.toId(currency1));
        assertEq(erc6909Balance, 71);
    }

    function test_swap_burnNative6909AsInput_gas() public {
        IPoolManager.SwapParams memory params =
            IPoolManager.SwapParams({zeroForOne: false, amountSpecified: -100, sqrtPriceLimitX96: SQRT_PRICE_2_1});

        PoolSwapTest.TestSettings memory testSettings =
            PoolSwapTest.TestSettings({takeClaims: true, settleUsingBurn: false});

        vm.expectEmit();
        emit Transfer(
            address(swapRouter), address(0), address(this), CurrencyLibrary.toId(CurrencyLibrary.ADDRESS_ZERO), 98
        );
        swapRouter.swap(nativeKey, params, testSettings, ZERO_BYTES);

        uint256 erc6909Balance = manager.balanceOf(address(this), CurrencyLibrary.toId(CurrencyLibrary.ADDRESS_ZERO));
        assertEq(erc6909Balance, 98);

        // give permission for swapRouter to burn the 6909s
        manager.setOperator(address(swapRouter), true);

        // swap from currency0 to currency1, using 6909s as input tokens
        params = IPoolManager.SwapParams({zeroForOne: true, amountSpecified: 25, sqrtPriceLimitX96: SQRT_PRICE_1_4});
        testSettings = PoolSwapTest.TestSettings({takeClaims: false, settleUsingBurn: true});

        vm.expectEmit();
        emit Transfer(
            address(swapRouter), address(this), address(0), CurrencyLibrary.toId(CurrencyLibrary.ADDRESS_ZERO), 27
        );
        // don't have to send in native currency since burning 6909 for input
        swapRouter.swap(nativeKey, params, testSettings, ZERO_BYTES);
        snapLastCall("swap burn native 6909 for input");

        erc6909Balance = manager.balanceOf(address(this), CurrencyLibrary.toId(CurrencyLibrary.ADDRESS_ZERO));
        assertEq(erc6909Balance, 71);
    }

    function test_swap_againstLiquidity_gas() public {
        PoolSwapTest.TestSettings memory testSettings =
            PoolSwapTest.TestSettings({takeClaims: false, settleUsingBurn: false});

        swapRouter.swap(key, SWAP_PARAMS, testSettings, ZERO_BYTES);

        IPoolManager.SwapParams memory params =
            IPoolManager.SwapParams({zeroForOne: true, amountSpecified: -100, sqrtPriceLimitX96: SQRT_PRICE_1_4});

        swapRouter.swap(key, params, testSettings, ZERO_BYTES);
        snapLastCall("swap against liquidity");
    }

    function test_swap_againstLiqWithNative_gas() public {
        PoolSwapTest.TestSettings memory testSettings =
            PoolSwapTest.TestSettings({takeClaims: false, settleUsingBurn: false});

        swapRouter.swap{value: 1 ether}(nativeKey, SWAP_PARAMS, testSettings, ZERO_BYTES);

        IPoolManager.SwapParams memory params =
            IPoolManager.SwapParams({zeroForOne: true, amountSpecified: -100, sqrtPriceLimitX96: SQRT_PRICE_1_4});

        swapRouter.swap{value: 1 ether}(nativeKey, params, testSettings, ZERO_BYTES);
        snapLastCall("swap against liquidity with native token");
    }

    function test_swap_accruesProtocolFees(uint16 protocolFee0, uint16 protocolFee1, int256 amountSpecified) public {
        protocolFee0 = uint16(bound(protocolFee0, 0, 1000));
        protocolFee1 = uint16(bound(protocolFee1, 0, 1000));
        vm.assume(amountSpecified != 0);

        uint24 protocolFee = (uint24(protocolFee1) << 12) | uint24(protocolFee0);

        (,, uint24 slot0ProtocolFee,) = manager.getSlot0(key.toId());
        assertEq(slot0ProtocolFee, 0);

        vm.prank(address(feeController));
        manager.setProtocolFee(key, protocolFee);

        (,, slot0ProtocolFee,) = manager.getSlot0(key.toId());
        assertEq(slot0ProtocolFee, protocolFee);

        // Add liquidity - Fees dont accrue for positive liquidity delta.
        IPoolManager.ModifyLiquidityParams memory params = LIQUIDITY_PARAMS;
        modifyLiquidityRouter.modifyLiquidity(key, params, ZERO_BYTES);

        assertEq(manager.protocolFeesAccrued(currency0), 0);
        assertEq(manager.protocolFeesAccrued(currency1), 0);

        // Remove liquidity - Fees dont accrue for negative liquidity delta.
        params.liquidityDelta = -LIQUIDITY_PARAMS.liquidityDelta;
        modifyLiquidityRouter.modifyLiquidity(key, params, ZERO_BYTES);

        assertEq(manager.protocolFeesAccrued(currency0), 0);
        assertEq(manager.protocolFeesAccrued(currency1), 0);

        // Now re-add the liquidity to test swap
        params.liquidityDelta = LIQUIDITY_PARAMS.liquidityDelta;
        modifyLiquidityRouter.modifyLiquidity(key, params, ZERO_BYTES);

        IPoolManager.SwapParams memory swapParams =
            IPoolManager.SwapParams(false, amountSpecified, TickMath.MAX_SQRT_PRICE - 1);
        BalanceDelta delta = swapRouter.swap(key, swapParams, PoolSwapTest.TestSettings(false, false), ZERO_BYTES);
        uint256 expectedProtocolFee =
            uint256(uint128(-delta.amount1())) * protocolFee1 / ProtocolFeeLibrary.PIPS_DENOMINATOR;
        assertEq(manager.protocolFeesAccrued(currency0), 0);
        assertEq(manager.protocolFeesAccrued(currency1), expectedProtocolFee);
    }

    function test_donate_failsIfNotInitialized() public {
        vm.expectRevert(Pool.PoolNotInitialized.selector);
        donateRouter.donate(uninitializedKey, 100, 100, ZERO_BYTES);
    }

    function test_donate_failsIfLocked() public {
        vm.expectRevert(IPoolManager.ManagerLocked.selector);
        manager.donate(key, 100, 100, ZERO_BYTES);
    }

    function test_donate_failsIfNoLiquidity(uint160 sqrtPriceX96) public {
        sqrtPriceX96 = uint160(bound(sqrtPriceX96, TickMath.MIN_SQRT_PRICE, TickMath.MAX_SQRT_PRICE - 1));

        (key,) = initPool(currency0, currency1, IHooks(address(0)), 100, sqrtPriceX96, ZERO_BYTES);

        vm.expectRevert(Pool.NoLiquidityToReceiveFees.selector);
        donateRouter.donate(key, 100, 100, ZERO_BYTES);
    }

    // test successful donation if pool has liquidity
    function test_donate_succeedsWhenPoolHasLiquidity() public {
        (uint256 feeGrowthGlobal0X128, uint256 feeGrowthGlobal1X128) = manager.getFeeGrowthGlobals(key.toId());
        assertEq(feeGrowthGlobal0X128, 0);
        assertEq(feeGrowthGlobal1X128, 0);

        donateRouter.donate(key, 100, 200, ZERO_BYTES);
        snapLastCall("donate gas with 2 tokens");

        (feeGrowthGlobal0X128, feeGrowthGlobal1X128) = manager.getFeeGrowthGlobals(key.toId());
        assertEq(feeGrowthGlobal0X128, 34028236692093846346337);
        assertEq(feeGrowthGlobal1X128, 68056473384187692692674);
    }

    function test_donate_succeedsForNativeTokensWhenPoolHasLiquidity() public {
        (uint256 feeGrowthGlobal0X128, uint256 feeGrowthGlobal1X128) = manager.getFeeGrowthGlobals(nativeKey.toId());
        assertEq(feeGrowthGlobal0X128, 0);
        assertEq(feeGrowthGlobal1X128, 0);

        donateRouter.donate{value: 100}(nativeKey, 100, 200, ZERO_BYTES);

        (feeGrowthGlobal0X128, feeGrowthGlobal1X128) = manager.getFeeGrowthGlobals(nativeKey.toId());
        assertEq(feeGrowthGlobal0X128, 34028236692093846346337);
        assertEq(feeGrowthGlobal1X128, 68056473384187692692674);
    }

    function test_donate_failsWithIncorrectSelectors() public {
        address hookAddr = address(uint160(Hooks.BEFORE_DONATE_FLAG | Hooks.AFTER_DONATE_FLAG));

        MockHooks impl = new MockHooks();
        vm.etch(hookAddr, address(impl).code);
        MockHooks mockHooks = MockHooks(hookAddr);

        (key,) = initPoolAndAddLiquidity(currency0, currency1, mockHooks, 100, SQRT_PRICE_1_1, ZERO_BYTES);

        mockHooks.setReturnValue(mockHooks.beforeDonate.selector, bytes4(0xdeadbeef));
        mockHooks.setReturnValue(mockHooks.afterDonate.selector, bytes4(0xdeadbeef));

        // Fails at beforeDonate hook.
        vm.expectRevert(Hooks.InvalidHookResponse.selector);
        donateRouter.donate(key, 100, 200, ZERO_BYTES);

        // Fail at afterDonate hook.
        mockHooks.setReturnValue(mockHooks.beforeDonate.selector, mockHooks.beforeDonate.selector);
        vm.expectRevert(Hooks.InvalidHookResponse.selector);
        donateRouter.donate(key, 100, 200, ZERO_BYTES);
    }

    function test_donate_succeedsWithCorrectSelectors() public {
        address hookAddr = address(uint160(Hooks.BEFORE_DONATE_FLAG | Hooks.AFTER_DONATE_FLAG));

        MockHooks impl = new MockHooks();
        vm.etch(hookAddr, address(impl).code);
        MockHooks mockHooks = MockHooks(hookAddr);

        (key,) = initPoolAndAddLiquidity(currency0, currency1, mockHooks, 100, SQRT_PRICE_1_1, ZERO_BYTES);

        mockHooks.setReturnValue(mockHooks.beforeDonate.selector, mockHooks.beforeDonate.selector);
        mockHooks.setReturnValue(mockHooks.afterDonate.selector, mockHooks.afterDonate.selector);

        donateRouter.donate(key, 100, 200, ZERO_BYTES);
    }

    function test_donate_OneToken_gas() public {
        donateRouter.donate(key, 100, 0, ZERO_BYTES);
        snapLastCall("donate gas with 1 token");
    }

    function test_fuzz_donate_emits_event(uint256 amount0, uint256 amount1) public {
        amount0 = bound(amount0, 0, uint256(int256(type(int128).max)));
        amount1 = bound(amount1, 0, uint256(int256(type(int128).max)));

        vm.expectEmit(true, true, false, true, address(manager));
        emit Donate(key.toId(), address(donateRouter), uint256(amount0), uint256(amount1));
        donateRouter.donate(key, amount0, amount1, ZERO_BYTES);
    }

    function test_take_failsWithNoLiquidity() public {
        deployFreshManagerAndRouters();

        vm.expectRevert();
        takeRouter.take(key, 100, 0);
    }

    function test_take_failsWithInvalidTokensThatDoNotReturnTrueOnTransfer() public {
        TestInvalidERC20 invalidToken = new TestInvalidERC20(2 ** 255);
        Currency invalidCurrency = Currency.wrap(address(invalidToken));
        invalidToken.approve(address(modifyLiquidityRouter), type(uint256).max);
        invalidToken.approve(address(takeRouter), type(uint256).max);

        bool currency0Invalid = invalidCurrency < currency0;

        (key,) = initPoolAndAddLiquidity(
            (currency0Invalid ? invalidCurrency : currency0),
            (currency0Invalid ? currency0 : invalidCurrency),
            IHooks(address(0)),
            3000,
            SQRT_PRICE_1_1,
            ZERO_BYTES
        );

        (uint256 amount0, uint256 amount1) = currency0Invalid ? (1, 0) : (0, 1);
        vm.expectRevert(
            abi.encodeWithSelector(
                CurrencyLibrary.Wrap__ERC20TransferFailed.selector, invalidToken, abi.encode(bytes32(0))
            )
        );
        takeRouter.take(key, amount0, amount1);

        // should not revert when non zero amount passed in for valid currency
        // assertions inside takeRouter because it takes then settles
        (amount0, amount1) = currency0Invalid ? (0, 1) : (1, 0);
        takeRouter.take(key, amount0, amount1);
    }

    function test_take_succeedsWithPoolWithLiquidity() public {
        takeRouter.take(key, 1, 1); // assertions inside takeRouter because it takes then settles
    }

    function test_take_failsIfLocked() public {
        vm.expectRevert(IPoolManager.ManagerLocked.selector);
        manager.take(key.currency0, address(this), 1);
    }

    function test_take_succeedsWithPoolWithLiquidityWithNativeToken() public {
        takeRouter.take{value: 1}(nativeKey, 1, 1); // assertions inside takeRouter because it takes then settles
    }

    function test_settle_failsIfLocked() public {
        vm.expectRevert(IPoolManager.ManagerLocked.selector);
        manager.settle();
    }

<<<<<<< HEAD
=======
    function test_settle_revertsSendingNative_withTokenSynced() public {
        Actions[] memory actions = new Actions[](2);
        bytes[] memory params = new bytes[](2);

        actions[0] = Actions.SYNC;
        params[0] = abi.encode(key.currency0);

        // Revert with NonzeroNativeValue
        actions[1] = Actions.SETTLE_NATIVE;
        params[1] = abi.encode(1);

        vm.expectRevert(IPoolManager.NonzeroNativeValue.selector);
        actionsRouter.executeActions{value: 1}(actions, params);
    }

>>>>>>> 4dc48bbd
    function test_mint_failsIfLocked() public {
        vm.expectRevert(IPoolManager.ManagerLocked.selector);
        manager.mint(address(this), key.currency0.toId(), 1);
    }

    function test_burn_failsIfLocked() public {
        vm.expectRevert(IPoolManager.ManagerLocked.selector);
        manager.burn(address(this), key.currency0.toId(), 1);
    }

    function test_collectProtocolFees_ERC20_accumulateFees_gas() public {
        uint256 expectedFees = 10;

        (,, uint24 slot0ProtocolFee,) = manager.getSlot0(key.toId());
        assertEq(slot0ProtocolFee, 0);

        vm.prank(address(feeController));
        manager.setProtocolFee(key, MAX_PROTOCOL_FEE_BOTH_TOKENS);

        (,, slot0ProtocolFee,) = manager.getSlot0(key.toId());
        assertEq(slot0ProtocolFee, MAX_PROTOCOL_FEE_BOTH_TOKENS);

        swapRouter.swap(
            key,
            IPoolManager.SwapParams(true, -10000, SQRT_PRICE_1_2),
            PoolSwapTest.TestSettings(false, false),
            ZERO_BYTES
        );

        assertEq(manager.protocolFeesAccrued(currency0), expectedFees);
        assertEq(manager.protocolFeesAccrued(currency1), 0);
        assertEq(currency0.balanceOf(address(1)), 0);
        vm.prank(address(feeController));
        manager.collectProtocolFees(address(1), currency0, expectedFees);
        snapLastCall("erc20 collect protocol fees");
        assertEq(currency0.balanceOf(address(1)), expectedFees);
        assertEq(manager.protocolFeesAccrued(currency0), 0);
    }

    function test_collectProtocolFees_ERC20_accumulateFees_exactOutput() public {
        uint256 expectedFees = 10;

        (,, uint24 slot0ProtocolFee,) = manager.getSlot0(key.toId());
        assertEq(slot0ProtocolFee, 0);

        vm.prank(address(feeController));
        manager.setProtocolFee(key, MAX_PROTOCOL_FEE_BOTH_TOKENS);

        (,, slot0ProtocolFee,) = manager.getSlot0(key.toId());
        assertEq(slot0ProtocolFee, MAX_PROTOCOL_FEE_BOTH_TOKENS);

        swapRouter.swap(
            key,
            IPoolManager.SwapParams(true, 10000, SQRT_PRICE_1_2),
            PoolSwapTest.TestSettings(false, false),
            ZERO_BYTES
        );

        assertEq(manager.protocolFeesAccrued(currency0), expectedFees);
        assertEq(manager.protocolFeesAccrued(currency1), 0);
        assertEq(currency0.balanceOf(address(1)), 0);
        vm.prank(address(feeController));
        manager.collectProtocolFees(address(1), currency0, expectedFees);
        assertEq(currency0.balanceOf(address(1)), expectedFees);
        assertEq(manager.protocolFeesAccrued(currency0), 0);
    }

    function test_collectProtocolFees_ERC20_returnsAllFeesIf0IsProvidedAsParameter() public {
        uint256 expectedFees = 10;

        (,, uint24 slot0ProtocolFee,) = manager.getSlot0(key.toId());
        assertEq(slot0ProtocolFee, 0);

        vm.prank(address(feeController));
        manager.setProtocolFee(key, MAX_PROTOCOL_FEE_BOTH_TOKENS);

        (,, slot0ProtocolFee,) = manager.getSlot0(key.toId());
        assertEq(slot0ProtocolFee, MAX_PROTOCOL_FEE_BOTH_TOKENS);

        swapRouter.swap(
            key,
            IPoolManager.SwapParams(false, -10000, TickMath.MAX_SQRT_PRICE - 1),
            PoolSwapTest.TestSettings(false, false),
            ZERO_BYTES
        );

        assertEq(manager.protocolFeesAccrued(currency0), 0);
        assertEq(manager.protocolFeesAccrued(currency1), expectedFees);
        assertEq(currency1.balanceOf(address(1)), 0);
        vm.prank(address(feeController));
        manager.collectProtocolFees(address(1), currency1, 0);
        assertEq(currency1.balanceOf(address(1)), expectedFees);
        assertEq(manager.protocolFeesAccrued(currency1), 0);
    }

    function test_collectProtocolFees_nativeToken_accumulateFees_gas() public {
        uint256 expectedFees = 10;
        Currency nativeCurrency = CurrencyLibrary.ADDRESS_ZERO;

        (,, uint24 slot0ProtocolFee,) = manager.getSlot0(nativeKey.toId());
        assertEq(slot0ProtocolFee, 0);

        vm.prank(address(feeController));
        manager.setProtocolFee(nativeKey, MAX_PROTOCOL_FEE_BOTH_TOKENS);

        (,, slot0ProtocolFee,) = manager.getSlot0(nativeKey.toId());
        assertEq(slot0ProtocolFee, MAX_PROTOCOL_FEE_BOTH_TOKENS);

        swapRouter.swap{value: 10000}(
            nativeKey,
            IPoolManager.SwapParams(true, -10000, SQRT_PRICE_1_2),
            PoolSwapTest.TestSettings(false, false),
            ZERO_BYTES
        );

        assertEq(manager.protocolFeesAccrued(nativeCurrency), expectedFees);
        assertEq(manager.protocolFeesAccrued(currency1), 0);
        assertEq(nativeCurrency.balanceOf(address(1)), 0);
        vm.prank(address(feeController));
        manager.collectProtocolFees(address(1), nativeCurrency, expectedFees);
        snapLastCall("native collect protocol fees");
        assertEq(nativeCurrency.balanceOf(address(1)), expectedFees);
        assertEq(manager.protocolFeesAccrued(nativeCurrency), 0);
    }

    function test_collectProtocolFees_nativeToken_returnsAllFeesIf0IsProvidedAsParameter() public {
        uint256 expectedFees = 10;
        Currency nativeCurrency = CurrencyLibrary.ADDRESS_ZERO;

        (,, uint24 slot0ProtocolFee,) = manager.getSlot0(nativeKey.toId());
        assertEq(slot0ProtocolFee, 0);

        vm.prank(address(feeController));
        manager.setProtocolFee(nativeKey, MAX_PROTOCOL_FEE_BOTH_TOKENS);

        (,, slot0ProtocolFee,) = manager.getSlot0(nativeKey.toId());
        assertEq(slot0ProtocolFee, MAX_PROTOCOL_FEE_BOTH_TOKENS);

        swapRouter.swap{value: 10000}(
            nativeKey,
            IPoolManager.SwapParams(true, -10000, SQRT_PRICE_1_2),
            PoolSwapTest.TestSettings(false, false),
            ZERO_BYTES
        );

        assertEq(manager.protocolFeesAccrued(nativeCurrency), expectedFees);
        assertEq(manager.protocolFeesAccrued(currency1), 0);
        assertEq(nativeCurrency.balanceOf(address(1)), 0);
        vm.prank(address(feeController));
        manager.collectProtocolFees(address(1), nativeCurrency, 0);
        assertEq(nativeCurrency.balanceOf(address(1)), expectedFees);
        assertEq(manager.protocolFeesAccrued(nativeCurrency), 0);
    }

    function test_unlock_EmitsCorrectId() public {
        vm.expectEmit(false, false, false, true);
        emit UnlockCallback();
        emptyUnlockRouter.unlock();
    }

    Action[] actions;

    function test_unlock_cannotBeCalledTwiceByCaller() public {
        actions = [Action.NESTED_SELF_UNLOCK];
        nestedActionRouter.unlock(abi.encode(actions));
    }

    function test_unlock_cannotBeCalledTwiceByDifferentCallers() public {
        actions = [Action.NESTED_EXECUTOR_UNLOCK];
        nestedActionRouter.unlock(abi.encode(actions));
    }

    // function testExtsloadForPoolPrice() public {
    //     IPoolManager.key = IPoolManager.PoolKey({
    //         currency0: currency0,
    //         currency1: currency1,
    //         fee: 100,
    //         hooks: IHooks(address(0)),
    //         tickSpacing: 10
    //     });
    //     manager.initialize(key, SQRT_PRICE_1_1, ZERO_BYTES);

    //     PoolId poolId = key.toId();
    //     bytes32 slot0Bytes = manager.extsload(keccak256(abi.encode(poolId, POOL_SLOT)));
    //     snapLastCall("poolExtsloadSlot0");

    //     uint160 sqrtPriceX96Extsload;
    //     assembly {
    //         sqrtPriceX96Extsload := and(slot0Bytes, sub(shl(160, 1), 1))
    //     }
    //     (uint160 sqrtPriceX96Slot0,,,,,) = manager.getSlot0(poolId);

    //     // assert that extsload loads the correct storage slot which matches the true slot0
    //     assertEq(sqrtPriceX96Extsload, sqrtPriceX96Slot0);
    // }

    // function testExtsloadMultipleSlots() public {
    //     IPoolManager.key = IPoolManager.PoolKey({
    //         currency0: currency0,
    //         currency1: currency1,
    //         fee: 100,
    //         hooks: IHooks(address(0)),
    //         tickSpacing: 10
    //     });
    //     manager.initialize(key, SQRT_PRICE_1_1, ZERO_BYTES);

    //     // populate feeGrowthGlobalX128 struct w/ modify + swap
    //     modifyLiquidityRouter.modifyLiquidity(key, IPoolManager.ModifyLiquidityParams(-120, 120, 5 ether, 0));
    //     swapRouter.swap(
    //         key,
    //         IPoolManager.SwapParams(false, 1 ether, TickMath.MAX_SQRT_PRICE - 1),
    //         PoolSwapTest.TestSettings(true, true)
    //     );
    //     swapRouter.swap(
    //         key,
    //         IPoolManager.SwapParams(true, 5 ether, TickMath.MIN_SQRT_PRICE + 1),
    //         PoolSwapTest.TestSettings(true, true)
    //     );

    //     PoolId poolId = key.toId();
    //     bytes memory value = manager.extsload(bytes32(uint256(keccak256(abi.encode(poolId, POOL_SLOT))) + 1), 2);
    //     snapLastCall("poolExtsloadTickInfoStruct");

    //     uint256 feeGrowthGlobal0X128Extsload;
    //     uint256 feeGrowthGlobal1X128Extsload;
    //     assembly {
    //         feeGrowthGlobal0X128Extsload := and(mload(add(value, 0x20)), sub(shl(256, 1), 1))
    //         feeGrowthGlobal1X128Extsload := and(mload(add(value, 0x40)), sub(shl(256, 1), 1))
    //     }

    //     assertEq(feeGrowthGlobal0X128Extsload, 408361710565269213475534193967158);
    //     assertEq(feeGrowthGlobal1X128Extsload, 204793365386061595215803889394593);
    // }

    function test_getPosition() public view {
        (uint128 liquidity,,) = manager.getPositionInfo(key.toId(), address(modifyLiquidityRouter), -120, 120, 0);
        assert(LIQUIDITY_PARAMS.liquidityDelta > 0);
        assertEq(liquidity, uint128(uint256(LIQUIDITY_PARAMS.liquidityDelta)));
    }

    function supportsInterface(bytes4) external pure returns (bool) {
        return true;
    }
}<|MERGE_RESOLUTION|>--- conflicted
+++ resolved
@@ -960,8 +960,6 @@
         manager.settle();
     }
 
-<<<<<<< HEAD
-=======
     function test_settle_revertsSendingNative_withTokenSynced() public {
         Actions[] memory actions = new Actions[](2);
         bytes[] memory params = new bytes[](2);
@@ -977,7 +975,6 @@
         actionsRouter.executeActions{value: 1}(actions, params);
     }
 
->>>>>>> 4dc48bbd
     function test_mint_failsIfLocked() public {
         vm.expectRevert(IPoolManager.ManagerLocked.selector);
         manager.mint(address(this), key.currency0.toId(), 1);
