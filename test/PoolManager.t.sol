--- conflicted
+++ resolved
@@ -146,13 +146,8 @@
         sqrtPriceX96 = uint160(bound(sqrtPriceX96, TickMath.MIN_SQRT_RATIO, TickMath.MAX_SQRT_RATIO - 1));
 
         address payable mockAddr =
-<<<<<<< HEAD
-            payable(address(uint160(Hooks.BEFORE_MODIFY_POSITION_FLAG | Hooks.AFTER_MODIFY_POSITION_FLAG)));
+            payable(address(uint160(Hooks.BEFORE_ADD_LIQUIDITY_FLAG | Hooks.AFTER_ADD_LIQUIDITY_FLAG)));
         address payable hookAddr = payable(Constants.MOCK_HOOKS);
-=======
-            payable(address(uint160(Hooks.BEFORE_ADD_LIQUIDITY_FLAG | Hooks.AFTER_ADD_LIQUIDITY_FLAG)));
-        address payable hookAddr = payable(MOCK_HOOKS);
->>>>>>> 36160ced
 
         vm.etch(hookAddr, vm.getDeployedCode("EmptyTestHooks.sol:EmptyTestHooks"));
         MockContract mockContract = new MockContract();
@@ -180,7 +175,7 @@
 
         address payable mockAddr =
             payable(address(uint160(Hooks.BEFORE_REMOVE_LIQUIDITY_FLAG | Hooks.AFTER_REMOVE_LIQUIDITY_FLAG)));
-        address payable hookAddr = payable(MOCK_HOOKS);
+        address payable hookAddr = payable(Constants.MOCK_HOOKS);
 
         vm.etch(hookAddr, vm.getDeployedCode("EmptyTestHooks.sol:EmptyTestHooks"));
         MockContract mockContract = new MockContract();
@@ -316,10 +311,6 @@
         snapEnd();
     }
 
-<<<<<<< HEAD
-    function test_mint_withHooks_gas() public {
-        address hookEmptyAddr = Constants.EMPTY_HOOKS;
-=======
     function test_removeLiquidity_withNative_gas() public {
         snapStart("removeLiquidity with native token");
         modifyLiquidityRouter.modifyLiquidity{value: 1 ether}(nativeKey, REMOVE_LIQ_PARAMS, ZERO_BYTES);
@@ -327,8 +318,7 @@
     }
 
     function test_addLiquidity_withHooks_gas() public {
-        address hookEmptyAddr = EMPTY_HOOKS;
->>>>>>> 36160ced
+        address hookEmptyAddr = Constants.EMPTY_HOOKS;
         MockHooks impl = new MockHooks();
         vm.etch(hookEmptyAddr, address(impl).code);
         MockHooks mockHooks = MockHooks(hookEmptyAddr);
@@ -341,7 +331,7 @@
     }
 
     function test_removeLiquidity_withHooks_gas() public {
-        address hookEmptyAddr = EMPTY_HOOKS;
+        address hookEmptyAddr = Constants.EMPTY_HOOKS;
         MockHooks impl = new MockHooks();
         vm.etch(hookEmptyAddr, address(impl).code);
         MockHooks mockHooks = MockHooks(hookEmptyAddr);
