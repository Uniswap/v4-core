--- conflicted
+++ resolved
@@ -38,18 +38,13 @@
     uint160 constant SQRT_RATIO_1_4 = Constants.SQRT_RATIO_1_4;
     uint160 constant SQRT_RATIO_4_1 = Constants.SQRT_RATIO_4_1;
 
-<<<<<<< HEAD
     uint160 public constant MIN_PRICE_LIMIT = TickMath.MIN_SQRT_RATIO + 1;
     uint160 public constant MAX_PRICE_LIMIT = TickMath.MAX_SQRT_RATIO - 1;
 
-    IPoolManager.ModifyPositionParams internal LIQ_PARAMS =
-        IPoolManager.ModifyPositionParams({tickLower: -120, tickUpper: 120, liquidityDelta: 1e18});
-=======
     IPoolManager.ModifyLiquidityParams public LIQ_PARAMS =
         IPoolManager.ModifyLiquidityParams({tickLower: -120, tickUpper: 120, liquidityDelta: 1e18});
     IPoolManager.ModifyLiquidityParams public REMOVE_LIQ_PARAMS =
         IPoolManager.ModifyLiquidityParams({tickLower: -120, tickUpper: 120, liquidityDelta: -1e18});
->>>>>>> 99cd9d5a
 
     // Global variables
     Currency internal currency0;
