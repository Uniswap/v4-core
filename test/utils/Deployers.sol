--- conflicted
+++ resolved
@@ -38,15 +38,10 @@
     uint160 constant SQRT_RATIO_1_4 = Constants.SQRT_RATIO_1_4;
     uint160 constant SQRT_RATIO_4_1 = Constants.SQRT_RATIO_4_1;
 
-<<<<<<< HEAD
-    IPoolManager.ModifyPositionParams public LIQ_PARAMS =
-        IPoolManager.ModifyPositionParams({tickLower: -120, tickUpper: 120, liquidityDelta: 1e18});
-=======
     IPoolManager.ModifyLiquidityParams public LIQ_PARAMS =
         IPoolManager.ModifyLiquidityParams({tickLower: -120, tickUpper: 120, liquidityDelta: 1e18});
     IPoolManager.ModifyLiquidityParams public REMOVE_LIQ_PARAMS =
         IPoolManager.ModifyLiquidityParams({tickLower: -120, tickUpper: 120, liquidityDelta: -1e18});
->>>>>>> 1f350fa9
 
     // Global variables
     Currency internal currency0;
