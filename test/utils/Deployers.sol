--- conflicted
+++ resolved
@@ -73,11 +73,10 @@
     PoolKey uninitializedKey;
     PoolKey uninitializedNativeKey;
 
-<<<<<<< HEAD
     // Update this value when you add a new hook flag.
     uint256 hookPermissionCount = 14;
     uint256 clearAllHookPermisssionsMask = uint256(~uint160(0) >> (hookPermissionCount));
-=======
+
     modifier noIsolate() {
         if (msg.sender != address(this)) {
             (bool success,) = address(this).call(msg.data);
@@ -86,7 +85,6 @@
             _;
         }
     }
->>>>>>> b045af29
 
     function deployFreshManager() internal {
         manager = new PoolManager(500000);
