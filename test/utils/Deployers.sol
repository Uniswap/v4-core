--- conflicted
+++ resolved
@@ -210,11 +210,7 @@
                 amountSpecified: amountSpecified,
                 sqrtPriceLimitX96: zeroForOne ? MIN_PRICE_LIMIT : MAX_PRICE_LIMIT
             }),
-<<<<<<< HEAD
-            PoolSwapTest.TestSettings({withdrawTokens: true, settleUsingTransfer: true}),
-=======
-            PoolSwapTest.TestSettings({takeClaims: false, settleUsingBurn: false, currencyAlreadySent: false}),
->>>>>>> c164fd09
+            PoolSwapTest.TestSettings({takeClaims: false, settleUsingBurn: false}),
             hookData
         );
     }
@@ -237,11 +233,7 @@
                 amountSpecified: amountSpecified,
                 sqrtPriceLimitX96: zeroForOne ? MIN_PRICE_LIMIT : MAX_PRICE_LIMIT
             }),
-<<<<<<< HEAD
-            PoolSwapTest.TestSettings({withdrawTokens: true, settleUsingTransfer: true}),
-=======
-            PoolSwapTest.TestSettings({takeClaims: false, settleUsingBurn: false, currencyAlreadySent: false}),
->>>>>>> c164fd09
+            PoolSwapTest.TestSettings({takeClaims: false, settleUsingBurn: false}),
             hookData
         );
     }
