// SPDX-License-Identifier: UNLICENSED
pragma solidity ^0.8.20;

import {MockERC20} from "solmate/test/utils/mocks/MockERC20.sol";
import {Hooks} from "../../src/libraries/Hooks.sol";
import {Currency, CurrencyLibrary} from "../../src/types/Currency.sol";
import {IHooks} from "../../src/interfaces/IHooks.sol";
import {IPoolManager} from "../../src/interfaces/IPoolManager.sol";
import {PoolManager} from "../../src/PoolManager.sol";
import {PoolId, PoolIdLibrary} from "../../src/types/PoolId.sol";
import {LPFeeLibrary} from "../../src/libraries/LPFeeLibrary.sol";
import {PoolKey} from "../../src/types/PoolKey.sol";
import {BalanceDelta} from "../../src/types/BalanceDelta.sol";
import {TickMath} from "../../src/libraries/TickMath.sol";
import {Constants} from "../utils/Constants.sol";
import {SortTokens} from "./SortTokens.sol";
import {PoolModifyLiquidityTest} from "../../src/test/PoolModifyLiquidityTest.sol";
import {PoolSwapTest} from "../../src/test/PoolSwapTest.sol";
import {PoolDonateTest} from "../../src/test/PoolDonateTest.sol";
import {PoolNestedActionsTest} from "../../src/test/PoolNestedActionsTest.sol";
import {PoolTakeTest} from "../../src/test/PoolTakeTest.sol";
import {PoolSettleTest} from "../../src/test/PoolSettleTest.sol";
import {PoolClaimsTest} from "../../src/test/PoolClaimsTest.sol";
import {
    ProtocolFeeControllerTest,
    OutOfBoundsProtocolFeeControllerTest,
    RevertingProtocolFeeControllerTest,
    OverflowProtocolFeeControllerTest,
    InvalidReturnSizeProtocolFeeControllerTest
} from "../../src/test/ProtocolFeeControllerTest.sol";

contract Deployers {
    using LPFeeLibrary for uint24;
    using PoolIdLibrary for PoolKey;
    using CurrencyLibrary for Currency;

    // Helpful test constants
    bytes constant ZERO_BYTES = Constants.ZERO_BYTES;
    uint160 constant SQRT_RATIO_1_1 = Constants.SQRT_RATIO_1_1;
    uint160 constant SQRT_RATIO_1_2 = Constants.SQRT_RATIO_1_2;
    uint160 constant SQRT_RATIO_2_1 = Constants.SQRT_RATIO_2_1;
    uint160 constant SQRT_RATIO_1_4 = Constants.SQRT_RATIO_1_4;
    uint160 constant SQRT_RATIO_4_1 = Constants.SQRT_RATIO_4_1;

    uint160 public constant MIN_PRICE_LIMIT = TickMath.MIN_SQRT_RATIO + 1;
    uint160 public constant MAX_PRICE_LIMIT = TickMath.MAX_SQRT_RATIO - 1;

    IPoolManager.ModifyLiquidityParams public LIQUIDITY_PARAMS =
<<<<<<< HEAD
        IPoolManager.ModifyLiquidityParams({tickLower: -120, tickUpper: 120, liquidityDelta: 1e18});
    IPoolManager.ModifyLiquidityParams public REMOVE_LIQUIDITY_PARAMS =
        IPoolManager.ModifyLiquidityParams({tickLower: -120, tickUpper: 120, liquidityDelta: -1e18});
=======
        IPoolManager.ModifyLiquidityParams({tickLower: -120, tickUpper: 120, liquidityDelta: 1e18, salt: 0});
    IPoolManager.ModifyLiquidityParams public REMOVE_LIQUIDITY_PARAMS =
        IPoolManager.ModifyLiquidityParams({tickLower: -120, tickUpper: 120, liquidityDelta: -1e18, salt: 0});
>>>>>>> 80b75259

    // Global variables
    Currency internal currency0;
    Currency internal currency1;
    IPoolManager manager;
    PoolModifyLiquidityTest modifyLiquidityRouter;
    PoolSwapTest swapRouter;
    PoolDonateTest donateRouter;
    PoolTakeTest takeRouter;
    PoolSettleTest settleRouter;

    PoolClaimsTest claimsRouter;
    PoolNestedActionsTest nestedActionRouter;
    ProtocolFeeControllerTest feeController;
    RevertingProtocolFeeControllerTest revertingFeeController;
    OutOfBoundsProtocolFeeControllerTest outOfBoundsFeeController;
    OverflowProtocolFeeControllerTest overflowFeeController;
    InvalidReturnSizeProtocolFeeControllerTest invalidReturnSizeFeeController;

    PoolKey key;
    PoolKey nativeKey;
    PoolKey uninitializedKey;
    PoolKey uninitializedNativeKey;

    // Update this value when you add a new hook flag.
    uint256 hookPermissionCount = 14;
    uint256 clearAllHookPermisssionsMask = uint256(~uint160(0) >> (hookPermissionCount));

<<<<<<< HEAD
=======
    modifier noIsolate() {
        if (msg.sender != address(this)) {
            (bool success,) = address(this).call(msg.data);
            require(success);
        } else {
            _;
        }
    }

>>>>>>> 80b75259
    function deployFreshManager() internal {
        manager = new PoolManager(500000);
    }

    function deployFreshManagerAndRouters() internal {
        deployFreshManager();
        swapRouter = new PoolSwapTest(manager);
        modifyLiquidityRouter = new PoolModifyLiquidityTest(manager);
        donateRouter = new PoolDonateTest(manager);
        takeRouter = new PoolTakeTest(manager);
        settleRouter = new PoolSettleTest(manager);
        claimsRouter = new PoolClaimsTest(manager);
        nestedActionRouter = new PoolNestedActionsTest(manager);
        feeController = new ProtocolFeeControllerTest();
        revertingFeeController = new RevertingProtocolFeeControllerTest();
        outOfBoundsFeeController = new OutOfBoundsProtocolFeeControllerTest();
        overflowFeeController = new OverflowProtocolFeeControllerTest();
        invalidReturnSizeFeeController = new InvalidReturnSizeProtocolFeeControllerTest();

        manager.setProtocolFeeController(feeController);
    }

    // You must have first initialised the routers with deployFreshManagerAndRouters
    // If you only need the currencies (and not approvals) call deployAndMint2Currencies
    function deployMintAndApprove2Currencies() internal returns (Currency, Currency) {
        Currency _currencyA = deployMintAndApproveCurrency();
        Currency _currencyB = deployMintAndApproveCurrency();

        (currency0, currency1) =
            SortTokens.sort(MockERC20(Currency.unwrap(_currencyA)), MockERC20(Currency.unwrap(_currencyB)));
        return (currency0, currency1);
    }

    function deployMintAndApproveCurrency() internal returns (Currency currency) {
        MockERC20 token = deployTokens(1, 2 ** 255)[0];

        address[6] memory toApprove = [
            address(swapRouter),
            address(modifyLiquidityRouter),
            address(donateRouter),
            address(takeRouter),
            address(claimsRouter),
            address(nestedActionRouter.executor())
        ];

        for (uint256 i = 0; i < toApprove.length; i++) {
            token.approve(toApprove[i], Constants.MAX_UINT256);
        }

        return Currency.wrap(address(token));
    }

    function deployAndMint2Currencies() internal returns (Currency, Currency) {
        MockERC20[] memory tokens = deployTokens(2, 2 ** 255);
        return SortTokens.sort(tokens[0], tokens[1]);
    }

    function deployTokens(uint8 count, uint256 totalSupply) internal returns (MockERC20[] memory tokens) {
        tokens = new MockERC20[](count);
        for (uint8 i = 0; i < count; i++) {
            tokens[i] = new MockERC20("TEST", "TEST", 18);
            tokens[i].mint(address(this), totalSupply);
        }
    }

    function initPool(
        Currency _currency0,
        Currency _currency1,
        IHooks hooks,
        uint24 fee,
        uint160 sqrtPriceX96,
        bytes memory initData
    ) internal returns (PoolKey memory _key, PoolId id) {
        _key = PoolKey(_currency0, _currency1, fee, fee.isDynamicFee() ? int24(60) : int24(fee / 100 * 2), hooks);
        id = _key.toId();
        manager.initialize(_key, sqrtPriceX96, initData);
    }

    function initPoolAndAddLiquidity(
        Currency _currency0,
        Currency _currency1,
        IHooks hooks,
        uint24 fee,
        uint160 sqrtPriceX96,
        bytes memory initData
    ) internal returns (PoolKey memory _key, PoolId id) {
        (_key, id) = initPool(_currency0, _currency1, hooks, fee, sqrtPriceX96, initData);
        modifyLiquidityRouter.modifyLiquidity{value: msg.value}(_key, LIQUIDITY_PARAMS, ZERO_BYTES);
    }

    function initPoolAndAddLiquidityETH(
        Currency _currency0,
        Currency _currency1,
        IHooks hooks,
        uint24 fee,
        uint160 sqrtPriceX96,
        bytes memory initData,
        uint256 msgValue
    ) internal returns (PoolKey memory _key, PoolId id) {
        (_key, id) = initPool(_currency0, _currency1, hooks, fee, sqrtPriceX96, initData);
        modifyLiquidityRouter.modifyLiquidity{value: msgValue}(_key, LIQUIDITY_PARAMS, ZERO_BYTES);
    }

    // Deploys the manager, all test routers, and sets up 2 pools: with and without native
    function initializeManagerRoutersAndPoolsWithLiq(IHooks hooks) internal {
        deployFreshManagerAndRouters();
        // sets the global currencyies and key
        deployMintAndApprove2Currencies();
        (key,) = initPoolAndAddLiquidity(currency0, currency1, hooks, 3000, SQRT_RATIO_1_1, ZERO_BYTES);
        nestedActionRouter.executor().setKey(key);
        (nativeKey,) = initPoolAndAddLiquidityETH(
            CurrencyLibrary.NATIVE, currency1, hooks, 3000, SQRT_RATIO_1_1, ZERO_BYTES, 1 ether
        );
        uninitializedKey = key;
        uninitializedNativeKey = nativeKey;
        uninitializedKey.fee = 100;
        uninitializedNativeKey.fee = 100;
    }

    /// @notice Helper function for a simple ERC20 swaps that allows for unlimited price impact
    function swap(PoolKey memory _key, bool zeroForOne, int256 amountSpecified, bytes memory hookData)
        internal
        returns (BalanceDelta)
    {
        // allow native input for exact-input, guide users to the `swapNativeInput` function
        bool isNativeInput = zeroForOne && _key.currency0.isNative();
        if (isNativeInput) require(0 > amountSpecified, "Use swapNativeInput() for native-token exact-output swaps");

        uint256 value = isNativeInput ? uint256(-amountSpecified) : 0;

        return swapRouter.swap{value: value}(
            _key,
            IPoolManager.SwapParams({
                zeroForOne: zeroForOne,
                amountSpecified: amountSpecified,
                sqrtPriceLimitX96: zeroForOne ? MIN_PRICE_LIMIT : MAX_PRICE_LIMIT
            }),
            PoolSwapTest.TestSettings({takeClaims: false, settleUsingBurn: false}),
            hookData
        );
    }

    /// @notice Helper function for a simple Native-token swap that allows for unlimited price impact
    function swapNativeInput(
        PoolKey memory _key,
        bool zeroForOne,
        int256 amountSpecified,
        bytes memory hookData,
        uint256 msgValue
    ) internal returns (BalanceDelta) {
        require(_key.currency0.isNative(), "currency0 is not native. Use swap() instead");
        if (zeroForOne == false) require(msgValue == 0, "msgValue must be 0 for oneForZero swaps");

        return swapRouter.swap{value: msgValue}(
            _key,
            IPoolManager.SwapParams({
                zeroForOne: zeroForOne,
                amountSpecified: amountSpecified,
                sqrtPriceLimitX96: zeroForOne ? MIN_PRICE_LIMIT : MAX_PRICE_LIMIT
            }),
            PoolSwapTest.TestSettings({takeClaims: false, settleUsingBurn: false}),
            hookData
        );
    }

    // to receive refunds of spare eth from test helpers
    receive() external payable {}
}<|MERGE_RESOLUTION|>--- conflicted
+++ resolved
@@ -46,15 +46,9 @@
     uint160 public constant MAX_PRICE_LIMIT = TickMath.MAX_SQRT_RATIO - 1;
 
     IPoolManager.ModifyLiquidityParams public LIQUIDITY_PARAMS =
-<<<<<<< HEAD
-        IPoolManager.ModifyLiquidityParams({tickLower: -120, tickUpper: 120, liquidityDelta: 1e18});
-    IPoolManager.ModifyLiquidityParams public REMOVE_LIQUIDITY_PARAMS =
-        IPoolManager.ModifyLiquidityParams({tickLower: -120, tickUpper: 120, liquidityDelta: -1e18});
-=======
         IPoolManager.ModifyLiquidityParams({tickLower: -120, tickUpper: 120, liquidityDelta: 1e18, salt: 0});
     IPoolManager.ModifyLiquidityParams public REMOVE_LIQUIDITY_PARAMS =
         IPoolManager.ModifyLiquidityParams({tickLower: -120, tickUpper: 120, liquidityDelta: -1e18, salt: 0});
->>>>>>> 80b75259
 
     // Global variables
     Currency internal currency0;
@@ -83,8 +77,6 @@
     uint256 hookPermissionCount = 14;
     uint256 clearAllHookPermisssionsMask = uint256(~uint160(0) >> (hookPermissionCount));
 
-<<<<<<< HEAD
-=======
     modifier noIsolate() {
         if (msg.sender != address(this)) {
             (bool success,) = address(this).call(msg.data);
@@ -94,7 +86,6 @@
         }
     }
 
->>>>>>> 80b75259
     function deployFreshManager() internal {
         manager = new PoolManager(500000);
     }
