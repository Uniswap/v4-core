--- conflicted
+++ resolved
@@ -3,15 +3,11 @@
 [![Lint](https://github.com/Uniswap/v4-core/actions/workflows/lint.yml/badge.svg)](https://github.com/Uniswap/v4-core/actions/workflows/lint.yml)
 [![Tests](https://github.com/Uniswap/v4-core/actions/workflows/tests.yml/badge.svg)](https://github.com/Uniswap/v4-core/actions/workflows/tests.yml)
 
-<<<<<<< HEAD
 Uniswap v4 is a new automated market maker protocol that provides extensible and customizable pools. `v4-core` hosts the core pool logic for creating pools and executing pool actions like swapping and providing liquidity.
 
 ## Contributing
 
 If you’re interested in contributing please see our [contribution guidelines](https://github.com/Uniswap/v4-core/blob/main/CONTRIBUTING.md)!
-=======
-Uniswap v4 is a new automated market market protocol that provides extensibility and customizability to pools. `v4-core` hosts the core pool logic for creating pools and executing pool actions like swapping and providing liquidity.
->>>>>>> 24f3b2e9
 
 ## Architecture
 
@@ -41,11 +37,7 @@
 
 ## Repository Structure
 
-<<<<<<< HEAD
-All contracts are held within the `v4-core/contracts` folder. 
-=======
 All contracts are held within the `v4-core/contracts` folder.
->>>>>>> 24f3b2e9
 
 Note that helper contracts used by tests are held in the `v4-core/contracts/test` subfolder within the contracts folder. Any new test helper contracts should be added here, but all foundry tests are in the `v4-core/test/foundry-tests` folder.
 
@@ -96,11 +88,6 @@
 
 ```
 
-<<<<<<< HEAD
-## License
-
-The primary license for Uniswap V4 Core is the Business Source License 1.1 (`BUSL-1.1`), see [LICENSE](https://github.com/Uniswap/v4-core/blob/main/LICENSE)
-=======
 ## Contributing
 
 If you’re interested in contributing please see the [contribution guidelines](https://github.com/Uniswap/v4-core/blob/main/CONTRIBUTING.md)!
@@ -113,5 +100,4 @@
 - Some [libraries](./contracts/libraries) and [types](./contracts/types/) have a General Public License
 - [FullMath.sol](./contracts/libraries/FullMath.sol) has an MIT License
 
-Each of these files states their license type.
->>>>>>> 24f3b2e9
+Each of these files states their license type.