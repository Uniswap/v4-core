// SPDX-License-Identifier: GPL-2.0-or-later
pragma solidity ^0.8.19;

import {Currency} from "./types/Currency.sol";
import {IProtocolFeeController} from "./interfaces/IProtocolFeeController.sol";
import {IProtocolFees} from "./interfaces/IProtocolFees.sol";
import {PoolKey} from "./types/PoolKey.sol";
import {ProtocolFeeLibrary} from "./libraries/ProtocolFeeLibrary.sol";
import {Owned} from "solmate/auth/Owned.sol";
import {PoolId, PoolIdLibrary} from "./types/PoolId.sol";
import {Pool} from "./libraries/Pool.sol";
import {CustomRevert} from "./libraries/CustomRevert.sol";

/// @notice Contract handling the setting and accrual of protocol fees
abstract contract ProtocolFees is IProtocolFees, Owned {
    using ProtocolFeeLibrary for uint24;
    using PoolIdLibrary for PoolKey;
    using Pool for Pool.State;
    using CustomRevert for bytes4;

<<<<<<< HEAD
    /// @inheritdoc IProtocolFees
    mapping(Currency currency => uint256) public protocolFeesAccrued;
=======
    mapping(Currency currency => uint256 amount) public protocolFeesAccrued;
>>>>>>> 818a3d0b

    /// @inheritdoc IProtocolFees
    IProtocolFeeController public protocolFeeController;

    uint256 private immutable controllerGasLimit;

    constructor(uint256 _controllerGasLimit) Owned(msg.sender) {
        controllerGasLimit = _controllerGasLimit;
    }

    /// @inheritdoc IProtocolFees
    function setProtocolFeeController(IProtocolFeeController controller) external onlyOwner {
        protocolFeeController = controller;
        emit ProtocolFeeControllerUpdated(address(controller));
    }

    /// @inheritdoc IProtocolFees
    function setProtocolFee(PoolKey memory key, uint24 newProtocolFee) external {
        if (msg.sender != address(protocolFeeController)) InvalidCaller.selector.revertWith();
        if (!newProtocolFee.isValidProtocolFee()) InvalidProtocolFee.selector.revertWith();
        PoolId id = key.toId();
        _getPool(id).setProtocolFee(newProtocolFee);
        emit ProtocolFeeUpdated(id, newProtocolFee);
    }

    /// @inheritdoc IProtocolFees
    function collectProtocolFees(address recipient, Currency currency, uint256 amount)
        external
        returns (uint256 amountCollected)
    {
        if (msg.sender != address(protocolFeeController)) InvalidCaller.selector.revertWith();

        amountCollected = (amount == 0) ? protocolFeesAccrued[currency] : amount;
        protocolFeesAccrued[currency] -= amountCollected;
        currency.transfer(recipient, amountCollected);
    }

    /// @dev abstract internal function to allow the ProtocolFees contract to access pool state
    /// @dev this is overriden in PoolManager.sol to give access to the _pools mapping
    function _getPool(PoolId id) internal virtual returns (Pool.State storage);

    /// @notice Fetch the protocol fees for a given pool, returning false if the call fails or the returned fees are invalid.
    /// @dev to prevent an invalid protocol fee controller from blocking pools from being initialized
    ///      the success of this function is NOT checked on initialize and if the call fails, the protocol fees are set to 0.
    /// @dev the success of this function must be checked when called in setProtocolFee
    function _fetchProtocolFee(PoolKey memory key) internal returns (bool success, uint24 protocolFee) {
        if (address(protocolFeeController) != address(0)) {
            // note that EIP-150 mandates that calls requesting more than 63/64ths of remaining gas
            // will be allotted no more than this amount, so controllerGasLimit must be set with this
            // in mind.
            if (gasleft() < controllerGasLimit) ProtocolFeeCannotBeFetched.selector.revertWith();

            (bool _success, bytes memory _data) = address(protocolFeeController).call{gas: controllerGasLimit}(
                abi.encodeCall(IProtocolFeeController.protocolFeeForPool, (key))
            );
            // Ensure that the return data fits within a word
            if (!_success || _data.length > 32) return (false, 0);

            uint256 returnData;
            assembly ("memory-safe") {
                returnData := mload(add(_data, 0x20))
            }

            // Ensure return data does not overflow a uint24 and that the underlying fees are within bounds.
            (success, protocolFee) = (returnData == uint24(returnData)) && uint24(returnData).isValidProtocolFee()
                ? (true, uint24(returnData))
                : (false, 0);
        }
    }

    function _updateProtocolFees(Currency currency, uint256 amount) internal {
        unchecked {
            protocolFeesAccrued[currency] += amount;
        }
    }
}<|MERGE_RESOLUTION|>--- conflicted
+++ resolved
@@ -18,12 +18,8 @@
     using Pool for Pool.State;
     using CustomRevert for bytes4;
 
-<<<<<<< HEAD
     /// @inheritdoc IProtocolFees
-    mapping(Currency currency => uint256) public protocolFeesAccrued;
-=======
     mapping(Currency currency => uint256 amount) public protocolFeesAccrued;
->>>>>>> 818a3d0b
 
     /// @inheritdoc IProtocolFees
     IProtocolFeeController public protocolFeeController;
