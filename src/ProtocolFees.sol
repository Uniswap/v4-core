--- conflicted
+++ resolved
@@ -6,12 +6,8 @@
 import {IProtocolFees} from "./interfaces/IProtocolFees.sol";
 import {Pool} from "./libraries/Pool.sol";
 import {PoolKey} from "./types/PoolKey.sol";
-<<<<<<< HEAD
-import {Owned} from "./Owned.sol";
 import {ProtocolFeeLibrary} from "./libraries/ProtocolFeeLibrary.sol";
-=======
 import {Owned} from "solmate/auth/Owned.sol";
->>>>>>> b2307692
 
 abstract contract ProtocolFees is IProtocolFees, Owned {
     using CurrencyLibrary for Currency;
