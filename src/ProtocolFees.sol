// SPDX-License-Identifier: GPL-2.0-or-later
pragma solidity ^0.8.0;

import {Currency} from "./types/Currency.sol";
<<<<<<< HEAD
import {CurrencyReserves} from "./libraries/CurrencyReserves.sol";
import {IProtocolFeeController} from "./interfaces/IProtocolFeeController.sol";
=======
>>>>>>> 4aa6c3dd
import {IProtocolFees} from "./interfaces/IProtocolFees.sol";
import {PoolKey} from "./types/PoolKey.sol";
import {ProtocolFeeLibrary} from "./libraries/ProtocolFeeLibrary.sol";
import {Owned} from "solmate/src/auth/Owned.sol";
import {PoolId} from "./types/PoolId.sol";
import {Pool} from "./libraries/Pool.sol";
import {CustomRevert} from "./libraries/CustomRevert.sol";

/// @notice Contract handling the setting and accrual of protocol fees
abstract contract ProtocolFees is IProtocolFees, Owned {
    using ProtocolFeeLibrary for uint24;
    using Pool for Pool.State;
    using CustomRevert for bytes4;

    /// @inheritdoc IProtocolFees
    mapping(Currency currency => uint256 amount) public protocolFeesAccrued;

    /// @inheritdoc IProtocolFees
    address public protocolFeeController;

    constructor() Owned(msg.sender) {}

    /// @inheritdoc IProtocolFees
    function setProtocolFeeController(address controller) external onlyOwner {
        protocolFeeController = controller;
        emit ProtocolFeeControllerUpdated(controller);
    }

    /// @inheritdoc IProtocolFees
    function setProtocolFee(PoolKey memory key, uint24 newProtocolFee) external {
        if (msg.sender != protocolFeeController) InvalidCaller.selector.revertWith();
        if (!newProtocolFee.isValidProtocolFee()) ProtocolFeeTooLarge.selector.revertWith(newProtocolFee);
        PoolId id = key.toId();
        _getPool(id).setProtocolFee(newProtocolFee);
        emit ProtocolFeeUpdated(id, newProtocolFee);
    }

    /// @inheritdoc IProtocolFees
    function collectProtocolFees(address recipient, Currency currency, uint256 amount)
        external
        returns (uint256 amountCollected)
    {
<<<<<<< HEAD
        if (msg.sender != address(protocolFeeController)) InvalidCaller.selector.revertWith();
        if (!currency.isAddressZero() && CurrencyReserves.getSyncedCurrency() == currency) {
            ProtocolFeeCurrencySynced.selector.revertWith();
        }
=======
        if (msg.sender != protocolFeeController) InvalidCaller.selector.revertWith();
        if (_isUnlocked()) ContractUnlocked.selector.revertWith();
>>>>>>> 4aa6c3dd

        amountCollected = (amount == 0) ? protocolFeesAccrued[currency] : amount;
        protocolFeesAccrued[currency] -= amountCollected;
        currency.transfer(recipient, amountCollected);
    }

    /// @dev abstract internal function to allow the ProtocolFees contract to access the lock
    function _isUnlocked() internal virtual returns (bool);

    /// @dev abstract internal function to allow the ProtocolFees contract to access pool state
    /// @dev this is overridden in PoolManager.sol to give access to the _pools mapping
    function _getPool(PoolId id) internal virtual returns (Pool.State storage);

    function _updateProtocolFees(Currency currency, uint256 amount) internal {
        unchecked {
            protocolFeesAccrued[currency] += amount;
        }
    }
}<|MERGE_RESOLUTION|>--- conflicted
+++ resolved
@@ -2,11 +2,7 @@
 pragma solidity ^0.8.0;
 
 import {Currency} from "./types/Currency.sol";
-<<<<<<< HEAD
 import {CurrencyReserves} from "./libraries/CurrencyReserves.sol";
-import {IProtocolFeeController} from "./interfaces/IProtocolFeeController.sol";
-=======
->>>>>>> 4aa6c3dd
 import {IProtocolFees} from "./interfaces/IProtocolFees.sol";
 import {PoolKey} from "./types/PoolKey.sol";
 import {ProtocolFeeLibrary} from "./libraries/ProtocolFeeLibrary.sol";
@@ -49,15 +45,10 @@
         external
         returns (uint256 amountCollected)
     {
-<<<<<<< HEAD
-        if (msg.sender != address(protocolFeeController)) InvalidCaller.selector.revertWith();
+        if (msg.sender != protocolFeeController) InvalidCaller.selector.revertWith();
         if (!currency.isAddressZero() && CurrencyReserves.getSyncedCurrency() == currency) {
             ProtocolFeeCurrencySynced.selector.revertWith();
         }
-=======
-        if (msg.sender != protocolFeeController) InvalidCaller.selector.revertWith();
-        if (_isUnlocked()) ContractUnlocked.selector.revertWith();
->>>>>>> 4aa6c3dd
 
         amountCollected = (amount == 0) ? protocolFeesAccrued[currency] : amount;
         protocolFeesAccrued[currency] -= amountCollected;
