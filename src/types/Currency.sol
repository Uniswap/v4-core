// SPDX-License-Identifier: MIT
pragma solidity ^0.8.20;

import {IERC20Minimal} from "../interfaces/external/IERC20Minimal.sol";
import {CustomRevert} from "../libraries/CustomRevert.sol";

type Currency is address;

using {greaterThan as >, lessThan as <, greaterThanOrEqualTo as >=, equals as ==} for Currency global;
using CurrencyLibrary for Currency global;

function equals(Currency currency, Currency other) pure returns (bool) {
    return Currency.unwrap(currency) == Currency.unwrap(other);
}

function greaterThan(Currency currency, Currency other) pure returns (bool) {
    return Currency.unwrap(currency) > Currency.unwrap(other);
}

function lessThan(Currency currency, Currency other) pure returns (bool) {
    return Currency.unwrap(currency) < Currency.unwrap(other);
}

function greaterThanOrEqualTo(Currency currency, Currency other) pure returns (bool) {
    return Currency.unwrap(currency) >= Currency.unwrap(other);
}

/// @title CurrencyLibrary
/// @dev This library allows for transferring and holding native tokens and ERC20 tokens
library CurrencyLibrary {
    using CustomRevert for bytes4;

    /// @notice Thrown when a native transfer fails
    error NativeTransferFailed();

    /// @notice Thrown when an ERC20 transfer fails
    error ERC20TransferFailed();

    /// @notice A constant to represent the native currency
    Currency public constant NATIVE = Currency.wrap(address(0));

    function transfer(Currency currency, address to, uint256 amount) internal {
        // altered from https://github.com/transmissions11/solmate/blob/44a9963d4c78111f77caa0e65d677b8b46d6f2e6/src/utils/SafeTransferLib.sol
        // modified custom error selectors

        bool success;
        if (currency.isNative()) {
            assembly ("memory-safe") {
                // Transfer the ETH and revert if it fails.
                success := call(gas(), to, amount, 0, 0, 0, 0)
            }
<<<<<<< HEAD
            if (!success) revert NativeTransferFailed();
=======
            if (!success) NativeTransferFailed.selector.revertWith();
>>>>>>> 3d5b0ac4
        } else {
            assembly ("memory-safe") {
                // Get a pointer to some free memory.
                let fmp := mload(0x40)

                // Write the abi-encoded calldata into memory, beginning with the function selector.
                mstore(fmp, 0xa9059cbb00000000000000000000000000000000000000000000000000000000)
                mstore(add(fmp, 4), and(to, 0xffffffffffffffffffffffffffffffffffffffff)) // Append and mask the "to" argument.
                mstore(add(fmp, 36), amount) // Append the "amount" argument. Masking not required as it's a full 32 byte type.

                success :=
                    and(
                        // Set success to whether the call reverted, if not we check it either
                        // returned exactly 1 (can't just be non-zero data), or had no return data.
                        or(and(eq(mload(0), 1), gt(returndatasize(), 31)), iszero(returndatasize())),
                        // We use 68 because the length of our calldata totals up like so: 4 + 32 * 2.
                        // We use 0 and 32 to copy up to 32 bytes of return data into the scratch space.
                        // Counterintuitively, this call must be positioned second to the or() call in the
                        // surrounding and() call or else returndatasize() will be zero during the computation.
                        call(gas(), currency, 0, fmp, 68, 0, 32)
                    )

                // Now clean the memory we used
                mstore(fmp, 0) // 4 byte `selector` and 28 bytes of `to` were stored here
                mstore(add(fmp, 0x20), 0) // 4 bytes of `to` and 28 bytes of `amount` were stored here
                mstore(add(fmp, 0x40), 0) // 4 bytes of `amount` were stored here
            }
<<<<<<< HEAD
            if (!success) revert ERC20TransferFailed();
=======
            if (!success) ERC20TransferFailed.selector.revertWith();
>>>>>>> 3d5b0ac4
        }
    }

    function balanceOfSelf(Currency currency) internal view returns (uint256) {
        if (currency.isNative()) {
            return address(this).balance;
        } else {
            return IERC20Minimal(Currency.unwrap(currency)).balanceOf(address(this));
        }
    }

    function balanceOf(Currency currency, address owner) internal view returns (uint256) {
        if (currency.isNative()) {
            return owner.balance;
        } else {
            return IERC20Minimal(Currency.unwrap(currency)).balanceOf(owner);
        }
    }

    function isNative(Currency currency) internal pure returns (bool) {
        return Currency.unwrap(currency) == Currency.unwrap(NATIVE);
    }

    function isZero(Currency currency) internal pure returns (bool) {
        return isNative(currency);
    }

    function toId(Currency currency) internal pure returns (uint256) {
        return uint160(Currency.unwrap(currency));
    }

    // If the upper 12 bytes are non-zero, they will be zero-ed out
    // Therefore, fromId() and toId() are not inverses of each other
    function fromId(uint256 id) internal pure returns (Currency) {
        return Currency.wrap(address(uint160(id)));
    }
}<|MERGE_RESOLUTION|>--- conflicted
+++ resolved
@@ -49,11 +49,7 @@
                 // Transfer the ETH and revert if it fails.
                 success := call(gas(), to, amount, 0, 0, 0, 0)
             }
-<<<<<<< HEAD
-            if (!success) revert NativeTransferFailed();
-=======
             if (!success) NativeTransferFailed.selector.revertWith();
->>>>>>> 3d5b0ac4
         } else {
             assembly ("memory-safe") {
                 // Get a pointer to some free memory.
@@ -81,11 +77,7 @@
                 mstore(add(fmp, 0x20), 0) // 4 bytes of `to` and 28 bytes of `amount` were stored here
                 mstore(add(fmp, 0x40), 0) // 4 bytes of `amount` were stored here
             }
-<<<<<<< HEAD
-            if (!success) revert ERC20TransferFailed();
-=======
             if (!success) ERC20TransferFailed.selector.revertWith();
->>>>>>> 3d5b0ac4
         }
     }
 
