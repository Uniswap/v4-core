--- conflicted
+++ resolved
@@ -1,9 +1,5 @@
 // SPDX-License-Identifier: MIT
-<<<<<<< HEAD
-pragma solidity ^0.8.20;
-=======
 pragma solidity ^0.8.0;
->>>>>>> e37e0109
 
 // Return type of the beforeSwap hook.
 // Upper 128 bits is the delta in specified tokens. Lower 128 bits is delta in unspecified tokens (to match the afterSwap hook)
