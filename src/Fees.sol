--- conflicted
+++ resolved
@@ -18,12 +18,6 @@
 
     // the swap fee is represented in hundredths of a bip, so the max is 100%
     uint24 public constant MAX_SWAP_FEE = 1000000;
-
-<<<<<<< HEAD
-    mapping(address hookAddress => mapping(Currency currency => uint256)) public hookFeesAccrued;
-=======
-    mapping(Currency currency => uint256) public protocolFeesAccrued;
->>>>>>> cda1f483
 
     IProtocolFeeController public protocolFeeController;
 
@@ -84,28 +78,4 @@
         protocolFeeController = controller;
         emit ProtocolFeeControllerUpdated(address(controller));
     }
-
-<<<<<<< HEAD
-    function collectHookFees(address recipient, Currency currency, uint256 amount)
-        external
-        returns (uint256 amountCollected)
-    {
-        address hookAddress = msg.sender;
-
-        amountCollected = (amount == 0) ? hookFeesAccrued[hookAddress][currency] : amount;
-        recipient = (recipient == address(0)) ? hookAddress : recipient;
-
-        hookFeesAccrued[hookAddress][currency] -= amountCollected;
-=======
-    function collectProtocolFees(address recipient, Currency currency, uint256 amount)
-        external
-        returns (uint256 amountCollected)
-    {
-        if (msg.sender != owner && msg.sender != address(protocolFeeController)) revert InvalidCaller();
-
-        amountCollected = (amount == 0) ? protocolFeesAccrued[currency] : amount;
-        protocolFeesAccrued[currency] -= amountCollected;
->>>>>>> cda1f483
-        currency.transfer(recipient, amountCollected);
-    }
 }