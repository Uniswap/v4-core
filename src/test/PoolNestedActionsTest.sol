// SPDX-License-Identifier: UNLICENSED
pragma solidity ^0.8.20;

import {IPoolManager} from "../interfaces/IPoolManager.sol";
import {ILockCallback} from "../interfaces/callback/ILockCallback.sol";
import {PoolTestBase} from "./PoolTestBase.sol";
import {PoolKey} from "../types/PoolKey.sol";
import {Constants} from "../../test/utils/Constants.sol";
import {Test} from "forge-std/Test.sol";
import {BalanceDelta} from "../types/BalanceDelta.sol";
import {Currency} from "../types/Currency.sol";
import {PoolId, PoolIdLibrary} from "../types/PoolId.sol";

enum Action {
    NESTED_SELF_LOCK,
    NESTED_EXECUTOR_LOCK,
    SWAP_AND_SETTLE,
    DONATE_AND_SETTLE,
    ADD_LIQ_AND_SETTLE,
    REMOVE_LIQ_AND_SETTLE,
    INITIALIZE
}

contract PoolNestedActionsTest is Test, ILockCallback {
    IPoolManager manager;
    NestedActionExecutor public executor;
    address user;

    constructor(IPoolManager _manager) {
        manager = _manager;
        user = msg.sender;
        executor = new NestedActionExecutor(manager, user);
    }

    function lock(bytes calldata data) external {
        manager.lock(data);
    }

    /// @notice Called by the pool manager on `msg.sender` when a lock is acquired
    function lockAcquired(bytes calldata data) external override returns (bytes memory) {
        Action[] memory actions = abi.decode(data, (Action[]));
        if (actions.length == 1 && actions[0] == Action.NESTED_SELF_LOCK) {
            _nestedLock();
        } else {
            executor.execute(actions);
        }
        return "";
    }

    function _nestedLock() internal {
        bool locked = manager.isLockSet();
        assertEq(locked, true);
        vm.expectRevert(abi.encodeWithSelector(IPoolManager.AlreadyLocked.selector));
        manager.lock("");
        locked = manager.isLockSet();
        assertEq(locked, true);
    }
}

contract NestedActionExecutor is Test, PoolTestBase {
    using PoolIdLibrary for PoolKey;

    PoolKey internal key;
    address user;

    error KeyNotSet();

    IPoolManager.ModifyLiquidityParams internal ADD_LIQ_PARAMS =
        IPoolManager.ModifyLiquidityParams({tickLower: -120, tickUpper: 120, liquidityDelta: 1e18});

    IPoolManager.ModifyLiquidityParams internal REMOVE_LIQ_PARAMS =
        IPoolManager.ModifyLiquidityParams({tickLower: -120, tickUpper: 120, liquidityDelta: -1e18});

    IPoolManager.SwapParams internal SWAP_PARAMS =
        IPoolManager.SwapParams({zeroForOne: true, amountSpecified: -100, sqrtPriceLimitX96: Constants.SQRT_RATIO_1_2});

    uint256 internal DONATE_AMOUNT0 = 12345e6;
    uint256 internal DONATE_AMOUNT1 = 98765e4;

    constructor(IPoolManager _manager, address _user) PoolTestBase(_manager) {
        user = _user;
    }

    function setKey(PoolKey memory _key) external {
        key = _key;
    }

    function execute(Action[] memory actions) public {
        if (Currency.unwrap(key.currency0) == address(0)) revert KeyNotSet();
        for (uint256 i = 0; i < actions.length; i++) {
            Action action = actions[i];
            if (action == Action.NESTED_EXECUTOR_LOCK) _nestedLock();
            else if (action == Action.SWAP_AND_SETTLE) _swap(msg.sender);
            else if (action == Action.ADD_LIQ_AND_SETTLE) _addLiquidity(msg.sender);
            else if (action == Action.REMOVE_LIQ_AND_SETTLE) _removeLiquidity(msg.sender);
            else if (action == Action.DONATE_AND_SETTLE) _donate(msg.sender);
            else if (action == Action.INITIALIZE) _initialize();
        }
    }

    function _nestedLock() internal {
        bool locked = manager.isLockSet();
        assertEq(locked, true);
        vm.expectRevert(abi.encodeWithSelector(IPoolManager.AlreadyLocked.selector));
        manager.lock("");
        locked = manager.isLockSet();
        assertEq(locked, true);
    }

    function _swap(address caller) internal {
        bool locked = manager.isLockSet();
        assertEq(locked, true);
        (,,, int256 deltaCallerBefore0) = _fetchBalances(key.currency0, user, caller);
        (,,, int256 deltaCallerBefore1) = _fetchBalances(key.currency1, user, caller);
        (,,, int256 deltaThisBefore0) = _fetchBalances(key.currency0, user, address(this));
        (,,, int256 deltaThisBefore1) = _fetchBalances(key.currency1, user, address(this));

        BalanceDelta delta = manager.swap(key, SWAP_PARAMS, "");

        (,,, int256 deltaCallerAfter0) = _fetchBalances(key.currency0, user, caller);
        (,,, int256 deltaCallerAfter1) = _fetchBalances(key.currency1, user, caller);
        (,,, int256 deltaThisAfter0) = _fetchBalances(key.currency0, user, address(this));
        (,,, int256 deltaThisAfter1) = _fetchBalances(key.currency1, user, address(this));

        assertEq(deltaCallerBefore0, deltaCallerAfter0, "Caller delta 0");
        assertEq(deltaCallerBefore1, deltaCallerAfter1, "Caller delta 1");
        assertEq(deltaThisBefore0 + SWAP_PARAMS.amountSpecified, deltaThisAfter0, "Executor delta 0");
        assertEq(deltaThisBefore1 + 98, deltaThisAfter1, "Executor delta 1");
        assertEq(delta.amount0(), deltaThisAfter0, "Swap delta 0");
        assertEq(delta.amount1(), deltaThisAfter1, "Swap delta 1");

        _settle(key.currency0, user, int128(deltaThisAfter0), true);
        _take(key.currency1, user, int128(deltaThisAfter1), true);
    }

    function _addLiquidity(address caller) internal {
        bool locked = manager.isLockSet();
        assertEq(locked, true);
        (,,, int256 deltaCallerBefore0) = _fetchBalances(key.currency0, user, caller);
        (,,, int256 deltaCallerBefore1) = _fetchBalances(key.currency1, user, caller);
        (,,, int256 deltaThisBefore0) = _fetchBalances(key.currency0, user, address(this));
        (,,, int256 deltaThisBefore1) = _fetchBalances(key.currency1, user, address(this));

        BalanceDelta delta = manager.modifyLiquidity(key, ADD_LIQ_PARAMS, "");

        (,,, int256 deltaCallerAfter0) = _fetchBalances(key.currency0, user, caller);
        (,,, int256 deltaCallerAfter1) = _fetchBalances(key.currency1, user, caller);
        (,,, int256 deltaThisAfter0) = _fetchBalances(key.currency0, user, address(this));
        (,,, int256 deltaThisAfter1) = _fetchBalances(key.currency1, user, address(this));

        assertEq(deltaCallerBefore0, deltaCallerAfter0, "Caller delta 0");
        assertEq(deltaCallerBefore1, deltaCallerAfter1, "Caller delta 1");
        assertEq(deltaThisBefore0 + delta.amount0(), deltaThisAfter0, "Executor delta 0");
        assertEq(deltaThisBefore1 + delta.amount1(), deltaThisAfter1, "Executor delta 1");

        _settle(key.currency0, user, int128(deltaThisAfter0), true);
        _settle(key.currency1, user, int128(deltaThisAfter1), true);
    }

    // cannot remove non-existent liquidity - need to perform an add before this removal
    function _removeLiquidity(address caller) internal {
        bool locked = manager.isLockSet();
        assertEq(locked, true);
        (,,, int256 deltaCallerBefore0) = _fetchBalances(key.currency0, user, caller);
        (,,, int256 deltaCallerBefore1) = _fetchBalances(key.currency1, user, caller);
        (,,, int256 deltaThisBefore0) = _fetchBalances(key.currency0, user, address(this));
        (,,, int256 deltaThisBefore1) = _fetchBalances(key.currency1, user, address(this));

        BalanceDelta delta = manager.modifyLiquidity(key, REMOVE_LIQ_PARAMS, "");

        (,,, int256 deltaCallerAfter0) = _fetchBalances(key.currency0, user, caller);
        (,,, int256 deltaCallerAfter1) = _fetchBalances(key.currency1, user, caller);
        (,,, int256 deltaThisAfter0) = _fetchBalances(key.currency0, user, address(this));
        (,,, int256 deltaThisAfter1) = _fetchBalances(key.currency1, user, address(this));

        assertEq(deltaCallerBefore0, deltaCallerAfter0, "Caller delta 0");
        assertEq(deltaCallerBefore1, deltaCallerAfter1, "Caller delta 1");
        assertEq(deltaThisBefore0 + delta.amount0(), deltaThisAfter0, "Executor delta 0");
        assertEq(deltaThisBefore1 + delta.amount1(), deltaThisAfter1, "Executor delta 1");

        _take(key.currency0, user, int128(deltaThisAfter0), true);
        _take(key.currency1, user, int128(deltaThisAfter1), true);
    }

    function _donate(address caller) internal {
        bool locked = manager.isLockSet();
        assertEq(locked, true);
        (,,, int256 deltaCallerBefore0) = _fetchBalances(key.currency0, user, caller);
        (,,, int256 deltaCallerBefore1) = _fetchBalances(key.currency1, user, caller);
        (,,, int256 deltaThisBefore0) = _fetchBalances(key.currency0, user, address(this));
        (,,, int256 deltaThisBefore1) = _fetchBalances(key.currency1, user, address(this));

        BalanceDelta delta = manager.donate(key, DONATE_AMOUNT0, DONATE_AMOUNT1, "");

        (,,, int256 deltaCallerAfter0) = _fetchBalances(key.currency0, user, caller);
        (,,, int256 deltaCallerAfter1) = _fetchBalances(key.currency1, user, caller);
        (,,, int256 deltaThisAfter0) = _fetchBalances(key.currency0, user, address(this));
        (,,, int256 deltaThisAfter1) = _fetchBalances(key.currency1, user, address(this));

<<<<<<< HEAD
        assertEq(deltaLockerBefore0, deltaLockerAfter0, "Locker delta 0");
        assertEq(deltaLockerBefore1, deltaLockerAfter1, "Locker delta 1");
        assertEq(deltaThisBefore0 - int256(DONATE_AMOUNT0), deltaThisAfter0, "Executor delta 0");
        assertEq(deltaThisBefore1 - int256(DONATE_AMOUNT1), deltaThisAfter1, "Executor delta 1");
        assertEq(-delta.amount0(), int256(DONATE_AMOUNT0), "Donate delta 0");
        assertEq(-delta.amount1(), int256(DONATE_AMOUNT1), "Donate delta 1");
=======
        assertEq(deltaCallerBefore0, deltaCallerAfter0, "Caller delta 0");
        assertEq(deltaCallerBefore1, deltaCallerAfter1, "Caller delta 1");
        assertEq(deltaThisBefore0 + int256(DONATE_AMOUNT0), deltaThisAfter0, "Executor delta 0");
        assertEq(deltaThisBefore1 + int256(DONATE_AMOUNT1), deltaThisAfter1, "Executor delta 1");
        assertEq(delta.amount0(), int256(DONATE_AMOUNT0), "Donate delta 0");
        assertEq(delta.amount1(), int256(DONATE_AMOUNT1), "Donate delta 1");
>>>>>>> 702f547b

        _settle(key.currency0, user, int128(deltaThisAfter0), true);
        _settle(key.currency1, user, int128(deltaThisAfter1), true);
    }

    function _initialize() internal {
        bool locked = manager.isLockSet();
        assertEq(locked, true);
        key.tickSpacing = 50;
        PoolId id = key.toId();
        (uint256 price,,) = manager.getSlot0(id);
        assertEq(price, 0);
        manager.initialize(key, Constants.SQRT_RATIO_1_2, Constants.ZERO_BYTES);
        (price,,) = manager.getSlot0(id);
        assertEq(price, Constants.SQRT_RATIO_1_2);
    }

    // This will never actually be used - its just to allow us to use the PoolTestBase helper contact
    function lockAcquired(bytes calldata) external pure override returns (bytes memory) {
        return "";
    }
}<|MERGE_RESOLUTION|>--- conflicted
+++ resolved
@@ -197,21 +197,12 @@
         (,,, int256 deltaThisAfter0) = _fetchBalances(key.currency0, user, address(this));
         (,,, int256 deltaThisAfter1) = _fetchBalances(key.currency1, user, address(this));
 
-<<<<<<< HEAD
-        assertEq(deltaLockerBefore0, deltaLockerAfter0, "Locker delta 0");
-        assertEq(deltaLockerBefore1, deltaLockerAfter1, "Locker delta 1");
+        assertEq(deltaCallerBefore0, deltaCallerAfter0, "Caller delta 0");
+        assertEq(deltaCallerBefore1, deltaCallerAfter1, "Caller delta 1");
         assertEq(deltaThisBefore0 - int256(DONATE_AMOUNT0), deltaThisAfter0, "Executor delta 0");
         assertEq(deltaThisBefore1 - int256(DONATE_AMOUNT1), deltaThisAfter1, "Executor delta 1");
         assertEq(-delta.amount0(), int256(DONATE_AMOUNT0), "Donate delta 0");
         assertEq(-delta.amount1(), int256(DONATE_AMOUNT1), "Donate delta 1");
-=======
-        assertEq(deltaCallerBefore0, deltaCallerAfter0, "Caller delta 0");
-        assertEq(deltaCallerBefore1, deltaCallerAfter1, "Caller delta 1");
-        assertEq(deltaThisBefore0 + int256(DONATE_AMOUNT0), deltaThisAfter0, "Executor delta 0");
-        assertEq(deltaThisBefore1 + int256(DONATE_AMOUNT1), deltaThisAfter1, "Executor delta 1");
-        assertEq(delta.amount0(), int256(DONATE_AMOUNT0), "Donate delta 0");
-        assertEq(delta.amount1(), int256(DONATE_AMOUNT1), "Donate delta 1");
->>>>>>> 702f547b
 
         _settle(key.currency0, user, int128(deltaThisAfter0), true);
         _settle(key.currency1, user, int128(deltaThisAfter1), true);
