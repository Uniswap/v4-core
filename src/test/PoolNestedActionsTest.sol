// SPDX-License-Identifier: UNLICENSED
pragma solidity ^0.8.20;

import {IPoolManager} from "../interfaces/IPoolManager.sol";
import {IUnlockCallback} from "../interfaces/callback/IUnlockCallback.sol";
import {PoolTestBase} from "./PoolTestBase.sol";
import {PoolKey} from "../types/PoolKey.sol";
import {Constants} from "../../test/utils/Constants.sol";
import {Test} from "forge-std/Test.sol";
import {BalanceDelta} from "../types/BalanceDelta.sol";
import {Currency} from "../types/Currency.sol";
import {PoolId, PoolIdLibrary} from "../types/PoolId.sol";
import {CurrencySettleTake} from "../libraries/CurrencySettleTake.sol";

enum Action {
    NESTED_SELF_UNLOCK,
    NESTED_EXECUTOR_UNLOCK,
    SWAP_AND_SETTLE,
    DONATE_AND_SETTLE,
    ADD_LIQUIDITY_AND_SETTLE,
    REMOVE_LIQUIDITY_AND_SETTLE,
    INITIALIZE
}

contract PoolNestedActionsTest is Test, IUnlockCallback {
    IPoolManager manager;
    NestedActionExecutor public executor;
    address user;

    constructor(IPoolManager _manager) {
        manager = _manager;
        user = msg.sender;
        executor = new NestedActionExecutor(manager, user);
    }

    function unlock(bytes calldata data) external {
        manager.unlock(data);
    }

    /// @notice Called by the pool manager on `msg.sender` when the manager is unlocked
    function unlockCallback(bytes calldata data) external override returns (bytes memory) {
        Action[] memory actions = abi.decode(data, (Action[]));
        if (actions.length == 1 && actions[0] == Action.NESTED_SELF_UNLOCK) {
            _nestedUnlock();
        } else {
            executor.execute(actions);
        }
        return "";
    }

    function _nestedUnlock() internal {
        bool unlocked = manager.isUnlocked();
        assertEq(unlocked, true);
        vm.expectRevert(abi.encodeWithSelector(IPoolManager.AlreadyUnlocked.selector));
        manager.unlock("");
        unlocked = manager.isUnlocked();
        assertEq(unlocked, true);
    }
}

contract NestedActionExecutor is Test, PoolTestBase {
    using CurrencySettleTake for Currency;
    using PoolIdLibrary for PoolKey;

    PoolKey internal key;
    address user;

    error KeyNotSet();

    IPoolManager.ModifyLiquidityParams internal ADD_LIQUIDITY_PARAMS =
        IPoolManager.ModifyLiquidityParams({tickLower: -120, tickUpper: 120, liquidityDelta: 1e18});

    IPoolManager.ModifyLiquidityParams internal REMOVE_LIQUIDITY_PARAMS =
        IPoolManager.ModifyLiquidityParams({tickLower: -120, tickUpper: 120, liquidityDelta: -1e18});

    IPoolManager.SwapParams internal SWAP_PARAMS =
        IPoolManager.SwapParams({zeroForOne: true, amountSpecified: -100, sqrtPriceLimitX96: Constants.SQRT_RATIO_1_2});

    uint256 internal DONATE_AMOUNT0 = 12345e6;
    uint256 internal DONATE_AMOUNT1 = 98765e4;

    constructor(IPoolManager _manager, address _user) PoolTestBase(_manager) {
        user = _user;
    }

    function setKey(PoolKey memory _key) external {
        key = _key;
    }

    function execute(Action[] memory actions) public {
        if (Currency.unwrap(key.currency0) == address(0)) revert KeyNotSet();
        for (uint256 i = 0; i < actions.length; i++) {
            Action action = actions[i];
            if (action == Action.NESTED_EXECUTOR_UNLOCK) _nestedUnlock();
            else if (action == Action.SWAP_AND_SETTLE) _swap(msg.sender);
            else if (action == Action.ADD_LIQUIDITY_AND_SETTLE) _addLiquidity(msg.sender);
            else if (action == Action.REMOVE_LIQUIDITY_AND_SETTLE) _removeLiquidity(msg.sender);
            else if (action == Action.DONATE_AND_SETTLE) _donate(msg.sender);
            else if (action == Action.INITIALIZE) _initialize();
        }
    }

    function _nestedUnlock() internal {
        bool unlocked = manager.isUnlocked();
        assertEq(unlocked, true);
        vm.expectRevert(abi.encodeWithSelector(IPoolManager.AlreadyUnlocked.selector));
        manager.unlock("");
        unlocked = manager.isUnlocked();
        assertEq(unlocked, true);
    }

    function _swap(address caller) internal {
        bool unlocked = manager.isUnlocked();
        assertEq(unlocked, true);
        (,, int256 deltaCallerBefore0) = _fetchBalances(key.currency0, user, caller);
        (,, int256 deltaCallerBefore1) = _fetchBalances(key.currency1, user, caller);
        (,, int256 deltaThisBefore0) = _fetchBalances(key.currency0, user, address(this));
        (,, int256 deltaThisBefore1) = _fetchBalances(key.currency1, user, address(this));

        BalanceDelta delta = manager.swap(key, SWAP_PARAMS, "");

        (,, int256 deltaCallerAfter0) = _fetchBalances(key.currency0, user, caller);
        (,, int256 deltaCallerAfter1) = _fetchBalances(key.currency1, user, caller);
        (,, int256 deltaThisAfter0) = _fetchBalances(key.currency0, user, address(this));
        (,, int256 deltaThisAfter1) = _fetchBalances(key.currency1, user, address(this));

        assertEq(deltaCallerBefore0, deltaCallerAfter0, "Caller delta 0");
        assertEq(deltaCallerBefore1, deltaCallerAfter1, "Caller delta 1");
        assertEq(deltaThisBefore0 + SWAP_PARAMS.amountSpecified, deltaThisAfter0, "Executor delta 0");
        assertEq(deltaThisBefore1 + 98, deltaThisAfter1, "Executor delta 1");
        assertEq(delta.amount0(), deltaThisAfter0, "Swap delta 0");
        assertEq(delta.amount1(), deltaThisAfter1, "Swap delta 1");

        key.currency0.settle(manager, user, uint256(-deltaThisAfter0), false);
        key.currency1.take(manager, user, uint256(deltaThisAfter1), false);
    }

    function _addLiquidity(address caller) internal {
        bool unlocked = manager.isUnlocked();
        assertEq(unlocked, true);
        (,, int256 deltaCallerBefore0) = _fetchBalances(key.currency0, user, caller);
        (,, int256 deltaCallerBefore1) = _fetchBalances(key.currency1, user, caller);
        (,, int256 deltaThisBefore0) = _fetchBalances(key.currency0, user, address(this));
        (,, int256 deltaThisBefore1) = _fetchBalances(key.currency1, user, address(this));

<<<<<<< HEAD
        BalanceDelta delta = manager.modifyLiquidity(key, ADD_LIQUIDITY_PARAMS, "");
=======
        (BalanceDelta delta,) = manager.modifyLiquidity(key, ADD_LIQ_PARAMS, "");
>>>>>>> c164fd09

        (,, int256 deltaCallerAfter0) = _fetchBalances(key.currency0, user, caller);
        (,, int256 deltaCallerAfter1) = _fetchBalances(key.currency1, user, caller);
        (,, int256 deltaThisAfter0) = _fetchBalances(key.currency0, user, address(this));
        (,, int256 deltaThisAfter1) = _fetchBalances(key.currency1, user, address(this));

        assertEq(deltaCallerBefore0, deltaCallerAfter0, "Caller delta 0");
        assertEq(deltaCallerBefore1, deltaCallerAfter1, "Caller delta 1");
        assertEq(deltaThisBefore0 + delta.amount0(), deltaThisAfter0, "Executor delta 0");
        assertEq(deltaThisBefore1 + delta.amount1(), deltaThisAfter1, "Executor delta 1");

        key.currency0.settle(manager, user, uint256(-deltaThisAfter0), false);
        key.currency1.settle(manager, user, uint256(-deltaThisAfter1), false);
    }

    // cannot remove non-existent liquidity - need to perform an add before this removal
    function _removeLiquidity(address caller) internal {
        bool unlocked = manager.isUnlocked();
        assertEq(unlocked, true);
        (,, int256 deltaCallerBefore0) = _fetchBalances(key.currency0, user, caller);
        (,, int256 deltaCallerBefore1) = _fetchBalances(key.currency1, user, caller);
        (,, int256 deltaThisBefore0) = _fetchBalances(key.currency0, user, address(this));
        (,, int256 deltaThisBefore1) = _fetchBalances(key.currency1, user, address(this));

<<<<<<< HEAD
        BalanceDelta delta = manager.modifyLiquidity(key, REMOVE_LIQUIDITY_PARAMS, "");
=======
        (BalanceDelta delta,) = manager.modifyLiquidity(key, REMOVE_LIQ_PARAMS, "");
>>>>>>> c164fd09

        (,, int256 deltaCallerAfter0) = _fetchBalances(key.currency0, user, caller);
        (,, int256 deltaCallerAfter1) = _fetchBalances(key.currency1, user, caller);
        (,, int256 deltaThisAfter0) = _fetchBalances(key.currency0, user, address(this));
        (,, int256 deltaThisAfter1) = _fetchBalances(key.currency1, user, address(this));

        assertEq(deltaCallerBefore0, deltaCallerAfter0, "Caller delta 0");
        assertEq(deltaCallerBefore1, deltaCallerAfter1, "Caller delta 1");
        assertEq(deltaThisBefore0 + delta.amount0(), deltaThisAfter0, "Executor delta 0");
        assertEq(deltaThisBefore1 + delta.amount1(), deltaThisAfter1, "Executor delta 1");

        key.currency0.take(manager, user, uint256(deltaThisAfter0), false);
        key.currency1.take(manager, user, uint256(deltaThisAfter1), false);
    }

    function _donate(address caller) internal {
        bool unlocked = manager.isUnlocked();
        assertEq(unlocked, true);
        (,, int256 deltaCallerBefore0) = _fetchBalances(key.currency0, user, caller);
        (,, int256 deltaCallerBefore1) = _fetchBalances(key.currency1, user, caller);
        (,, int256 deltaThisBefore0) = _fetchBalances(key.currency0, user, address(this));
        (,, int256 deltaThisBefore1) = _fetchBalances(key.currency1, user, address(this));

        BalanceDelta delta = manager.donate(key, DONATE_AMOUNT0, DONATE_AMOUNT1, "");

        (,, int256 deltaCallerAfter0) = _fetchBalances(key.currency0, user, caller);
        (,, int256 deltaCallerAfter1) = _fetchBalances(key.currency1, user, caller);
        (,, int256 deltaThisAfter0) = _fetchBalances(key.currency0, user, address(this));
        (,, int256 deltaThisAfter1) = _fetchBalances(key.currency1, user, address(this));

        assertEq(deltaCallerBefore0, deltaCallerAfter0, "Caller delta 0");
        assertEq(deltaCallerBefore1, deltaCallerAfter1, "Caller delta 1");
        assertEq(deltaThisBefore0 - int256(DONATE_AMOUNT0), deltaThisAfter0, "Executor delta 0");
        assertEq(deltaThisBefore1 - int256(DONATE_AMOUNT1), deltaThisAfter1, "Executor delta 1");
        assertEq(-delta.amount0(), int256(DONATE_AMOUNT0), "Donate delta 0");
        assertEq(-delta.amount1(), int256(DONATE_AMOUNT1), "Donate delta 1");

        key.currency0.settle(manager, user, uint256(-deltaThisAfter0), false);
        key.currency1.settle(manager, user, uint256(-deltaThisAfter1), false);
    }

    function _initialize() internal {
        bool unlocked = manager.isUnlocked();
        assertEq(unlocked, true);
        key.tickSpacing = 50;
        PoolId id = key.toId();
        (uint256 price,,,) = manager.getSlot0(id);
        assertEq(price, 0);
        manager.initialize(key, Constants.SQRT_RATIO_1_2, Constants.ZERO_BYTES);
        (price,,,) = manager.getSlot0(id);
        assertEq(price, Constants.SQRT_RATIO_1_2);
    }

    // This will never actually be used - its just to allow us to use the PoolTestBase helper contact
    function unlockCallback(bytes calldata) external pure override returns (bytes memory) {
        return "";
    }
}<|MERGE_RESOLUTION|>--- conflicted
+++ resolved
@@ -143,11 +143,7 @@
         (,, int256 deltaThisBefore0) = _fetchBalances(key.currency0, user, address(this));
         (,, int256 deltaThisBefore1) = _fetchBalances(key.currency1, user, address(this));
 
-<<<<<<< HEAD
-        BalanceDelta delta = manager.modifyLiquidity(key, ADD_LIQUIDITY_PARAMS, "");
-=======
-        (BalanceDelta delta,) = manager.modifyLiquidity(key, ADD_LIQ_PARAMS, "");
->>>>>>> c164fd09
+        (BalanceDelta delta,) = manager.modifyLiquidity(key, ADD_LIQUIDITY_PARAMS, "");
 
         (,, int256 deltaCallerAfter0) = _fetchBalances(key.currency0, user, caller);
         (,, int256 deltaCallerAfter1) = _fetchBalances(key.currency1, user, caller);
@@ -172,11 +168,7 @@
         (,, int256 deltaThisBefore0) = _fetchBalances(key.currency0, user, address(this));
         (,, int256 deltaThisBefore1) = _fetchBalances(key.currency1, user, address(this));
 
-<<<<<<< HEAD
-        BalanceDelta delta = manager.modifyLiquidity(key, REMOVE_LIQUIDITY_PARAMS, "");
-=======
-        (BalanceDelta delta,) = manager.modifyLiquidity(key, REMOVE_LIQ_PARAMS, "");
->>>>>>> c164fd09
+        (BalanceDelta delta,) = manager.modifyLiquidity(key, REMOVE_LIQUIDITY_PARAMS, "");
 
         (,, int256 deltaCallerAfter0) = _fetchBalances(key.currency0, user, caller);
         (,, int256 deltaCallerAfter1) = _fetchBalances(key.currency1, user, caller);
