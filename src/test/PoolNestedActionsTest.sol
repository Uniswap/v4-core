// SPDX-License-Identifier: UNLICENSED
pragma solidity ^0.8.20;

import {IPoolManager} from "../interfaces/IPoolManager.sol";
import {ILockCallback} from "../interfaces/callback/ILockCallback.sol";
import {PoolTestBase} from "./PoolTestBase.sol";
import {PoolKey} from "../types/PoolKey.sol";
import {Constants} from "../../test/utils/Constants.sol";
import {Test} from "forge-std/Test.sol";
import {BalanceDelta} from "../types/BalanceDelta.sol";
import {Currency} from "../types/Currency.sol";
import {PoolId, PoolIdLibrary} from "../types/PoolId.sol";

enum Action {
    NESTED_SELF_LOCK,
    NESTED_EXECUTOR_LOCK,
    SWAP_AND_SETTLE,
    DONATE_AND_SETTLE,
    ADD_LIQ_AND_SETTLE,
    REMOVE_LIQ_AND_SETTLE,
    INITIALIZE
}

contract PoolNestedActionsTest is Test, ILockCallback {
    IPoolManager manager;
    NestedActionExecutor public executor;
    address user;

    constructor(IPoolManager _manager) {
        manager = _manager;
        user = msg.sender;
        executor = new NestedActionExecutor(manager, user);
    }

    function lock(bytes calldata data) external {
        manager.lock(data);
    }

    /// @notice Called by the pool manager on `msg.sender` when a lock is acquired
    function lockAcquired(bytes calldata data) external override returns (bytes memory) {
        Action[] memory actions = abi.decode(data, (Action[]));
        if (actions.length == 1 && actions[0] == Action.NESTED_SELF_LOCK) {
            _nestedLock();
        } else {
            executor.execute(actions);
        }
        return "";
    }

    function _nestedLock() internal {
        bool locked = manager.isLockSet();
        assertEq(locked, true);
        vm.expectRevert(abi.encodeWithSelector(IPoolManager.AlreadyLocked.selector));
        manager.lock("");
        locked = manager.isLockSet();
        assertEq(locked, true);
    }
}

contract NestedActionExecutor is Test, PoolTestBase {
    using PoolIdLibrary for PoolKey;

    PoolKey internal key;
    address user;

    error KeyNotSet();

    IPoolManager.ModifyLiquidityParams internal ADD_LIQ_PARAMS =
        IPoolManager.ModifyLiquidityParams({tickLower: -120, tickUpper: 120, liquidityDelta: 1e18});

    IPoolManager.ModifyLiquidityParams internal REMOVE_LIQ_PARAMS =
        IPoolManager.ModifyLiquidityParams({tickLower: -120, tickUpper: 120, liquidityDelta: -1e18});

    IPoolManager.SwapParams internal SWAP_PARAMS =
        IPoolManager.SwapParams({zeroForOne: true, amountSpecified: 100, sqrtPriceLimitX96: Constants.SQRT_RATIO_1_2});

    uint256 internal DONATE_AMOUNT0 = 12345e6;
    uint256 internal DONATE_AMOUNT1 = 98765e4;

    constructor(IPoolManager _manager, address _user) PoolTestBase(_manager) {
        user = _user;
    }

    function setKey(PoolKey memory _key) external {
        key = _key;
    }

    function execute(Action[] memory actions) public {
        if (Currency.unwrap(key.currency0) == address(0)) revert KeyNotSet();
        for (uint256 i = 0; i < actions.length; i++) {
            Action action = actions[i];
            if (action == Action.NESTED_EXECUTOR_LOCK) _nestedLock();
<<<<<<< HEAD
            else if (action == Action.SWAP_AND_SETTLE) _swap(msg.sender);
            else if (action == Action.ADD_LIQ_AND_SETTLE) _addLiquidity(msg.sender);
            else if (action == Action.REMOVE_LIQ_AND_SETTLE) _removeLiquidity(msg.sender);
            else if (action == Action.DONATE_AND_SETTLE) _donate(msg.sender);
=======
            else if (action == Action.SWAP_AND_SETTLE) _swap();
            else if (action == Action.ADD_LIQ_AND_SETTLE) _addLiquidity();
            else if (action == Action.REMOVE_LIQ_AND_SETTLE) _removeLiquidity();
            else if (action == Action.DONATE_AND_SETTLE) _donate();
            else if (action == Action.INITIALIZE) _initialize();
>>>>>>> 0e8e6c91
        }
    }

    function _nestedLock() internal {
        bool locked = manager.isLockSet();
        assertEq(locked, true);
        vm.expectRevert(abi.encodeWithSelector(IPoolManager.AlreadyLocked.selector));
        manager.lock("");
        locked = manager.isLockSet();
        assertEq(locked, true);
    }

    function _swap(address locker) internal {
        bool locked = manager.isLockSet();
        assertEq(locked, true);
        (,,, int256 deltaLockerBefore0) = _fetchBalances(key.currency0, user, locker);
        (,,, int256 deltaLockerBefore1) = _fetchBalances(key.currency1, user, locker);
        (,,, int256 deltaThisBefore0) = _fetchBalances(key.currency0, user, address(this));
        (,,, int256 deltaThisBefore1) = _fetchBalances(key.currency1, user, address(this));

        BalanceDelta delta = manager.swap(key, SWAP_PARAMS, "");

        (,,, int256 deltaLockerAfter0) = _fetchBalances(key.currency0, user, locker);
        (,,, int256 deltaLockerAfter1) = _fetchBalances(key.currency1, user, locker);
        (,,, int256 deltaThisAfter0) = _fetchBalances(key.currency0, user, address(this));
        (,,, int256 deltaThisAfter1) = _fetchBalances(key.currency1, user, address(this));

        assertEq(deltaLockerBefore0, deltaLockerAfter0, "Locker delta 0");
        assertEq(deltaLockerBefore1, deltaLockerAfter1, "Locker delta 1");
        assertEq(deltaThisBefore0 + SWAP_PARAMS.amountSpecified, deltaThisAfter0, "Executor delta 0");
        assertEq(deltaThisBefore1 - 98, deltaThisAfter1, "Executor delta 1");
        assertEq(delta.amount0(), deltaThisAfter0, "Swap delta 0");
        assertEq(delta.amount1(), deltaThisAfter1, "Swap delta 1");

        _settle(key.currency0, user, int128(deltaThisAfter0), true);
        _take(key.currency1, user, int128(deltaThisAfter1), true);
    }

    function _addLiquidity(address locker) internal {
        bool locked = manager.isLockSet();
        assertEq(locked, true);
        (,,, int256 deltaLockerBefore0) = _fetchBalances(key.currency0, user, locker);
        (,,, int256 deltaLockerBefore1) = _fetchBalances(key.currency1, user, locker);
        (,,, int256 deltaThisBefore0) = _fetchBalances(key.currency0, user, address(this));
        (,,, int256 deltaThisBefore1) = _fetchBalances(key.currency1, user, address(this));

        BalanceDelta delta = manager.modifyLiquidity(key, ADD_LIQ_PARAMS, "");

        (,,, int256 deltaLockerAfter0) = _fetchBalances(key.currency0, user, locker);
        (,,, int256 deltaLockerAfter1) = _fetchBalances(key.currency1, user, locker);
        (,,, int256 deltaThisAfter0) = _fetchBalances(key.currency0, user, address(this));
        (,,, int256 deltaThisAfter1) = _fetchBalances(key.currency1, user, address(this));

        assertEq(deltaLockerBefore0, deltaLockerAfter0, "Locker delta 0");
        assertEq(deltaLockerBefore1, deltaLockerAfter1, "Locker delta 1");
        assertEq(deltaThisBefore0 + delta.amount0(), deltaThisAfter0, "Executor delta 0");
        assertEq(deltaThisBefore1 + delta.amount1(), deltaThisAfter1, "Executor delta 1");

        _settle(key.currency0, user, int128(deltaThisAfter0), true);
        _settle(key.currency1, user, int128(deltaThisAfter1), true);
    }

    // cannot remove non-existent liquidity - need to perform an add before this removal
    function _removeLiquidity(address locker) internal {
        bool locked = manager.isLockSet();
        assertEq(locked, true);
        (,,, int256 deltaLockerBefore0) = _fetchBalances(key.currency0, user, locker);
        (,,, int256 deltaLockerBefore1) = _fetchBalances(key.currency1, user, locker);
        (,,, int256 deltaThisBefore0) = _fetchBalances(key.currency0, user, address(this));
        (,,, int256 deltaThisBefore1) = _fetchBalances(key.currency1, user, address(this));

        BalanceDelta delta = manager.modifyLiquidity(key, REMOVE_LIQ_PARAMS, "");

        (,,, int256 deltaLockerAfter0) = _fetchBalances(key.currency0, user, locker);
        (,,, int256 deltaLockerAfter1) = _fetchBalances(key.currency1, user, locker);
        (,,, int256 deltaThisAfter0) = _fetchBalances(key.currency0, user, address(this));
        (,,, int256 deltaThisAfter1) = _fetchBalances(key.currency1, user, address(this));

        assertEq(deltaLockerBefore0, deltaLockerAfter0, "Locker delta 0");
        assertEq(deltaLockerBefore1, deltaLockerAfter1, "Locker delta 1");
        assertEq(deltaThisBefore0 + delta.amount0(), deltaThisAfter0, "Executor delta 0");
        assertEq(deltaThisBefore1 + delta.amount1(), deltaThisAfter1, "Executor delta 1");

        _take(key.currency0, user, int128(deltaThisAfter0), true);
        _take(key.currency1, user, int128(deltaThisAfter1), true);
    }

    function _donate(address locker) internal {
        bool locked = manager.isLockSet();
        assertEq(locked, true);
        (,,, int256 deltaLockerBefore0) = _fetchBalances(key.currency0, user, locker);
        (,,, int256 deltaLockerBefore1) = _fetchBalances(key.currency1, user, locker);
        (,,, int256 deltaThisBefore0) = _fetchBalances(key.currency0, user, address(this));
        (,,, int256 deltaThisBefore1) = _fetchBalances(key.currency1, user, address(this));

        BalanceDelta delta = manager.donate(key, DONATE_AMOUNT0, DONATE_AMOUNT1, "");

        (,,, int256 deltaLockerAfter0) = _fetchBalances(key.currency0, user, locker);
        (,,, int256 deltaLockerAfter1) = _fetchBalances(key.currency1, user, locker);
        (,,, int256 deltaThisAfter0) = _fetchBalances(key.currency0, user, address(this));
        (,,, int256 deltaThisAfter1) = _fetchBalances(key.currency1, user, address(this));

        assertEq(deltaLockerBefore0, deltaLockerAfter0, "Locker delta 0");
        assertEq(deltaLockerBefore1, deltaLockerAfter1, "Locker delta 1");
        assertEq(deltaThisBefore0 + int256(DONATE_AMOUNT0), deltaThisAfter0, "Executor delta 0");
        assertEq(deltaThisBefore1 + int256(DONATE_AMOUNT1), deltaThisAfter1, "Executor delta 1");
        assertEq(delta.amount0(), int256(DONATE_AMOUNT0), "Donate delta 0");
        assertEq(delta.amount1(), int256(DONATE_AMOUNT1), "Donate delta 1");

        _settle(key.currency0, user, int128(deltaThisAfter0), true);
        _settle(key.currency1, user, int128(deltaThisAfter1), true);
    }

    function _initialize() internal {
        address locker = manager.getLocker();
        assertTrue(locker != address(this), "Locker wrong");
        key.tickSpacing = 50;
        PoolId id = key.toId();
        (uint256 price,,) = manager.getSlot0(id);
        assertEq(price, 0);
        manager.initialize(key, Constants.SQRT_RATIO_1_2, Constants.ZERO_BYTES);
        (price,,) = manager.getSlot0(id);
        assertEq(price, Constants.SQRT_RATIO_1_2);
    }

    // This will never actually be used - its just to allow us to use the PoolTestBase helper contact
    function lockAcquired(bytes calldata) external pure override returns (bytes memory) {
        return "";
    }
}<|MERGE_RESOLUTION|>--- conflicted
+++ resolved
@@ -90,18 +90,11 @@
         for (uint256 i = 0; i < actions.length; i++) {
             Action action = actions[i];
             if (action == Action.NESTED_EXECUTOR_LOCK) _nestedLock();
-<<<<<<< HEAD
             else if (action == Action.SWAP_AND_SETTLE) _swap(msg.sender);
             else if (action == Action.ADD_LIQ_AND_SETTLE) _addLiquidity(msg.sender);
             else if (action == Action.REMOVE_LIQ_AND_SETTLE) _removeLiquidity(msg.sender);
             else if (action == Action.DONATE_AND_SETTLE) _donate(msg.sender);
-=======
-            else if (action == Action.SWAP_AND_SETTLE) _swap();
-            else if (action == Action.ADD_LIQ_AND_SETTLE) _addLiquidity();
-            else if (action == Action.REMOVE_LIQ_AND_SETTLE) _removeLiquidity();
-            else if (action == Action.DONATE_AND_SETTLE) _donate();
             else if (action == Action.INITIALIZE) _initialize();
->>>>>>> 0e8e6c91
         }
     }
 
@@ -216,8 +209,8 @@
     }
 
     function _initialize() internal {
-        address locker = manager.getLocker();
-        assertTrue(locker != address(this), "Locker wrong");
+        bool locked = manager.isLockSet();
+        assertEq(locked, true);
         key.tickSpacing = 50;
         PoolId id = key.toId();
         (uint256 price,,) = manager.getSlot0(id);
