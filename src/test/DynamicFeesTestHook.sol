// SPDX-License-Identifier: UNLICENSED
pragma solidity ^0.8.24;

import {BaseTestHooks} from "./BaseTestHooks.sol";
import {PoolKey} from "../types/PoolKey.sol";
import {IPoolManager} from "../interfaces/IPoolManager.sol";
import {IHooks} from "../interfaces/IHooks.sol";

contract DynamicFeesTestHook is BaseTestHooks {
    uint24 internal fee;
    IPoolManager manager;

    function setManager(IPoolManager _manager) external {
        manager = _manager;
    }

    function setFee(uint24 _fee) external {
        fee = _fee;
    }

    function afterInitialize(address, PoolKey calldata key, uint160, int24, bytes calldata)
        external
        override
        returns (bytes4)
    {
        manager.updateDynamicLPFee(key, fee);
        return IHooks.afterInitialize.selector;
    }

    function beforeSwap(address, PoolKey calldata key, IPoolManager.SwapParams calldata, bytes calldata)
        external
        override
<<<<<<< HEAD
        returns (bytes4, int128, uint24)
    {
        manager.updateDynamicSwapFee(key, fee);
        return (IHooks.beforeSwap.selector, 0, type(uint24).max);
=======
        returns (bytes4, int128)
    {
        manager.updateDynamicLPFee(key, fee);
        return (IHooks.beforeSwap.selector, 0);
>>>>>>> 80b75259
    }

    function forcePoolFeeUpdate(PoolKey calldata _key, uint24 _fee) external {
        manager.updateDynamicLPFee(_key, _fee);
    }
}<|MERGE_RESOLUTION|>--- conflicted
+++ resolved
@@ -30,17 +30,10 @@
     function beforeSwap(address, PoolKey calldata key, IPoolManager.SwapParams calldata, bytes calldata)
         external
         override
-<<<<<<< HEAD
         returns (bytes4, int128, uint24)
     {
-        manager.updateDynamicSwapFee(key, fee);
+        manager.updateDynamicLPFee(key, fee);
         return (IHooks.beforeSwap.selector, 0, type(uint24).max);
-=======
-        returns (bytes4, int128)
-    {
-        manager.updateDynamicLPFee(key, fee);
-        return (IHooks.beforeSwap.selector, 0);
->>>>>>> 80b75259
     }
 
     function forcePoolFeeUpdate(PoolKey calldata _key, uint24 _fee) external {
