// SPDX-License-Identifier: UNLICENSED
pragma solidity ^0.8.24;

import {CurrencyLibrary, Currency} from "../types/Currency.sol";
import {IPoolManager} from "../interfaces/IPoolManager.sol";
import {BalanceDelta} from "../types/BalanceDelta.sol";
import {PoolKey} from "../types/PoolKey.sol";
import {PoolIdLibrary} from "../types/PoolId.sol";
import {PoolTestBase} from "./PoolTestBase.sol";
import {IHooks} from "../interfaces/IHooks.sol";
import {Hooks} from "../libraries/Hooks.sol";
import {SwapFeeLibrary} from "../libraries/SwapFeeLibrary.sol";

contract PoolModifyLiquidityTest is PoolTestBase {
    using CurrencyLibrary for Currency;
    using Hooks for IHooks;
    using SwapFeeLibrary for uint24;
    using PoolIdLibrary for PoolKey;

    constructor(IPoolManager _manager) PoolTestBase(_manager) {}

    struct CallbackData {
        address sender;
        PoolKey key;
        IPoolManager.ModifyLiquidityParams params;
        bytes hookData;
        bool settleUsingTransfer;
        bool withdrawTokens;
    }

    function modifyLiquidity(
        PoolKey memory key,
        IPoolManager.ModifyLiquidityParams memory params,
        bytes memory hookData
    ) external payable returns (BalanceDelta delta) {
        delta = modifyLiquidity(key, params, hookData, true, true);
    }

    function modifyLiquidity(
        PoolKey memory key,
        IPoolManager.ModifyLiquidityParams memory params,
        bytes memory hookData,
        bool settleUsingTransfer,
        bool withdrawTokens
    ) public payable returns (BalanceDelta delta) {
        delta = abi.decode(
            manager.unlock(
                abi.encode(CallbackData(msg.sender, key, params, hookData, settleUsingTransfer, withdrawTokens))
            ),
            (BalanceDelta)
        );

        uint256 ethBalance = address(this).balance;
        if (ethBalance > 0) {
            CurrencyLibrary.NATIVE.transfer(msg.sender, ethBalance);
        }
    }

    function unlockCallback(bytes calldata rawData) external returns (bytes memory) {
        require(msg.sender == address(manager));

        CallbackData memory data = abi.decode(rawData, (CallbackData));

        uint128 liquidityBefore =
            manager.getPosition(data.key.toId(), address(this), data.params.tickLower, data.params.tickUpper).liquidity;

        BalanceDelta delta = manager.modifyLiquidity(data.key, data.params, data.hookData);

<<<<<<< HEAD
        uint128 liquidityAfter =
            manager.getPosition(data.key.toId(), address(this), data.params.tickLower, data.params.tickUpper).liquidity;

        (,,, int256 delta0) = _fetchBalances(data.key.currency0, data.sender, address(this));
        (,,, int256 delta1) = _fetchBalances(data.key.currency1, data.sender, address(this));
=======
        (,, int256 delta0) = _fetchBalances(data.key.currency0, data.sender, address(this));
        (,, int256 delta1) = _fetchBalances(data.key.currency1, data.sender, address(this));
>>>>>>> 1dda6f50

        assertEq(int128(liquidityBefore) + data.params.liquidityDelta, int128(liquidityAfter));

        if (data.params.liquidityDelta < 0) {
            assert(delta0 > 0 || delta1 > 0);
            assert(!(delta0 < 0 || delta1 < 0));
        } else if (data.params.liquidityDelta > 0) {
            assert(delta0 < 0 || delta1 < 0);
            assert(!(delta0 > 0 || delta1 > 0));
        }

        if (delta0 < 0) _settle(data.key.currency0, data.sender, int128(delta0), data.settleUsingTransfer);
        if (delta1 < 0) _settle(data.key.currency1, data.sender, int128(delta1), data.settleUsingTransfer);
        if (delta0 > 0) _take(data.key.currency0, data.sender, int128(delta0), data.withdrawTokens);
        if (delta1 > 0) _take(data.key.currency1, data.sender, int128(delta1), data.withdrawTokens);

        return abi.encode(delta);
    }
}<|MERGE_RESOLUTION|>--- conflicted
+++ resolved
@@ -66,18 +66,15 @@
 
         BalanceDelta delta = manager.modifyLiquidity(data.key, data.params, data.hookData);
 
-<<<<<<< HEAD
         uint128 liquidityAfter =
             manager.getPosition(data.key.toId(), address(this), data.params.tickLower, data.params.tickUpper).liquidity;
 
-        (,,, int256 delta0) = _fetchBalances(data.key.currency0, data.sender, address(this));
-        (,,, int256 delta1) = _fetchBalances(data.key.currency1, data.sender, address(this));
-=======
         (,, int256 delta0) = _fetchBalances(data.key.currency0, data.sender, address(this));
         (,, int256 delta1) = _fetchBalances(data.key.currency1, data.sender, address(this));
->>>>>>> 1dda6f50
 
-        assertEq(int128(liquidityBefore) + data.params.liquidityDelta, int128(liquidityAfter));
+        require(
+            int128(liquidityBefore) + data.params.liquidityDelta == int128(liquidityAfter), "liquidity change incorrect"
+        );
 
         if (data.params.liquidityDelta < 0) {
             assert(delta0 > 0 || delta1 > 0);
