// SPDX-License-Identifier: UNLICENSED
pragma solidity ^0.8.24;

import {CurrencyLibrary, Currency} from "../types/Currency.sol";
import {IPoolManager} from "../interfaces/IPoolManager.sol";
import {BalanceDelta} from "../types/BalanceDelta.sol";
import {PoolKey} from "../types/PoolKey.sol";
import {PoolTestBase} from "./PoolTestBase.sol";
import {IHooks} from "../interfaces/IHooks.sol";
import {Hooks} from "../libraries/Hooks.sol";
import {Test} from "forge-std/Test.sol";
import {FeeLibrary} from "../libraries/FeeLibrary.sol";

contract PoolModifyLiquidityTest is Test, PoolTestBase {
    using CurrencyLibrary for Currency;
    using Hooks for IHooks;
    using FeeLibrary for uint24;

    constructor(IPoolManager _manager) PoolTestBase(_manager) {}

    struct CallbackData {
        address sender;
        PoolKey key;
        IPoolManager.ModifyLiquidityParams params;
        bytes hookData;
        bool settleUsingTransfer;
        bool withdrawTokens;
    }

    function modifyLiquidity(
        PoolKey memory key,
        IPoolManager.ModifyLiquidityParams memory params,
        bytes memory hookData
    ) external payable returns (BalanceDelta delta) {
        delta = modifyLiquidity(key, params, hookData, true, true);
    }

    function modifyLiquidity(
        PoolKey memory key,
        IPoolManager.ModifyLiquidityParams memory params,
        bytes memory hookData,
        bool settleUsingTransfer,
        bool withdrawTokens
    ) public payable returns (BalanceDelta delta) {
        delta = abi.decode(
            manager.lock(
                abi.encode(CallbackData(msg.sender, key, params, hookData, settleUsingTransfer, withdrawTokens))
            ),
            (BalanceDelta)
        );

        uint256 ethBalance = address(this).balance;
        if (ethBalance > 0) {
            CurrencyLibrary.NATIVE.transfer(msg.sender, ethBalance);
        }
    }

    function lockAcquired(bytes calldata rawData) external returns (bytes memory) {
        require(msg.sender == address(manager));

        CallbackData memory data = abi.decode(rawData, (CallbackData));

        BalanceDelta delta = manager.modifyLiquidity(data.key, data.params, data.hookData);

        (,,, int256 delta0) = _fetchBalances(data.key.currency0, data.sender, address(this));
        (,,, int256 delta1) = _fetchBalances(data.key.currency1, data.sender, address(this));

<<<<<<< HEAD
        if (data.params.liquidityDelta < 0) {
            assert(delta0 > 0 || delta1 > 0 || data.key.hooks.hasPermission(Hooks.NO_OP_FLAG));
=======
        if (data.params.liquidityDelta > 0) {
            assert(delta0 > 0 || delta1 > 0);
>>>>>>> 8d3407aa
            assert(!(delta0 < 0 || delta1 < 0));
        } else if (data.params.liquidityDelta < 0) {
            assert(delta0 < 0 || delta1 < 0);
            assert(!(delta0 > 0 || delta1 > 0));
        }

        if (delta0 < 0) _settle(data.key.currency0, data.sender, int128(delta0), data.settleUsingTransfer);
        if (delta1 < 0) _settle(data.key.currency1, data.sender, int128(delta1), data.settleUsingTransfer);
        if (delta0 > 0) _take(data.key.currency0, data.sender, int128(delta0), data.withdrawTokens);
        if (delta1 > 0) _take(data.key.currency1, data.sender, int128(delta1), data.withdrawTokens);

        return abi.encode(delta);
    }
}<|MERGE_RESOLUTION|>--- conflicted
+++ resolved
@@ -65,15 +65,10 @@
         (,,, int256 delta0) = _fetchBalances(data.key.currency0, data.sender, address(this));
         (,,, int256 delta1) = _fetchBalances(data.key.currency1, data.sender, address(this));
 
-<<<<<<< HEAD
         if (data.params.liquidityDelta < 0) {
-            assert(delta0 > 0 || delta1 > 0 || data.key.hooks.hasPermission(Hooks.NO_OP_FLAG));
-=======
-        if (data.params.liquidityDelta > 0) {
             assert(delta0 > 0 || delta1 > 0);
->>>>>>> 8d3407aa
             assert(!(delta0 < 0 || delta1 < 0));
-        } else if (data.params.liquidityDelta < 0) {
+        } else if (data.params.liquidityDelta > 0) {
             assert(delta0 < 0 || delta1 < 0);
             assert(!(delta0 > 0 || delta1 > 0));
         }
