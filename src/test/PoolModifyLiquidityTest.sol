--- conflicted
+++ resolved
@@ -73,17 +73,10 @@
         (,,, int256 delta0) = _fetchBalances(data.key.currency0, data.sender, address(this));
         (,,, int256 delta1) = _fetchBalances(data.key.currency1, data.sender, address(this));
 
-<<<<<<< HEAD
-        if (!data.key.hooks.hasPermission(Hooks.NO_OP_FLAG)) {
-            assertEq(int128(liquidityBefore) + data.params.liquidityDelta, int128(liquidityAfter));
-        }
+        assertEq(int128(liquidityBefore) + data.params.liquidityDelta, int128(liquidityAfter));
 
         if (data.params.liquidityDelta < 0) {
-            assert(delta0 > 0 || delta1 > 0 || data.key.hooks.hasPermission(Hooks.NO_OP_FLAG));
-=======
-        if (data.params.liquidityDelta < 0) {
             assert(delta0 > 0 || delta1 > 0);
->>>>>>> 7a5d41d2
             assert(!(delta0 < 0 || delta1 < 0));
         } else if (data.params.liquidityDelta > 0) {
             assert(delta0 < 0 || delta1 < 0);
