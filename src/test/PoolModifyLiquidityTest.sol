--- conflicted
+++ resolved
@@ -61,14 +61,10 @@
 
         CallbackData memory data = abi.decode(rawData, (CallbackData));
 
-<<<<<<< HEAD
         uint128 liquidityBefore =
             manager.getPosition(data.key.toId(), address(this), data.params.tickLower, data.params.tickUpper).liquidity;
 
-        BalanceDelta delta = manager.modifyLiquidity(data.key, data.params, data.hookData);
-=======
         (BalanceDelta delta,) = manager.modifyLiquidity(data.key, data.params, data.hookData);
->>>>>>> c164fd09
 
         uint128 liquidityAfter =
             manager.getPosition(data.key.toId(), address(this), data.params.tickLower, data.params.tickUpper).liquidity;
