// SPDX-License-Identifier: UNLICENSED
pragma solidity ^0.8.20;

import {CurrencyLibrary, Currency} from "../types/Currency.sol";
import {IPoolManager} from "../interfaces/IPoolManager.sol";
import {BalanceDelta} from "../types/BalanceDelta.sol";
import {PoolKey} from "../types/PoolKey.sol";
import {PoolTestBase} from "./PoolTestBase.sol";
<<<<<<< HEAD
import {IHooks} from "../interfaces/IHooks.sol";
import {Hooks} from "../libraries/Hooks.sol";
=======
import {Test} from "forge-std/Test.sol";
import {FeeLibrary} from "../libraries/FeeLibrary.sol";
>>>>>>> cede34fd

contract PoolModifyPositionTest is Test, PoolTestBase {
    using CurrencyLibrary for Currency;
<<<<<<< HEAD
    using Hooks for IHooks;
=======
    using FeeLibrary for uint24;
>>>>>>> cede34fd

    constructor(IPoolManager _manager) PoolTestBase(_manager) {}

    struct CallbackData {
        address sender;
        PoolKey key;
        IPoolManager.ModifyPositionParams params;
        bytes hookData;
    }

    function modifyPosition(PoolKey memory key, IPoolManager.ModifyPositionParams memory params, bytes memory hookData)
        external
        payable
        returns (BalanceDelta delta)
    {
        delta = abi.decode(manager.lock(abi.encode(CallbackData(msg.sender, key, params, hookData))), (BalanceDelta));

        uint256 ethBalance = address(this).balance;
        if (ethBalance > 0) {
            CurrencyLibrary.NATIVE.transfer(msg.sender, ethBalance);
        }
    }

    function lockAcquired(bytes calldata rawData) external returns (bytes memory) {
        require(msg.sender == address(manager));

        CallbackData memory data = abi.decode(rawData, (CallbackData));

        BalanceDelta delta = manager.modifyPosition(data.key, data.params, data.hookData);

        (,,, int256 delta0) = _fetchBalances(data.key.currency0, data.sender);
        (,,, int256 delta1) = _fetchBalances(data.key.currency1, data.sender);

        if (data.params.liquidityDelta > 0) {
<<<<<<< HEAD
            assert(delta0 > 0 || delta1 > 0 || data.key.hooks.hasPermissionToNoOp());
            assert(!(delta0 < 0 || delta1 < 0));
            if (delta0 > 0) _settle(data.key.currency0, data.sender, delta.amount0(), true);
            if (delta1 > 0) _settle(data.key.currency1, data.sender, delta.amount1(), true);
        } else {
            assert(delta0 < 0 || delta1 < 0 || data.key.hooks.hasPermissionToNoOp());
            assert(!(delta0 > 0 || delta1 > 0));
=======
            assertTrue(delta0 > 0 || delta1 > 0, "No positive delta");
            assertTrue(!(delta0 < 0 || delta1 < 0), "Negative delta on deposit");
            if (delta0 > 0) _settle(data.key.currency0, data.sender, delta.amount0(), true);
            if (delta1 > 0) _settle(data.key.currency1, data.sender, delta.amount1(), true);
        } else {
            assertTrue(delta0 < 0 || delta1 < 0 || data.key.fee.hasHookWithdrawFee(), "No negative delta");
            assertTrue(!(delta0 > 0 || delta1 > 0), "Positive delta on withdrawal");
>>>>>>> cede34fd
            if (delta0 < 0) _take(data.key.currency0, data.sender, delta.amount0(), true);
            if (delta1 < 0) _take(data.key.currency1, data.sender, delta.amount1(), true);
        }

        return abi.encode(delta);
    }
}<|MERGE_RESOLUTION|>--- conflicted
+++ resolved
@@ -6,21 +6,15 @@
 import {BalanceDelta} from "../types/BalanceDelta.sol";
 import {PoolKey} from "../types/PoolKey.sol";
 import {PoolTestBase} from "./PoolTestBase.sol";
-<<<<<<< HEAD
 import {IHooks} from "../interfaces/IHooks.sol";
 import {Hooks} from "../libraries/Hooks.sol";
-=======
 import {Test} from "forge-std/Test.sol";
 import {FeeLibrary} from "../libraries/FeeLibrary.sol";
->>>>>>> cede34fd
 
 contract PoolModifyPositionTest is Test, PoolTestBase {
     using CurrencyLibrary for Currency;
-<<<<<<< HEAD
     using Hooks for IHooks;
-=======
     using FeeLibrary for uint24;
->>>>>>> cede34fd
 
     constructor(IPoolManager _manager) PoolTestBase(_manager) {}
 
@@ -55,7 +49,6 @@
         (,,, int256 delta1) = _fetchBalances(data.key.currency1, data.sender);
 
         if (data.params.liquidityDelta > 0) {
-<<<<<<< HEAD
             assert(delta0 > 0 || delta1 > 0 || data.key.hooks.hasPermissionToNoOp());
             assert(!(delta0 < 0 || delta1 < 0));
             if (delta0 > 0) _settle(data.key.currency0, data.sender, delta.amount0(), true);
@@ -63,15 +56,6 @@
         } else {
             assert(delta0 < 0 || delta1 < 0 || data.key.hooks.hasPermissionToNoOp());
             assert(!(delta0 > 0 || delta1 > 0));
-=======
-            assertTrue(delta0 > 0 || delta1 > 0, "No positive delta");
-            assertTrue(!(delta0 < 0 || delta1 < 0), "Negative delta on deposit");
-            if (delta0 > 0) _settle(data.key.currency0, data.sender, delta.amount0(), true);
-            if (delta1 > 0) _settle(data.key.currency1, data.sender, delta.amount1(), true);
-        } else {
-            assertTrue(delta0 < 0 || delta1 < 0 || data.key.fee.hasHookWithdrawFee(), "No negative delta");
-            assertTrue(!(delta0 > 0 || delta1 > 0), "Positive delta on withdrawal");
->>>>>>> cede34fd
             if (delta0 < 0) _take(data.key.currency0, data.sender, delta.amount0(), true);
             if (delta1 < 0) _take(data.key.currency1, data.sender, delta.amount1(), true);
         }
