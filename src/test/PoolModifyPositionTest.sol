--- conflicted
+++ resolved
@@ -10,6 +10,8 @@
 import {Hooks} from "../libraries/Hooks.sol";
 import {Test} from "forge-std/Test.sol";
 import {FeeLibrary} from "../libraries/FeeLibrary.sol";
+
+import "forge-std/console.sol";
 
 contract PoolModifyPositionTest is Test, PoolTestBase {
     using CurrencyLibrary for Currency;
@@ -43,15 +45,15 @@
 
         CallbackData memory data = abi.decode(rawData, (CallbackData));
 
-<<<<<<< HEAD
-        require(data.params.liquidityDelta >= 0, "TODO: burnPosition not implemented");
+        BalanceDelta delta;
+        if (data.params.liquidityDelta >= 0) {
+            delta = manager.addLiquidity(data.key, data.params, data.hookData);
+        } else {
+            delta = manager.removeLiquidity(data.key, data.params, data.hookData);
+        }
 
-        BalanceDelta delta = manager.addLiquidity(data.key, data.params, data.hookData);
-=======
-        BalanceDelta delta = manager.modifyPosition(data.key, data.params, data.hookData);
         // Checks that the current hook is cleared if there is an access lock. Note that if this router is ever used in a nested lock this will fail.
         assertEq(address(manager.getCurrentHook()), address(0));
->>>>>>> 6b8ec7c6
 
         (,,, int256 delta0) = _fetchBalances(data.key.currency0, data.sender);
         (,,, int256 delta1) = _fetchBalances(data.key.currency1, data.sender);
@@ -59,11 +61,11 @@
         // These assertions only apply in non lock-accessing pools.
         if (!data.key.hooks.hasPermissionToAccessLock()) {
             if (data.params.liquidityDelta > 0) {
-                assert(delta0 > 0 || delta1 > 0 || data.key.hooks.hasPermissionToNoOp());
-                assert(!(delta0 < 0 || delta1 < 0));
+                require(delta0 > 0 || delta1 > 0 || data.key.hooks.hasPermissionToNoOp(), "asser 1 failed");
+                require(!(delta0 < 0 || delta1 < 0), "asser 2 failed");
             } else {
-                assert(delta0 < 0 || delta1 < 0 || data.key.hooks.hasPermissionToNoOp());
-                assert(!(delta0 > 0 || delta1 > 0));
+                require(delta0 < 0 || delta1 < 0 || data.key.hooks.hasPermissionToNoOp(), "asser 3 failed");
+                require(!(delta0 > 0 || delta1 > 0), "asser 4 failed");
             }
         }
 
