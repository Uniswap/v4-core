// SPDX-License-Identifier: UNLICENSED
pragma solidity ^0.8.24;

import {CurrencyLibrary, Currency} from "../types/Currency.sol";
import {IPoolManager} from "../interfaces/IPoolManager.sol";
import {BalanceDelta} from "../types/BalanceDelta.sol";
import {PoolKey} from "../types/PoolKey.sol";
import {PoolIdLibrary} from "../types/PoolId.sol";
import {PoolTestBase} from "./PoolTestBase.sol";
import {IHooks} from "../interfaces/IHooks.sol";
import {Hooks} from "../libraries/Hooks.sol";
import {LPFeeLibrary} from "../libraries/LPFeeLibrary.sol";
import {CurrencySettler} from "../../test/utils/CurrencySettler.sol";
import {Constants} from "../../test/utils/Constants.sol";

contract PoolModifyLiquidityTestNoChecks is PoolTestBase {
<<<<<<< HEAD
    using CurrencySettleTake for Currency;
=======
    using CurrencyLibrary for Currency;
    using CurrencySettler for Currency;
>>>>>>> 15ec9afd
    using Hooks for IHooks;
    using LPFeeLibrary for uint24;
    using PoolIdLibrary for PoolKey;

    constructor(IPoolManager _manager) PoolTestBase(_manager) {}

    struct CallbackData {
        address sender;
        PoolKey key;
        IPoolManager.ModifyLiquidityParams params;
        bytes hookData;
        bool settleUsingBurn;
        bool takeClaims;
    }

    function modifyLiquidity(
        PoolKey memory key,
        IPoolManager.ModifyLiquidityParams memory params,
        bytes memory hookData
    ) external payable returns (BalanceDelta delta) {
        delta = modifyLiquidity(key, params, hookData, false, false);
    }

    function modifyLiquidity(
        PoolKey memory key,
        IPoolManager.ModifyLiquidityParams memory params,
        bytes memory hookData,
        bool settleUsingBurn,
        bool takeClaims
    ) public payable returns (BalanceDelta delta) {
        delta = abi.decode(
            manager.unlock(abi.encode(CallbackData(msg.sender, key, params, hookData, settleUsingBurn, takeClaims))),
            (BalanceDelta)
        );

        uint256 ethBalance = address(this).balance;
        if (ethBalance > 0) {
            CurrencyLibrary.NATIVE.transfer(msg.sender, ethBalance);
        }
    }

    function unlockCallback(bytes calldata rawData) external returns (bytes memory) {
        require(msg.sender == address(manager));

        CallbackData memory data = abi.decode(rawData, (CallbackData));

        (BalanceDelta delta,) = manager.modifyLiquidity(data.key, data.params, data.hookData);

        int256 delta0 = delta.amount0();
        int256 delta1 = delta.amount1();

        if (delta0 < 0) data.key.currency0.settle(manager, data.sender, uint256(-delta0), data.settleUsingBurn);
        if (delta1 < 0) data.key.currency1.settle(manager, data.sender, uint256(-delta1), data.settleUsingBurn);
        if (delta0 > 0) data.key.currency0.take(manager, data.sender, uint256(delta0), data.takeClaims);
        if (delta1 > 0) data.key.currency1.take(manager, data.sender, uint256(delta1), data.takeClaims);

        return abi.encode(delta);
    }
}<|MERGE_RESOLUTION|>--- conflicted
+++ resolved
@@ -14,12 +14,7 @@
 import {Constants} from "../../test/utils/Constants.sol";
 
 contract PoolModifyLiquidityTestNoChecks is PoolTestBase {
-<<<<<<< HEAD
-    using CurrencySettleTake for Currency;
-=======
-    using CurrencyLibrary for Currency;
     using CurrencySettler for Currency;
->>>>>>> 15ec9afd
     using Hooks for IHooks;
     using LPFeeLibrary for uint24;
     using PoolIdLibrary for PoolKey;
