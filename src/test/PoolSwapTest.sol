--- conflicted
+++ resolved
@@ -52,33 +52,16 @@
 
         CallbackData memory data = abi.decode(rawData, (CallbackData));
 
-<<<<<<< HEAD
-        (,,, int256 deltaBefore0) = _fetchBalances(data.key.currency0, data.sender, address(this));
-        (,,, int256 deltaBefore1) = _fetchBalances(data.key.currency1, data.sender, address(this));
-=======
-        (, uint256 poolBalanceBefore0, int256 deltaBefore0) =
-            _fetchBalances(data.key.currency0, data.sender, address(this));
-        (, uint256 poolBalanceBefore1, int256 deltaBefore1) =
-            _fetchBalances(data.key.currency1, data.sender, address(this));
->>>>>>> 1dda6f50
+        (,, int256 deltaBefore0) = _fetchBalances(data.key.currency0, data.sender, address(this));
+        (,, int256 deltaBefore1) = _fetchBalances(data.key.currency1, data.sender, address(this));
 
         require(deltaBefore0 == 0, "deltaBefore0 is not equal to 0");
         require(deltaBefore1 == 0, "deltaBefore1 is not equal to 0");
 
         BalanceDelta delta = manager.swap(data.key, data.params, data.hookData);
 
-<<<<<<< HEAD
-        (,,, int256 deltaAfter0) = _fetchBalances(data.key.currency0, data.sender, address(this));
-        (,,, int256 deltaAfter1) = _fetchBalances(data.key.currency1, data.sender, address(this));
-=======
-        (, uint256 poolBalanceAfter0, int256 deltaAfter0) =
-            _fetchBalances(data.key.currency0, data.sender, address(this));
-        (, uint256 poolBalanceAfter1, int256 deltaAfter1) =
-            _fetchBalances(data.key.currency1, data.sender, address(this));
-
-        require(poolBalanceBefore0 == poolBalanceAfter0, "poolBalanceBefore0 is not equal to poolBalanceAfter0");
-        require(poolBalanceBefore1 == poolBalanceAfter1, "poolBalanceBefore1 is not equal to poolBalanceAfter1");
->>>>>>> 1dda6f50
+        (,, int256 deltaAfter0) = _fetchBalances(data.key.currency0, data.sender, address(this));
+        (,, int256 deltaAfter1) = _fetchBalances(data.key.currency1, data.sender, address(this));
 
         if (data.params.zeroForOne) {
             if (data.params.amountSpecified < 0) {
