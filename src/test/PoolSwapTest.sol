// SPDX-License-Identifier: UNLICENSED
pragma solidity ^0.8.20;

import {CurrencyLibrary, Currency} from "../types/Currency.sol";
import {IPoolManager} from "../interfaces/IPoolManager.sol";
import {BalanceDelta, BalanceDeltaLibrary} from "../types/BalanceDelta.sol";
import {PoolKey} from "../types/PoolKey.sol";
import {IHooks} from "../interfaces/IHooks.sol";
import {Hooks} from "../libraries/Hooks.sol";
import {PoolTestBase} from "./PoolTestBase.sol";
import {Test} from "forge-std/Test.sol";
import {Hooks} from "../libraries/Hooks.sol";
import {IHooks} from "../interfaces/IHooks.sol";

contract PoolSwapTest is Test, PoolTestBase {
    using CurrencyLibrary for Currency;
    using Hooks for IHooks;

    constructor(IPoolManager _manager) PoolTestBase(_manager) {}

    error NoSwapOccurred();

    struct CallbackData {
        address sender;
        TestSettings testSettings;
        PoolKey key;
        IPoolManager.SwapParams params;
        bytes hookData;
    }

    struct TestSettings {
        bool withdrawTokens;
        bool settleUsingTransfer;
    }

    function swap(
        PoolKey memory key,
        IPoolManager.SwapParams memory params,
        TestSettings memory testSettings,
        bytes memory hookData
    ) external payable returns (BalanceDelta delta) {
        delta = abi.decode(
            manager.lock(abi.encode(CallbackData(msg.sender, testSettings, key, params, hookData))), (BalanceDelta)
        );

        uint256 ethBalance = address(this).balance;
        if (ethBalance > 0) CurrencyLibrary.NATIVE.transfer(msg.sender, ethBalance);
    }

    function lockAcquired(bytes calldata rawData) external returns (bytes memory) {
        require(msg.sender == address(manager));

        CallbackData memory data = abi.decode(rawData, (CallbackData));

        (,, uint256 reserveBefore0, int256 deltaBefore0) = _fetchBalances(data.key.currency0, data.sender);
        (,, uint256 reserveBefore1, int256 deltaBefore1) = _fetchBalances(data.key.currency1, data.sender);

        assertEq(deltaBefore0, 0);
        assertEq(deltaBefore1, 0);

        BalanceDelta delta = manager.swap(data.key, data.params, data.hookData);

        (,, uint256 reserveAfter0, int256 deltaAfter0) = _fetchBalances(data.key.currency0, data.sender);
        (,, uint256 reserveAfter1, int256 deltaAfter1) = _fetchBalances(data.key.currency1, data.sender);

<<<<<<< HEAD
        if (!data.key.hooks.hasPermissionToAccessLock()) {
            // Hanndle assertions when the hook cannot access the lock.
            // IE if the hook can access the lock, the reserves before and after are not necessarily the same. Hook can "take".
            assertEq(reserveBefore0, reserveAfter0);
            assertEq(reserveBefore1, reserveAfter1);
            if (data.params.zeroForOne) {
                if (data.params.amountSpecified > 0) {
                    // exact input, 0 for 1
                    assertEq(deltaAfter0, data.params.amountSpecified);
                    assert(deltaAfter1 < 0);
                } else {
                    // exact output, 0 for 1
                    assert(deltaAfter0 > 0);
                    assertEq(deltaAfter1, data.params.amountSpecified);
                }
=======
        // Make sure youve added liquidity to the test pool!
        if (BalanceDelta.unwrap(delta) == 0) revert NoSwapOccurred();

        assertEq(reserveBefore0, reserveAfter0);
        assertEq(reserveBefore1, reserveAfter1);

        if (delta == BalanceDeltaLibrary.MAXIMUM_DELTA) {
            // Check that this hook is allowed to NoOp, then we can return as we dont need to settle
            assertTrue(data.key.hooks.hasPermissionToNoOp(), "Invalid NoOp returned");
            return abi.encode(delta);
        }

        if (data.params.zeroForOne) {
            if (data.params.amountSpecified > 0) {
                // exact input, 0 for 1
                assertEq(deltaAfter0, data.params.amountSpecified);
                assert(deltaAfter1 < 0);
>>>>>>> 06564d33
            } else {
                if (data.params.amountSpecified > 0) {
                    // exact input, 1 for 0
                    assertEq(deltaAfter1, data.params.amountSpecified);
                    assert(deltaAfter0 < 0);
                } else {
                    // exact output, 1 for 0
                    assert(deltaAfter1 > 0);
                    assertEq(deltaAfter0, data.params.amountSpecified);
                }
            }
        }

        if (deltaAfter0 > 0) {
            _settle(data.key.currency0, data.sender, int128(deltaAfter0), data.testSettings.settleUsingTransfer);
        }
        if (deltaAfter1 > 0) {
            _settle(data.key.currency1, data.sender, int128(deltaAfter1), data.testSettings.settleUsingTransfer);
        }
        if (deltaAfter0 < 0) {
            _take(data.key.currency0, data.sender, int128(deltaAfter0), data.testSettings.withdrawTokens);
        }
        if (deltaAfter1 < 0) {
            _take(data.key.currency1, data.sender, int128(deltaAfter1), data.testSettings.withdrawTokens);
        }

        return abi.encode(delta);
    }
}<|MERGE_RESOLUTION|>--- conflicted
+++ resolved
@@ -63,52 +63,41 @@
         (,, uint256 reserveAfter0, int256 deltaAfter0) = _fetchBalances(data.key.currency0, data.sender);
         (,, uint256 reserveAfter1, int256 deltaAfter1) = _fetchBalances(data.key.currency1, data.sender);
 
-<<<<<<< HEAD
         if (!data.key.hooks.hasPermissionToAccessLock()) {
             // Hanndle assertions when the hook cannot access the lock.
             // IE if the hook can access the lock, the reserves before and after are not necessarily the same. Hook can "take".
             assertEq(reserveBefore0, reserveAfter0);
             assertEq(reserveBefore1, reserveAfter1);
-            if (data.params.zeroForOne) {
-                if (data.params.amountSpecified > 0) {
-                    // exact input, 0 for 1
-                    assertEq(deltaAfter0, data.params.amountSpecified);
-                    assert(deltaAfter1 < 0);
+
+            if (!data.key.hooks.hasPermissionToNoOp()) {
+                if (data.params.zeroForOne) {
+                    if (data.params.amountSpecified > 0) {
+                        // exact input, 0 for 1
+                        assertEq(deltaAfter0, data.params.amountSpecified);
+                        assert(deltaAfter1 < 0);
+                    } else {
+                        // exact output, 0 for 1
+                        assert(deltaAfter0 > 0);
+                        assertEq(deltaAfter1, data.params.amountSpecified);
+                    }
                 } else {
-                    // exact output, 0 for 1
-                    assert(deltaAfter0 > 0);
-                    assertEq(deltaAfter1, data.params.amountSpecified);
+                    if (data.params.amountSpecified > 0) {
+                        // exact input, 1 for 0
+                        assertEq(deltaAfter1, data.params.amountSpecified);
+                        assert(deltaAfter0 < 0);
+                    } else {
+                        // exact output, 1 for 0
+                        assert(deltaAfter1 > 0);
+                        assertEq(deltaAfter0, data.params.amountSpecified);
+                    }
                 }
-=======
-        // Make sure youve added liquidity to the test pool!
-        if (BalanceDelta.unwrap(delta) == 0) revert NoSwapOccurred();
-
-        assertEq(reserveBefore0, reserveAfter0);
-        assertEq(reserveBefore1, reserveAfter1);
+            }
+        }
 
         if (delta == BalanceDeltaLibrary.MAXIMUM_DELTA) {
             // Check that this hook is allowed to NoOp, then we can return as we dont need to settle
             assertTrue(data.key.hooks.hasPermissionToNoOp(), "Invalid NoOp returned");
             return abi.encode(delta);
-        }
-
-        if (data.params.zeroForOne) {
-            if (data.params.amountSpecified > 0) {
-                // exact input, 0 for 1
-                assertEq(deltaAfter0, data.params.amountSpecified);
-                assert(deltaAfter1 < 0);
->>>>>>> 06564d33
-            } else {
-                if (data.params.amountSpecified > 0) {
-                    // exact input, 1 for 0
-                    assertEq(deltaAfter1, data.params.amountSpecified);
-                    assert(deltaAfter0 < 0);
-                } else {
-                    // exact output, 1 for 0
-                    assert(deltaAfter1 > 0);
-                    assertEq(deltaAfter0, data.params.amountSpecified);
-                }
-            }
         }
 
         if (deltaAfter0 > 0) {
