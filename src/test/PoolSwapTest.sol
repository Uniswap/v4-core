--- conflicted
+++ resolved
@@ -60,16 +60,8 @@
 
         BalanceDelta delta = manager.swap(data.key, data.params, data.hookData);
 
-<<<<<<< HEAD
         (,,, int256 deltaAfter0) = _fetchBalances(data.key.currency0, data.sender, address(this));
         (,,, int256 deltaAfter1) = _fetchBalances(data.key.currency1, data.sender, address(this));
-=======
-        (,, uint256 reserveAfter0, int256 deltaAfter0) = _fetchBalances(data.key.currency0, data.sender, address(this));
-        (,, uint256 reserveAfter1, int256 deltaAfter1) = _fetchBalances(data.key.currency1, data.sender, address(this));
-
-        require(reserveBefore0 == reserveAfter0, "reserveBefore0 is not equal to reserveAfter0");
-        require(reserveBefore1 == reserveAfter1, "reserveBefore1 is not equal to reserveAfter1");
->>>>>>> 86495abc
 
         if (data.params.zeroForOne) {
             if (data.params.amountSpecified < 0) {
