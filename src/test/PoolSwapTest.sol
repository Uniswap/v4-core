// SPDX-License-Identifier: UNLICENSED
pragma solidity ^0.8.20;

import {CurrencyLibrary, Currency} from "../types/Currency.sol";
import {IPoolManager} from "../interfaces/IPoolManager.sol";
import {BalanceDelta} from "../types/BalanceDelta.sol";
import {PoolKey} from "../types/PoolKey.sol";
<<<<<<< HEAD
import {IHooks} from "../interfaces/IHooks.sol";
import {Hooks} from "../libraries/Hooks.sol";
=======
import {PoolTestBase} from "./PoolTestBase.sol";
import {Test} from "forge-std/Test.sol";
>>>>>>> 7998e6c3

contract PoolSwapTest is Test, PoolTestBase {
    using CurrencyLibrary for Currency;
    using Hooks for IHooks;

    constructor(IPoolManager _manager) PoolTestBase(_manager) {}

    error NoSwapOccurred();

    struct CallbackData {
        address sender;
        TestSettings testSettings;
        PoolKey key;
        IPoolManager.SwapParams params;
        bytes hookData;
    }

    struct TestSettings {
        bool withdrawTokens;
        bool settleUsingTransfer;
    }

    function swap(
        PoolKey memory key,
        IPoolManager.SwapParams memory params,
        TestSettings memory testSettings,
        bytes memory hookData
    ) external payable returns (BalanceDelta delta) {
        delta = abi.decode(
            manager.lock(abi.encode(CallbackData(msg.sender, testSettings, key, params, hookData))), (BalanceDelta)
        );

        uint256 ethBalance = address(this).balance;
        if (ethBalance > 0) CurrencyLibrary.NATIVE.transfer(msg.sender, ethBalance);
    }

    function lockAcquired(bytes calldata rawData) external returns (bytes memory) {
        require(msg.sender == address(manager));

        CallbackData memory data = abi.decode(rawData, (CallbackData));

        (,, uint256 reserveBefore0, int256 deltaBefore0) = _fetchBalances(data.key.currency0, data.sender);
        (,, uint256 reserveBefore1, int256 deltaBefore1) = _fetchBalances(data.key.currency1, data.sender);

        assertEq(deltaBefore0, 0);
        assertEq(deltaBefore1, 0);

        BalanceDelta delta = manager.swap(data.key, data.params, data.hookData);

        (,, uint256 reserveAfter0, int256 deltaAfter0) = _fetchBalances(data.key.currency0, data.sender);
        (,, uint256 reserveAfter1, int256 deltaAfter1) = _fetchBalances(data.key.currency1, data.sender);

        // Make sure youve added liquidity to the test pool!
        if (BalanceDelta.unwrap(delta) == 0 && !(data.key.hooks.shouldAllowNoOp())) revert NoSwapOccurred();

        assertEq(reserveBefore0, reserveAfter0);
        assertEq(reserveBefore1, reserveAfter1);

        if (data.params.zeroForOne) {
            if (data.params.amountSpecified > 0) {
                // exact input, 0 for 1
                assertEq(deltaAfter0, data.params.amountSpecified);
                assert(deltaAfter1 < 0);
            } else {
                // exact output, 0 for 1
                assert(deltaAfter0 > 0);
                assertEq(deltaAfter1, data.params.amountSpecified);
            }
            _settle(data.key.currency0, data.sender, delta.amount0(), data.testSettings.settleUsingTransfer);
            _take(data.key.currency1, data.sender, delta.amount1(), data.testSettings.withdrawTokens);
        } else {
            if (data.params.amountSpecified > 0) {
                // exact input, 1 for 0
                assertEq(deltaAfter1, data.params.amountSpecified);
                assert(deltaAfter0 < 0);
            } else {
                // exact output, 1 for 0
                assert(deltaAfter1 > 0);
                assertEq(deltaAfter0, data.params.amountSpecified);
            }
            _settle(data.key.currency1, data.sender, delta.amount1(), data.testSettings.settleUsingTransfer);
            _take(data.key.currency0, data.sender, delta.amount0(), data.testSettings.withdrawTokens);
        }

        return abi.encode(delta);
    }
}<|MERGE_RESOLUTION|>--- conflicted
+++ resolved
@@ -5,13 +5,10 @@
 import {IPoolManager} from "../interfaces/IPoolManager.sol";
 import {BalanceDelta} from "../types/BalanceDelta.sol";
 import {PoolKey} from "../types/PoolKey.sol";
-<<<<<<< HEAD
 import {IHooks} from "../interfaces/IHooks.sol";
 import {Hooks} from "../libraries/Hooks.sol";
-=======
 import {PoolTestBase} from "./PoolTestBase.sol";
 import {Test} from "forge-std/Test.sol";
->>>>>>> 7998e6c3
 
 contract PoolSwapTest is Test, PoolTestBase {
     using CurrencyLibrary for Currency;
@@ -64,11 +61,15 @@
         (,, uint256 reserveAfter0, int256 deltaAfter0) = _fetchBalances(data.key.currency0, data.sender);
         (,, uint256 reserveAfter1, int256 deltaAfter1) = _fetchBalances(data.key.currency1, data.sender);
 
-        // Make sure youve added liquidity to the test pool!
-        if (BalanceDelta.unwrap(delta) == 0 && !(data.key.hooks.shouldAllowNoOp())) revert NoSwapOccurred();
-
         assertEq(reserveBefore0, reserveAfter0);
         assertEq(reserveBefore1, reserveAfter1);
+
+        if (BalanceDelta.unwrap(delta) == 0) {
+            // Make sure youve added liquidity to the test pool!
+            if (!(data.key.hooks.shouldAllowNoOp())) revert NoSwapOccurred();
+            // The hook NoOp-ed so we dont need to take/settle
+            else return abi.encode(delta);
+        }
 
         if (data.params.zeroForOne) {
             if (data.params.amountSpecified > 0) {
