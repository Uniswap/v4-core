// SPDX-License-Identifier: UNLICENSED
pragma solidity ^0.8.24;

import {CurrencyLibrary, Currency} from "../types/Currency.sol";
import {IPoolManager} from "../interfaces/IPoolManager.sol";
import {BalanceDelta, BalanceDeltaLibrary} from "../types/BalanceDelta.sol";
import {PoolKey} from "../types/PoolKey.sol";
import {IHooks} from "../interfaces/IHooks.sol";
import {Hooks} from "../libraries/Hooks.sol";
import {PoolTestBase} from "./PoolTestBase.sol";
import {Test} from "forge-std/Test.sol";
import {console2} from "forge-std/console2.sol";
import {Hooks} from "../libraries/Hooks.sol";
import {IHooks} from "../interfaces/IHooks.sol";

contract PoolSwapTest is Test, PoolTestBase {
    using CurrencyLibrary for Currency;
    using Hooks for IHooks;

    constructor(IPoolManager _manager) PoolTestBase(_manager) {}

    error NoSwapOccurred();

    struct CallbackData {
        address sender;
        TestSettings testSettings;
        PoolKey key;
        IPoolManager.SwapParams params;
        bytes hookData;
    }

    struct TestSettings {
        bool withdrawTokens;
        bool settleUsingTransfer;
        bool currencyAlreadySent;
    }

    function swap(
        PoolKey memory key,
        IPoolManager.SwapParams memory params,
        TestSettings memory testSettings,
        bytes memory hookData
    ) external payable returns (BalanceDelta delta) {
        delta = abi.decode(
            manager.lock(abi.encode(CallbackData(msg.sender, testSettings, key, params, hookData))), (BalanceDelta)
        );

        uint256 ethBalance = address(this).balance;
        if (ethBalance > 0) CurrencyLibrary.NATIVE.transfer(msg.sender, ethBalance);
    }

    function lockAcquired(bytes calldata rawData) external returns (bytes memory) {
        require(msg.sender == address(manager));

        CallbackData memory data = abi.decode(rawData, (CallbackData));

        (,, uint256 reserveBefore0, int256 deltaBefore0) =
            _fetchBalances(data.key.currency0, data.sender, address(this));
        (,, uint256 reserveBefore1, int256 deltaBefore1) =
            _fetchBalances(data.key.currency1, data.sender, address(this));

        assertEq(deltaBefore0, 0);
        assertEq(deltaBefore1, 0);

        BalanceDelta delta = manager.swap(data.key, data.params, data.hookData);

        (,, uint256 reserveAfter0, int256 deltaAfter0) = _fetchBalances(data.key.currency0, data.sender, address(this));
        (,, uint256 reserveAfter1, int256 deltaAfter1) = _fetchBalances(data.key.currency1, data.sender, address(this));

        assertEq(reserveBefore0, reserveAfter0);
        assertEq(reserveBefore1, reserveAfter1);

<<<<<<< HEAD
        if (!data.key.hooks.hasPermission(Hooks.NO_OP_FLAG)) {
            if (data.params.zeroForOne) {
                if (data.params.amountSpecified < 0) {
                    // exact input, 0 for 1
                    assertEq(deltaAfter0, data.params.amountSpecified);
                    assertGt(deltaAfter1, 0);
                } else {
                    // exact output, 0 for 1
                    assertLt(deltaAfter0, 0);
                    assertEq(deltaAfter1, data.params.amountSpecified);
                }
            } else {
                if (data.params.amountSpecified < 0) {
                    // exact input, 1 for 0
                    assertEq(deltaAfter1, data.params.amountSpecified);
                    assertGt(deltaAfter0, 0);
                } else {
                    // exact output, 1 for 0
                    assertLt(deltaAfter1, 0);
                    assertEq(deltaAfter0, data.params.amountSpecified);
                }
=======
        if (data.params.zeroForOne) {
            if (data.params.amountSpecified > 0) {
                // exact input, 0 for 1
                assertEq(-deltaAfter0, data.params.amountSpecified);
                assertGt(deltaAfter1, 0);
            } else {
                // exact output, 0 for 1
                assertLt(deltaAfter0, 0);
                assertEq(-deltaAfter1, data.params.amountSpecified);
            }
        } else {
            if (data.params.amountSpecified > 0) {
                // exact input, 1 for 0
                assertEq(-deltaAfter1, data.params.amountSpecified);
                assertGt(deltaAfter0, 0);
            } else {
                // exact output, 1 for 0
                assertLt(deltaAfter1, 0);
                assertEq(-deltaAfter0, data.params.amountSpecified);
>>>>>>> 0043fa4e
            }
        }

        if (deltaAfter0 < 0) {
            if (data.testSettings.currencyAlreadySent) {
                manager.settle(data.key.currency0);
            } else {
                _settle(data.key.currency0, data.sender, int128(deltaAfter0), data.testSettings.settleUsingTransfer);
            }
        }
        if (deltaAfter1 < 0) {
            if (data.testSettings.currencyAlreadySent) {
                manager.settle(data.key.currency1);
            } else {
                _settle(data.key.currency1, data.sender, int128(deltaAfter1), data.testSettings.settleUsingTransfer);
            }
        }
        if (deltaAfter0 > 0) {
            _take(data.key.currency0, data.sender, int128(deltaAfter0), data.testSettings.withdrawTokens);
        }
        if (deltaAfter1 > 0) {
            _take(data.key.currency1, data.sender, int128(deltaAfter1), data.testSettings.withdrawTokens);
        }

        return abi.encode(delta);
    }
}<|MERGE_RESOLUTION|>--- conflicted
+++ resolved
@@ -70,49 +70,25 @@
         assertEq(reserveBefore0, reserveAfter0);
         assertEq(reserveBefore1, reserveAfter1);
 
-<<<<<<< HEAD
-        if (!data.key.hooks.hasPermission(Hooks.NO_OP_FLAG)) {
-            if (data.params.zeroForOne) {
-                if (data.params.amountSpecified < 0) {
-                    // exact input, 0 for 1
-                    assertEq(deltaAfter0, data.params.amountSpecified);
-                    assertGt(deltaAfter1, 0);
-                } else {
-                    // exact output, 0 for 1
-                    assertLt(deltaAfter0, 0);
-                    assertEq(deltaAfter1, data.params.amountSpecified);
-                }
-            } else {
-                if (data.params.amountSpecified < 0) {
-                    // exact input, 1 for 0
-                    assertEq(deltaAfter1, data.params.amountSpecified);
-                    assertGt(deltaAfter0, 0);
-                } else {
-                    // exact output, 1 for 0
-                    assertLt(deltaAfter1, 0);
-                    assertEq(deltaAfter0, data.params.amountSpecified);
-                }
-=======
         if (data.params.zeroForOne) {
-            if (data.params.amountSpecified > 0) {
+            if (data.params.amountSpecified < 0) {
                 // exact input, 0 for 1
-                assertEq(-deltaAfter0, data.params.amountSpecified);
+                assertEq(deltaAfter0, data.params.amountSpecified);
                 assertGt(deltaAfter1, 0);
             } else {
                 // exact output, 0 for 1
                 assertLt(deltaAfter0, 0);
-                assertEq(-deltaAfter1, data.params.amountSpecified);
+                assertEq(deltaAfter1, data.params.amountSpecified);
             }
         } else {
-            if (data.params.amountSpecified > 0) {
+            if (data.params.amountSpecified < 0) {
                 // exact input, 1 for 0
-                assertEq(-deltaAfter1, data.params.amountSpecified);
+                assertEq(deltaAfter1, data.params.amountSpecified);
                 assertGt(deltaAfter0, 0);
             } else {
                 // exact output, 1 for 0
                 assertLt(deltaAfter1, 0);
-                assertEq(-deltaAfter0, data.params.amountSpecified);
->>>>>>> 0043fa4e
+                assertEq(deltaAfter0, data.params.amountSpecified);
             }
         }
 
