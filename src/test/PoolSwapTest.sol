// SPDX-License-Identifier: UNLICENSED
pragma solidity ^0.8.24;

import {CurrencyLibrary, Currency} from "../types/Currency.sol";
import {IPoolManager} from "../interfaces/IPoolManager.sol";
import {BalanceDelta, BalanceDeltaLibrary} from "../types/BalanceDelta.sol";
import {PoolKey} from "../types/PoolKey.sol";
import {IHooks} from "../interfaces/IHooks.sol";
import {Hooks} from "../libraries/Hooks.sol";
import {PoolTestBase} from "./PoolTestBase.sol";
import {Hooks} from "../libraries/Hooks.sol";
import {IHooks} from "../interfaces/IHooks.sol";
import {CurrencySettleTake} from "../libraries/CurrencySettleTake.sol";

contract PoolSwapTest is PoolTestBase {
    using CurrencyLibrary for Currency;
    using CurrencySettleTake for Currency;
    using Hooks for IHooks;

    constructor(IPoolManager _manager) PoolTestBase(_manager) {}

    error NoSwapOccurred();

    struct CallbackData {
        address sender;
        TestSettings testSettings;
        PoolKey key;
        IPoolManager.SwapParams params;
        bytes hookData;
    }

    struct TestSettings {
<<<<<<< HEAD
        bool withdrawTokens;
        bool settleUsingTransfer;
=======
        bool takeClaims;
        bool settleUsingBurn;
        bool currencyAlreadySent;
>>>>>>> c164fd09
    }

    function swap(
        PoolKey memory key,
        IPoolManager.SwapParams memory params,
        TestSettings memory testSettings,
        bytes memory hookData
    ) external payable returns (BalanceDelta delta) {
        delta = abi.decode(
            manager.unlock(abi.encode(CallbackData(msg.sender, testSettings, key, params, hookData))), (BalanceDelta)
        );

        uint256 ethBalance = address(this).balance;
        if (ethBalance > 0) CurrencyLibrary.NATIVE.transfer(msg.sender, ethBalance);
    }

    function unlockCallback(bytes calldata rawData) external returns (bytes memory) {
        require(msg.sender == address(manager));

        CallbackData memory data = abi.decode(rawData, (CallbackData));

        (,, int256 deltaBefore0) = _fetchBalances(data.key.currency0, data.sender, address(this));
        (,, int256 deltaBefore1) = _fetchBalances(data.key.currency1, data.sender, address(this));

        require(deltaBefore0 == 0, "deltaBefore0 is not equal to 0");
        require(deltaBefore1 == 0, "deltaBefore1 is not equal to 0");

        BalanceDelta delta = manager.swap(data.key, data.params, data.hookData);

        (,, int256 deltaAfter0) = _fetchBalances(data.key.currency0, data.sender, address(this));
        (,, int256 deltaAfter1) = _fetchBalances(data.key.currency1, data.sender, address(this));

        if (data.params.zeroForOne) {
            if (data.params.amountSpecified < 0) {
                // exact input, 0 for 1
                require(
                    deltaAfter0 == data.params.amountSpecified,
                    "deltaAfter0 is not equal to data.params.amountSpecified"
                );
                require(deltaAfter1 > 0, "deltaAfter1 is not greater than 0");
            } else {
                // exact output, 0 for 1
                require(deltaAfter0 < 0, "deltaAfter0 is not less than zero");
                require(
                    deltaAfter1 == data.params.amountSpecified,
                    "deltaAfter1 is not equal to data.params.amountSpecified"
                );
            }
        } else {
            if (data.params.amountSpecified < 0) {
                // exact input, 1 for 0
                require(
                    deltaAfter1 == data.params.amountSpecified,
                    "deltaAfter1 is not equal to data.params.amountSpecified"
                );
                require(deltaAfter0 > 0, "deltaAfter0 is not greater than 0");
            } else {
                // exact output, 1 for 0
                require(deltaAfter1 < 0, "deltaAfter1 is not less than 0");
                require(
                    deltaAfter0 == data.params.amountSpecified,
                    "deltaAfter0 is not equal to data.params.amountSpecified"
                );
            }
        }

        if (deltaAfter0 < 0) {
<<<<<<< HEAD
            _settle(data.key.currency0, data.sender, int128(deltaAfter0), data.testSettings.settleUsingTransfer);
        }
        if (deltaAfter1 < 0) {
            _settle(data.key.currency1, data.sender, int128(deltaAfter1), data.testSettings.settleUsingTransfer);
=======
            if (data.testSettings.currencyAlreadySent) {
                manager.settle(data.key.currency0);
            } else {
                data.key.currency0.settle(
                    manager, data.sender, uint256(-deltaAfter0), data.testSettings.settleUsingBurn
                );
            }
        }
        if (deltaAfter1 < 0) {
            if (data.testSettings.currencyAlreadySent) {
                manager.settle(data.key.currency1);
            } else {
                data.key.currency1.settle(
                    manager, data.sender, uint256(-deltaAfter1), data.testSettings.settleUsingBurn
                );
            }
>>>>>>> c164fd09
        }
        if (deltaAfter0 > 0) {
            data.key.currency0.take(manager, data.sender, uint256(deltaAfter0), data.testSettings.takeClaims);
        }
        if (deltaAfter1 > 0) {
            data.key.currency1.take(manager, data.sender, uint256(deltaAfter1), data.testSettings.takeClaims);
        }

        return abi.encode(delta);
    }
}<|MERGE_RESOLUTION|>--- conflicted
+++ resolved
@@ -30,14 +30,8 @@
     }
 
     struct TestSettings {
-<<<<<<< HEAD
-        bool withdrawTokens;
-        bool settleUsingTransfer;
-=======
         bool takeClaims;
         bool settleUsingBurn;
-        bool currencyAlreadySent;
->>>>>>> c164fd09
     }
 
     function swap(
@@ -105,29 +99,10 @@
         }
 
         if (deltaAfter0 < 0) {
-<<<<<<< HEAD
-            _settle(data.key.currency0, data.sender, int128(deltaAfter0), data.testSettings.settleUsingTransfer);
+            data.key.currency0.settle(manager, data.sender, uint256(-deltaAfter0), data.testSettings.settleUsingBurn);
         }
         if (deltaAfter1 < 0) {
-            _settle(data.key.currency1, data.sender, int128(deltaAfter1), data.testSettings.settleUsingTransfer);
-=======
-            if (data.testSettings.currencyAlreadySent) {
-                manager.settle(data.key.currency0);
-            } else {
-                data.key.currency0.settle(
-                    manager, data.sender, uint256(-deltaAfter0), data.testSettings.settleUsingBurn
-                );
-            }
-        }
-        if (deltaAfter1 < 0) {
-            if (data.testSettings.currencyAlreadySent) {
-                manager.settle(data.key.currency1);
-            } else {
-                data.key.currency1.settle(
-                    manager, data.sender, uint256(-deltaAfter1), data.testSettings.settleUsingBurn
-                );
-            }
->>>>>>> c164fd09
+            data.key.currency1.settle(manager, data.sender, uint256(-deltaAfter1), data.testSettings.settleUsingBurn);
         }
         if (deltaAfter0 > 0) {
             data.key.currency0.take(manager, data.sender, uint256(deltaAfter0), data.testSettings.takeClaims);
