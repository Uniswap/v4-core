// SPDX-License-Identifier: UNLICENSED
pragma solidity ^0.8.24;

import {CurrencyLibrary, Currency} from "../types/Currency.sol";
import {IPoolManager} from "../interfaces/IPoolManager.sol";
import {BalanceDelta, BalanceDeltaLibrary} from "../types/BalanceDelta.sol";
import {PoolKey} from "../types/PoolKey.sol";
import {IHooks} from "../interfaces/IHooks.sol";
import {Hooks} from "../libraries/Hooks.sol";
import {PoolTestBase} from "./PoolTestBase.sol";
import {Test} from "forge-std/Test.sol";
import {console2} from "forge-std/console2.sol";
import {Hooks} from "../libraries/Hooks.sol";
import {IHooks} from "../interfaces/IHooks.sol";

contract PoolSwapTest is Test, PoolTestBase {
    using CurrencyLibrary for Currency;
    using Hooks for IHooks;

    constructor(IPoolManager _manager) PoolTestBase(_manager) {}

    error NoSwapOccurred();

    struct CallbackData {
        address sender;
        TestSettings testSettings;
        PoolKey key;
        IPoolManager.SwapParams params;
        bytes hookData;
    }

    struct TestSettings {
        bool withdrawTokens;
        bool settleUsingTransfer;
        bool currencyAlreadySent;
    }

    function swap(
        PoolKey memory key,
        IPoolManager.SwapParams memory params,
        TestSettings memory testSettings,
        bytes memory hookData
    ) external payable returns (BalanceDelta delta) {
        delta = abi.decode(
            manager.lock(abi.encode(CallbackData(msg.sender, testSettings, key, params, hookData))), (BalanceDelta)
        );

        uint256 ethBalance = address(this).balance;
        if (ethBalance > 0) CurrencyLibrary.NATIVE.transfer(msg.sender, ethBalance);
    }

    function lockAcquired(bytes calldata rawData) external returns (bytes memory) {
        require(msg.sender == address(manager));

        CallbackData memory data = abi.decode(rawData, (CallbackData));

        (,,, int256 deltaBefore0) = _fetchBalances(data.key.currency0, data.sender, address(this));
        (,,, int256 deltaBefore1) = _fetchBalances(data.key.currency1, data.sender, address(this));

        assertEq(deltaBefore0, 0);
        assertEq(deltaBefore1, 0);

        BalanceDelta delta = manager.swap(data.key, data.params, data.hookData);

        (,,, int256 deltaAfter0) = _fetchBalances(data.key.currency0, data.sender, address(this));
        (,,, int256 deltaAfter1) = _fetchBalances(data.key.currency1, data.sender, address(this));

<<<<<<< HEAD
        if (!data.key.hooks.hasPermission(Hooks.NO_OP_FLAG)) {
            if (data.params.zeroForOne) {
                if (data.params.amountSpecified > 0) {
                    // exact input, 0 for 1
                    assertEq(-deltaAfter0, data.params.amountSpecified);
                    assertEq(-delta.amount0(), data.params.amountSpecified);
                    assertGt(deltaAfter1, 0);
                } else {
                    // exact output, 0 for 1
                    assertLt(deltaAfter0, 0);
                    assertEq(-deltaAfter1, data.params.amountSpecified);
                    assertEq(-delta.amount1(), data.params.amountSpecified);
                }
            } else {
                if (data.params.amountSpecified > 0) {
                    // exact input, 1 for 0
                    assertEq(-deltaAfter1, data.params.amountSpecified);
                    assertEq(-delta.amount1(), data.params.amountSpecified);
                    assertGt(deltaAfter0, 0);
                } else {
                    // exact output, 1 for 0
                    assertLt(deltaAfter1, 0);
                    assertEq(-deltaAfter0, data.params.amountSpecified);
                    assertEq(-delta.amount0(), data.params.amountSpecified);
                }
            }
        }

        if (delta == BalanceDeltaLibrary.MAXIMUM_DELTA) {
            // Check that this hook is allowed to NoOp, then we can return as we dont need to settle
            assertTrue(data.key.hooks.hasPermission(Hooks.NO_OP_FLAG), "Invalid NoOp returned");
            return abi.encode(delta);
        }

=======
        if (data.params.zeroForOne) {
            if (data.params.amountSpecified > 0) {
                // exact input, 0 for 1
                assertEq(-deltaAfter0, data.params.amountSpecified);
                assertGt(deltaAfter1, 0);
            } else {
                // exact output, 0 for 1
                assertLt(deltaAfter0, 0);
                assertEq(-deltaAfter1, data.params.amountSpecified);
            }
        } else {
            if (data.params.amountSpecified > 0) {
                // exact input, 1 for 0
                assertEq(-deltaAfter1, data.params.amountSpecified);
                assertGt(deltaAfter0, 0);
            } else {
                // exact output, 1 for 0
                assertLt(deltaAfter1, 0);
                assertEq(-deltaAfter0, data.params.amountSpecified);
            }
        }

>>>>>>> 7a5d41d2
        if (deltaAfter0 < 0) {
            if (data.testSettings.currencyAlreadySent) {
                manager.settle(data.key.currency0);
            } else {
                _settle(data.key.currency0, data.sender, int128(deltaAfter0), data.testSettings.settleUsingTransfer);
            }
        }
        if (deltaAfter1 < 0) {
            if (data.testSettings.currencyAlreadySent) {
                manager.settle(data.key.currency1);
            } else {
                _settle(data.key.currency1, data.sender, int128(deltaAfter1), data.testSettings.settleUsingTransfer);
            }
        }
        if (deltaAfter0 > 0) {
            _take(data.key.currency0, data.sender, int128(deltaAfter0), data.testSettings.withdrawTokens);
        }
        if (deltaAfter1 > 0) {
            _take(data.key.currency1, data.sender, int128(deltaAfter1), data.testSettings.withdrawTokens);
        }

        return abi.encode(delta);
    }
}<|MERGE_RESOLUTION|>--- conflicted
+++ resolved
@@ -9,7 +9,6 @@
 import {Hooks} from "../libraries/Hooks.sol";
 import {PoolTestBase} from "./PoolTestBase.sol";
 import {Test} from "forge-std/Test.sol";
-import {console2} from "forge-std/console2.sol";
 import {Hooks} from "../libraries/Hooks.sol";
 import {IHooks} from "../interfaces/IHooks.sol";
 
@@ -65,65 +64,32 @@
         (,,, int256 deltaAfter0) = _fetchBalances(data.key.currency0, data.sender, address(this));
         (,,, int256 deltaAfter1) = _fetchBalances(data.key.currency1, data.sender, address(this));
 
-<<<<<<< HEAD
-        if (!data.key.hooks.hasPermission(Hooks.NO_OP_FLAG)) {
-            if (data.params.zeroForOne) {
-                if (data.params.amountSpecified > 0) {
-                    // exact input, 0 for 1
-                    assertEq(-deltaAfter0, data.params.amountSpecified);
-                    assertEq(-delta.amount0(), data.params.amountSpecified);
-                    assertGt(deltaAfter1, 0);
-                } else {
-                    // exact output, 0 for 1
-                    assertLt(deltaAfter0, 0);
-                    assertEq(-deltaAfter1, data.params.amountSpecified);
-                    assertEq(-delta.amount1(), data.params.amountSpecified);
-                }
-            } else {
-                if (data.params.amountSpecified > 0) {
-                    // exact input, 1 for 0
-                    assertEq(-deltaAfter1, data.params.amountSpecified);
-                    assertEq(-delta.amount1(), data.params.amountSpecified);
-                    assertGt(deltaAfter0, 0);
-                } else {
-                    // exact output, 1 for 0
-                    assertLt(deltaAfter1, 0);
-                    assertEq(-deltaAfter0, data.params.amountSpecified);
-                    assertEq(-delta.amount0(), data.params.amountSpecified);
-                }
-            }
-        }
-
-        if (delta == BalanceDeltaLibrary.MAXIMUM_DELTA) {
-            // Check that this hook is allowed to NoOp, then we can return as we dont need to settle
-            assertTrue(data.key.hooks.hasPermission(Hooks.NO_OP_FLAG), "Invalid NoOp returned");
-            return abi.encode(delta);
-        }
-
-=======
         if (data.params.zeroForOne) {
             if (data.params.amountSpecified > 0) {
                 // exact input, 0 for 1
                 assertEq(-deltaAfter0, data.params.amountSpecified);
+                assertEq(-delta.amount0(), data.params.amountSpecified);
                 assertGt(deltaAfter1, 0);
             } else {
                 // exact output, 0 for 1
                 assertLt(deltaAfter0, 0);
                 assertEq(-deltaAfter1, data.params.amountSpecified);
+                assertEq(-delta.amount1(), data.params.amountSpecified);
             }
         } else {
             if (data.params.amountSpecified > 0) {
                 // exact input, 1 for 0
                 assertEq(-deltaAfter1, data.params.amountSpecified);
+                assertEq(-delta.amount1(), data.params.amountSpecified);
                 assertGt(deltaAfter0, 0);
             } else {
                 // exact output, 1 for 0
                 assertLt(deltaAfter1, 0);
                 assertEq(-deltaAfter0, data.params.amountSpecified);
+                assertEq(-delta.amount0(), data.params.amountSpecified);
             }
         }
 
->>>>>>> 7a5d41d2
         if (deltaAfter0 < 0) {
             if (data.testSettings.currencyAlreadySent) {
                 manager.settle(data.key.currency0);
