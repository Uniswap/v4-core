--- conflicted
+++ resolved
@@ -69,28 +69,17 @@
                 // exact input, 0 for 1
                 require(
                     deltaAfter0 >= data.params.amountSpecified,
-<<<<<<< HEAD
-                    "deltaAfter0 is not equal to data.params.amountSpecified"
-                );
-                require(delta.amount0() == deltaAfter0, "delta.amount0() is not equal to deltaAfter0");
-                require(deltaAfter1 >= 0, "deltaAfter1 is not greater than 0");
-=======
                     "deltaAfter0 is not greater than or equal to data.params.amountSpecified"
                 );
                 require(delta.amount0() == deltaAfter0, "delta.amount0() is not equal to deltaAfter0");
                 require(deltaAfter1 >= 0, "deltaAfter1 is not greater than or equal to 0");
->>>>>>> 80b75259
             } else {
                 // exact output, 0 for 1
                 require(deltaAfter0 <= 0, "deltaAfter0 is not less than zero");
                 require(delta.amount1() == deltaAfter1, "delta.amount1() is not equal to deltaAfter1");
                 require(
                     deltaAfter1 <= data.params.amountSpecified,
-<<<<<<< HEAD
-                    "deltaAfter1 is not equal to data.params.amountSpecified"
-=======
                     "deltaAfter1 is not less than or equal to data.params.amountSpecified"
->>>>>>> 80b75259
                 );
             }
         } else {
@@ -98,28 +87,17 @@
                 // exact input, 1 for 0
                 require(
                     deltaAfter1 >= data.params.amountSpecified,
-<<<<<<< HEAD
-                    "deltaAfter1 is not equal to data.params.amountSpecified"
-                );
-                require(delta.amount1() == deltaAfter1, "delta.amount1() is not equal to deltaAfter1");
-                require(deltaAfter0 >= 0, "deltaAfter0 is not greater than 0");
-=======
                     "deltaAfter1 is not greater than or equal to data.params.amountSpecified"
                 );
                 require(delta.amount1() == deltaAfter1, "delta.amount1() is not equal to deltaAfter1");
                 require(deltaAfter0 >= 0, "deltaAfter0 is not greater than or equal to 0");
->>>>>>> 80b75259
             } else {
                 // exact output, 1 for 0
                 require(deltaAfter1 <= 0, "deltaAfter1 is not less than 0");
                 require(delta.amount0() == deltaAfter0, "delta.amount0() is not equal to deltaAfter0");
                 require(
                     deltaAfter0 <= data.params.amountSpecified,
-<<<<<<< HEAD
-                    "deltaAfter0 is not equal to data.params.amountSpecified"
-=======
                     "deltaAfter0 is not less than or equal to data.params.amountSpecified"
->>>>>>> 80b75259
                 );
             }
         }
