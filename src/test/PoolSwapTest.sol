--- conflicted
+++ resolved
@@ -67,42 +67,26 @@
         if (data.params.zeroForOne) {
             if (data.params.amountSpecified < 0) {
                 // exact input, 0 for 1
-<<<<<<< HEAD
-                assertEq(-deltaAfter0, data.params.amountSpecified);
-                assertEq(-delta.amount0(), data.params.amountSpecified);
-=======
                 assertEq(deltaAfter0, data.params.amountSpecified);
->>>>>>> 1a76db2d
+                assertEq(delta.amount0(), data.params.amountSpecified);
                 assertGt(deltaAfter1, 0);
             } else {
                 // exact output, 0 for 1
                 assertLt(deltaAfter0, 0);
-<<<<<<< HEAD
-                assertEq(-deltaAfter1, data.params.amountSpecified);
-                assertEq(-delta.amount1(), data.params.amountSpecified);
-=======
                 assertEq(deltaAfter1, data.params.amountSpecified);
->>>>>>> 1a76db2d
+                assertEq(delta.amount1(), data.params.amountSpecified);
             }
         } else {
             if (data.params.amountSpecified < 0) {
                 // exact input, 1 for 0
-<<<<<<< HEAD
-                assertEq(-deltaAfter1, data.params.amountSpecified);
-                assertEq(-delta.amount1(), data.params.amountSpecified);
-=======
                 assertEq(deltaAfter1, data.params.amountSpecified);
->>>>>>> 1a76db2d
+                assertEq(delta.amount1(), data.params.amountSpecified);
                 assertGt(deltaAfter0, 0);
             } else {
                 // exact output, 1 for 0
                 assertLt(deltaAfter1, 0);
-<<<<<<< HEAD
-                assertEq(-deltaAfter0, data.params.amountSpecified);
-                assertEq(-delta.amount0(), data.params.amountSpecified);
-=======
                 assertEq(deltaAfter0, data.params.amountSpecified);
->>>>>>> 1a76db2d
+                assertEq(delta.amount0(), data.params.amountSpecified);
             }
         }
 
