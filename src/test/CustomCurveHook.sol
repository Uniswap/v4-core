// SPDX-License-Identifier: UNLICENSED
pragma solidity ^0.8.20;

import {Hooks} from "../libraries/Hooks.sol";
import {SafeCast} from "../libraries/SafeCast.sol";
import {IHooks} from "../interfaces/IHooks.sol";
import {IPoolManager} from "../interfaces/IPoolManager.sol";
import {PoolKey} from "../types/PoolKey.sol";
import {BeforeSwapDelta, toBeforeSwapDelta} from "../types/BeforeSwapDelta.sol";
import {BalanceDelta} from "../types/BalanceDelta.sol";
import {Currency} from "../types/Currency.sol";
import {CurrencySettler} from "../../test/utils/CurrencySettler.sol";
import {BaseTestHooks} from "./BaseTestHooks.sol";
import {IERC20Minimal} from "../interfaces/external/IERC20Minimal.sol";
import {Currency} from "../types/Currency.sol";

contract CustomCurveHook is BaseTestHooks {
    using Hooks for IHooks;
<<<<<<< HEAD

    using CurrencySettleTake for Currency;
=======
    using CurrencyLibrary for Currency;
    using CurrencySettler for Currency;
>>>>>>> 15ec9afd

    error AddLiquidityDirectToHook();

    IPoolManager immutable manager;

    constructor(IPoolManager _manager) {
        manager = _manager;
    }

    modifier onlyPoolManager() {
        require(msg.sender == address(manager));
        _;
    }

    function beforeSwap(
        address, /* sender **/
        PoolKey calldata key,
        IPoolManager.SwapParams calldata params,
        bytes calldata /* hookData **/
    ) external override onlyPoolManager returns (bytes4, BeforeSwapDelta, uint24) {
        (Currency inputCurrency, Currency outputCurrency, uint256 amount) = _getInputOutputAndAmount(key, params);

        // this "custom curve" is a line, 1-1
        // take the full input amount, and give the full output amount
        manager.take(inputCurrency, address(this), amount);
        outputCurrency.settle(manager, address(this), amount, false);

        // return -amountSpecified as specified to no-op the concentrated liquidity swap
        BeforeSwapDelta hookDelta = toBeforeSwapDelta(int128(-params.amountSpecified), int128(params.amountSpecified));
        return (IHooks.beforeSwap.selector, hookDelta, 0);
    }

    function afterAddLiquidity(
        address, /* sender **/
        PoolKey calldata, /* key **/
        IPoolManager.ModifyLiquidityParams calldata, /* params **/
        BalanceDelta, /* delta **/
        bytes calldata /* hookData **/
    ) external view override onlyPoolManager returns (bytes4, BalanceDelta) {
        revert AddLiquidityDirectToHook();
    }

    function _getInputOutputAndAmount(PoolKey calldata key, IPoolManager.SwapParams calldata params)
        internal
        pure
        returns (Currency input, Currency output, uint256 amount)
    {
        (input, output) = params.zeroForOne ? (key.currency0, key.currency1) : (key.currency1, key.currency0);

        amount = params.amountSpecified < 0 ? uint256(-params.amountSpecified) : uint256(params.amountSpecified);
    }
}<|MERGE_RESOLUTION|>--- conflicted
+++ resolved
@@ -16,13 +16,7 @@
 
 contract CustomCurveHook is BaseTestHooks {
     using Hooks for IHooks;
-<<<<<<< HEAD
-
-    using CurrencySettleTake for Currency;
-=======
-    using CurrencyLibrary for Currency;
     using CurrencySettler for Currency;
->>>>>>> 15ec9afd
 
     error AddLiquidityDirectToHook();
 
