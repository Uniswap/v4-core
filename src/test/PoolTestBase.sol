// SPDX-License-Identifier: UNLICENSED
pragma solidity ^0.8.24;

import {CurrencyLibrary, Currency} from "../types/Currency.sol";
import {IERC20Minimal} from "../interfaces/external/IERC20Minimal.sol";

import {IUnlockCallback} from "../interfaces/callback/IUnlockCallback.sol";
import {IPoolManager} from "../interfaces/IPoolManager.sol";

abstract contract PoolTestBase is IUnlockCallback {
    using CurrencyLibrary for Currency;

    IPoolManager public immutable manager;

    constructor(IPoolManager _manager) {
        manager = _manager;
    }

<<<<<<< HEAD
    function _take(Currency currency, address recipient, int128 amount, bool withdrawTokens) internal virtual {
        require(amount > 0, "amount is not greater than zero");
        if (withdrawTokens) {
            manager.take(currency, recipient, uint128(amount));
        } else {
            manager.mint(recipient, currency.toId(), uint128(amount));
        }
    }

    function _settle(Currency currency, address payer, int128 amount, bool settleUsingTransfer) internal virtual {
        require(amount < 0, "amount is not less than zero");
        if (settleUsingTransfer) {
            if (currency.isNative()) {
                // Sync does not need to be called for native currencies.
                manager.settle{value: uint128(-amount)}(currency);
            } else {
                manager.sync(currency);
                IERC20Minimal(Currency.unwrap(currency)).transferFrom(payer, address(manager), uint128(-amount));
                manager.settle(currency);
            }
        } else {
            manager.burn(payer, currency.toId(), uint128(-amount));
        }
    }

=======
>>>>>>> c164fd09
    function _fetchBalances(Currency currency, address user, address deltaHolder)
        internal
        view
        returns (uint256 userBalance, uint256 poolBalance, int256 delta)
    {
        userBalance = currency.balanceOf(user);
        poolBalance = currency.balanceOf(address(manager));
        delta = manager.currencyDelta(deltaHolder, currency);
    }
}<|MERGE_RESOLUTION|>--- conflicted
+++ resolved
@@ -16,34 +16,6 @@
         manager = _manager;
     }
 
-<<<<<<< HEAD
-    function _take(Currency currency, address recipient, int128 amount, bool withdrawTokens) internal virtual {
-        require(amount > 0, "amount is not greater than zero");
-        if (withdrawTokens) {
-            manager.take(currency, recipient, uint128(amount));
-        } else {
-            manager.mint(recipient, currency.toId(), uint128(amount));
-        }
-    }
-
-    function _settle(Currency currency, address payer, int128 amount, bool settleUsingTransfer) internal virtual {
-        require(amount < 0, "amount is not less than zero");
-        if (settleUsingTransfer) {
-            if (currency.isNative()) {
-                // Sync does not need to be called for native currencies.
-                manager.settle{value: uint128(-amount)}(currency);
-            } else {
-                manager.sync(currency);
-                IERC20Minimal(Currency.unwrap(currency)).transferFrom(payer, address(manager), uint128(-amount));
-                manager.settle(currency);
-            }
-        } else {
-            manager.burn(payer, currency.toId(), uint128(-amount));
-        }
-    }
-
-=======
->>>>>>> c164fd09
     function _fetchBalances(Currency currency, address user, address deltaHolder)
         internal
         view
