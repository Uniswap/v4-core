// SPDX-License-Identifier: UNLICENSED
pragma solidity ^0.8.24;

import {Test} from "forge-std/Test.sol";
import {CurrencyLibrary, Currency} from "../types/Currency.sol";
import {IERC20Minimal} from "../interfaces/external/IERC20Minimal.sol";

import {ILockCallback} from "../interfaces/callback/ILockCallback.sol";
import {IPoolManager} from "../interfaces/IPoolManager.sol";

abstract contract PoolTestBase is Test, ILockCallback {
    using CurrencyLibrary for Currency;

    IPoolManager public immutable manager;

    constructor(IPoolManager _manager) {
        manager = _manager;
    }

    function _take(Currency currency, address recipient, int128 amount, bool withdrawTokens) internal {
        assertGt(amount, 0);
        if (withdrawTokens) {
            manager.take(currency, recipient, uint128(amount));
        } else {
            manager.mint(recipient, currency.toId(), uint128(amount));
        }
    }

    function _settle(Currency currency, address payer, int128 amount, bool settleUsingTransfer) internal {
        assertLt(amount, 0);
        if (settleUsingTransfer) {
            if (currency.isNative()) {
<<<<<<< HEAD
                // Sync has been called. Another negative :/
                manager.settle{value: uint128(amount)}(currency);
            } else {
                // Sync has been called. Note: Another negative :/
                IERC20Minimal(Currency.unwrap(currency)).transferFrom(payer, address(manager), uint128(amount));
=======
                manager.settle{value: uint128(-amount)}(currency);
            } else {
                IERC20Minimal(Currency.unwrap(currency)).transferFrom(payer, address(manager), uint128(-amount));
>>>>>>> f5674e46
                manager.settle(currency);
            }
        } else {
            manager.burn(payer, currency.toId(), uint128(-amount));
        }
    }

    function _fetchBalances(Currency currency, address user, address deltaHolder)
        internal
        returns (uint256 userBalance, uint256 poolBalance, uint256 reserves, int256 delta)
    {
        manager.sync(currency);
        userBalance = currency.balanceOf(user);
        poolBalance = currency.balanceOf(address(manager));
        reserves = manager.reservesOf(currency);
        delta = manager.currencyDelta(deltaHolder, currency);
    }
}<|MERGE_RESOLUTION|>--- conflicted
+++ resolved
@@ -30,17 +30,11 @@
         assertLt(amount, 0);
         if (settleUsingTransfer) {
             if (currency.isNative()) {
-<<<<<<< HEAD
-                // Sync has been called. Another negative :/
-                manager.settle{value: uint128(amount)}(currency);
+                // Sync has been called. Note: Another negative :/
+                manager.settle{value: uint128(-amount)}(currency);
             } else {
                 // Sync has been called. Note: Another negative :/
-                IERC20Minimal(Currency.unwrap(currency)).transferFrom(payer, address(manager), uint128(amount));
-=======
-                manager.settle{value: uint128(-amount)}(currency);
-            } else {
                 IERC20Minimal(Currency.unwrap(currency)).transferFrom(payer, address(manager), uint128(-amount));
->>>>>>> f5674e46
                 manager.settle(currency);
             }
         } else {
