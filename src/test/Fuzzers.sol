// SPDX-License-Identifier: MIT
pragma solidity ^0.8.24;

import {Vm} from "forge-std/Vm.sol";
import {StdUtils} from "forge-std/StdUtils.sol";

import {IPoolManager} from "../interfaces/IPoolManager.sol";
import {PoolKey} from "../types/PoolKey.sol";
import {BalanceDelta} from "../types/BalanceDelta.sol";
import {TickMath} from "../libraries/TickMath.sol";
import {Pool} from "../libraries/Pool.sol";
import {PoolModifyLiquidityTest} from "./PoolModifyLiquidityTest.sol";
import {LiquidityAmounts} from "../../test/utils/LiquidityAmounts.sol";
<<<<<<< HEAD
=======
import {SafeCast} from "../../src/libraries/SafeCast.sol";
>>>>>>> 48f79bcb

contract Fuzzers is StdUtils {
    using SafeCast for uint256;

    Vm internal constant _vm = Vm(address(uint160(uint256(keccak256("hevm cheat code")))));

<<<<<<< HEAD
    function boundLiquidityDelta(PoolKey memory key, int256 liquidityDelta) internal pure returns (int256) {
        return bound(liquidityDelta, 1, int256(uint256(Pool.tickSpacingToMaxLiquidityPerTick(key.tickSpacing)) / 2));
    }

    function getLiquidityDeltaFromAmounts(
        uint128 amount0Unbound,
        uint128 amount1Unbound,
        int24 tickLower,
        int24 tickUpper,
        uint160 sqrtPriceX96
    ) internal pure returns (int256) {
        uint256 amount0 = bound(amount0Unbound, 0, uint256(type(uint128).max / 2));
        uint256 amount1 = bound(amount1Unbound, 0, uint256(type(uint128).max / 2));
        return int128(
            LiquidityAmounts.getLiquidityForAmounts(
                sqrtPriceX96,
                TickMath.getSqrtPriceAtTick(tickLower),
                TickMath.getSqrtPriceAtTick(tickUpper),
                amount0,
                amount1
            )
=======
    function boundLiquidityDelta(PoolKey memory key, int256 liquidityDeltaUnbounded, int256 liquidityMaxByAmount)
        internal
        pure
        returns (int256)
    {
        int256 liquidityMaxPerTick = int256(uint256(Pool.tickSpacingToMaxLiquidityPerTick(key.tickSpacing)));

        // Finally bound the seeded liquidity by either the max per tick, or by the amount allowed in the position range.
        int256 liquidityMax = liquidityMaxByAmount > liquidityMaxPerTick ? liquidityMaxPerTick : liquidityMaxByAmount;
        return bound(liquidityDeltaUnbounded, 1, liquidityMax);
    }

    // Uses tickSpacingToMaxLiquidityPerTick/2 as one of the possible bounds.
    // Potentially adjust this value to be more strict for positions that touch the same tick.
    function boundLiquidityDeltaTightly(PoolKey memory key, int256 liquidityDeltaUnbounded, int256 liquidityMaxByAmount)
        internal
        pure
        returns (int256)
    {
        // Divide by half to bound liquidity more. TODO: Probably a better way to do this.
        int256 liquidityMaxTightBound = int256(uint256(Pool.tickSpacingToMaxLiquidityPerTick(key.tickSpacing)) / 2);

        // Finally bound the seeded liquidity by either the max per tick, or by the amount allowed in the position range.
        int256 liquidityMax =
            liquidityMaxByAmount > liquidityMaxTightBound ? liquidityMaxTightBound : liquidityMaxByAmount;
        return bound(liquidityDeltaUnbounded, 1, liquidityMax);
    }

    function getLiquidityDeltaFromAmounts(int24 tickLower, int24 tickUpper, uint160 sqrtPriceX96)
        internal
        pure
        returns (int256)
    {
        // First get the maximum amount0 and maximum amount1 that can be deposited at this range.
        (uint256 maxAmount0, uint256 maxAmount1) = LiquidityAmounts.getAmountsForLiquidity(
            sqrtPriceX96,
            TickMath.getSqrtPriceAtTick(tickLower),
            TickMath.getSqrtPriceAtTick(tickUpper),
            uint128(type(int128).max)
>>>>>>> 48f79bcb
        );

        // Compare the max amounts (defined by the range of the position) to the max amount constrained by the type container.
        // The true maximum should be the minimum of the two.
        // (ie If the position range allows a deposit of more then int128.max in any token, then here we cap it at int128.max.)

        uint256 amount0 = uint256(type(uint128).max / 2);
        uint256 amount1 = uint256(type(uint128).max / 2);

        maxAmount0 = maxAmount0 > amount0 ? amount0 : maxAmount0;
        maxAmount1 = maxAmount1 > amount1 ? amount1 : maxAmount1;

        int256 liquidityMaxByAmount = uint256(
            LiquidityAmounts.getLiquidityForAmounts(
                sqrtPriceX96,
                TickMath.getSqrtPriceAtTick(tickLower),
                TickMath.getSqrtPriceAtTick(tickUpper),
                maxAmount0,
                maxAmount1
            )
        ).toInt256();

        return liquidityMaxByAmount;
    }

    function boundTicks(int24 tickLower, int24 tickUpper, int24 tickSpacing) internal pure returns (int24, int24) {
        tickLower = int24(
            bound(
                int256(tickLower),
                int256(TickMath.minUsableTick(tickSpacing)),
                int256(TickMath.maxUsableTick(tickSpacing))
            )
        );
        tickUpper = int24(
            bound(
                int256(tickUpper),
                int256(TickMath.minUsableTick(tickSpacing)),
                int256(TickMath.maxUsableTick(tickSpacing))
            )
        );

        // round down ticks
        tickLower = (tickLower / tickSpacing) * tickSpacing;
        tickUpper = (tickUpper / tickSpacing) * tickSpacing;

        (tickLower, tickUpper) = tickLower < tickUpper ? (tickLower, tickUpper) : (tickUpper, tickLower);

        _vm.assume(tickLower != tickUpper);

        return (tickLower, tickUpper);
    }

    function boundTicks(PoolKey memory key, int24 tickLower, int24 tickUpper) internal pure returns (int24, int24) {
        return boundTicks(tickLower, tickUpper, key.tickSpacing);
    }

    function createRandomSqrtPriceX96(PoolKey memory key, int256 seed) internal pure returns (uint160) {
        int24 tickSpacing = key.tickSpacing;
        int256 min = int256(TickMath.minUsableTick(tickSpacing));
        int256 max = int256(TickMath.maxUsableTick(tickSpacing));
        int256 randomTick = bound(seed, min, max);
        return TickMath.getSqrtPriceAtTick(int24(randomTick));
    }

<<<<<<< HEAD
    /// @dev Obtain fuzzed parameters for creating liquidity
    /// @param key The pool key
    /// @param params IPoolManager.ModifyLiquidityParams
    function createFuzzyLiquidityParamsFromAmounts(
        PoolKey memory key,
        IPoolManager.ModifyLiquidityParams memory params,
        uint128 amount0,
        uint128 amount1,
        uint160 sqrtPriceX96
    ) internal pure returns (IPoolManager.ModifyLiquidityParams memory result) {
        (result.tickLower, result.tickUpper) = boundTicks(key, params.tickLower, params.tickUpper);
        result.liquidityDelta =
            getLiquidityDeltaFromAmounts(amount0, amount1, result.tickLower, result.tickUpper, sqrtPriceX96);
        result.liquidityDelta = boundLiquidityDelta(key, result.liquidityDelta);
    }

    /// @dev Obtain fuzzed parameters for creating liquidity
=======
    /// @dev Obtain fuzzed and bounded parameters for creating liquidity
>>>>>>> 48f79bcb
    /// @param key The pool key
    /// @param params IPoolManager.ModifyLiquidityParams Note that these parameters are unbounded
    /// @param sqrtPriceX96 The current sqrt price
    function createFuzzyLiquidityParams(
        PoolKey memory key,
        IPoolManager.ModifyLiquidityParams memory params,
        uint160 sqrtPriceX96
    ) internal pure returns (IPoolManager.ModifyLiquidityParams memory result) {
        (result.tickLower, result.tickUpper) = boundTicks(key, params.tickLower, params.tickUpper);
        int256 liquidityDeltaFromAmounts =
            getLiquidityDeltaFromAmounts(result.tickLower, result.tickUpper, sqrtPriceX96);
        result.liquidityDelta = boundLiquidityDelta(key, params.liquidityDelta, liquidityDeltaFromAmounts);
    }

    // Creates liquidity parameters with a stricter bound. Should be used if multiple positions being intitialized on the pool, with potential for tick overlap.
    function createFuzzyLiquidityParamsWithTightBound(
        PoolKey memory key,
        IPoolManager.ModifyLiquidityParams memory params,
        uint160 sqrtPriceX96
    ) internal pure returns (IPoolManager.ModifyLiquidityParams memory result) {
        (result.tickLower, result.tickUpper) = boundTicks(key, params.tickLower, params.tickUpper);
        int256 liquidityDeltaFromAmounts =
            getLiquidityDeltaFromAmounts(result.tickLower, result.tickUpper, sqrtPriceX96);

        result.liquidityDelta = boundLiquidityDeltaTightly(key, params.liquidityDelta, liquidityDeltaFromAmounts);
    }

    function createFuzzyLiquidity(
        PoolModifyLiquidityTest modifyLiquidityRouter,
        PoolKey memory key,
        IPoolManager.ModifyLiquidityParams memory params,
        uint160 sqrtPriceX96,
        bytes memory hookData
    ) internal returns (IPoolManager.ModifyLiquidityParams memory result, BalanceDelta delta) {
        result = createFuzzyLiquidityParams(key, params, sqrtPriceX96);
        delta = modifyLiquidityRouter.modifyLiquidity(key, result, hookData);
    }

    // There exists possible positions in the pool, so we tighten the boundaries of liquidity.
    function createFuzzyLiquidityWithTightBound(
        PoolModifyLiquidityTest modifyLiquidityRouter,
        PoolKey memory key,
        IPoolManager.ModifyLiquidityParams memory params,
        uint160 sqrtPriceX96,
        bytes memory hookData
    ) internal returns (IPoolManager.ModifyLiquidityParams memory result, BalanceDelta delta) {
        result = createFuzzyLiquidityParamsWithTightBound(key, params, sqrtPriceX96);
        delta = modifyLiquidityRouter.modifyLiquidity(key, result, hookData);
    }
}<|MERGE_RESOLUTION|>--- conflicted
+++ resolved
@@ -11,39 +11,13 @@
 import {Pool} from "../libraries/Pool.sol";
 import {PoolModifyLiquidityTest} from "./PoolModifyLiquidityTest.sol";
 import {LiquidityAmounts} from "../../test/utils/LiquidityAmounts.sol";
-<<<<<<< HEAD
-=======
 import {SafeCast} from "../../src/libraries/SafeCast.sol";
->>>>>>> 48f79bcb
 
 contract Fuzzers is StdUtils {
     using SafeCast for uint256;
 
     Vm internal constant _vm = Vm(address(uint160(uint256(keccak256("hevm cheat code")))));
 
-<<<<<<< HEAD
-    function boundLiquidityDelta(PoolKey memory key, int256 liquidityDelta) internal pure returns (int256) {
-        return bound(liquidityDelta, 1, int256(uint256(Pool.tickSpacingToMaxLiquidityPerTick(key.tickSpacing)) / 2));
-    }
-
-    function getLiquidityDeltaFromAmounts(
-        uint128 amount0Unbound,
-        uint128 amount1Unbound,
-        int24 tickLower,
-        int24 tickUpper,
-        uint160 sqrtPriceX96
-    ) internal pure returns (int256) {
-        uint256 amount0 = bound(amount0Unbound, 0, uint256(type(uint128).max / 2));
-        uint256 amount1 = bound(amount1Unbound, 0, uint256(type(uint128).max / 2));
-        return int128(
-            LiquidityAmounts.getLiquidityForAmounts(
-                sqrtPriceX96,
-                TickMath.getSqrtPriceAtTick(tickLower),
-                TickMath.getSqrtPriceAtTick(tickUpper),
-                amount0,
-                amount1
-            )
-=======
     function boundLiquidityDelta(PoolKey memory key, int256 liquidityDeltaUnbounded, int256 liquidityMaxByAmount)
         internal
         pure
@@ -83,7 +57,6 @@
             TickMath.getSqrtPriceAtTick(tickLower),
             TickMath.getSqrtPriceAtTick(tickUpper),
             uint128(type(int128).max)
->>>>>>> 48f79bcb
         );
 
         // Compare the max amounts (defined by the range of the position) to the max amount constrained by the type container.
@@ -148,27 +121,7 @@
         return TickMath.getSqrtPriceAtTick(int24(randomTick));
     }
 
-<<<<<<< HEAD
-    /// @dev Obtain fuzzed parameters for creating liquidity
-    /// @param key The pool key
-    /// @param params IPoolManager.ModifyLiquidityParams
-    function createFuzzyLiquidityParamsFromAmounts(
-        PoolKey memory key,
-        IPoolManager.ModifyLiquidityParams memory params,
-        uint128 amount0,
-        uint128 amount1,
-        uint160 sqrtPriceX96
-    ) internal pure returns (IPoolManager.ModifyLiquidityParams memory result) {
-        (result.tickLower, result.tickUpper) = boundTicks(key, params.tickLower, params.tickUpper);
-        result.liquidityDelta =
-            getLiquidityDeltaFromAmounts(amount0, amount1, result.tickLower, result.tickUpper, sqrtPriceX96);
-        result.liquidityDelta = boundLiquidityDelta(key, result.liquidityDelta);
-    }
-
-    /// @dev Obtain fuzzed parameters for creating liquidity
-=======
     /// @dev Obtain fuzzed and bounded parameters for creating liquidity
->>>>>>> 48f79bcb
     /// @param key The pool key
     /// @param params IPoolManager.ModifyLiquidityParams Note that these parameters are unbounded
     /// @param sqrtPriceX96 The current sqrt price
