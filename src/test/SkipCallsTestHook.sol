--- conflicted
+++ resolved
@@ -148,15 +148,8 @@
         assertEq(delta0, params.amountSpecified);
         int256 delta1 = IPoolManager(manager).currencyDelta(address(this), key.currency1);
         assert(delta1 > 0);
-<<<<<<< HEAD
-        manager.sync(key.currency0);
-        IERC20Minimal(Currency.unwrap(key.currency0)).transferFrom(payer, address(manager), uint256(-delta0));
-        manager.settle(key.currency0);
-        manager.take(key.currency1, payer, uint256(delta1));
-=======
         key.currency0.settle(manager, payer, uint256(-delta0), false);
         key.currency1.take(manager, payer, uint256(delta1), false);
->>>>>>> c164fd09
     }
 
     function _addLiquidity(
@@ -171,18 +164,9 @@
 
         assert(delta0 < 0 || delta1 < 0);
         assert(!(delta0 > 0 || delta1 > 0));
-<<<<<<< HEAD
-        manager.sync(key.currency0);
-        IERC20Minimal(Currency.unwrap(key.currency0)).transferFrom(payer, address(manager), uint256(-delta0));
-        manager.settle(key.currency0);
-        manager.sync(key.currency1);
-        IERC20Minimal(Currency.unwrap(key.currency1)).transferFrom(payer, address(manager), uint256(-delta1));
-        manager.settle(key.currency1);
-=======
 
         key.currency0.settle(manager, payer, uint256(-delta0), false);
         key.currency1.settle(manager, payer, uint256(-delta1), false);
->>>>>>> c164fd09
     }
 
     function _removeLiquidity(
@@ -202,18 +186,9 @@
 
         assert(delta0 < 0 || delta1 < 0);
         assert(!(delta0 > 0 || delta1 > 0));
-<<<<<<< HEAD
-        manager.sync(key.currency0);
-        IERC20Minimal(Currency.unwrap(key.currency0)).transferFrom(payer, address(manager), uint256(-delta0));
-        manager.settle(key.currency0);
-        manager.sync(key.currency1);
-        IERC20Minimal(Currency.unwrap(key.currency1)).transferFrom(payer, address(manager), uint256(-delta1));
-        manager.settle(key.currency1);
-=======
 
         key.currency0.settle(manager, payer, uint256(-delta0), false);
         key.currency1.settle(manager, payer, uint256(-delta1), false);
->>>>>>> c164fd09
     }
 
     function _donate(PoolKey calldata key, uint256 amt0, uint256 amt1, bytes calldata hookData) public {
@@ -221,16 +196,7 @@
         address payer = abi.decode(hookData, (address));
         int256 delta0 = IPoolManager(manager).currencyDelta(address(this), key.currency0);
         int256 delta1 = IPoolManager(manager).currencyDelta(address(this), key.currency1);
-<<<<<<< HEAD
-        manager.sync(key.currency0);
-        IERC20Minimal(Currency.unwrap(key.currency0)).transferFrom(payer, address(manager), uint256(-delta0));
-        manager.settle(key.currency0);
-        manager.sync(key.currency1);
-        IERC20Minimal(Currency.unwrap(key.currency1)).transferFrom(payer, address(manager), uint256(-delta1));
-        manager.settle(key.currency1);
-=======
         key.currency0.settle(manager, payer, uint256(-delta0), false);
         key.currency1.settle(manager, payer, uint256(-delta1), false);
->>>>>>> c164fd09
     }
 }