--- conflicted
+++ resolved
@@ -11,12 +11,7 @@
 import {CurrencySettler} from "../../test/utils/CurrencySettler.sol";
 
 contract SwapRouterNoChecks is PoolTestBase {
-<<<<<<< HEAD
-    using CurrencySettleTake for Currency;
-=======
-    using CurrencyLibrary for Currency;
     using CurrencySettler for Currency;
->>>>>>> 15ec9afd
     using Hooks for IHooks;
 
     constructor(IPoolManager _manager) PoolTestBase(_manager) {}
