// SPDX-License-Identifier: UNLICENSED
pragma solidity ^0.8.20;

import {IProtocolFeeController} from "../interfaces/IProtocolFeeController.sol";
import {IPoolManager} from "../interfaces/IPoolManager.sol";
import {PoolId, PoolIdLibrary} from "../types/PoolId.sol";
import {PoolKey} from "../types/PoolKey.sol";

contract ProtocolFeeControllerTest is IProtocolFeeController {
    using PoolIdLibrary for PoolKey;

    mapping(PoolId => uint16) public swapFeeForPool;

    function protocolFeeForPool(PoolKey memory key) external view returns (uint16) {
        return swapFeeForPool[key.toId()];
    }

    // for tests to set pool protocol fees
    function setSwapFeeForPool(PoolId id, uint16 fee) external {
        swapFeeForPool[id] = fee;
    }
}

/// @notice Reverts on call
contract RevertingProtocolFeeControllerTest is IProtocolFeeController {
<<<<<<< HEAD
    function protocolFeeForPool(PoolKey memory /* key */ ) external view returns (uint16) {
=======
    function protocolFeesForPool(PoolKey memory /* key */ ) external pure returns (uint24) {
>>>>>>> dc9f59cc
        revert();
    }
}

/// @notice Returns an out of bounds protocol fee
contract OutOfBoundsProtocolFeeControllerTest is IProtocolFeeController {
<<<<<<< HEAD
    function protocolFeeForPool(PoolKey memory /* key */ ) external view returns (uint16) {
=======
    function protocolFeesForPool(PoolKey memory /* key */ ) external pure returns (uint24) {
>>>>>>> dc9f59cc
        // set both swap and withdraw fees to 1, which is less than MIN_PROTOCOL_FEE_DENOMINATOR
        return 0x001001;
    }
}

/// @notice Return a value that overflows a uint24
contract OverflowProtocolFeeControllerTest is IProtocolFeeController {
<<<<<<< HEAD
    function protocolFeeForPool(PoolKey memory /* key */ ) external view returns (uint16) {
=======
    function protocolFeesForPool(PoolKey memory /* key */ ) external pure returns (uint24) {
>>>>>>> dc9f59cc
        assembly {
            let ptr := mload(0x40)
            mstore(ptr, 0xFFFFAAA001)
            return(ptr, 0x20)
        }
    }
}

/// @notice Returns data that is larger than a word
contract InvalidReturnSizeProtocolFeeControllerTest is IProtocolFeeController {
    function protocolFeeForPool(PoolKey memory /* key */ ) external view returns (uint16) {
        address a = address(this);
        assembly {
            let ptr := mload(0x40)
            mstore(ptr, a)
            mstore(add(ptr, 0x20), a)
            return(ptr, 0x20)
        }
    }
}<|MERGE_RESOLUTION|>--- conflicted
+++ resolved
@@ -23,22 +23,14 @@
 
 /// @notice Reverts on call
 contract RevertingProtocolFeeControllerTest is IProtocolFeeController {
-<<<<<<< HEAD
-    function protocolFeeForPool(PoolKey memory /* key */ ) external view returns (uint16) {
-=======
-    function protocolFeesForPool(PoolKey memory /* key */ ) external pure returns (uint24) {
->>>>>>> dc9f59cc
+    function protocolFeeForPool(PoolKey memory /* key */ ) external pure returns (uint16) {
         revert();
     }
 }
 
 /// @notice Returns an out of bounds protocol fee
 contract OutOfBoundsProtocolFeeControllerTest is IProtocolFeeController {
-<<<<<<< HEAD
-    function protocolFeeForPool(PoolKey memory /* key */ ) external view returns (uint16) {
-=======
-    function protocolFeesForPool(PoolKey memory /* key */ ) external pure returns (uint24) {
->>>>>>> dc9f59cc
+    function protocolFeeForPool(PoolKey memory /* key */ ) external pure returns (uint16) {
         // set both swap and withdraw fees to 1, which is less than MIN_PROTOCOL_FEE_DENOMINATOR
         return 0x001001;
     }
@@ -46,11 +38,7 @@
 
 /// @notice Return a value that overflows a uint24
 contract OverflowProtocolFeeControllerTest is IProtocolFeeController {
-<<<<<<< HEAD
-    function protocolFeeForPool(PoolKey memory /* key */ ) external view returns (uint16) {
-=======
-    function protocolFeesForPool(PoolKey memory /* key */ ) external pure returns (uint24) {
->>>>>>> dc9f59cc
+    function protocolFeeForPool(PoolKey memory /* key */ ) external pure returns (uint16) {
         assembly {
             let ptr := mload(0x40)
             mstore(ptr, 0xFFFFAAA001)
