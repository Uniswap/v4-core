// SPDX-License-Identifier: UNLICENSED
pragma solidity ^0.8.20;

import {IProtocolFeeController} from "../interfaces/IProtocolFeeController.sol";
import {IPoolManager} from "../interfaces/IPoolManager.sol";
import {PoolId, PoolIdLibrary} from "../types/PoolId.sol";
import {PoolKey} from "../types/PoolKey.sol";

contract ProtocolFeeControllerTest is IProtocolFeeController {
    using PoolIdLibrary for PoolKey;

    mapping(PoolId => uint16) public swapFeeForPool;

    function protocolFeesForPool(PoolKey memory key) external view returns (uint16) {
        return swapFeeForPool[key.toId()];
    }

    // for tests to set pool protocol fees
    function setSwapFeeForPool(PoolId id, uint16 fee) external {
        swapFeeForPool[id] = fee;
    }
<<<<<<< HEAD
=======

    function setWithdrawFeeForPool(PoolId id, uint16 fee) external {
        withdrawFeeForPool[id] = fee;
    }
}

/// @notice Reverts on call
contract RevertingProtocolFeeControllerTest is IProtocolFeeController {
    function protocolFeesForPool(PoolKey memory /* key */ ) external view returns (uint24) {
        revert();
    }
}

/// @notice Returns an out of bounds protocol fee
contract OutOfBoundsProtocolFeeControllerTest is IProtocolFeeController {
    function protocolFeesForPool(PoolKey memory /* key */ ) external view returns (uint24) {
        // set both swap and withdraw fees to 1, which is less than MIN_PROTOCOL_FEE_DENOMINATOR
        return 0x001001;
    }
}

/// @notice Return a value that overflows a uint24
contract OverflowProtocolFeeControllerTest is IProtocolFeeController {
    function protocolFeesForPool(PoolKey memory /* key */ ) external view returns (uint24) {
        assembly {
            let ptr := mload(0x40)
            mstore(ptr, 0xFFFFAAA001)
            return(ptr, 0x20)
        }
    }
}

/// @notice Returns data that is larger than a word
contract InvalidReturnSizeProtocolFeeControllerTest is IProtocolFeeController {
    function protocolFeesForPool(PoolKey memory /* key */ ) external view returns (uint24) {
        address a = address(this);
        assembly {
            let ptr := mload(0x40)
            mstore(ptr, a)
            mstore(add(ptr, 0x20), a)
            return(ptr, 0x20)
        }
    }
>>>>>>> 7fef84ac
}<|MERGE_RESOLUTION|>--- conflicted
+++ resolved
@@ -11,7 +11,7 @@
 
     mapping(PoolId => uint16) public swapFeeForPool;
 
-    function protocolFeesForPool(PoolKey memory key) external view returns (uint16) {
+    function protocolFeeForPool(PoolKey memory key) external view returns (uint16) {
         return swapFeeForPool[key.toId()];
     }
 
@@ -19,24 +19,18 @@
     function setSwapFeeForPool(PoolId id, uint16 fee) external {
         swapFeeForPool[id] = fee;
     }
-<<<<<<< HEAD
-=======
-
-    function setWithdrawFeeForPool(PoolId id, uint16 fee) external {
-        withdrawFeeForPool[id] = fee;
-    }
 }
 
 /// @notice Reverts on call
 contract RevertingProtocolFeeControllerTest is IProtocolFeeController {
-    function protocolFeesForPool(PoolKey memory /* key */ ) external view returns (uint24) {
+    function protocolFeeForPool(PoolKey memory /* key */ ) external view returns (uint16) {
         revert();
     }
 }
 
 /// @notice Returns an out of bounds protocol fee
 contract OutOfBoundsProtocolFeeControllerTest is IProtocolFeeController {
-    function protocolFeesForPool(PoolKey memory /* key */ ) external view returns (uint24) {
+    function protocolFeeForPool(PoolKey memory /* key */ ) external view returns (uint16) {
         // set both swap and withdraw fees to 1, which is less than MIN_PROTOCOL_FEE_DENOMINATOR
         return 0x001001;
     }
@@ -44,7 +38,7 @@
 
 /// @notice Return a value that overflows a uint24
 contract OverflowProtocolFeeControllerTest is IProtocolFeeController {
-    function protocolFeesForPool(PoolKey memory /* key */ ) external view returns (uint24) {
+    function protocolFeeForPool(PoolKey memory /* key */ ) external view returns (uint16) {
         assembly {
             let ptr := mload(0x40)
             mstore(ptr, 0xFFFFAAA001)
@@ -55,7 +49,7 @@
 
 /// @notice Returns data that is larger than a word
 contract InvalidReturnSizeProtocolFeeControllerTest is IProtocolFeeController {
-    function protocolFeesForPool(PoolKey memory /* key */ ) external view returns (uint24) {
+    function protocolFeeForPool(PoolKey memory /* key */ ) external view returns (uint16) {
         address a = address(this);
         assembly {
             let ptr := mload(0x40)
@@ -64,5 +58,4 @@
             return(ptr, 0x20)
         }
     }
->>>>>>> 7fef84ac
 }