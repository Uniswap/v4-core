// SPDX-License-Identifier: UNLICENSED
pragma solidity ^0.8.24;

import {Currency} from "../types/Currency.sol";
import {IPoolManager} from "../interfaces/IPoolManager.sol";
import {PoolKey} from "../types/PoolKey.sol";
import {PoolTestBase} from "./PoolTestBase.sol";
import {SafeCast} from "../libraries/SafeCast.sol";
import {CurrencySettler} from "../../test/utils/CurrencySettler.sol";

contract PoolTakeTest is PoolTestBase {
<<<<<<< HEAD
    using CurrencySettleTake for Currency;
=======
    using CurrencyLibrary for Currency;
    using CurrencySettler for Currency;
>>>>>>> 15ec9afd
    using SafeCast for uint256;

    constructor(IPoolManager _manager) PoolTestBase(_manager) {}

    struct CallbackData {
        address sender;
        PoolKey key;
        uint256 amount0;
        uint256 amount1;
    }

    function take(PoolKey memory key, uint256 amount0, uint256 amount1) external payable {
        manager.unlock(abi.encode(CallbackData(msg.sender, key, amount0, amount1)));
    }

    function unlockCallback(bytes calldata rawData) external returns (bytes memory) {
        require(msg.sender == address(manager));

        CallbackData memory data = abi.decode(rawData, (CallbackData));

        if (data.amount0 > 0) _testTake(data.key.currency0, data.sender, data.amount0);
        if (data.amount1 > 0) _testTake(data.key.currency1, data.sender, data.amount1);

        return abi.encode(0);
    }

    function _testTake(Currency currency, address sender, uint256 amount) internal {
        (uint256 userBalBefore, uint256 pmBalBefore, int256 deltaBefore) =
            _fetchBalances(currency, sender, address(this));
        require(deltaBefore == 0, "deltaBefore is not equal to 0");

        currency.take(manager, sender, amount, false);

        (uint256 userBalAfter, uint256 pmBalAfter, int256 deltaAfter) = _fetchBalances(currency, sender, address(this));

        require(deltaAfter == -amount.toInt128(), "deltaAfter is not equal to -amount.toInt128()");

        require(
            userBalAfter - userBalBefore == amount,
            "the difference between userBalAfter and userBalBefore is not equal to amount"
        );
        require(
            pmBalBefore - pmBalAfter == amount,
            "the difference between pmBalBefore and pmBalAfter is not equal to amount"
        );

        currency.settle(manager, sender, amount, false);
    }
}<|MERGE_RESOLUTION|>--- conflicted
+++ resolved
@@ -9,12 +9,7 @@
 import {CurrencySettler} from "../../test/utils/CurrencySettler.sol";
 
 contract PoolTakeTest is PoolTestBase {
-<<<<<<< HEAD
-    using CurrencySettleTake for Currency;
-=======
-    using CurrencyLibrary for Currency;
     using CurrencySettler for Currency;
->>>>>>> 15ec9afd
     using SafeCast for uint256;
 
     constructor(IPoolManager _manager) PoolTestBase(_manager) {}
