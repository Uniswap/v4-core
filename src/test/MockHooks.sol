--- conflicted
+++ resolved
@@ -67,11 +67,7 @@
     ) external override returns (bytes4, BalanceDelta) {
         afterAddLiquidityData = hookData;
         bytes4 selector = MockHooks.afterAddLiquidity.selector;
-<<<<<<< HEAD
-        return (returnValues[selector] == bytes4(0) ? selector : returnValues[selector], BalanceDelta.wrap(0));
-=======
         return (returnValues[selector] == bytes4(0) ? selector : returnValues[selector], BalanceDeltaLibrary.ZERO_DELTA);
->>>>>>> 80b75259
     }
 
     function beforeRemoveLiquidity(
@@ -94,29 +90,17 @@
     ) external override returns (bytes4, BalanceDelta) {
         afterRemoveLiquidityData = hookData;
         bytes4 selector = MockHooks.afterRemoveLiquidity.selector;
-<<<<<<< HEAD
-        return (returnValues[selector] == bytes4(0) ? selector : returnValues[selector], BalanceDelta.wrap(0));
-=======
         return (returnValues[selector] == bytes4(0) ? selector : returnValues[selector], BalanceDeltaLibrary.ZERO_DELTA);
->>>>>>> 80b75259
     }
 
     function beforeSwap(address, PoolKey calldata, IPoolManager.SwapParams calldata, bytes calldata hookData)
         external
         override
-<<<<<<< HEAD
         returns (bytes4, int128, uint24)
     {
         beforeSwapData = hookData;
         bytes4 selector = MockHooks.beforeSwap.selector;
         return (returnValues[selector] == bytes4(0) ? selector : returnValues[selector], 0, type(uint24).max);
-=======
-        returns (bytes4, int128)
-    {
-        beforeSwapData = hookData;
-        bytes4 selector = MockHooks.beforeSwap.selector;
-        return (returnValues[selector] == bytes4(0) ? selector : returnValues[selector], 0);
->>>>>>> 80b75259
     }
 
     function afterSwap(
