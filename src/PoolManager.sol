--- conflicted
+++ resolved
@@ -193,12 +193,10 @@
         IPoolManager.ModifyPositionParams memory params,
         bytes calldata hookData
     ) external override noDelegateCall onlyByLocker returns (BalanceDelta delta) {
-<<<<<<< HEAD
         (bool set) = Lockers.setCurrentHook(address(key.hooks));
-=======
+
         PoolId id = key.toId();
         _checkPoolInitialized(id);
->>>>>>> 06564d33
 
         if (key.hooks.shouldCallBeforeModifyPosition()) {
             bytes4 selector = key.hooks.beforeModifyPosition(msg.sender, key, params, hookData);
@@ -259,12 +257,10 @@
         onlyByLocker
         returns (BalanceDelta delta)
     {
-<<<<<<< HEAD
         (bool set) = Lockers.setCurrentHook(address(key.hooks));
-=======
+
         PoolId id = key.toId();
         _checkPoolInitialized(id);
->>>>>>> 06564d33
 
         if (key.hooks.shouldCallBeforeSwap()) {
             bytes4 selector = key.hooks.beforeSwap(msg.sender, key, params, hookData);
@@ -321,12 +317,10 @@
         onlyByLocker
         returns (BalanceDelta delta)
     {
-<<<<<<< HEAD
         (bool set) = Lockers.setCurrentHook(address(key.hooks));
-=======
+        
         PoolId id = key.toId();
         _checkPoolInitialized(id);
->>>>>>> 06564d33
 
         if (key.hooks.shouldCallBeforeDonate()) {
             bytes4 selector = key.hooks.beforeDonate(msg.sender, key, amount0, amount1, hookData);
