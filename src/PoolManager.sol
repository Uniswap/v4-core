// SPDX-License-Identifier: BUSL-1.1
pragma solidity ^0.8.24;

import {Hooks} from "./libraries/Hooks.sol";
import {Pool} from "./libraries/Pool.sol";
import {SafeCast} from "./libraries/SafeCast.sol";
import {Position} from "./libraries/Position.sol";
import {LPFeeLibrary} from "./libraries/LPFeeLibrary.sol";
import {Currency, CurrencyLibrary} from "./types/Currency.sol";
import {PoolKey} from "./types/PoolKey.sol";
import {TickMath} from "./libraries/TickMath.sol";
import {NoDelegateCall} from "./NoDelegateCall.sol";
import {IHooks} from "./interfaces/IHooks.sol";
import {IPoolManager} from "./interfaces/IPoolManager.sol";
import {IUnlockCallback} from "./interfaces/callback/IUnlockCallback.sol";
import {ProtocolFees} from "./ProtocolFees.sol";
import {ERC6909Claims} from "./ERC6909Claims.sol";
import {PoolId, PoolIdLibrary} from "./types/PoolId.sol";
import {BalanceDelta, BalanceDeltaLibrary} from "./types/BalanceDelta.sol";
import {Lock} from "./libraries/Lock.sol";
import {CurrencyDelta} from "./libraries/CurrencyDelta.sol";
import {NonZeroDeltaCount} from "./libraries/NonZeroDeltaCount.sol";
import {PoolGetters} from "./libraries/PoolGetters.sol";
import {Reserves} from "./libraries/Reserves.sol";
import {Extsload} from "./Extsload.sol";
import {Exttload} from "./Exttload.sol";

//  4
//   44
//     444
//       444                   4444
//        4444            4444     4444
//          4444          4444444    4444                           4
//            4444        44444444     4444                         4
//             44444       4444444       4444444444444444       444444
//           4   44444     44444444       444444444444444444444    4444
//            4    44444    4444444         4444444444444444444444  44444
//             4     444444  4444444         44444444444444444444444 44  4
//              44     44444   444444          444444444444444444444 4     4
//               44      44444   44444           4444444444444444444 4 44
//                44       4444     44             444444444444444     444
//                444     4444                        4444444
//               4444444444444                     44                      4
//              44444444444                        444444     444444444    44
//             444444           4444               4444     4444444444      44
//             4444           44    44              4      44444444444
//            44444          444444444                   444444444444    4444
//            44444          44444444                  4444  44444444    444444
//            44444                                  4444   444444444    44444444
//           44444                                 4444     44444444    4444444444
//          44444                                4444      444444444   444444444444
//         44444                               4444        44444444    444444444444
//       4444444                             4444          44444444         4444444
//      4444444                            44444          44444444          4444444
//     44444444                           44444444444444444444444444444        4444
//   4444444444                           44444444444444444444444444444         444
//  444444444444                         444444444444444444444444444444   444   444
//  44444444444444                                      444444444         44444
// 44444  44444444444         444                       44444444         444444
// 44444  4444444444      4444444444      444444        44444444    444444444444
//  444444444444444      4444  444444    4444444       44444444     444444444444
//  444444444444444     444    444444     444444       44444444      44444444444
//   4444444444444     4444   444444        4444                      4444444444
//    444444444444      4     44444         4444                       444444444
//     44444444444           444444         444                        44444444
//      44444444            444444         4444                         4444444
//                          44444          444                          44444
//                          44444         444      4                    4444
//                          44444        444      44                   444
//                          44444       444      4444
//                           444444  44444        444
//                             444444444           444
//                                                  44444   444
//                                                      444
/// @notice Holds the state for all pools
<<<<<<< HEAD

contract PoolManager is IPoolManager, ProtocolFees, NoDelegateCall, ERC6909Claims, Extsload, Exttload {
=======
contract PoolManager is IPoolManager, ProtocolFees, NoDelegateCall, ERC6909Claims, Extsload {
>>>>>>> 517101e7
    using PoolIdLibrary for PoolKey;
    using SafeCast for *;
    using Pool for *;
    using Hooks for IHooks;
    using Position for mapping(bytes32 => Position.Info);
    using CurrencyLibrary for Currency;
    using CurrencyDelta for Currency;
    using LPFeeLibrary for uint24;
    using PoolGetters for Pool.State;
    using Reserves for Currency;

    /// @inheritdoc IPoolManager
    int24 public constant MAX_TICK_SPACING = TickMath.MAX_TICK_SPACING;

    /// @inheritdoc IPoolManager
    int24 public constant MIN_TICK_SPACING = TickMath.MIN_TICK_SPACING;

    mapping(PoolId id => Pool.State) public pools;

    constructor(uint256 controllerGasLimit) ProtocolFees(controllerGasLimit) {}

    function _getPool(PoolId id) internal view override returns (Pool.State storage) {
        return pools[id];
    }

    /// @notice This will revert if the contract is locked
    modifier onlyWhenUnlocked() {
        if (!Lock.isUnlocked()) revert ManagerLocked();
        _;
    }

    /// @inheritdoc IPoolManager
    function initialize(PoolKey memory key, uint160 sqrtPriceX96, bytes calldata hookData)
        external
        override
        noDelegateCall
        returns (int24 tick)
    {
        // see TickBitmap.sol for overflow conditions that can arise from tick spacing being too large
        if (key.tickSpacing > MAX_TICK_SPACING) revert TickSpacingTooLarge();
        if (key.tickSpacing < MIN_TICK_SPACING) revert TickSpacingTooSmall();
        if (key.currency0 >= key.currency1) revert CurrenciesOutOfOrderOrEqual();
        if (!key.hooks.isValidHookAddress(key.fee)) revert Hooks.HookAddressNotValid(address(key.hooks));

        uint24 lpFee = key.fee.getInitialLPFee();

        key.hooks.beforeInitialize(key, sqrtPriceX96, hookData);

        PoolId id = key.toId();
        (, uint24 protocolFee) = _fetchProtocolFee(key);

        tick = pools[id].initialize(sqrtPriceX96, protocolFee, lpFee);

        key.hooks.afterInitialize(key, sqrtPriceX96, tick, hookData);

        // On intitalize we emit the key's fee, which tells us all fee settings a pool can have: either a static swap fee or dynamic swap fee and if the hook has enabled swap or withdraw fees.
        emit Initialize(id, key.currency0, key.currency1, key.fee, key.tickSpacing, key.hooks);
    }

    /// @inheritdoc IPoolManager
    function unlock(bytes calldata data) external override noDelegateCall returns (bytes memory result) {
        if (Lock.isUnlocked()) revert AlreadyUnlocked();

        Lock.unlock();

        // the caller does everything in this callback, including paying what they owe via calls to settle
        result = IUnlockCallback(msg.sender).unlockCallback(data);

        if (NonZeroDeltaCount.read() != 0) revert CurrencyNotSettled();
        Lock.lock();
    }

    /// @inheritdoc IPoolManager
    function sync(Currency currency) public returns (uint256 balance) {
        balance = currency.balanceOfSelf();
        currency.setReserves(balance);
    }

    function _accountDelta(Currency currency, int128 delta) internal {
        if (delta == 0) return;

        int256 current = currency.getDelta(msg.sender);
        int256 next = current + delta;

        if (next == 0) {
            NonZeroDeltaCount.decrement();
        } else if (current == 0) {
            NonZeroDeltaCount.increment();
        }

        currency.setDelta(msg.sender, next);
    }

    /// @dev Accumulates a balance change to a map of currency to balance changes
    function _accountPoolBalanceDelta(PoolKey memory key, BalanceDelta delta) internal {
        _accountDelta(key.currency0, delta.amount0());
        _accountDelta(key.currency1, delta.amount1());
    }

    function _checkPoolInitialized(PoolId id) internal view {
        if (pools[id].isNotInitialized()) revert PoolNotInitialized();
    }

    /// @inheritdoc IPoolManager
    function modifyLiquidity(
        PoolKey memory key,
        IPoolManager.ModifyLiquidityParams memory params,
        bytes calldata hookData
    ) external override onlyWhenUnlocked returns (BalanceDelta delta, BalanceDelta feeDelta) {
        PoolId id = key.toId();
        _checkPoolInitialized(id);

        key.hooks.beforeModifyLiquidity(key, params, hookData);

        (delta, feeDelta) = pools[id].modifyLiquidity(
            Pool.ModifyLiquidityParams({
                owner: msg.sender,
                tickLower: params.tickLower,
                tickUpper: params.tickUpper,
                liquidityDelta: params.liquidityDelta.toInt128(),
                tickSpacing: key.tickSpacing,
                salt: params.salt
            })
        );

        _accountPoolBalanceDelta(key, delta + feeDelta);

        emit ModifyLiquidity(id, msg.sender, params.tickLower, params.tickUpper, params.liquidityDelta);

        key.hooks.afterModifyLiquidity(key, params, delta, hookData);
    }

    /// @inheritdoc IPoolManager
    function swap(PoolKey memory key, IPoolManager.SwapParams memory params, bytes calldata hookData)
        external
        override
        onlyWhenUnlocked
        returns (BalanceDelta)
    {
        PoolId id = key.toId();
        _checkPoolInitialized(id);

        key.hooks.beforeSwap(key, params, hookData);

        (BalanceDelta delta, uint256 feeForProtocol, uint24 swapFee, Pool.SwapState memory state) = pools[id].swap(
            Pool.SwapParams({
                tickSpacing: key.tickSpacing,
                zeroForOne: params.zeroForOne,
                amountSpecified: params.amountSpecified,
                sqrtPriceLimitX96: params.sqrtPriceLimitX96
            })
        );

        _accountPoolBalanceDelta(key, delta);

        // The fee is on the input currency.
        if (feeForProtocol > 0) {
            _updateProtocolFees(params.zeroForOne ? key.currency0 : key.currency1, feeForProtocol);
        }

        emit Swap(
            id, msg.sender, delta.amount0(), delta.amount1(), state.sqrtPriceX96, state.liquidity, state.tick, swapFee
        );

        key.hooks.afterSwap(key, params, delta, hookData);

        return delta;
    }

    /// @inheritdoc IPoolManager
    function donate(PoolKey memory key, uint256 amount0, uint256 amount1, bytes calldata hookData)
        external
        override
        onlyWhenUnlocked
        returns (BalanceDelta delta)
    {
        PoolId id = key.toId();
        _checkPoolInitialized(id);

        key.hooks.beforeDonate(key, amount0, amount1, hookData);

        delta = pools[id].donate(amount0, amount1);

        _accountPoolBalanceDelta(key, delta);

        key.hooks.afterDonate(key, amount0, amount1, hookData);
    }

    /// @inheritdoc IPoolManager
    function take(Currency currency, address to, uint256 amount) external override onlyWhenUnlocked {
        unchecked {
            // subtraction must be safe
            _accountDelta(currency, -(amount.toInt128()));
            currency.transfer(to, amount);
        }
    }

    /// @inheritdoc IPoolManager
    function settle(Currency currency) external payable override onlyWhenUnlocked returns (uint256 paid) {
        if (currency.isNative()) {
            paid = msg.value;
        } else {
            if (msg.value > 0) revert NonZeroNativeValue();
            uint256 reservesBefore = currency.getReserves();
            uint256 reservesNow = sync(currency);
            paid = reservesNow - reservesBefore;
        }
        _accountDelta(currency, paid.toInt128());
    }

    /// @inheritdoc IPoolManager
    function mint(address to, uint256 id, uint256 amount) external override onlyWhenUnlocked {
        unchecked {
            // subtraction must be safe
            _accountDelta(CurrencyLibrary.fromId(id), -(amount.toInt128()));
            _mint(to, id, amount);
        }
    }

    /// @inheritdoc IPoolManager
    function burn(address from, uint256 id, uint256 amount) external override onlyWhenUnlocked {
        _accountDelta(CurrencyLibrary.fromId(id), amount.toInt128());
        _burnFrom(from, id, amount);
    }

    function updateDynamicLPFee(PoolKey memory key, uint24 newDynamicLPFee) external {
        if (!key.fee.isDynamicFee() || msg.sender != address(key.hooks)) revert UnauthorizedDynamicLPFeeUpdate();
        newDynamicLPFee.validate();
        PoolId id = key.toId();
        pools[id].setLPFee(newDynamicLPFee);
    }

    function getPoolTickInfo(PoolId id, int24 tick) external view returns (Pool.TickInfo memory) {
        return pools[id].getPoolTickInfo(tick);
    }

    function getPoolBitmapInfo(PoolId id, int16 word) external view returns (uint256 tickBitmap) {
        return pools[id].getPoolBitmapInfo(word);
    }

    function getFeeGrowthGlobals(PoolId id)
        external
        view
        returns (uint256 feeGrowthGlobal0x128, uint256 feeGrowthGlobal1x128)
    {
        return pools[id].getFeeGrowthGlobals();
    }
}<|MERGE_RESOLUTION|>--- conflicted
+++ resolved
@@ -73,12 +73,8 @@
 //                                                  44444   444
 //                                                      444
 /// @notice Holds the state for all pools
-<<<<<<< HEAD
 
 contract PoolManager is IPoolManager, ProtocolFees, NoDelegateCall, ERC6909Claims, Extsload, Exttload {
-=======
-contract PoolManager is IPoolManager, ProtocolFees, NoDelegateCall, ERC6909Claims, Extsload {
->>>>>>> 517101e7
     using PoolIdLibrary for PoolKey;
     using SafeCast for *;
     using Pool for *;
