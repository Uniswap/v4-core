--- conflicted
+++ resolved
@@ -178,13 +178,14 @@
         PoolKey memory key,
         IPoolManager.ModifyLiquidityParams memory params,
         bytes calldata hookData
-    ) external override onlyWhenUnlocked returns (BalanceDelta delta, BalanceDelta feeDelta) {
+    ) external override onlyWhenUnlocked returns (BalanceDelta callerDelta, BalanceDelta feesAccrued) {
         PoolId id = key.toId();
         _checkPoolInitialized(id);
 
         key.hooks.beforeModifyLiquidity(key, params, hookData);
 
-        (delta, feeDelta) = pools[id].modifyLiquidity(
+        BalanceDelta principalDelta;
+        (principalDelta, feesAccrued) = pools[id].modifyLiquidity(
             Pool.ModifyLiquidityParams({
                 owner: msg.sender,
                 tickLower: params.tickLower,
@@ -194,21 +195,19 @@
             })
         );
 
-<<<<<<< HEAD
-=======
-        _accountPoolBalanceDelta(key, delta + feeDelta);
-
->>>>>>> c164fd09
+        callerDelta = principalDelta + feesAccrued;
+
         emit ModifyLiquidity(id, msg.sender, params.tickLower, params.tickUpper, params.liquidityDelta);
 
         // if the hook doesnt have the flag to be able to return deltas, hookDelta will always be 0.
-        BalanceDelta hookDelta = key.hooks.afterModifyLiquidity(key, params, delta, hookData);
-        if (hookDelta != BalanceDelta.ZERO_DELTA) {
-            delta = delta - hookDelta;
+        BalanceDelta hookDelta = key.hooks.afterModifyLiquidity(key, params, callerDelta, hookData);
+        if (hookDelta != BalanceDeltaLibrary.ZERO_DELTA) {
+            callerDelta = callerDelta - hookDelta;
+
             _accountPoolBalanceDelta(key, hookDelta, address(key.hooks));
         }
 
-        _accountPoolBalanceDelta(key, delta, msg.sender);
+        _accountPoolBalanceDelta(key, callerDelta, msg.sender);
     }
 
     /// @inheritdoc IPoolManager
