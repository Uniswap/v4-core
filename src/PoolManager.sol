--- conflicted
+++ resolved
@@ -309,13 +309,8 @@
     }
 
     /// @inheritdoc IPoolManager
-<<<<<<< HEAD
-    function burn(address from, uint256 id, uint256 amount) external override noDelegateCall onlyWhenUnlocked {
+    function burn(address from, uint256 id, uint256 amount) external override onlyWhenUnlocked {
         _accountDelta(CurrencyLibrary.fromId(id), amount.toInt128(), msg.sender);
-=======
-    function burn(address from, uint256 id, uint256 amount) external override onlyWhenUnlocked {
-        _accountDelta(CurrencyLibrary.fromId(id), amount.toInt128());
->>>>>>> b3bc509a
         _burnFrom(from, id, amount);
     }
 
