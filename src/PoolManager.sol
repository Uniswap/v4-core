// SPDX-License-Identifier: BUSL-1.1
pragma solidity ^0.8.20;

import {Hooks} from "./libraries/Hooks.sol";
import {Pool} from "./libraries/Pool.sol";
import {SafeCast} from "./libraries/SafeCast.sol";
import {Position} from "./libraries/Position.sol";
import {FeeLibrary} from "./libraries/FeeLibrary.sol";
import {Currency, CurrencyLibrary} from "./types/Currency.sol";
import {PoolKey} from "./types/PoolKey.sol";
import {TickMath} from "./libraries/TickMath.sol";
import {NoDelegateCall} from "./NoDelegateCall.sol";
import {Owned} from "./Owned.sol";
import {IHooks} from "./interfaces/IHooks.sol";
import {IDynamicFeeManager} from "./interfaces/IDynamicFeeManager.sol";
import {IPoolManager} from "./interfaces/IPoolManager.sol";
import {ILockCallback} from "./interfaces/callback/ILockCallback.sol";
import {Fees} from "./Fees.sol";
import {Claims} from "./Claims.sol";
import {PoolId, PoolIdLibrary} from "./types/PoolId.sol";
import {BalanceDelta, BalanceDeltaLibrary} from "./types/BalanceDelta.sol";
import {Lockers} from "./libraries/Lockers.sol";
import {PoolGetters} from "./libraries/PoolGetters.sol";

/// @notice Holds the state for all pools
contract PoolManager is IPoolManager, Fees, NoDelegateCall, Claims {
    using PoolIdLibrary for PoolKey;
    using SafeCast for *;
    using Pool for *;
    using Hooks for IHooks;
    using Position for mapping(bytes32 => Position.Info);
    using CurrencyLibrary for Currency;
    using FeeLibrary for uint24;
    using PoolGetters for Pool.State;

    /// @inheritdoc IPoolManager
    int24 public constant MAX_TICK_SPACING = TickMath.MAX_TICK_SPACING;

    /// @inheritdoc IPoolManager
    int24 public constant MIN_TICK_SPACING = TickMath.MIN_TICK_SPACING;

    /// @dev Represents the currencies due/owed to each locker.
    /// Must all net to zero when the last lock is released.
    /// TODO this needs to be transient
    mapping(address locker => mapping(Currency currency => int256 currencyDelta)) public currencyDelta;

    /// @inheritdoc IPoolManager
    mapping(Currency currency => uint256) public override reservesOf;

    mapping(PoolId id => Pool.State) public pools;

    constructor(uint256 controllerGasLimit) Fees(controllerGasLimit) {}

    /// @inheritdoc IPoolManager
    function getSlot0(PoolId id)
        external
        view
        override
        returns (uint160 sqrtPriceX96, int24 tick, uint16 protocolFee)
    {
        Pool.Slot0 memory slot0 = pools[id].slot0;

        return (slot0.sqrtPriceX96, slot0.tick, slot0.protocolFee);
    }

    /// @inheritdoc IPoolManager
    function getLiquidity(PoolId id) external view override returns (uint128 liquidity) {
        return pools[id].liquidity;
    }

    /// @inheritdoc IPoolManager
    function getLiquidity(PoolId id, address _owner, int24 tickLower, int24 tickUpper)
        external
        view
        override
        returns (uint128 liquidity)
    {
        return pools[id].positions.get(_owner, tickLower, tickUpper).liquidity;
    }

    function getPosition(PoolId id, address _owner, int24 tickLower, int24 tickUpper)
        external
        view
        override
        returns (Position.Info memory position)
    {
        return pools[id].positions.get(_owner, tickLower, tickUpper);
    }

    /// @inheritdoc IPoolManager
    function getLock(uint256 i) external view override returns (address locker, address lockCaller) {
        return (Lockers.getLocker(i), Lockers.getLockCaller(i));
    }

    /// @notice This will revert if a function is called by any address other than the current locker OR the most recently called, pre-permissioned hook.
    modifier onlyByLocker() {
        _checkLocker(msg.sender, Lockers.getCurrentLocker(), Lockers.getCurrentHook());
        _;
    }

    function _checkLocker(address caller, address locker, IHooks hook) internal pure {
        if (caller == locker) return;
        if (caller == address(hook) && hook.hasPermission(Hooks.ACCESS_LOCK_FLAG)) return;
        revert LockedBy(locker, address(hook));
    }

    /// @inheritdoc IPoolManager
    function initialize(PoolKey memory key, uint160 sqrtPriceX96, bytes calldata hookData)
        external
        override
        onlyByLocker
        returns (int24 tick)
    {
        if (key.fee.isStaticFeeTooLarge()) revert FeeTooLarge();

        // see TickBitmap.sol for overflow conditions that can arise from tick spacing being too large
        if (key.tickSpacing > MAX_TICK_SPACING) revert TickSpacingTooLarge();
        if (key.tickSpacing < MIN_TICK_SPACING) revert TickSpacingTooSmall();
        if (key.currency0 >= key.currency1) revert CurrenciesOutOfOrderOrEqual();
        if (!key.hooks.isValidHookAddress(key.fee)) revert Hooks.HookAddressNotValid(address(key.hooks));

        key.hooks.beforeInitialize(key, sqrtPriceX96, hookData);

        PoolId id = key.toId();
        (, uint16 protocolFee) = _fetchProtocolFee(key);
        uint24 swapFee = key.fee.isDynamicFee() ? _fetchDynamicSwapFee(key) : key.fee.getStaticFee();

        tick = pools[id].initialize(sqrtPriceX96, protocolFee, swapFee);

        key.hooks.afterInitialize(key, sqrtPriceX96, tick, hookData);

        // On intitalize we emit the key's fee, which tells us all fee settings a pool can have: either a static swap fee or dynamic swap fee and if the hook has enabled swap or withdraw fees.
        emit Initialize(id, key.currency0, key.currency1, key.fee, key.tickSpacing, key.hooks);
    }

    /// @inheritdoc IPoolManager
    function lock(address lockTarget, bytes calldata data) external payable override returns (bytes memory result) {
        Lockers.push(lockTarget, msg.sender);

        // the caller does everything in this callback, including paying what they owe via calls to settle
        result = ILockCallback(lockTarget).lockAcquired(msg.sender, data);

        if (Lockers.length() == 1) {
            if (Lockers.nonzeroDeltaCount() != 0) revert CurrencyNotSettled();
            Lockers.clear();
        } else {
            Lockers.pop();
        }
    }

    function _accountDelta(Currency currency, int128 delta) internal {
        if (delta == 0) return;

        address locker = Lockers.getCurrentLocker();
        int256 current = currencyDelta[locker][currency];
        int256 next = current + delta;

        unchecked {
            if (next == 0) {
                Lockers.decrementNonzeroDeltaCount();
            } else if (current == 0) {
                Lockers.incrementNonzeroDeltaCount();
            }
        }

        currencyDelta[locker][currency] = next;
    }

    /// @dev Accumulates a balance change to a map of currency to balance changes
    function _accountPoolBalanceDelta(PoolKey memory key, BalanceDelta delta) internal {
        _accountDelta(key.currency0, delta.amount0());
        _accountDelta(key.currency1, delta.amount1());
    }

    function _checkPoolInitialized(PoolId id) internal view {
        if (pools[id].isNotInitialized()) revert PoolNotInitialized();
    }

    /// @inheritdoc IPoolManager
    function addLiquidity(PoolKey memory key, IPoolManager.ModifyPositionParams memory params, bytes calldata hookData)
        external
        override
        noDelegateCall
        onlyByLocker
        returns (BalanceDelta delta)
    {
        (bool set) = Lockers.setCurrentHook(key.hooks);

        PoolId id = key.toId();
        _checkPoolInitialized(id);

        if (key.hooks.shouldCallBeforeAddLiquidity()) {
            bytes4 selector = key.hooks.beforeAddLiquidity(msg.sender, key, params, hookData);
            // Sentinel return value used to signify that a NoOp occurred.
            if (key.hooks.isValidNoOpCall(selector)) {
                // We only want to clear the current hook if it was set in setCurrentHook in this execution frame.
                if (set) Lockers.clearCurrentHook();
                return BalanceDeltaLibrary.MAXIMUM_DELTA;
            } else if (selector != IHooks.beforeAddLiquidity.selector) {
                revert Hooks.InvalidHookResponse();
            }
        }

        delta = _modifyPosition(
            key,
            IPoolManager.PoolModifyPositionParams({
                tickLower: params.tickLower,
                tickUpper: params.tickUpper,
                liquidityDelta: params.liquidityDelta.toInt128()
            })
        );

        if (key.hooks.shouldCallAfterAddLiquidity()) {
            if (
                key.hooks.afterAddLiquidity(msg.sender, key, params, delta, hookData)
                    != IHooks.afterAddLiquidity.selector
            ) {
                revert Hooks.InvalidHookResponse();
            }
        }

        // We only want to clear the current hook if it was set in setCurrentHook in this execution frame.
        if (set) Lockers.clearCurrentHook();
    }

    /// @inheritdoc IPoolManager
    function removeLiquidity(
        PoolKey memory key,
        IPoolManager.ModifyPositionParams memory params,
        bytes calldata hookData
    ) external override noDelegateCall onlyByLocker returns (BalanceDelta delta) {
        PoolId id = key.toId();
        _checkPoolInitialized(id);

<<<<<<< HEAD
        if (key.hooks.shouldCallBeforeRemoveLiquidity()) {
            bytes4 selector = key.hooks.beforeRemoveLiquidity(msg.sender, key, params, hookData);
            // Sentinel return value used to signify that a NoOp occurred.
            if (key.hooks.isValidNoOpCall(selector)) {
                // We only want to clear the current hook if it was set in setCurrentHook in this execution frame.
                if (set) Lockers.clearCurrentHook();
                return BalanceDeltaLibrary.MAXIMUM_DELTA;
            } else if (selector != IHooks.beforeRemoveLiquidity.selector) {
                revert Hooks.InvalidHookResponse();
            }
        }

        delta = _modifyPosition(
            key,
            IPoolManager.PoolModifyPositionParams({
                tickLower: params.tickLower,
                tickUpper: params.tickUpper,
                liquidityDelta: -params.liquidityDelta.toInt128()
            })
        );

        if (key.hooks.shouldCallAfterRemoveLiquidity()) {
            if (
                key.hooks.afterRemoveLiquidity(msg.sender, key, params, delta, hookData)
                    != IHooks.afterRemoveLiquidity.selector
            ) {
                revert Hooks.InvalidHookResponse();
            }
        }

        // We only want to clear the current hook if it was set in setCurrentHook in this execution frame.
        if (set) Lockers.clearCurrentHook();
    }

    function _modifyPosition(PoolKey memory key, IPoolManager.PoolModifyPositionParams memory params)
        internal
        returns (BalanceDelta delta)
    {
        PoolId id = key.toId();
        Pool.FeeAmounts memory feeAmounts;
        (delta, feeAmounts) = pools[id].modifyPosition(
=======
        if (!key.hooks.beforeModifyPosition(key, params, hookData)) {
            return BalanceDeltaLibrary.MAXIMUM_DELTA;
        }

        delta = pools[id].modifyPosition(
>>>>>>> cda1f483
            Pool.ModifyPositionParams({
                owner: msg.sender,
                tickLower: params.tickLower,
                tickUpper: params.tickUpper,
                liquidityDelta: params.liquidityDelta.toInt128(),
                tickSpacing: key.tickSpacing
            })
        );

        _accountPoolBalanceDelta(key, delta);

<<<<<<< HEAD
        unchecked {
            if (feeAmounts.feeForProtocol0 > 0) {
                protocolFeesAccrued[key.currency0] += feeAmounts.feeForProtocol0;
            }
            if (feeAmounts.feeForProtocol1 > 0) {
                protocolFeesAccrued[key.currency1] += feeAmounts.feeForProtocol1;
            }
            if (feeAmounts.feeForHook0 > 0) {
                hookFeesAccrued[address(key.hooks)][key.currency0] += feeAmounts.feeForHook0;
            }
            if (feeAmounts.feeForHook1 > 0) {
                hookFeesAccrued[address(key.hooks)][key.currency1] += feeAmounts.feeForHook1;
            }
        }
=======
        key.hooks.afterModifyPosition(key, params, delta, hookData);
>>>>>>> cda1f483

        emit ModifyPosition(id, msg.sender, params.tickLower, params.tickUpper, params.liquidityDelta);
    }

    /// @inheritdoc IPoolManager
    function swap(PoolKey memory key, IPoolManager.SwapParams memory params, bytes calldata hookData)
        external
        override
        noDelegateCall
        onlyByLocker
        returns (BalanceDelta delta)
    {
        PoolId id = key.toId();
        _checkPoolInitialized(id);

        if (!key.hooks.beforeSwap(key, params, hookData)) {
            return BalanceDeltaLibrary.MAXIMUM_DELTA;
        }

        uint256 feeForProtocol;
        uint24 swapFee;
        Pool.SwapState memory state;
        (delta, feeForProtocol, swapFee, state) = pools[id].swap(
            Pool.SwapParams({
                tickSpacing: key.tickSpacing,
                zeroForOne: params.zeroForOne,
                amountSpecified: params.amountSpecified,
                sqrtPriceLimitX96: params.sqrtPriceLimitX96
            })
        );

        _accountPoolBalanceDelta(key, delta);
        // the fee is on the input currency

        unchecked {
            if (feeForProtocol > 0) {
                protocolFeesAccrued[params.zeroForOne ? key.currency0 : key.currency1] += feeForProtocol;
            }
        }

        key.hooks.afterSwap(key, params, delta, hookData);

        emit Swap(
            id, msg.sender, delta.amount0(), delta.amount1(), state.sqrtPriceX96, state.liquidity, state.tick, swapFee
        );
    }

    /// @inheritdoc IPoolManager
    function donate(PoolKey memory key, uint256 amount0, uint256 amount1, bytes calldata hookData)
        external
        override
        noDelegateCall
        onlyByLocker
        returns (BalanceDelta delta)
    {
        PoolId id = key.toId();
        _checkPoolInitialized(id);

        if (!key.hooks.beforeDonate(key, amount0, amount1, hookData)) {
            return BalanceDeltaLibrary.MAXIMUM_DELTA;
        }

        delta = pools[id].donate(amount0, amount1);

        _accountPoolBalanceDelta(key, delta);

        key.hooks.afterDonate(key, amount0, amount1, hookData);
    }

    /// @inheritdoc IPoolManager
    function take(Currency currency, address to, uint256 amount) external override noDelegateCall onlyByLocker {
        _accountDelta(currency, amount.toInt128());
        reservesOf[currency] -= amount;
        currency.transfer(to, amount);
    }

    /// @inheritdoc IPoolManager
    function settle(Currency currency) external payable override noDelegateCall onlyByLocker returns (uint256 paid) {
        uint256 reservesBefore = reservesOf[currency];
        reservesOf[currency] = currency.balanceOfSelf();
        paid = reservesOf[currency] - reservesBefore;
        // subtraction must be safe
        _accountDelta(currency, -(paid.toInt128()));
    }

    /// @inheritdoc IPoolManager
    function mint(Currency currency, address to, uint256 amount) external noDelegateCall onlyByLocker {
        _accountDelta(currency, amount.toInt128());
        _mint(to, currency, amount);
    }

    /// @inheritdoc IPoolManager
    function burn(Currency currency, uint256 amount) external noDelegateCall onlyByLocker {
        _accountDelta(currency, -(amount.toInt128()));
        _burn(currency, amount);
    }

    function setProtocolFee(PoolKey memory key) external {
        (bool success, uint16 newProtocolFee) = _fetchProtocolFee(key);
        if (!success) revert ProtocolFeeControllerCallFailedOrInvalidResult();
        PoolId id = key.toId();
        pools[id].setProtocolFee(newProtocolFee);
        emit ProtocolFeeUpdated(id, newProtocolFee);
    }

    function updateDynamicSwapFee(PoolKey memory key) external {
        if (key.fee.isDynamicFee()) {
            uint24 newDynamicSwapFee = _fetchDynamicSwapFee(key);
            PoolId id = key.toId();
            pools[id].setSwapFee(newDynamicSwapFee);
            emit DynamicSwapFeeUpdated(id, newDynamicSwapFee);
        } else {
            revert FeeNotDynamic();
        }
    }

    function extsload(bytes32 slot) external view returns (bytes32 value) {
        /// @solidity memory-safe-assembly
        assembly {
            value := sload(slot)
        }
    }

    function extsload(bytes32 startSlot, uint256 nSlots) external view returns (bytes memory) {
        bytes memory value = new bytes(32 * nSlots);

        /// @solidity memory-safe-assembly
        assembly {
            for { let i := 0 } lt(i, nSlots) { i := add(i, 1) } {
                mstore(add(value, mul(add(i, 1), 32)), sload(add(startSlot, i)))
            }
        }

        return value;
    }

    function getLockLength() external view returns (uint256 _length) {
        return Lockers.length();
    }

    function getLockNonzeroDeltaCount() external view returns (uint256 _nonzeroDeltaCount) {
        return Lockers.nonzeroDeltaCount();
    }

    function getCurrentHook() external view returns (IHooks) {
        return Lockers.getCurrentHook();
    }

    function getPoolTickInfo(PoolId id, int24 tick) external view returns (Pool.TickInfo memory) {
        return pools[id].getPoolTickInfo(tick);
    }

    function getPoolBitmapInfo(PoolId id, int16 word) external view returns (uint256 tickBitmap) {
        return pools[id].getPoolBitmapInfo(word);
    }

    /// @notice receive native tokens for native pools
    receive() external payable {}
}<|MERGE_RESOLUTION|>--- conflicted
+++ resolved
@@ -177,54 +177,7 @@
     }
 
     /// @inheritdoc IPoolManager
-    function addLiquidity(PoolKey memory key, IPoolManager.ModifyPositionParams memory params, bytes calldata hookData)
-        external
-        override
-        noDelegateCall
-        onlyByLocker
-        returns (BalanceDelta delta)
-    {
-        (bool set) = Lockers.setCurrentHook(key.hooks);
-
-        PoolId id = key.toId();
-        _checkPoolInitialized(id);
-
-        if (key.hooks.shouldCallBeforeAddLiquidity()) {
-            bytes4 selector = key.hooks.beforeAddLiquidity(msg.sender, key, params, hookData);
-            // Sentinel return value used to signify that a NoOp occurred.
-            if (key.hooks.isValidNoOpCall(selector)) {
-                // We only want to clear the current hook if it was set in setCurrentHook in this execution frame.
-                if (set) Lockers.clearCurrentHook();
-                return BalanceDeltaLibrary.MAXIMUM_DELTA;
-            } else if (selector != IHooks.beforeAddLiquidity.selector) {
-                revert Hooks.InvalidHookResponse();
-            }
-        }
-
-        delta = _modifyPosition(
-            key,
-            IPoolManager.PoolModifyPositionParams({
-                tickLower: params.tickLower,
-                tickUpper: params.tickUpper,
-                liquidityDelta: params.liquidityDelta.toInt128()
-            })
-        );
-
-        if (key.hooks.shouldCallAfterAddLiquidity()) {
-            if (
-                key.hooks.afterAddLiquidity(msg.sender, key, params, delta, hookData)
-                    != IHooks.afterAddLiquidity.selector
-            ) {
-                revert Hooks.InvalidHookResponse();
-            }
-        }
-
-        // We only want to clear the current hook if it was set in setCurrentHook in this execution frame.
-        if (set) Lockers.clearCurrentHook();
-    }
-
-    /// @inheritdoc IPoolManager
-    function removeLiquidity(
+    function modifyPosition(
         PoolKey memory key,
         IPoolManager.ModifyPositionParams memory params,
         bytes calldata hookData
@@ -232,55 +185,11 @@
         PoolId id = key.toId();
         _checkPoolInitialized(id);
 
-<<<<<<< HEAD
-        if (key.hooks.shouldCallBeforeRemoveLiquidity()) {
-            bytes4 selector = key.hooks.beforeRemoveLiquidity(msg.sender, key, params, hookData);
-            // Sentinel return value used to signify that a NoOp occurred.
-            if (key.hooks.isValidNoOpCall(selector)) {
-                // We only want to clear the current hook if it was set in setCurrentHook in this execution frame.
-                if (set) Lockers.clearCurrentHook();
-                return BalanceDeltaLibrary.MAXIMUM_DELTA;
-            } else if (selector != IHooks.beforeRemoveLiquidity.selector) {
-                revert Hooks.InvalidHookResponse();
-            }
-        }
-
-        delta = _modifyPosition(
-            key,
-            IPoolManager.PoolModifyPositionParams({
-                tickLower: params.tickLower,
-                tickUpper: params.tickUpper,
-                liquidityDelta: -params.liquidityDelta.toInt128()
-            })
-        );
-
-        if (key.hooks.shouldCallAfterRemoveLiquidity()) {
-            if (
-                key.hooks.afterRemoveLiquidity(msg.sender, key, params, delta, hookData)
-                    != IHooks.afterRemoveLiquidity.selector
-            ) {
-                revert Hooks.InvalidHookResponse();
-            }
-        }
-
-        // We only want to clear the current hook if it was set in setCurrentHook in this execution frame.
-        if (set) Lockers.clearCurrentHook();
-    }
-
-    function _modifyPosition(PoolKey memory key, IPoolManager.PoolModifyPositionParams memory params)
-        internal
-        returns (BalanceDelta delta)
-    {
-        PoolId id = key.toId();
-        Pool.FeeAmounts memory feeAmounts;
-        (delta, feeAmounts) = pools[id].modifyPosition(
-=======
         if (!key.hooks.beforeModifyPosition(key, params, hookData)) {
             return BalanceDeltaLibrary.MAXIMUM_DELTA;
         }
 
         delta = pools[id].modifyPosition(
->>>>>>> cda1f483
             Pool.ModifyPositionParams({
                 owner: msg.sender,
                 tickLower: params.tickLower,
@@ -292,24 +201,7 @@
 
         _accountPoolBalanceDelta(key, delta);
 
-<<<<<<< HEAD
-        unchecked {
-            if (feeAmounts.feeForProtocol0 > 0) {
-                protocolFeesAccrued[key.currency0] += feeAmounts.feeForProtocol0;
-            }
-            if (feeAmounts.feeForProtocol1 > 0) {
-                protocolFeesAccrued[key.currency1] += feeAmounts.feeForProtocol1;
-            }
-            if (feeAmounts.feeForHook0 > 0) {
-                hookFeesAccrued[address(key.hooks)][key.currency0] += feeAmounts.feeForHook0;
-            }
-            if (feeAmounts.feeForHook1 > 0) {
-                hookFeesAccrued[address(key.hooks)][key.currency1] += feeAmounts.feeForHook1;
-            }
-        }
-=======
         key.hooks.afterModifyPosition(key, params, delta, hookData);
->>>>>>> cda1f483
 
         emit ModifyPosition(id, msg.sender, params.tickLower, params.tickUpper, params.liquidityDelta);
     }
