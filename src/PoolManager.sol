--- conflicted
+++ resolved
@@ -56,11 +56,7 @@
         external
         view
         override
-<<<<<<< HEAD
-        returns (uint160 sqrtPriceX96, int24 tick, uint24 protocolFee)
-=======
-        returns (uint160 sqrtPriceX96, int24 tick, uint16 protocolFee, uint24 swapFee)
->>>>>>> 2f3605b4
+        returns (uint160 sqrtPriceX96, int24 tick, uint24 protocolFee, uint24 swapFee)
     {
         Pool.Slot0 memory slot0 = pools[id].slot0;
 
@@ -118,12 +114,7 @@
         key.hooks.beforeInitialize(key, sqrtPriceX96, hookData);
 
         PoolId id = key.toId();
-<<<<<<< HEAD
         (, uint24 protocolFee) = _fetchProtocolFee(key);
-        uint24 swapFee = key.fee.isDynamicFee() ? _fetchDynamicSwapFee(key) : key.fee.getStaticFee();
-=======
-        (, uint16 protocolFee) = _fetchProtocolFee(key);
->>>>>>> 2f3605b4
 
         tick = pools[id].initialize(sqrtPriceX96, protocolFee, swapFee);
 
