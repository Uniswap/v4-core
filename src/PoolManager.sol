// SPDX-License-Identifier: BUSL-1.1
pragma solidity ^0.8.24;

import {Hooks} from "./libraries/Hooks.sol";
import {Pool} from "./libraries/Pool.sol";
import {SafeCast} from "./libraries/SafeCast.sol";
import {Position} from "./libraries/Position.sol";
import {LPFeeLibrary} from "./libraries/LPFeeLibrary.sol";
import {Currency, CurrencyLibrary} from "./types/Currency.sol";
import {PoolKey} from "./types/PoolKey.sol";
import {TickMath} from "./libraries/TickMath.sol";
import {NoDelegateCall} from "./NoDelegateCall.sol";
import {IHooks} from "./interfaces/IHooks.sol";
import {IPoolManager} from "./interfaces/IPoolManager.sol";
import {IUnlockCallback} from "./interfaces/callback/IUnlockCallback.sol";
import {ProtocolFees} from "./ProtocolFees.sol";
import {ERC6909Claims} from "./ERC6909Claims.sol";
import {PoolId, PoolIdLibrary} from "./types/PoolId.sol";
import {BalanceDelta, BalanceDeltaLibrary, toBalanceDelta} from "./types/BalanceDelta.sol";
import {BeforeSwapDelta} from "./types/BeforeSwapDelta.sol";
import {Lock} from "./libraries/Lock.sol";
import {CurrencyDelta} from "./libraries/CurrencyDelta.sol";
import {NonZeroDeltaCount} from "./libraries/NonZeroDeltaCount.sol";
import {Reserves} from "./libraries/Reserves.sol";
import {Extsload} from "./Extsload.sol";
import {Exttload} from "./Exttload.sol";
import {CustomRevert} from "./libraries/CustomRevert.sol";

//  4
//   44
//     444
//       444                   4444
//        4444            4444     4444
//          4444          4444444    4444                           4
//            4444        44444444     4444                         4
//             44444       4444444       4444444444444444       444444
//           4   44444     44444444       444444444444444444444    4444
//            4    44444    4444444         4444444444444444444444  44444
//             4     444444  4444444         44444444444444444444444 44  4
//              44     44444   444444          444444444444444444444 4     4
//               44      44444   44444           4444444444444444444 4 44
//                44       4444     44             444444444444444     444
//                444     4444                        4444444
//               4444444444444                     44                      4
//              44444444444                        444444     444444444    44
//             444444           4444               4444     4444444444      44
//             4444           44    44              4      44444444444
//            44444          444444444                   444444444444    4444
//            44444          44444444                  4444  44444444    444444
//            44444                                  4444   444444444    44444444
//           44444                                 4444     44444444    4444444444
//          44444                                4444      444444444   444444444444
//         44444                               4444        44444444    444444444444
//       4444444                             4444          44444444         4444444
//      4444444                            44444          44444444          4444444
//     44444444                           44444444444444444444444444444        4444
//   4444444444                           44444444444444444444444444444         444
//  444444444444                         444444444444444444444444444444   444   444
//  44444444444444                                      444444444         44444
// 44444  44444444444         444                       44444444         444444
// 44444  4444444444      4444444444      444444        44444444    444444444444
//  444444444444444      4444  444444    4444444       44444444     444444444444
//  444444444444444     444    444444     444444       44444444      44444444444
//   4444444444444     4444   444444        4444                      4444444444
//    444444444444      4     44444         4444                       444444444
//     44444444444           444444         444                        44444444
//      44444444            444444         4444                         4444444
//                          44444          444                          44444
//                          44444         444      4                    4444
//                          44444        444      44                   444
//                          44444       444      4444
//                           444444  44444        444
//                             444444444           444
//                                                  44444   444
//                                                      444
/// @notice Holds the state for all pools

contract PoolManager is IPoolManager, ProtocolFees, NoDelegateCall, ERC6909Claims, Extsload, Exttload {
    using PoolIdLibrary for PoolKey;
    using SafeCast for *;
    using Pool for *;
    using Hooks for IHooks;
    using Position for mapping(bytes32 => Position.Info);
    using CurrencyLibrary for Currency;
    using CurrencyDelta for Currency;
    using LPFeeLibrary for uint24;
    using Reserves for Currency;
    using CustomRevert for bytes4;

    /// @inheritdoc IPoolManager
    int24 public constant MAX_TICK_SPACING = TickMath.MAX_TICK_SPACING;

    /// @inheritdoc IPoolManager
    int24 public constant MIN_TICK_SPACING = TickMath.MIN_TICK_SPACING;

    mapping(PoolId id => Pool.State) internal _pools;

    constructor(uint256 controllerGasLimit) ProtocolFees(controllerGasLimit) {}

    function _getPool(PoolId id) internal view override returns (Pool.State storage) {
        return _pools[id];
    }

    /// @notice This will revert if the contract is locked
    modifier onlyWhenUnlocked() {
        if (!Lock.isUnlocked()) ManagerLocked.selector.revertWith();
        _;
    }

    /// @inheritdoc IPoolManager
    function initialize(PoolKey memory key, uint160 sqrtPriceX96, bytes calldata hookData)
        external
        override
        noDelegateCall
        returns (int24 tick)
    {
        // see TickBitmap.sol for overflow conditions that can arise from tick spacing being too large
        if (key.tickSpacing > MAX_TICK_SPACING) TickSpacingTooLarge.selector.revertWith();
        if (key.tickSpacing < MIN_TICK_SPACING) TickSpacingTooSmall.selector.revertWith();
        if (key.currency0 >= key.currency1) CurrenciesOutOfOrderOrEqual.selector.revertWith();
        if (!key.hooks.isValidHookAddress(key.fee)) Hooks.HookAddressNotValid.selector.revertWith(address(key.hooks));

        uint24 lpFee = key.fee.getInitialLPFee();

        key.hooks.beforeInitialize(key, sqrtPriceX96, hookData);

        PoolId id = key.toId();
        (, uint24 protocolFee) = _fetchProtocolFee(key);

        tick = _pools[id].initialize(sqrtPriceX96, protocolFee, lpFee);

        key.hooks.afterInitialize(key, sqrtPriceX96, tick, hookData);

        // On initialize we emit the key's fee, which tells us all fee settings a pool can have: either a static swap fee or dynamic swap fee and if the hook has enabled swap or withdraw fees.
        emit Initialize(id, key.currency0, key.currency1, key.fee, key.tickSpacing, key.hooks);
    }

    /// @inheritdoc IPoolManager
    function unlock(bytes calldata data) external override noDelegateCall returns (bytes memory result) {
        if (Lock.isUnlocked()) AlreadyUnlocked.selector.revertWith();

        Lock.unlock();

        // the caller does everything in this callback, including paying what they owe via calls to settle
        result = IUnlockCallback(msg.sender).unlockCallback(data);

        if (NonZeroDeltaCount.read() != 0) CurrencyNotSettled.selector.revertWith();
        Lock.lock();
    }

    /// @inheritdoc IPoolManager
    function sync(Currency currency) public returns (uint256 balance) {
        balance = currency.balanceOfSelf();
        currency.setReserves(balance);
    }

    function _accountDelta(Currency currency, int128 delta, address target) internal {
        if (delta == 0) return;

        int256 current = currency.getDelta(target);
        int256 next = current + delta;

        if (next == 0) {
            NonZeroDeltaCount.decrement();
        } else if (current == 0) {
            NonZeroDeltaCount.increment();
        }

        currency.setDelta(target, next);
    }

    /// @dev Accumulates a balance change to a map of currency to balance changes
    function _accountPoolBalanceDelta(PoolKey memory key, BalanceDelta delta, address target) internal {
        _accountDelta(key.currency0, delta.amount0(), target);
        _accountDelta(key.currency1, delta.amount1(), target);
    }

    function _checkPoolInitialized(PoolId id) internal view {
<<<<<<< HEAD
        if (pools[id].isNotInitialized()) PoolNotInitialized.selector.revertWith();
=======
        if (_pools[id].isNotInitialized()) revert PoolNotInitialized();
>>>>>>> 3351c80e
    }

    /// @inheritdoc IPoolManager
    function modifyLiquidity(
        PoolKey memory key,
        IPoolManager.ModifyLiquidityParams memory params,
        bytes calldata hookData
    ) external override onlyWhenUnlocked returns (BalanceDelta callerDelta, BalanceDelta feesAccrued) {
        PoolId id = key.toId();
        _checkPoolInitialized(id);

        key.hooks.beforeModifyLiquidity(key, params, hookData);

        BalanceDelta principalDelta;
        (principalDelta, feesAccrued) = _pools[id].modifyLiquidity(
            Pool.ModifyLiquidityParams({
                owner: msg.sender,
                tickLower: params.tickLower,
                tickUpper: params.tickUpper,
                liquidityDelta: params.liquidityDelta.toInt128(),
                tickSpacing: key.tickSpacing,
                salt: params.salt
            })
        );

        callerDelta = principalDelta + feesAccrued;

        emit ModifyLiquidity(id, msg.sender, params.tickLower, params.tickUpper, params.liquidityDelta);

        // if the hook doesnt have the flag to be able to return deltas, hookDelta will always be 0.
        BalanceDelta hookDelta;
        (callerDelta, hookDelta) = key.hooks.afterModifyLiquidity(key, params, callerDelta, hookData);

        if (hookDelta != BalanceDeltaLibrary.ZERO_DELTA) _accountPoolBalanceDelta(key, hookDelta, address(key.hooks));

        _accountPoolBalanceDelta(key, callerDelta, msg.sender);
    }

    /// @inheritdoc IPoolManager
    function swap(PoolKey memory key, IPoolManager.SwapParams memory params, bytes calldata hookData)
        external
        override
        onlyWhenUnlocked
        returns (BalanceDelta swapDelta)
    {
        if (params.amountSpecified == 0) SwapAmountCannotBeZero.selector.revertWith();

        PoolId id = key.toId();
        _checkPoolInitialized(id);

        BeforeSwapDelta beforeSwapDelta;
        {
            int256 amountToSwap;
            uint24 lpFeeOverride;
            (amountToSwap, beforeSwapDelta, lpFeeOverride) = key.hooks.beforeSwap(key, params, hookData);

            // execute swap, account protocol fees, and emit swap event
            swapDelta = _swap(
                id,
                Pool.SwapParams({
                    tickSpacing: key.tickSpacing,
                    zeroForOne: params.zeroForOne,
                    amountSpecified: amountToSwap,
                    sqrtPriceLimitX96: params.sqrtPriceLimitX96,
                    lpFeeOverride: lpFeeOverride
                }),
                params.zeroForOne ? key.currency0 : key.currency1 // input token
            );
        }

        BalanceDelta hookDelta;
        (swapDelta, hookDelta) = key.hooks.afterSwap(key, params, swapDelta, hookData, beforeSwapDelta);

        // if the hook doesnt have the flag to be able to return deltas, hookDelta will always be 0
        if (hookDelta != BalanceDeltaLibrary.ZERO_DELTA) _accountPoolBalanceDelta(key, hookDelta, address(key.hooks));

        _accountPoolBalanceDelta(key, swapDelta, msg.sender);
    }

    // Internal swap function to execute a swap, take protocol fees on input token, and emit the swap event
    function _swap(PoolId id, Pool.SwapParams memory params, Currency inputCurrency) internal returns (BalanceDelta) {
        (BalanceDelta delta, uint256 feeForProtocol, uint24 swapFee, Pool.SwapState memory state) =
            _pools[id].swap(params);

        // The fee is on the input currency.
        if (feeForProtocol > 0) _updateProtocolFees(inputCurrency, feeForProtocol);

        emit Swap(
            id, msg.sender, delta.amount0(), delta.amount1(), state.sqrtPriceX96, state.liquidity, state.tick, swapFee
        );

        return delta;
    }

    /// @inheritdoc IPoolManager
    function donate(PoolKey memory key, uint256 amount0, uint256 amount1, bytes calldata hookData)
        external
        override
        onlyWhenUnlocked
        returns (BalanceDelta delta)
    {
        PoolId id = key.toId();
        _checkPoolInitialized(id);

        key.hooks.beforeDonate(key, amount0, amount1, hookData);

        delta = _pools[id].donate(amount0, amount1);

        _accountPoolBalanceDelta(key, delta, msg.sender);

        key.hooks.afterDonate(key, amount0, amount1, hookData);
    }

    /// @inheritdoc IPoolManager
    function take(Currency currency, address to, uint256 amount) external override onlyWhenUnlocked {
        unchecked {
            // subtraction must be safe
            _accountDelta(currency, -(amount.toInt128()), msg.sender);
            currency.transfer(to, amount);
        }
    }

    /// @inheritdoc IPoolManager
    function settle(Currency currency) external payable override onlyWhenUnlocked returns (uint256 paid) {
        if (currency.isNative()) {
            paid = msg.value;
        } else {
            if (msg.value > 0) NonZeroNativeValue.selector.revertWith();
            uint256 reservesBefore = currency.getReserves();
            uint256 reservesNow = sync(currency);
            paid = reservesNow - reservesBefore;
        }

        _accountDelta(currency, paid.toInt128(), msg.sender);
    }

    /// @inheritdoc IPoolManager
    function mint(address to, uint256 id, uint256 amount) external override onlyWhenUnlocked {
        unchecked {
            // subtraction must be safe
            _accountDelta(CurrencyLibrary.fromId(id), -(amount.toInt128()), msg.sender);
            _mint(to, id, amount);
        }
    }

    /// @inheritdoc IPoolManager
    function burn(address from, uint256 id, uint256 amount) external override onlyWhenUnlocked {
        _accountDelta(CurrencyLibrary.fromId(id), amount.toInt128(), msg.sender);
        _burnFrom(from, id, amount);
    }

    function updateDynamicLPFee(PoolKey memory key, uint24 newDynamicLPFee) external {
        if (!key.fee.isDynamicFee() || msg.sender != address(key.hooks)) {
            UnauthorizedDynamicLPFeeUpdate.selector.revertWith();
        }
        newDynamicLPFee.validate();
        PoolId id = key.toId();
        _pools[id].setLPFee(newDynamicLPFee);
    }
}<|MERGE_RESOLUTION|>--- conflicted
+++ resolved
@@ -176,11 +176,7 @@
     }
 
     function _checkPoolInitialized(PoolId id) internal view {
-<<<<<<< HEAD
-        if (pools[id].isNotInitialized()) PoolNotInitialized.selector.revertWith();
-=======
-        if (_pools[id].isNotInitialized()) revert PoolNotInitialized();
->>>>>>> 3351c80e
+        if (_pools[id].isNotInitialized()) PoolNotInitialized.selector.revertWith();
     }
 
     /// @inheritdoc IPoolManager
