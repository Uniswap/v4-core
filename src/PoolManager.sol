--- conflicted
+++ resolved
@@ -22,6 +22,8 @@
 import {BalanceDelta, BalanceDeltaLibrary} from "./types/BalanceDelta.sol";
 import {Lockers} from "./libraries/Lockers.sol";
 
+import "forge-std/console.sol";
+
 /// @notice Holds the state for all pools
 contract PoolManager is IPoolManager, Fees, NoDelegateCall, Claims {
     using PoolIdLibrary for PoolKey;
@@ -192,7 +194,6 @@
     }
 
     /// @inheritdoc IPoolManager
-<<<<<<< HEAD
     function addLiquidity(PoolKey memory key, IPoolManager.ModifyPositionParams memory params, bytes calldata hookData)
         external
         override
@@ -200,15 +201,10 @@
         onlyByLocker
         returns (BalanceDelta delta)
     {
-        require(params.liquidityDelta.toInt128() >= 0);
-=======
-    function modifyPosition(
-        PoolKey memory key,
-        IPoolManager.ModifyPositionParams memory params,
-        bytes calldata hookData
-    ) external override noDelegateCall onlyByLocker returns (BalanceDelta delta) {
+        console.log("Add liq delta");
+        console.logInt(params.liquidityDelta.toInt128());
+        require(params.liquidityDelta.toInt128() >= 0, "Liquidity delta must be non-negative.");
         (bool set) = Lockers.setCurrentHook(key.hooks);
->>>>>>> 6b8ec7c6
 
         PoolId id = key.toId();
         _checkPoolInitialized(id);
@@ -216,9 +212,13 @@
         if (key.hooks.shouldCallBeforeAddLiquidity()) {
             bytes4 selector = key.hooks.beforeAddLiquidity(msg.sender, key, params, hookData);
             // Sentinel return value used to signify that a NoOp occurred.
-<<<<<<< HEAD
-            if (key.hooks.isValidNoOpCall(selector)) return BalanceDeltaLibrary.MAXIMUM_DELTA;
-            else if (selector != IHooks.beforeAddLiquidity.selector) revert Hooks.InvalidHookResponse();
+            if (key.hooks.isValidNoOpCall(selector)) {
+                // We only want to clear the current hook if it was set in setCurrentHook in this execution frame.
+                if (set) Lockers.clearCurrentHook();
+                return BalanceDeltaLibrary.MAXIMUM_DELTA;
+            } else if (selector != IHooks.beforeAddLiquidity.selector) {
+                revert Hooks.InvalidHookResponse();
+            }
         }
 
         delta = _modifyPosition(key, params);
@@ -228,16 +228,53 @@
                 key.hooks.afterAddLiquidity(msg.sender, key, params, delta, hookData)
                     != IHooks.afterAddLiquidity.selector
             ) {
-=======
+                revert Hooks.InvalidHookResponse();
+            }
+        }
+
+        // We only want to clear the current hook if it was set in setCurrentHook in this execution frame.
+        if (set) Lockers.clearCurrentHook();
+    }
+
+    /// @inheritdoc IPoolManager
+    function removeLiquidity(
+        PoolKey memory key,
+        IPoolManager.ModifyPositionParams memory params,
+        bytes calldata hookData
+    ) external override noDelegateCall onlyByLocker returns (BalanceDelta delta) {
+        console.log("Remove liq delta");
+        console.logInt(params.liquidityDelta.toInt128());
+        require(params.liquidityDelta.toInt128() <= 0, "Liquidity delta must be non-positive.");
+        (bool set) = Lockers.setCurrentHook(key.hooks);
+
+        PoolId id = key.toId();
+        _checkPoolInitialized(id);
+
+        if (key.hooks.shouldCallBeforeRemoveLiquidity()) {
+            bytes4 selector = key.hooks.beforeRemoveLiquidity(msg.sender, key, params, hookData);
+            // Sentinel return value used to signify that a NoOp occurred.
             if (key.hooks.isValidNoOpCall(selector)) {
                 // We only want to clear the current hook if it was set in setCurrentHook in this execution frame.
                 if (set) Lockers.clearCurrentHook();
                 return BalanceDeltaLibrary.MAXIMUM_DELTA;
-            } else if (selector != IHooks.beforeModifyPosition.selector) {
->>>>>>> 6b8ec7c6
-                revert Hooks.InvalidHookResponse();
-            }
-        }
+            } else if (selector != IHooks.beforeRemoveLiquidity.selector) {
+                revert Hooks.InvalidHookResponse();
+            }
+        }
+
+        delta = _modifyPosition(key, params);
+
+        if (key.hooks.shouldCallAfterRemoveLiquidity()) {
+            if (
+                key.hooks.afterRemoveLiquidity(msg.sender, key, params, delta, hookData)
+                    != IHooks.afterRemoveLiquidity.selector
+            ) {
+                revert Hooks.InvalidHookResponse();
+            }
+        }
+
+        // We only want to clear the current hook if it was set in setCurrentHook in this execution frame.
+        if (set) Lockers.clearCurrentHook();
     }
 
     function _modifyPosition(PoolKey memory key, IPoolManager.ModifyPositionParams memory params)
@@ -273,21 +310,6 @@
             }
         }
 
-<<<<<<< HEAD
-=======
-        if (key.hooks.shouldCallAfterModifyPosition()) {
-            if (
-                key.hooks.afterModifyPosition(msg.sender, key, params, delta, hookData)
-                    != IHooks.afterModifyPosition.selector
-            ) {
-                revert Hooks.InvalidHookResponse();
-            }
-        }
-
-        // We only want to clear the current hook if it was set in setCurrentHook in this execution frame.
-        if (set) Lockers.clearCurrentHook();
-
->>>>>>> 6b8ec7c6
         emit ModifyPosition(id, msg.sender, params.tickLower, params.tickUpper, params.liquidityDelta);
     }
 
