// SPDX-License-Identifier: BUSL-1.1
pragma solidity ^0.8.20;

import {Hooks} from "./libraries/Hooks.sol";
import {Pool} from "./libraries/Pool.sol";
import {SafeCast} from "./libraries/SafeCast.sol";
import {Position} from "./libraries/Position.sol";
import {FeeLibrary} from "./libraries/FeeLibrary.sol";
import {Currency, CurrencyLibrary} from "./types/Currency.sol";
import {PoolKey} from "./types/PoolKey.sol";
import {TickMath} from "./libraries/TickMath.sol";
import {NoDelegateCall} from "./NoDelegateCall.sol";
import {Owned} from "./Owned.sol";
import {IHooks} from "./interfaces/IHooks.sol";
import {IDynamicFeeManager} from "./interfaces/IDynamicFeeManager.sol";
import {IPoolManager} from "./interfaces/IPoolManager.sol";
import {ILockCallback} from "./interfaces/callback/ILockCallback.sol";
import {Fees} from "./Fees.sol";
import {ERC6909Claims} from "./ERC6909Claims.sol";
import {PoolId, PoolIdLibrary} from "./types/PoolId.sol";
import {BalanceDelta, BalanceDeltaLibrary} from "./types/BalanceDelta.sol";
import {Locker} from "./libraries/Locker.sol";
import {PoolGetters} from "./libraries/PoolGetters.sol";

/// @notice Holds the state for all pools
contract PoolManager is IPoolManager, Fees, NoDelegateCall, ERC6909Claims {
    using PoolIdLibrary for PoolKey;
    using SafeCast for *;
    using Pool for *;
    using Hooks for IHooks;
    using Position for mapping(bytes32 => Position.Info);
    using CurrencyLibrary for Currency;
    using FeeLibrary for uint24;
    using PoolGetters for Pool.State;

    /// @inheritdoc IPoolManager
    int24 public constant MAX_TICK_SPACING = TickMath.MAX_TICK_SPACING;

    /// @inheritdoc IPoolManager
    int24 public constant MIN_TICK_SPACING = TickMath.MIN_TICK_SPACING;

    /// @dev Represents the currencies due/owed to each locker.
    /// Must all net to zero when the last lock is released.
    /// TODO this needs to be transient
    mapping(address locker => mapping(Currency currency => int256 currencyDelta)) public currencyDelta;

    /// @inheritdoc IPoolManager
    mapping(Currency currency => uint256) public override reservesOf;

    mapping(PoolId id => Pool.State) public pools;

    constructor(uint256 controllerGasLimit) Fees(controllerGasLimit) {}

    /// @inheritdoc IPoolManager
    function getSlot0(PoolId id)
        external
        view
        override
        returns (uint160 sqrtPriceX96, int24 tick, uint16 protocolFee)
    {
        Pool.Slot0 memory slot0 = pools[id].slot0;

        return (slot0.sqrtPriceX96, slot0.tick, slot0.protocolFee);
    }

    /// @inheritdoc IPoolManager
    function getLiquidity(PoolId id) external view override returns (uint128 liquidity) {
        return pools[id].liquidity;
    }

    /// @inheritdoc IPoolManager
    function getLiquidity(PoolId id, address _owner, int24 tickLower, int24 tickUpper)
        external
        view
        override
        returns (uint128 liquidity)
    {
        return pools[id].positions.get(_owner, tickLower, tickUpper).liquidity;
    }

    function getPosition(PoolId id, address _owner, int24 tickLower, int24 tickUpper)
        external
        view
        override
        returns (Position.Info memory position)
    {
        return pools[id].positions.get(_owner, tickLower, tickUpper);
    }

    /// @inheritdoc IPoolManager
    function getLock() external view override returns (address locker, address lockCaller) {
        return (Locker.getLocker(), Locker.getLockCaller());
    }

    /// @notice This will revert if a function is called by any address other than the current locker OR the most recently called, pre-permissioned hook.
    modifier isLocked() {
        if (!Locker.isLocked()) revert ManagerNotLocked();
        _;
    }

    /// @inheritdoc IPoolManager
    function initialize(PoolKey memory key, uint160 sqrtPriceX96, bytes calldata hookData)
        external
        override
        isLocked
        returns (int24 tick)
    {
        if (key.fee.isStaticFeeTooLarge()) revert FeeTooLarge();

        // see TickBitmap.sol for overflow conditions that can arise from tick spacing being too large
        if (key.tickSpacing > MAX_TICK_SPACING) revert TickSpacingTooLarge();
        if (key.tickSpacing < MIN_TICK_SPACING) revert TickSpacingTooSmall();
        if (key.currency0 >= key.currency1) revert CurrenciesOutOfOrderOrEqual();
        if (!key.hooks.isValidHookAddress(key.fee)) revert Hooks.HookAddressNotValid(address(key.hooks));

        key.hooks.beforeInitialize(key, sqrtPriceX96, hookData);

        PoolId id = key.toId();
        (, uint16 protocolFee) = _fetchProtocolFee(key);
        uint24 swapFee = key.fee.isDynamicFee() ? _fetchDynamicSwapFee(key) : key.fee.getStaticFee();

        tick = pools[id].initialize(sqrtPriceX96, protocolFee, swapFee);

        key.hooks.afterInitialize(key, sqrtPriceX96, tick, hookData);

        // On intitalize we emit the key's fee, which tells us all fee settings a pool can have: either a static swap fee or dynamic swap fee and if the hook has enabled swap or withdraw fees.
        emit Initialize(id, key.currency0, key.currency1, key.fee, key.tickSpacing, key.hooks);
    }

    /// @inheritdoc IPoolManager
    function lock(address lockTarget, bytes calldata data) external payable override returns (bytes memory result) {
        // Get the lock caller because thats an EOA and is not user-controlable
        if (Locker.isLocked()) revert LockedBy(Locker.getLocker());

        Locker.setLockerAndCaller(lockTarget, msg.sender);

        // the caller does everything in this callback, including paying what they owe via calls to settle
        result = ILockCallback(lockTarget).lockAcquired(msg.sender, data);

        if (Locker.nonzeroDeltaCount() != 0) revert CurrencyNotSettled();
        Locker.clearLockerAndCaller();
    }

    function _accountDelta(Currency currency, int128 delta) internal {
        if (delta == 0) return;

        int256 current = currencyDelta[msg.sender][currency];
        int256 next = current + delta;

        unchecked {
            if (next == 0) {
                Locker.decrementNonzeroDeltaCount();
            } else if (current == 0) {
                Locker.incrementNonzeroDeltaCount();
            }
        }

        currencyDelta[msg.sender][currency] = next;
    }

    /// @dev Accumulates a balance change to a map of currency to balance changes
    function _accountPoolBalanceDelta(PoolKey memory key, BalanceDelta delta) internal {
        _accountDelta(key.currency0, delta.amount0());
        _accountDelta(key.currency1, delta.amount1());
    }

    function _checkPoolInitialized(PoolId id) internal view {
        if (pools[id].isNotInitialized()) revert PoolNotInitialized();
    }

    /// @inheritdoc IPoolManager
    function modifyLiquidity(
        PoolKey memory key,
        IPoolManager.ModifyLiquidityParams memory params,
        bytes calldata hookData
    ) external override noDelegateCall isLocked returns (BalanceDelta delta) {
        PoolId id = key.toId();
        _checkPoolInitialized(id);

        if (!key.hooks.beforeModifyLiquidity(key, params, hookData)) {
            return BalanceDeltaLibrary.MAXIMUM_DELTA;
        }

        delta = pools[id].modifyPosition(
            Pool.ModifyPositionParams({
                owner: msg.sender,
                tickLower: params.tickLower,
                tickUpper: params.tickUpper,
                liquidityDelta: params.liquidityDelta.toInt128(),
                tickSpacing: key.tickSpacing
            })
        );

        _accountPoolBalanceDelta(key, delta);

        key.hooks.afterModifyLiquidity(key, params, delta, hookData);

        emit ModifyLiquidity(id, msg.sender, params.tickLower, params.tickUpper, params.liquidityDelta);
    }

    /// @inheritdoc IPoolManager
    function swap(PoolKey memory key, IPoolManager.SwapParams memory params, bytes calldata hookData)
        external
        override
        noDelegateCall
        isLocked
        returns (BalanceDelta delta)
    {
        PoolId id = key.toId();
        _checkPoolInitialized(id);

        if (!key.hooks.beforeSwap(key, params, hookData)) {
            return BalanceDeltaLibrary.MAXIMUM_DELTA;
        }

        uint256 feeForProtocol;
        uint24 swapFee;
        Pool.SwapState memory state;
        (delta, feeForProtocol, swapFee, state) = pools[id].swap(
            Pool.SwapParams({
                tickSpacing: key.tickSpacing,
                zeroForOne: params.zeroForOne,
                amountSpecified: params.amountSpecified,
                sqrtPriceLimitX96: params.sqrtPriceLimitX96
            })
        );

        _accountPoolBalanceDelta(key, delta);
        // the fee is on the input currency

        unchecked {
            if (feeForProtocol > 0) {
                protocolFeesAccrued[params.zeroForOne ? key.currency0 : key.currency1] += feeForProtocol;
            }
        }

        key.hooks.afterSwap(key, params, delta, hookData);

        emit Swap(
            id, msg.sender, delta.amount0(), delta.amount1(), state.sqrtPriceX96, state.liquidity, state.tick, swapFee
        );
    }

    /// @inheritdoc IPoolManager
    function donate(PoolKey memory key, uint256 amount0, uint256 amount1, bytes calldata hookData)
        external
        override
        noDelegateCall
        isLocked
        returns (BalanceDelta delta)
    {
        PoolId id = key.toId();
        _checkPoolInitialized(id);

        if (!key.hooks.beforeDonate(key, amount0, amount1, hookData)) {
            return BalanceDeltaLibrary.MAXIMUM_DELTA;
        }

        delta = pools[id].donate(amount0, amount1);

        _accountPoolBalanceDelta(key, delta);

        key.hooks.afterDonate(key, amount0, amount1, hookData);
    }

    /// @inheritdoc IPoolManager
    function take(Currency currency, address to, uint256 amount) external override noDelegateCall isLocked {
        _accountDelta(currency, amount.toInt128());
        reservesOf[currency] -= amount;
        currency.transfer(to, amount);
    }

    /// @inheritdoc IPoolManager
    function settle(Currency currency) external payable override noDelegateCall isLocked returns (uint256 paid) {
        uint256 reservesBefore = reservesOf[currency];
        reservesOf[currency] = currency.balanceOfSelf();
        paid = reservesOf[currency] - reservesBefore;
        // subtraction must be safe
        _accountDelta(currency, -(paid.toInt128()));
    }

    /// @inheritdoc IPoolManager
<<<<<<< HEAD
    function mint(Currency currency, address to, uint256 amount) external noDelegateCall isLocked {
        _accountDelta(currency, amount.toInt128());
        _mint(to, currency, amount);
    }

    /// @inheritdoc IPoolManager
    function burn(Currency currency, uint256 amount) external noDelegateCall isLocked {
        _accountDelta(currency, -(amount.toInt128()));
        _burn(currency, amount);
=======
    function mint(address to, uint256 id, uint256 amount) external override noDelegateCall onlyByLocker {
        _accountDelta(CurrencyLibrary.fromId(id), amount.toInt128());
        _mint(to, id, amount);
    }

    /// @inheritdoc IPoolManager
    function burn(address from, uint256 id, uint256 amount) external override noDelegateCall onlyByLocker {
        _accountDelta(CurrencyLibrary.fromId(id), -(amount.toInt128()));
        _burnFrom(from, id, amount);
>>>>>>> 1f350fa9
    }

    function setProtocolFee(PoolKey memory key) external {
        (bool success, uint16 newProtocolFee) = _fetchProtocolFee(key);
        if (!success) revert ProtocolFeeControllerCallFailedOrInvalidResult();
        PoolId id = key.toId();
        pools[id].setProtocolFee(newProtocolFee);
        emit ProtocolFeeUpdated(id, newProtocolFee);
    }

    function updateDynamicSwapFee(PoolKey memory key) external {
        if (key.fee.isDynamicFee()) {
            uint24 newDynamicSwapFee = _fetchDynamicSwapFee(key);
            PoolId id = key.toId();
            pools[id].setSwapFee(newDynamicSwapFee);
            emit DynamicSwapFeeUpdated(id, newDynamicSwapFee);
        } else {
            revert FeeNotDynamic();
        }
    }

    function extsload(bytes32 slot) external view returns (bytes32 value) {
        /// @solidity memory-safe-assembly
        assembly {
            value := sload(slot)
        }
    }

    function extsload(bytes32 startSlot, uint256 nSlots) external view returns (bytes memory) {
        bytes memory value = new bytes(32 * nSlots);

        /// @solidity memory-safe-assembly
        assembly {
            for { let i := 0 } lt(i, nSlots) { i := add(i, 1) } {
                mstore(add(value, mul(add(i, 1), 32)), sload(add(startSlot, i)))
            }
        }

        return value;
    }

    function getLockNonzeroDeltaCount() external view returns (uint256 _nonzeroDeltaCount) {
        return Locker.nonzeroDeltaCount();
    }

    function getPoolTickInfo(PoolId id, int24 tick) external view returns (Pool.TickInfo memory) {
        return pools[id].getPoolTickInfo(tick);
    }

    function getPoolBitmapInfo(PoolId id, int16 word) external view returns (uint256 tickBitmap) {
        return pools[id].getPoolBitmapInfo(word);
    }

    /// @notice receive native tokens for native pools
    receive() external payable {}
}<|MERGE_RESOLUTION|>--- conflicted
+++ resolved
@@ -280,27 +280,15 @@
     }
 
     /// @inheritdoc IPoolManager
-<<<<<<< HEAD
-    function mint(Currency currency, address to, uint256 amount) external noDelegateCall isLocked {
-        _accountDelta(currency, amount.toInt128());
-        _mint(to, currency, amount);
-    }
-
-    /// @inheritdoc IPoolManager
-    function burn(Currency currency, uint256 amount) external noDelegateCall isLocked {
-        _accountDelta(currency, -(amount.toInt128()));
-        _burn(currency, amount);
-=======
-    function mint(address to, uint256 id, uint256 amount) external override noDelegateCall onlyByLocker {
+    function mint(address to, uint256 id, uint256 amount) external override noDelegateCall isLocked {
         _accountDelta(CurrencyLibrary.fromId(id), amount.toInt128());
         _mint(to, id, amount);
     }
 
     /// @inheritdoc IPoolManager
-    function burn(address from, uint256 id, uint256 amount) external override noDelegateCall onlyByLocker {
+    function burn(address from, uint256 id, uint256 amount) external override noDelegateCall isLocked {
         _accountDelta(CurrencyLibrary.fromId(id), -(amount.toInt128()));
         _burnFrom(from, id, amount);
->>>>>>> 1f350fa9
     }
 
     function setProtocolFee(PoolKey memory key) external {
