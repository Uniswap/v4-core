// SPDX-License-Identifier: BUSL-1.1
pragma solidity ^0.8.24;

import {Hooks} from "./libraries/Hooks.sol";
import {Pool} from "./libraries/Pool.sol";
import {SafeCast} from "./libraries/SafeCast.sol";
import {Position} from "./libraries/Position.sol";
import {FeeLibrary} from "./libraries/FeeLibrary.sol";
import {Currency, CurrencyLibrary} from "./types/Currency.sol";
import {PoolKey} from "./types/PoolKey.sol";
import {TickMath} from "./libraries/TickMath.sol";
import {NoDelegateCall} from "./NoDelegateCall.sol";
import {Owned} from "./Owned.sol";
import {IHooks} from "./interfaces/IHooks.sol";
import {IDynamicFeeManager} from "./interfaces/IDynamicFeeManager.sol";
import {IPoolManager} from "./interfaces/IPoolManager.sol";
import {ILockCallback} from "./interfaces/callback/ILockCallback.sol";
import {Fees} from "./Fees.sol";
import {ERC6909Claims} from "./ERC6909Claims.sol";
import {PoolId, PoolIdLibrary} from "./types/PoolId.sol";
import {BalanceDelta, BalanceDeltaLibrary} from "./types/BalanceDelta.sol";
<<<<<<< HEAD
import {Locker} from "./libraries/Locker.sol";
import {CurrencyDelta} from "./libraries/CurrencyDelta.sol";
=======
import {Lock} from "./libraries/Lock.sol";
>>>>>>> 702f547b
import {NonZeroDeltaCount} from "./libraries/NonZeroDeltaCount.sol";
import {PoolGetters} from "./libraries/PoolGetters.sol";

/// @notice Holds the state for all pools
contract PoolManager is IPoolManager, Fees, NoDelegateCall, ERC6909Claims {
    using PoolIdLibrary for PoolKey;
    using SafeCast for *;
    using Pool for *;
    using Hooks for IHooks;
    using Position for mapping(bytes32 => Position.Info);
    using CurrencyLibrary for Currency;
    using FeeLibrary for uint24;
    using PoolGetters for Pool.State;
    using CurrencyDelta for address;

    /// @inheritdoc IPoolManager
    int24 public constant MAX_TICK_SPACING = TickMath.MAX_TICK_SPACING;

    /// @inheritdoc IPoolManager
    int24 public constant MIN_TICK_SPACING = TickMath.MIN_TICK_SPACING;

<<<<<<< HEAD
=======
    /// @dev Represents the currencies due/owed to each caller.
    /// Must all net to zero when the lock is released.
    /// TODO this needs to be transient
    mapping(address caller => mapping(Currency currency => int256 currencyDelta)) public currencyDelta;

>>>>>>> 702f547b
    /// @inheritdoc IPoolManager
    mapping(Currency currency => uint256) public override reservesOf;

    mapping(PoolId id => Pool.State) public pools;

    constructor(uint256 controllerGasLimit) Fees(controllerGasLimit) {}

    /// @inheritdoc IPoolManager
    function getSlot0(PoolId id)
        external
        view
        override
        returns (uint160 sqrtPriceX96, int24 tick, uint16 protocolFee)
    {
        Pool.Slot0 memory slot0 = pools[id].slot0;

        return (slot0.sqrtPriceX96, slot0.tick, slot0.protocolFee);
    }

    /// @inheritdoc IPoolManager
    function getLiquidity(PoolId id) external view override returns (uint128 liquidity) {
        return pools[id].liquidity;
    }

    /// @inheritdoc IPoolManager
    function getLiquidity(PoolId id, address _owner, int24 tickLower, int24 tickUpper)
        external
        view
        override
        returns (uint128 liquidity)
    {
        return pools[id].positions.get(_owner, tickLower, tickUpper).liquidity;
    }

    function getPosition(PoolId id, address _owner, int24 tickLower, int24 tickUpper)
        external
        view
        override
        returns (Position.Info memory position)
    {
        return pools[id].positions.get(_owner, tickLower, tickUpper);
    }

<<<<<<< HEAD
    function currencyDelta(address locker, Currency currency) external view returns (int256) {
        return locker.getCurrencyDelta(currency);
    }

    /// @inheritdoc IPoolManager
    function getLocker() external view override returns (address locker) {
        return Locker.getLocker();
=======
    function isLockSet() external view returns (bool) {
        return Lock.isLocked();
>>>>>>> 702f547b
    }

    /// @notice This will revert if the contract is not locked
    modifier isLocked() {
        if (!Lock.isLocked()) revert ManagerNotLocked();
        _;
    }

    /// @inheritdoc IPoolManager
    function initialize(PoolKey memory key, uint160 sqrtPriceX96, bytes calldata hookData)
        external
        override
        returns (int24 tick)
    {
        if (key.fee.isStaticFeeTooLarge()) revert FeeTooLarge();

        // see TickBitmap.sol for overflow conditions that can arise from tick spacing being too large
        if (key.tickSpacing > MAX_TICK_SPACING) revert TickSpacingTooLarge();
        if (key.tickSpacing < MIN_TICK_SPACING) revert TickSpacingTooSmall();
        if (key.currency0 >= key.currency1) revert CurrenciesOutOfOrderOrEqual();
        if (!key.hooks.isValidHookAddress(key.fee)) revert Hooks.HookAddressNotValid(address(key.hooks));

        key.hooks.beforeInitialize(key, sqrtPriceX96, hookData);

        PoolId id = key.toId();
        (, uint16 protocolFee) = _fetchProtocolFee(key);
        uint24 swapFee = key.fee.isDynamicFee() ? _fetchDynamicSwapFee(key) : key.fee.getStaticFee();

        tick = pools[id].initialize(sqrtPriceX96, protocolFee, swapFee);

        key.hooks.afterInitialize(key, sqrtPriceX96, tick, hookData);

        // On intitalize we emit the key's fee, which tells us all fee settings a pool can have: either a static swap fee or dynamic swap fee and if the hook has enabled swap or withdraw fees.
        emit Initialize(id, key.currency0, key.currency1, key.fee, key.tickSpacing, key.hooks);
    }

    /// @inheritdoc IPoolManager
    function lock(bytes calldata data) external payable override returns (bytes memory result) {
        if (Lock.isLocked()) revert AlreadyLocked();

        Lock.lock();

        // the caller does everything in this callback, including paying what they owe via calls to settle
        result = ILockCallback(msg.sender).lockAcquired(data);

        if (NonZeroDeltaCount.read() != 0) revert CurrencyNotSettled();
        Lock.unlock();
    }

    function _accountDelta(Currency currency, int128 delta) internal {
        if (delta == 0) return;

        int256 current = msg.sender.getCurrencyDelta(currency);
        int256 next = current + delta;

        unchecked {
            if (next == 0) {
                NonZeroDeltaCount.decrement();
            } else if (current == 0) {
                NonZeroDeltaCount.increment();
            }
        }

        msg.sender.setCurrencyDelta(currency, next);
    }

    /// @dev Accumulates a balance change to a map of currency to balance changes
    function _accountPoolBalanceDelta(PoolKey memory key, BalanceDelta delta) internal {
        _accountDelta(key.currency0, delta.amount0());
        _accountDelta(key.currency1, delta.amount1());
    }

    function _checkPoolInitialized(PoolId id) internal view {
        if (pools[id].isNotInitialized()) revert PoolNotInitialized();
    }

    /// @inheritdoc IPoolManager
    function modifyLiquidity(
        PoolKey memory key,
        IPoolManager.ModifyLiquidityParams memory params,
        bytes calldata hookData
    ) external override noDelegateCall isLocked returns (BalanceDelta delta) {
        PoolId id = key.toId();
        _checkPoolInitialized(id);

        key.hooks.beforeModifyLiquidity(key, params, hookData);

        delta = pools[id].modifyPosition(
            Pool.ModifyPositionParams({
                owner: msg.sender,
                tickLower: params.tickLower,
                tickUpper: params.tickUpper,
                liquidityDelta: params.liquidityDelta.toInt128(),
                tickSpacing: key.tickSpacing
            })
        );

        _accountPoolBalanceDelta(key, delta);

        emit ModifyLiquidity(id, msg.sender, params.tickLower, params.tickUpper, params.liquidityDelta);

        key.hooks.afterModifyLiquidity(key, params, delta, hookData);
    }

    /// @inheritdoc IPoolManager
    function swap(PoolKey memory key, IPoolManager.SwapParams memory params, bytes calldata hookData)
        external
        override
        noDelegateCall
        isLocked
        returns (BalanceDelta delta)
    {
        PoolId id = key.toId();
        _checkPoolInitialized(id);

        key.hooks.beforeSwap(key, params, hookData);

        uint256 feeForProtocol;
        uint24 swapFee;
        Pool.SwapState memory state;
        (delta, feeForProtocol, swapFee, state) = pools[id].swap(
            Pool.SwapParams({
                tickSpacing: key.tickSpacing,
                zeroForOne: params.zeroForOne,
                amountSpecified: params.amountSpecified,
                sqrtPriceLimitX96: params.sqrtPriceLimitX96
            })
        );

        _accountPoolBalanceDelta(key, delta);
        // the fee is on the input currency

        unchecked {
            if (feeForProtocol > 0) {
                protocolFeesAccrued[params.zeroForOne ? key.currency0 : key.currency1] += feeForProtocol;
            }
        }

        emit Swap(
            id, msg.sender, delta.amount0(), delta.amount1(), state.sqrtPriceX96, state.liquidity, state.tick, swapFee
        );

        key.hooks.afterSwap(key, params, delta, hookData);
    }

    /// @inheritdoc IPoolManager
    function donate(PoolKey memory key, uint256 amount0, uint256 amount1, bytes calldata hookData)
        external
        override
        noDelegateCall
        isLocked
        returns (BalanceDelta delta)
    {
        PoolId id = key.toId();
        _checkPoolInitialized(id);

        key.hooks.beforeDonate(key, amount0, amount1, hookData);

        delta = pools[id].donate(amount0, amount1);

        _accountPoolBalanceDelta(key, delta);

        key.hooks.afterDonate(key, amount0, amount1, hookData);
    }

    /// @inheritdoc IPoolManager
    function take(Currency currency, address to, uint256 amount) external override noDelegateCall isLocked {
        _accountDelta(currency, amount.toInt128());
        reservesOf[currency] -= amount;
        currency.transfer(to, amount);
    }

    /// @inheritdoc IPoolManager
    function settle(Currency currency) external payable override noDelegateCall isLocked returns (uint256 paid) {
        uint256 reservesBefore = reservesOf[currency];
        reservesOf[currency] = currency.balanceOfSelf();
        paid = reservesOf[currency] - reservesBefore;
        // subtraction must be safe
        _accountDelta(currency, -(paid.toInt128()));
    }

    /// @inheritdoc IPoolManager
    function mint(address to, uint256 id, uint256 amount) external override noDelegateCall isLocked {
        _accountDelta(CurrencyLibrary.fromId(id), amount.toInt128());
        _mint(to, id, amount);
    }

    /// @inheritdoc IPoolManager
    function burn(address from, uint256 id, uint256 amount) external override noDelegateCall isLocked {
        _accountDelta(CurrencyLibrary.fromId(id), -(amount.toInt128()));
        _burnFrom(from, id, amount);
    }

    function setProtocolFee(PoolKey memory key) external {
        (bool success, uint16 newProtocolFee) = _fetchProtocolFee(key);
        if (!success) revert ProtocolFeeControllerCallFailedOrInvalidResult();
        PoolId id = key.toId();
        pools[id].setProtocolFee(newProtocolFee);
        emit ProtocolFeeUpdated(id, newProtocolFee);
    }

    function updateDynamicSwapFee(PoolKey memory key) external {
        if (key.fee.isDynamicFee()) {
            uint24 newDynamicSwapFee = _fetchDynamicSwapFee(key);
            PoolId id = key.toId();
            pools[id].setSwapFee(newDynamicSwapFee);
            emit DynamicSwapFeeUpdated(id, newDynamicSwapFee);
        } else {
            revert FeeNotDynamic();
        }
    }

    function extsload(bytes32 slot) external view returns (bytes32 value) {
        /// @solidity memory-safe-assembly
        assembly {
            value := sload(slot)
        }
    }

    function extsload(bytes32 startSlot, uint256 nSlots) external view returns (bytes memory) {
        bytes memory value = new bytes(32 * nSlots);

        /// @solidity memory-safe-assembly
        assembly {
            for { let i := 0 } lt(i, nSlots) { i := add(i, 1) } {
                mstore(add(value, mul(add(i, 1), 32)), sload(add(startSlot, i)))
            }
        }

        return value;
    }

    function getLockNonzeroDeltaCount() external view returns (uint256 _nonzeroDeltaCount) {
        return NonZeroDeltaCount.read();
    }

    function getPoolTickInfo(PoolId id, int24 tick) external view returns (Pool.TickInfo memory) {
        return pools[id].getPoolTickInfo(tick);
    }

    function getPoolBitmapInfo(PoolId id, int16 word) external view returns (uint256 tickBitmap) {
        return pools[id].getPoolBitmapInfo(word);
    }

    /// @notice receive native tokens for native pools
    receive() external payable {}
}<|MERGE_RESOLUTION|>--- conflicted
+++ resolved
@@ -19,12 +19,8 @@
 import {ERC6909Claims} from "./ERC6909Claims.sol";
 import {PoolId, PoolIdLibrary} from "./types/PoolId.sol";
 import {BalanceDelta, BalanceDeltaLibrary} from "./types/BalanceDelta.sol";
-<<<<<<< HEAD
-import {Locker} from "./libraries/Locker.sol";
+import {Lock} from "./libraries/Lock.sol";
 import {CurrencyDelta} from "./libraries/CurrencyDelta.sol";
-=======
-import {Lock} from "./libraries/Lock.sol";
->>>>>>> 702f547b
 import {NonZeroDeltaCount} from "./libraries/NonZeroDeltaCount.sol";
 import {PoolGetters} from "./libraries/PoolGetters.sol";
 
@@ -46,14 +42,6 @@
     /// @inheritdoc IPoolManager
     int24 public constant MIN_TICK_SPACING = TickMath.MIN_TICK_SPACING;
 
-<<<<<<< HEAD
-=======
-    /// @dev Represents the currencies due/owed to each caller.
-    /// Must all net to zero when the lock is released.
-    /// TODO this needs to be transient
-    mapping(address caller => mapping(Currency currency => int256 currencyDelta)) public currencyDelta;
-
->>>>>>> 702f547b
     /// @inheritdoc IPoolManager
     mapping(Currency currency => uint256) public override reservesOf;
 
@@ -97,18 +85,14 @@
         return pools[id].positions.get(_owner, tickLower, tickUpper);
     }
 
-<<<<<<< HEAD
+    /// @inheritdoc IPoolManager
     function currencyDelta(address locker, Currency currency) external view returns (int256) {
         return locker.getCurrencyDelta(currency);
     }
 
     /// @inheritdoc IPoolManager
-    function getLocker() external view override returns (address locker) {
-        return Locker.getLocker();
-=======
     function isLockSet() external view returns (bool) {
         return Lock.isLocked();
->>>>>>> 702f547b
     }
 
     /// @notice This will revert if the contract is not locked
