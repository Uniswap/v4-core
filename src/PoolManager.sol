--- conflicted
+++ resolved
@@ -218,11 +218,9 @@
         PoolId id = key.toId();
         _checkPoolInitialized(id);
 
-<<<<<<< HEAD
         // The hook's deltas are from the point of view of the hook. Positive: the hook took money, negative: the hook sent money to the pool
         // TODO consider adding hookDeltaInUnspecified to beforeSwap hook too
-        (bool shouldExecute, int128 hookDeltaInSpecified) = key.hooks.beforeSwap(key, params, hookData);
-        if (!shouldExecute) return BalanceDeltaLibrary.MAXIMUM_DELTA;
+        int128 hookDeltaInSpecified = key.hooks.beforeSwap(key, params, hookData);
 
         bool exactInput = params.amountSpecified > 0;
         params.amountSpecified -= hookDeltaInSpecified;
@@ -256,28 +254,6 @@
                 if (feeForProtocol > 0) {
                     protocolFeesAccrued[params.zeroForOne ? key.currency0 : key.currency1] += feeForProtocol;
                 }
-=======
-        key.hooks.beforeSwap(key, params, hookData);
-
-        uint256 feeForProtocol;
-        uint24 swapFee;
-        Pool.SwapState memory state;
-        (delta, feeForProtocol, swapFee, state) = pools[id].swap(
-            Pool.SwapParams({
-                tickSpacing: key.tickSpacing,
-                zeroForOne: params.zeroForOne,
-                amountSpecified: params.amountSpecified,
-                sqrtPriceLimitX96: params.sqrtPriceLimitX96
-            })
-        );
-
-        _accountPoolBalanceDelta(key, delta);
-
-        // the fee is on the input currency
-        unchecked {
-            if (feeForProtocol > 0) {
-                protocolFeesAccrued[params.zeroForOne ? key.currency0 : key.currency1] += feeForProtocol;
->>>>>>> 7a5d41d2
             }
 
             // TODO returning deltas here doesnt make any sense
@@ -293,16 +269,11 @@
             );
         }
 
-<<<<<<< HEAD
         (int128 hookDeltaInUnspecified) = key.hooks.afterSwap(key, params, delta, hookData);
         _accountDeltaFor(
             (exactInput == params.zeroForOne) ? key.currency1 : key.currency0,
             hookDeltaInUnspecified,
             address(key.hooks)
-=======
-        emit Swap(
-            id, msg.sender, -delta.amount0(), -delta.amount1(), state.sqrtPriceX96, state.liquidity, state.tick, swapFee
->>>>>>> 7a5d41d2
         );
 
         delta = delta
