// SPDX-License-Identifier: BUSL-1.1
pragma solidity ^0.8.24;

import {Hooks} from "./libraries/Hooks.sol";
import {Pool} from "./libraries/Pool.sol";
import {SafeCast} from "./libraries/SafeCast.sol";
import {Position} from "./libraries/Position.sol";
import {LPFeeLibrary} from "./libraries/LPFeeLibrary.sol";
import {Currency, CurrencyLibrary} from "./types/Currency.sol";
import {PoolKey} from "./types/PoolKey.sol";
import {TickMath} from "./libraries/TickMath.sol";
import {NoDelegateCall} from "./NoDelegateCall.sol";
import {IHooks} from "./interfaces/IHooks.sol";
import {IPoolManager} from "./interfaces/IPoolManager.sol";
import {IUnlockCallback} from "./interfaces/callback/IUnlockCallback.sol";
import {ProtocolFees} from "./ProtocolFees.sol";
import {ERC6909Claims} from "./ERC6909Claims.sol";
import {PoolId, PoolIdLibrary} from "./types/PoolId.sol";
import {BalanceDelta, BalanceDeltaLibrary, toBalanceDelta} from "./types/BalanceDelta.sol";
import {BeforeSwapDelta} from "./types/BeforeSwapDelta.sol";
import {Slot0} from "./types/Slot0.sol";
import {Lock} from "./libraries/Lock.sol";
import {CurrencyDelta} from "./libraries/CurrencyDelta.sol";
import {NonZeroDeltaCount} from "./libraries/NonZeroDeltaCount.sol";
import {PoolGetters} from "./libraries/PoolGetters.sol";
import {Reserves} from "./libraries/Reserves.sol";
import {Extsload} from "./Extsload.sol";
import {Exttload} from "./Exttload.sol";

//  4
//   44
//     444
//       444                   4444
//        4444            4444     4444
//          4444          4444444    4444                           4
//            4444        44444444     4444                         4
//             44444       4444444       4444444444444444       444444
//           4   44444     44444444       444444444444444444444    4444
//            4    44444    4444444         4444444444444444444444  44444
//             4     444444  4444444         44444444444444444444444 44  4
//              44     44444   444444          444444444444444444444 4     4
//               44      44444   44444           4444444444444444444 4 44
//                44       4444     44             444444444444444     444
//                444     4444                        4444444
//               4444444444444                     44                      4
//              44444444444                        444444     444444444    44
//             444444           4444               4444     4444444444      44
//             4444           44    44              4      44444444444
//            44444          444444444                   444444444444    4444
//            44444          44444444                  4444  44444444    444444
//            44444                                  4444   444444444    44444444
//           44444                                 4444     44444444    4444444444
//          44444                                4444      444444444   444444444444
//         44444                               4444        44444444    444444444444
//       4444444                             4444          44444444         4444444
//      4444444                            44444          44444444          4444444
//     44444444                           44444444444444444444444444444        4444
//   4444444444                           44444444444444444444444444444         444
//  444444444444                         444444444444444444444444444444   444   444
//  44444444444444                                      444444444         44444
// 44444  44444444444         444                       44444444         444444
// 44444  4444444444      4444444444      444444        44444444    444444444444
//  444444444444444      4444  444444    4444444       44444444     444444444444
//  444444444444444     444    444444     444444       44444444      44444444444
//   4444444444444     4444   444444        4444                      4444444444
//    444444444444      4     44444         4444                       444444444
//     44444444444           444444         444                        44444444
//      44444444            444444         4444                         4444444
//                          44444          444                          44444
//                          44444         444      4                    4444
//                          44444        444      44                   444
//                          44444       444      4444
//                           444444  44444        444
//                             444444444           444
//                                                  44444   444
//                                                      444
/// @notice Holds the state for all pools

contract PoolManager is IPoolManager, ProtocolFees, NoDelegateCall, ERC6909Claims, Extsload, Exttload {
    using PoolIdLibrary for PoolKey;
    using SafeCast for *;
    using Pool for *;
    using Hooks for IHooks;
    using Position for mapping(bytes32 => Position.Info);
    using CurrencyLibrary for Currency;
    using CurrencyDelta for Currency;
    using LPFeeLibrary for uint24;
    using PoolGetters for Pool.State;
    using Reserves for Currency;

    /// @inheritdoc IPoolManager
    int24 public constant MAX_TICK_SPACING = TickMath.MAX_TICK_SPACING;

    /// @inheritdoc IPoolManager
    int24 public constant MIN_TICK_SPACING = TickMath.MIN_TICK_SPACING;

    mapping(PoolId id => Pool.State) internal pools;

    constructor(uint256 controllerGasLimit) ProtocolFees(controllerGasLimit) {}

    function _getPool(PoolId id) internal view override returns (Pool.State storage) {
        return pools[id];
    }

<<<<<<< HEAD
    /// @inheritdoc IPoolManager
    function getSlot0(PoolId id)
        external
        view
        override
        returns (uint160 sqrtPriceX96, int24 tick, uint24 protocolFee, uint24 lpFee)
    {
        Slot0 slot0 = pools[id].slot0;

        return (slot0.sqrtPriceX96(), slot0.tick(), slot0.protocolFee(), slot0.lpFee());
    }

    /// @inheritdoc IPoolManager
    function getLiquidity(PoolId id) external view override returns (uint128 liquidity) {
        return pools[id].liquidity;
    }

    /// @inheritdoc IPoolManager
    function getLiquidity(PoolId id, address _owner, int24 tickLower, int24 tickUpper, bytes32 salt)
        external
        view
        override
        returns (uint128 liquidity)
    {
        return pools[id].positions.get(_owner, tickLower, tickUpper, salt).liquidity;
    }

    function getPosition(PoolId id, address _owner, int24 tickLower, int24 tickUpper, bytes32 salt)
        external
        view
        override
        returns (Position.Info memory position)
    {
        return pools[id].positions.get(_owner, tickLower, tickUpper, salt);
    }

    /// @inheritdoc IPoolManager
    function currencyDelta(address caller, Currency currency) external view returns (int256) {
        return currency.getDelta(caller);
    }

    /// @inheritdoc IPoolManager
    function isUnlocked() external view override returns (bool) {
        return Lock.isUnlocked();
    }

=======
>>>>>>> 7d970265
    /// @notice This will revert if the contract is locked
    modifier onlyWhenUnlocked() {
        if (!Lock.isUnlocked()) revert ManagerLocked();
        _;
    }

    /// @inheritdoc IPoolManager
    function initialize(PoolKey memory key, uint160 sqrtPriceX96, bytes calldata hookData)
        external
        override
        noDelegateCall
        returns (int24 tick)
    {
        // see TickBitmap.sol for overflow conditions that can arise from tick spacing being too large
        if (key.tickSpacing > MAX_TICK_SPACING) revert TickSpacingTooLarge();
        if (key.tickSpacing < MIN_TICK_SPACING) revert TickSpacingTooSmall();
        if (key.currency0 >= key.currency1) revert CurrenciesOutOfOrderOrEqual();
        if (!key.hooks.isValidHookAddress(key.fee)) revert Hooks.HookAddressNotValid(address(key.hooks));

        uint24 lpFee = key.fee.getInitialLPFee();

        key.hooks.beforeInitialize(key, sqrtPriceX96, hookData);

        PoolId id = key.toId();
        (, uint24 protocolFee) = _fetchProtocolFee(key);

        tick = pools[id].initialize(sqrtPriceX96, protocolFee, lpFee);

        key.hooks.afterInitialize(key, sqrtPriceX96, tick, hookData);

        // On initialize we emit the key's fee, which tells us all fee settings a pool can have: either a static swap fee or dynamic swap fee and if the hook has enabled swap or withdraw fees.
        emit Initialize(id, key.currency0, key.currency1, key.fee, key.tickSpacing, key.hooks);
    }

    /// @inheritdoc IPoolManager
    function unlock(bytes calldata data) external override noDelegateCall returns (bytes memory result) {
        if (Lock.isUnlocked()) revert AlreadyUnlocked();

        Lock.unlock();

        // the caller does everything in this callback, including paying what they owe via calls to settle
        result = IUnlockCallback(msg.sender).unlockCallback(data);

        if (NonZeroDeltaCount.read() != 0) revert CurrencyNotSettled();
        Lock.lock();
    }

    /// @inheritdoc IPoolManager
    function sync(Currency currency) public returns (uint256 balance) {
        balance = currency.balanceOfSelf();
        currency.setReserves(balance);
    }

    function _accountDelta(Currency currency, int128 delta, address target) internal {
        if (delta == 0) return;

        int256 current = currency.getDelta(target);
        int256 next = current + delta;

        if (next == 0) {
            NonZeroDeltaCount.decrement();
        } else if (current == 0) {
            NonZeroDeltaCount.increment();
        }

        currency.setDelta(target, next);
    }

    /// @dev Accumulates a balance change to a map of currency to balance changes
    function _accountPoolBalanceDelta(PoolKey memory key, BalanceDelta delta, address target) internal {
        _accountDelta(key.currency0, delta.amount0(), target);
        _accountDelta(key.currency1, delta.amount1(), target);
    }

    function _checkPoolInitialized(PoolId id) internal view {
        if (pools[id].isNotInitialized()) revert PoolNotInitialized();
    }

    /// @inheritdoc IPoolManager
    function modifyLiquidity(
        PoolKey memory key,
        IPoolManager.ModifyLiquidityParams memory params,
        bytes calldata hookData
    ) external override onlyWhenUnlocked returns (BalanceDelta callerDelta, BalanceDelta feesAccrued) {
        PoolId id = key.toId();
        _checkPoolInitialized(id);

        key.hooks.beforeModifyLiquidity(key, params, hookData);

        BalanceDelta principalDelta;
        (principalDelta, feesAccrued) = pools[id].modifyLiquidity(
            Pool.ModifyLiquidityParams({
                owner: msg.sender,
                tickLower: params.tickLower,
                tickUpper: params.tickUpper,
                liquidityDelta: params.liquidityDelta.toInt128(),
                tickSpacing: key.tickSpacing,
                salt: params.salt
            })
        );

        callerDelta = principalDelta + feesAccrued;

        emit ModifyLiquidity(id, msg.sender, params.tickLower, params.tickUpper, params.liquidityDelta);

        // if the hook doesnt have the flag to be able to return deltas, hookDelta will always be 0.
        BalanceDelta hookDelta;
        (callerDelta, hookDelta) = key.hooks.afterModifyLiquidity(key, params, callerDelta, hookData);

        if (hookDelta != BalanceDeltaLibrary.ZERO_DELTA) _accountPoolBalanceDelta(key, hookDelta, address(key.hooks));

        _accountPoolBalanceDelta(key, callerDelta, msg.sender);
    }

    /// @inheritdoc IPoolManager
    function swap(PoolKey memory key, IPoolManager.SwapParams memory params, bytes calldata hookData)
        external
        override
        onlyWhenUnlocked
        returns (BalanceDelta swapDelta)
    {
        if (params.amountSpecified == 0) revert SwapAmountCannotBeZero();

        PoolId id = key.toId();
        _checkPoolInitialized(id);

        (int256 amountToSwap, BeforeSwapDelta beforeSwapDelta) = key.hooks.beforeSwap(key, params, hookData);

        // execute swap, account protocol fees, and emit swap event
        swapDelta = _swap(
            id,
            Pool.SwapParams({
                tickSpacing: key.tickSpacing,
                zeroForOne: params.zeroForOne,
                amountSpecified: amountToSwap,
                sqrtPriceLimitX96: params.sqrtPriceLimitX96
            }),
            params.zeroForOne ? key.currency0 : key.currency1 // input token
        );

        BalanceDelta hookDelta;
        (swapDelta, hookDelta) = key.hooks.afterSwap(key, params, swapDelta, hookData, beforeSwapDelta);

        // if the hook doesnt have the flag to be able to return deltas, hookDelta will always be 0
        if (hookDelta != BalanceDeltaLibrary.ZERO_DELTA) _accountPoolBalanceDelta(key, hookDelta, address(key.hooks));

        _accountPoolBalanceDelta(key, swapDelta, msg.sender);
    }

    // Internal swap function to execute a swap, take protocol fees on input token, and emit the swap event
    function _swap(PoolId id, Pool.SwapParams memory params, Currency inputCurrency) internal returns (BalanceDelta) {
        (BalanceDelta delta, uint256 feeForProtocol, uint24 swapFee, Pool.SwapState memory state) =
            pools[id].swap(params);

        // The fee is on the input currency.
        if (feeForProtocol > 0) _updateProtocolFees(inputCurrency, feeForProtocol);

        emit Swap(
            id, msg.sender, delta.amount0(), delta.amount1(), state.sqrtPriceX96, state.liquidity, state.tick, swapFee
        );

        return delta;
    }

    /// @inheritdoc IPoolManager
    function donate(PoolKey memory key, uint256 amount0, uint256 amount1, bytes calldata hookData)
        external
        override
        onlyWhenUnlocked
        returns (BalanceDelta delta)
    {
        PoolId id = key.toId();
        _checkPoolInitialized(id);

        key.hooks.beforeDonate(key, amount0, amount1, hookData);

        delta = pools[id].donate(amount0, amount1);

        _accountPoolBalanceDelta(key, delta, msg.sender);

        key.hooks.afterDonate(key, amount0, amount1, hookData);
    }

    /// @inheritdoc IPoolManager
    function take(Currency currency, address to, uint256 amount) external override onlyWhenUnlocked {
        unchecked {
            // subtraction must be safe
            _accountDelta(currency, -(amount.toInt128()), msg.sender);
            currency.transfer(to, amount);
        }
    }

    /// @inheritdoc IPoolManager
    function settle(Currency currency) external payable override onlyWhenUnlocked returns (uint256 paid) {
        if (currency.isNative()) {
            paid = msg.value;
        } else {
            if (msg.value > 0) revert NonZeroNativeValue();
            uint256 reservesBefore = currency.getReserves();
            uint256 reservesNow = sync(currency);
            paid = reservesNow - reservesBefore;
        }

        _accountDelta(currency, paid.toInt128(), msg.sender);
    }

    /// @inheritdoc IPoolManager
    function mint(address to, uint256 id, uint256 amount) external override onlyWhenUnlocked {
        unchecked {
            // subtraction must be safe
            _accountDelta(CurrencyLibrary.fromId(id), -(amount.toInt128()), msg.sender);
            _mint(to, id, amount);
        }
    }

    /// @inheritdoc IPoolManager
    function burn(address from, uint256 id, uint256 amount) external override onlyWhenUnlocked {
        _accountDelta(CurrencyLibrary.fromId(id), amount.toInt128(), msg.sender);
        _burnFrom(from, id, amount);
    }

    function updateDynamicLPFee(PoolKey memory key, uint24 newDynamicLPFee) external {
        if (!key.fee.isDynamicFee() || msg.sender != address(key.hooks)) revert UnauthorizedDynamicLPFeeUpdate();
        newDynamicLPFee.validate();
        PoolId id = key.toId();
        pools[id].setLPFee(newDynamicLPFee);
    }
}<|MERGE_RESOLUTION|>--- conflicted
+++ resolved
@@ -102,55 +102,6 @@
         return pools[id];
     }
 
-<<<<<<< HEAD
-    /// @inheritdoc IPoolManager
-    function getSlot0(PoolId id)
-        external
-        view
-        override
-        returns (uint160 sqrtPriceX96, int24 tick, uint24 protocolFee, uint24 lpFee)
-    {
-        Slot0 slot0 = pools[id].slot0;
-
-        return (slot0.sqrtPriceX96(), slot0.tick(), slot0.protocolFee(), slot0.lpFee());
-    }
-
-    /// @inheritdoc IPoolManager
-    function getLiquidity(PoolId id) external view override returns (uint128 liquidity) {
-        return pools[id].liquidity;
-    }
-
-    /// @inheritdoc IPoolManager
-    function getLiquidity(PoolId id, address _owner, int24 tickLower, int24 tickUpper, bytes32 salt)
-        external
-        view
-        override
-        returns (uint128 liquidity)
-    {
-        return pools[id].positions.get(_owner, tickLower, tickUpper, salt).liquidity;
-    }
-
-    function getPosition(PoolId id, address _owner, int24 tickLower, int24 tickUpper, bytes32 salt)
-        external
-        view
-        override
-        returns (Position.Info memory position)
-    {
-        return pools[id].positions.get(_owner, tickLower, tickUpper, salt);
-    }
-
-    /// @inheritdoc IPoolManager
-    function currencyDelta(address caller, Currency currency) external view returns (int256) {
-        return currency.getDelta(caller);
-    }
-
-    /// @inheritdoc IPoolManager
-    function isUnlocked() external view override returns (bool) {
-        return Lock.isUnlocked();
-    }
-
-=======
->>>>>>> 7d970265
     /// @notice This will revert if the contract is locked
     modifier onlyWhenUnlocked() {
         if (!Lock.isUnlocked()) revert ManagerLocked();
