--- conflicted
+++ resolved
@@ -20,13 +20,8 @@
 import {BeforeSwapDelta} from "./types/BeforeSwapDelta.sol";
 import {Lock} from "./libraries/Lock.sol";
 import {CurrencyDelta} from "./libraries/CurrencyDelta.sol";
-<<<<<<< HEAD
 import {NonzeroDeltaCount} from "./libraries/NonzeroDeltaCount.sol";
-import {Reserves} from "./libraries/Reserves.sol";
-=======
-import {NonZeroDeltaCount} from "./libraries/NonZeroDeltaCount.sol";
 import {CurrencyReserves} from "./libraries/CurrencyReserves.sol";
->>>>>>> e37e0109
 import {Extsload} from "./Extsload.sol";
 import {Exttload} from "./Exttload.sol";
 import {CustomRevert} from "./libraries/CustomRevert.sol";
@@ -288,21 +283,9 @@
     }
 
     /// @inheritdoc IPoolManager
-<<<<<<< HEAD
-    function settle(Currency currency) external payable override onlyWhenUnlocked returns (uint256 paid) {
-        if (currency.isNative()) {
-            paid = msg.value;
-        } else {
-            if (msg.value > 0) NonzeroNativeValue.selector.revertWith();
-            uint256 reservesBefore = currency.getReserves();
-            uint256 reservesNow = sync(currency);
-            paid = reservesNow - reservesBefore;
-        }
-=======
     function settle() external payable onlyWhenUnlocked returns (uint256 paid) {
         return _settle(msg.sender);
     }
->>>>>>> e37e0109
 
     /// @inheritdoc IPoolManager
     function settleFor(address recipient) external payable onlyWhenUnlocked returns (uint256 paid) {
@@ -351,7 +334,7 @@
         if (currency.isNative()) {
             paid = msg.value;
         } else {
-            if (msg.value > 0) NonZeroNativeValue.selector.revertWith();
+            if (msg.value > 0) NonzeroNativeValue.selector.revertWith();
             // Reserves are guaranteed to be set, because currency and reserves are always set together
             uint256 reservesBefore = CurrencyReserves.getSyncedReserves();
             uint256 reservesNow = currency.balanceOfSelf();
@@ -368,15 +351,9 @@
         (int256 previous, int256 next) = currency.applyDelta(target, delta);
 
         if (next == 0) {
-<<<<<<< HEAD
             NonzeroDeltaCount.decrement();
-        } else if (current == 0) {
+        } else if (previous == 0) {
             NonzeroDeltaCount.increment();
-=======
-            NonZeroDeltaCount.decrement();
-        } else if (previous == 0) {
-            NonZeroDeltaCount.increment();
->>>>>>> e37e0109
         }
     }
 
