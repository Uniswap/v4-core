// SPDX-License-Identifier: BUSL-1.1
pragma solidity ^0.8.24;

import {Hooks} from "./libraries/Hooks.sol";
import {Pool} from "./libraries/Pool.sol";
import {SafeCast} from "./libraries/SafeCast.sol";
import {Position} from "./libraries/Position.sol";
import {SwapFeeLibrary} from "./libraries/SwapFeeLibrary.sol";
import {Currency, CurrencyLibrary} from "./types/Currency.sol";
import {PoolKey} from "./types/PoolKey.sol";
import {TickMath} from "./libraries/TickMath.sol";
import {NoDelegateCall} from "./NoDelegateCall.sol";
import {Owned} from "./Owned.sol";
import {IHooks} from "./interfaces/IHooks.sol";
import {IPoolManager} from "./interfaces/IPoolManager.sol";
import {IUnlockCallback} from "./interfaces/callback/IUnlockCallback.sol";
import {ProtocolFees} from "./ProtocolFees.sol";
import {ERC6909Claims} from "./ERC6909Claims.sol";
import {PoolId, PoolIdLibrary} from "./types/PoolId.sol";
import {BalanceDelta, BalanceDeltaLibrary} from "./types/BalanceDelta.sol";
import {Lock} from "./libraries/Lock.sol";
import {CurrencyDelta} from "./libraries/CurrencyDelta.sol";
import {NonZeroDeltaCount} from "./libraries/NonZeroDeltaCount.sol";
import {PoolGetters} from "./libraries/PoolGetters.sol";
import {Reserves} from "./libraries/Reserves.sol";

/// @notice Holds the state for all pools
contract PoolManager is IPoolManager, ProtocolFees, NoDelegateCall, ERC6909Claims {
    using PoolIdLibrary for PoolKey;
    using SafeCast for *;
    using Pool for *;
    using Hooks for IHooks;
    using Position for mapping(bytes32 => Position.Info);
    using CurrencyLibrary for Currency;
    using SwapFeeLibrary for uint24;
    using PoolGetters for Pool.State;

    /// @inheritdoc IPoolManager
    int24 public constant MAX_TICK_SPACING = TickMath.MAX_TICK_SPACING;

    /// @inheritdoc IPoolManager
    int24 public constant MIN_TICK_SPACING = TickMath.MIN_TICK_SPACING;

<<<<<<< HEAD
    /// @notice The transient reserves for pools with no balance is set to the max as a sentinel to track that it has been synced.
    uint256 public constant ZERO_BALANCE = type(uint256).max;

    /// @dev Represents the currencies due/owed to each caller.
    /// Must all net to zero when manager gets locked again
    /// TODO this needs to be transient
    mapping(address caller => mapping(Currency currency => int256 currencyDelta)) public currencyDelta;
=======
    /// @inheritdoc IPoolManager
    mapping(Currency currency => uint256) public override reservesOf;
>>>>>>> 85cee797

    mapping(PoolId id => Pool.State) public pools;

    constructor(uint256 controllerGasLimit) ProtocolFees(controllerGasLimit) {}

    /// @inheritdoc IPoolManager
    function getSlot0(PoolId id)
        external
        view
        override
        returns (uint160 sqrtPriceX96, int24 tick, uint16 protocolFee, uint24 swapFee)
    {
        Pool.Slot0 memory slot0 = pools[id].slot0;

        return (slot0.sqrtPriceX96, slot0.tick, slot0.protocolFee, slot0.swapFee);
    }

    /// @inheritdoc IPoolManager
    function getLiquidity(PoolId id) external view override returns (uint128 liquidity) {
        return pools[id].liquidity;
    }

    /// @inheritdoc IPoolManager
    function getLiquidity(PoolId id, address _owner, int24 tickLower, int24 tickUpper)
        external
        view
        override
        returns (uint128 liquidity)
    {
        return pools[id].positions.get(_owner, tickLower, tickUpper).liquidity;
    }

    function getPosition(PoolId id, address _owner, int24 tickLower, int24 tickUpper)
        external
        view
        override
        returns (Position.Info memory position)
    {
        return pools[id].positions.get(_owner, tickLower, tickUpper);
    }

    /// @inheritdoc IPoolManager
    function currencyDelta(address caller, Currency currency) external view returns (int256) {
        return CurrencyDelta.get(caller, currency);
    }

    /// @inheritdoc IPoolManager
    function isUnlocked() external view override returns (bool) {
        return Lock.isUnlocked();
    }

    /// @notice This will revert if the contract is locked
    modifier onlyWhenUnlocked() {
        if (!Lock.isUnlocked()) revert ManagerLocked();
        _;
    }

    /// @inheritdoc IPoolManager
    function initialize(PoolKey memory key, uint160 sqrtPriceX96, bytes calldata hookData)
        external
        override
        returns (int24 tick)
    {
        // see TickBitmap.sol for overflow conditions that can arise from tick spacing being too large
        if (key.tickSpacing > MAX_TICK_SPACING) revert TickSpacingTooLarge();
        if (key.tickSpacing < MIN_TICK_SPACING) revert TickSpacingTooSmall();
        if (key.currency0 >= key.currency1) revert CurrenciesOutOfOrderOrEqual();
        if (!key.hooks.isValidHookAddress(key.fee)) revert Hooks.HookAddressNotValid(address(key.hooks));

        uint24 swapFee = key.fee.getSwapFee();

        key.hooks.beforeInitialize(key, sqrtPriceX96, hookData);

        PoolId id = key.toId();
        (, uint16 protocolFee) = _fetchProtocolFee(key);

        tick = pools[id].initialize(sqrtPriceX96, protocolFee, swapFee);

        key.hooks.afterInitialize(key, sqrtPriceX96, tick, hookData);

        // On intitalize we emit the key's fee, which tells us all fee settings a pool can have: either a static swap fee or dynamic swap fee and if the hook has enabled swap or withdraw fees.
        emit Initialize(id, key.currency0, key.currency1, key.fee, key.tickSpacing, key.hooks);
    }

    /// @inheritdoc IPoolManager
    function unlock(bytes calldata data) external override returns (bytes memory result) {
        if (Lock.isUnlocked()) revert AlreadyUnlocked();

        Lock.unlock();

        // the caller does everything in this callback, including paying what they owe via calls to settle
        result = IUnlockCallback(msg.sender).unlockCallback(data);

        if (NonZeroDeltaCount.read() != 0) revert CurrencyNotSettled();
        Lock.lock();
    }

    /// @inheritdoc IPoolManager
    function sync(Currency currency) public returns (uint256 balance) {
        balance = currency.balanceOfSelf();
        if (balance == 0) balance = ZERO_BALANCE;
        Reserves.set(currency, balance);
    }

    function _accountDelta(Currency currency, int128 delta) internal {
        if (delta == 0) return;

        int256 current = CurrencyDelta.get(msg.sender, currency);
        int256 next = current + delta;

        unchecked {
            if (next == 0) {
                NonZeroDeltaCount.decrement();
            } else if (current == 0) {
                NonZeroDeltaCount.increment();
            }
        }

        CurrencyDelta.set(msg.sender, currency, next);
    }

    /// @dev Accumulates a balance change to a map of currency to balance changes
    function _accountPoolBalanceDelta(PoolKey memory key, BalanceDelta delta) internal {
        _accountDelta(key.currency0, delta.amount0());
        _accountDelta(key.currency1, delta.amount1());
    }

    function _checkPoolInitialized(PoolId id) internal view {
        if (pools[id].isNotInitialized()) revert PoolNotInitialized();
    }

    /// @inheritdoc IPoolManager
    function modifyLiquidity(
        PoolKey memory key,
        IPoolManager.ModifyLiquidityParams memory params,
        bytes calldata hookData
    ) external override noDelegateCall onlyWhenUnlocked returns (BalanceDelta delta) {
        PoolId id = key.toId();
        _checkPoolInitialized(id);

        key.hooks.beforeModifyLiquidity(key, params, hookData);

        delta = pools[id].modifyLiquidity(
            Pool.ModifyLiquidityParams({
                owner: msg.sender,
                tickLower: params.tickLower,
                tickUpper: params.tickUpper,
                liquidityDelta: params.liquidityDelta.toInt128(),
                tickSpacing: key.tickSpacing
            })
        );

        _accountPoolBalanceDelta(key, delta);

        emit ModifyLiquidity(id, msg.sender, params.tickLower, params.tickUpper, params.liquidityDelta);

        key.hooks.afterModifyLiquidity(key, params, delta, hookData);
    }

    /// @inheritdoc IPoolManager
    function swap(PoolKey memory key, IPoolManager.SwapParams memory params, bytes calldata hookData)
        external
        override
        noDelegateCall
        onlyWhenUnlocked
        returns (BalanceDelta delta)
    {
        PoolId id = key.toId();
        _checkPoolInitialized(id);

        key.hooks.beforeSwap(key, params, hookData);

        uint256 feeForProtocol;
        uint24 swapFee;
        Pool.SwapState memory state;
        (delta, feeForProtocol, swapFee, state) = pools[id].swap(
            Pool.SwapParams({
                tickSpacing: key.tickSpacing,
                zeroForOne: params.zeroForOne,
                amountSpecified: params.amountSpecified,
                sqrtPriceLimitX96: params.sqrtPriceLimitX96
            })
        );

        _accountPoolBalanceDelta(key, delta);

        // the fee is on the input currency
        unchecked {
            if (feeForProtocol > 0) {
                protocolFeesAccrued[params.zeroForOne ? key.currency0 : key.currency1] += feeForProtocol;
            }
        }

        emit Swap(
            id, msg.sender, delta.amount0(), delta.amount1(), state.sqrtPriceX96, state.liquidity, state.tick, swapFee
        );

        key.hooks.afterSwap(key, params, delta, hookData);
    }

    /// @inheritdoc IPoolManager
    function donate(PoolKey memory key, uint256 amount0, uint256 amount1, bytes calldata hookData)
        external
        override
        noDelegateCall
        onlyWhenUnlocked
        returns (BalanceDelta delta)
    {
        PoolId id = key.toId();
        _checkPoolInitialized(id);

        key.hooks.beforeDonate(key, amount0, amount1, hookData);

        delta = pools[id].donate(amount0, amount1);

        _accountPoolBalanceDelta(key, delta);

        key.hooks.afterDonate(key, amount0, amount1, hookData);
    }

    /// @inheritdoc IPoolManager
    function take(Currency currency, address to, uint256 amount) external override noDelegateCall onlyWhenUnlocked {
        // subtraction must be safe
        _accountDelta(currency, -(amount.toInt128()));
        currency.transfer(to, amount);
    }

    /// @inheritdoc IPoolManager
    function settle(Currency currency)
        external
        payable
        override
        noDelegateCall
        onlyWhenUnlocked
        returns (uint256 paid)
    {
        if (currency.isNative()) {
            paid = msg.value;
        } else {
            uint256 reservesBefore = Reserves.get(currency);
            if (reservesBefore == 0) revert ReservesMustBeSynced();
            uint256 reservesNow = sync(currency);
            paid = reservesBefore == ZERO_BALANCE ? reservesNow : reservesNow - reservesBefore;
        }
        _accountDelta(currency, paid.toInt128());
    }

    /// @inheritdoc IPoolManager
    function mint(address to, uint256 id, uint256 amount) external override noDelegateCall onlyWhenUnlocked {
        // subtraction must be safe
        _accountDelta(CurrencyLibrary.fromId(id), -(amount.toInt128()));
        _mint(to, id, amount);
    }

    /// @inheritdoc IPoolManager
    function burn(address from, uint256 id, uint256 amount) external override noDelegateCall onlyWhenUnlocked {
        _accountDelta(CurrencyLibrary.fromId(id), amount.toInt128());
        _burnFrom(from, id, amount);
    }

    function setProtocolFee(PoolKey memory key) external {
        (bool success, uint16 newProtocolFee) = _fetchProtocolFee(key);
        if (!success) revert ProtocolFeeControllerCallFailedOrInvalidResult();
        PoolId id = key.toId();
        pools[id].setProtocolFee(newProtocolFee);
        emit ProtocolFeeUpdated(id, newProtocolFee);
    }

    function updateDynamicSwapFee(PoolKey memory key, uint24 newDynamicSwapFee) external {
        if (!key.fee.isDynamicFee() || msg.sender != address(key.hooks)) revert UnauthorizedDynamicSwapFeeUpdate();
        newDynamicSwapFee.validate();
        PoolId id = key.toId();
        pools[id].setSwapFee(newDynamicSwapFee);
    }

    function extsload(bytes32 slot) external view returns (bytes32 value) {
        /// @solidity memory-safe-assembly
        assembly {
            value := sload(slot)
        }
    }

    function extsload(bytes32 startSlot, uint256 nSlots) external view returns (bytes memory) {
        bytes memory value = new bytes(32 * nSlots);

        /// @solidity memory-safe-assembly
        assembly {
            for { let i := 0 } lt(i, nSlots) { i := add(i, 1) } {
                mstore(add(value, mul(add(i, 1), 32)), sload(add(startSlot, i)))
            }
        }

        return value;
    }

    function getNonzeroDeltaCount() external view returns (uint256 _nonzeroDeltaCount) {
        return NonZeroDeltaCount.read();
    }

    function getPoolTickInfo(PoolId id, int24 tick) external view returns (Pool.TickInfo memory) {
        return pools[id].getPoolTickInfo(tick);
    }

    function getPoolBitmapInfo(PoolId id, int16 word) external view returns (uint256 tickBitmap) {
        return pools[id].getPoolBitmapInfo(word);
    }
}<|MERGE_RESOLUTION|>--- conflicted
+++ resolved
@@ -41,18 +41,8 @@
     /// @inheritdoc IPoolManager
     int24 public constant MIN_TICK_SPACING = TickMath.MIN_TICK_SPACING;
 
-<<<<<<< HEAD
     /// @notice The transient reserves for pools with no balance is set to the max as a sentinel to track that it has been synced.
     uint256 public constant ZERO_BALANCE = type(uint256).max;
-
-    /// @dev Represents the currencies due/owed to each caller.
-    /// Must all net to zero when manager gets locked again
-    /// TODO this needs to be transient
-    mapping(address caller => mapping(Currency currency => int256 currencyDelta)) public currencyDelta;
-=======
-    /// @inheritdoc IPoolManager
-    mapping(Currency currency => uint256) public override reservesOf;
->>>>>>> 85cee797
 
     mapping(PoolId id => Pool.State) public pools;
 
