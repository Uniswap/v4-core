--- conflicted
+++ resolved
@@ -290,9 +290,6 @@
     }
 
     /// @inheritdoc IPoolManager
-<<<<<<< HEAD
-    function mint(address to, uint256 id, uint256 amount) external onlyWhenUnlocked {
-=======
     function clear(Currency currency, uint256 amount) external onlyWhenUnlocked {
         int256 current = currency.getDelta(msg.sender);
         // Because input is `uint256`, only positive amounts can be cleared.
@@ -302,8 +299,7 @@
     }
 
     /// @inheritdoc IPoolManager
-    function mint(address to, uint256 id, uint256 amount) external override onlyWhenUnlocked {
->>>>>>> 4e40e536
+    function mint(address to, uint256 id, uint256 amount) external onlyWhenUnlocked {
         unchecked {
             Currency currency = CurrencyLibrary.fromId(id);
             // negation must be safe as amount is not negative
