--- conflicted
+++ resolved
@@ -328,30 +328,4 @@
         PoolId id = key.toId();
         pools[id].setLPFee(newDynamicLPFee);
     }
-
-<<<<<<< HEAD
-    function getPoolTickInfo(PoolId id, int24 tick) external view returns (Pool.TickInfo memory) {
-        return pools[id].getPoolTickInfo(tick);
-    }
-
-    function getPoolBitmapInfo(PoolId id, int16 word) external view returns (uint256 tickBitmap) {
-        return pools[id].getPoolBitmapInfo(word);
-    }
-
-    function getFeeGrowthGlobals(PoolId id)
-        external
-        view
-        returns (uint256 feeGrowthGlobal0x128, uint256 feeGrowthGlobal1x128)
-    {
-        return pools[id].getFeeGrowthGlobals();
-=======
-    function getNonzeroDeltaCount() external view returns (uint256 _nonzeroDeltaCount) {
-        return NonZeroDeltaCount.read();
-    }
-
-    /// @notice Temporary view function. Replaceable by transient EXTSLOAD.
-    function getReserves(Currency currency) external view returns (uint256 balance) {
-        return currency.getReserves();
->>>>>>> 9a2ddb6a
-    }
 }