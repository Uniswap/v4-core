// SPDX-License-Identifier: BUSL-1.1
pragma solidity ^0.8.24;

import {Hooks} from "./libraries/Hooks.sol";
import {Pool} from "./libraries/Pool.sol";
import {SafeCast} from "./libraries/SafeCast.sol";
import {Position} from "./libraries/Position.sol";
import {LPFeeLibrary} from "./libraries/LPFeeLibrary.sol";
import {Currency, CurrencyLibrary} from "./types/Currency.sol";
import {PoolKey} from "./types/PoolKey.sol";
import {TickMath} from "./libraries/TickMath.sol";
import {NoDelegateCall} from "./NoDelegateCall.sol";
import {IHooks} from "./interfaces/IHooks.sol";
import {IPoolManager} from "./interfaces/IPoolManager.sol";
import {IUnlockCallback} from "./interfaces/callback/IUnlockCallback.sol";
import {ProtocolFees} from "./ProtocolFees.sol";
import {ERC6909Claims} from "./ERC6909Claims.sol";
import {PoolId, PoolIdLibrary} from "./types/PoolId.sol";
import {BalanceDelta, BalanceDeltaLibrary} from "./types/BalanceDelta.sol";
import {BeforeSwapDelta} from "./types/BeforeSwapDelta.sol";
import {Lock} from "./libraries/Lock.sol";
import {CurrencyDelta} from "./libraries/CurrencyDelta.sol";
import {NonZeroDeltaCount} from "./libraries/NonZeroDeltaCount.sol";
import {CurrencyReserves} from "./libraries/CurrencyReserves.sol";
import {Extsload} from "./Extsload.sol";
import {Exttload} from "./Exttload.sol";
import {CustomRevert} from "./libraries/CustomRevert.sol";

//  4
//   44
//     444
//       444                   4444
//        4444            4444     4444
//          4444          4444444    4444                           4
//            4444        44444444     4444                         4
//             44444       4444444       4444444444444444       444444
//           4   44444     44444444       444444444444444444444    4444
//            4    44444    4444444         4444444444444444444444  44444
//             4     444444  4444444         44444444444444444444444 44  4
//              44     44444   444444          444444444444444444444 4     4
//               44      44444   44444           4444444444444444444 4 44
//                44       4444     44             444444444444444     444
//                444     4444                        4444444
//               4444444444444                     44                      4
//              44444444444                        444444     444444444    44
//             444444           4444               4444     4444444444      44
//             4444           44    44              4      44444444444
//            44444          444444444                   444444444444    4444
//            44444          44444444                  4444  44444444    444444
//            44444                                  4444   444444444    44444444
//           44444                                 4444     44444444    4444444444
//          44444                                4444      444444444   444444444444
//         44444                               4444        44444444    444444444444
//       4444444                             4444          44444444         4444444
//      4444444                            44444          44444444          4444444
//     44444444                           44444444444444444444444444444        4444
//   4444444444                           44444444444444444444444444444         444
//  444444444444                         444444444444444444444444444444   444   444
//  44444444444444                                      444444444         44444
// 44444  44444444444         444                       44444444         444444
// 44444  4444444444      4444444444      444444        44444444    444444444444
//  444444444444444      4444  444444    4444444       44444444     444444444444
//  444444444444444     444    444444     444444       44444444      44444444444
//   4444444444444     4444   444444        4444                      4444444444
//    444444444444      4     44444         4444                       444444444
//     44444444444           444444         444                        44444444
//      44444444            444444         4444                         4444444
//                          44444          444                          44444
//                          44444         444      4                    4444
//                          44444        444      44                   444
//                          44444       444      4444
//                           444444  44444        444
//                             444444444           444
//                                                  44444   444
//                                                      444

/// @title PoolManager
/// @notice Holds the state for all pools
contract PoolManager is IPoolManager, ProtocolFees, NoDelegateCall, ERC6909Claims, Extsload, Exttload {
    using PoolIdLibrary for PoolKey;
    using SafeCast for *;
    using Pool for *;
    using Hooks for IHooks;
    using Position for mapping(bytes32 => Position.Info);
    using CurrencyDelta for Currency;
    using LPFeeLibrary for uint24;
    using CurrencyReserves for Currency;
    using CustomRevert for bytes4;

    /// @inheritdoc IPoolManager
    int24 public constant MAX_TICK_SPACING = TickMath.MAX_TICK_SPACING;

    /// @inheritdoc IPoolManager
    int24 public constant MIN_TICK_SPACING = TickMath.MIN_TICK_SPACING;

    mapping(PoolId id => Pool.State) internal _pools;

    constructor(uint256 controllerGasLimit) ProtocolFees(controllerGasLimit) {}

    /// @notice This will revert if the contract is locked
    modifier onlyWhenUnlocked() {
        if (!Lock.isUnlocked()) ManagerLocked.selector.revertWith();
        _;
    }

    /// @inheritdoc IPoolManager
<<<<<<< HEAD
    function unlock(bytes calldata data) external noDelegateCall returns (bytes memory result) {
=======
    function unlock(bytes calldata data) external override returns (bytes memory result) {
>>>>>>> 3d5b0ac4
        if (Lock.isUnlocked()) AlreadyUnlocked.selector.revertWith();

        Lock.unlock();

        // the caller does everything in this callback, including paying what they owe via calls to settle
        result = IUnlockCallback(msg.sender).unlockCallback(data);

        if (NonZeroDeltaCount.read() != 0) CurrencyNotSettled.selector.revertWith();
        Lock.lock();
    }

    /// @inheritdoc IPoolManager
    function initialize(PoolKey memory key, uint160 sqrtPriceX96, bytes calldata hookData)
        external
        noDelegateCall
        returns (int24 tick)
    {
        // see TickBitmap.sol for overflow conditions that can arise from tick spacing being too large
        if (key.tickSpacing > MAX_TICK_SPACING) TickSpacingTooLarge.selector.revertWith();
        if (key.tickSpacing < MIN_TICK_SPACING) TickSpacingTooSmall.selector.revertWith();
        if (key.currency0 >= key.currency1) CurrenciesOutOfOrderOrEqual.selector.revertWith();
        if (!key.hooks.isValidHookAddress(key.fee)) Hooks.HookAddressNotValid.selector.revertWith(address(key.hooks));

        uint24 lpFee = key.fee.getInitialLPFee();

        key.hooks.beforeInitialize(key, sqrtPriceX96, hookData);

        PoolId id = key.toId();
        (, uint24 protocolFee) = _fetchProtocolFee(key);

        tick = _pools[id].initialize(sqrtPriceX96, protocolFee, lpFee);

        key.hooks.afterInitialize(key, sqrtPriceX96, tick, hookData);

        // emit all details of a pool key. poolkeys are not saved in storage and must always be provided by the caller
        // the key's fee may be a static fee or a sentinel to denote a dynamic fee.
        emit Initialize(id, key.currency0, key.currency1, key.fee, key.tickSpacing, key.hooks);
    }

    /// @inheritdoc IPoolManager
    function modifyLiquidity(
        PoolKey memory key,
        IPoolManager.ModifyLiquidityParams memory params,
        bytes calldata hookData
<<<<<<< HEAD
    ) external onlyWhenUnlocked returns (BalanceDelta callerDelta, BalanceDelta feesAccrued) {
=======
    ) external onlyWhenUnlocked noDelegateCall returns (BalanceDelta callerDelta, BalanceDelta feesAccrued) {
>>>>>>> 3d5b0ac4
        PoolId id = key.toId();
        Pool.State storage pool = _getPool(id);
        pool.checkPoolInitialized();

        key.hooks.beforeModifyLiquidity(key, params, hookData);

        BalanceDelta principalDelta;
        (principalDelta, feesAccrued) = pool.modifyLiquidity(
            Pool.ModifyLiquidityParams({
                owner: msg.sender,
                tickLower: params.tickLower,
                tickUpper: params.tickUpper,
                liquidityDelta: params.liquidityDelta.toInt128(),
                tickSpacing: key.tickSpacing,
                salt: params.salt
            })
        );

        callerDelta = principalDelta + feesAccrued;

        // event is emitted before the afterModifyLiquidity call to ensure events are always emitted in order
        emit ModifyLiquidity(id, msg.sender, params.tickLower, params.tickUpper, params.liquidityDelta);

        BalanceDelta hookDelta;
        (callerDelta, hookDelta) = key.hooks.afterModifyLiquidity(key, params, callerDelta, hookData);

        // if the hook doesnt have the flag to be able to return deltas, hookDelta will always be 0
        if (hookDelta != BalanceDeltaLibrary.ZERO_DELTA) _accountPoolBalanceDelta(key, hookDelta, address(key.hooks));

        _accountPoolBalanceDelta(key, callerDelta, msg.sender);
    }

    /// @inheritdoc IPoolManager
    function swap(PoolKey memory key, IPoolManager.SwapParams memory params, bytes calldata hookData)
        external
        onlyWhenUnlocked
        noDelegateCall
        returns (BalanceDelta swapDelta)
    {
        if (params.amountSpecified == 0) SwapAmountCannotBeZero.selector.revertWith();
        PoolId id = key.toId();
        Pool.State storage pool = _getPool(id);
        pool.checkPoolInitialized();

        BeforeSwapDelta beforeSwapDelta;
        {
            int256 amountToSwap;
            uint24 lpFeeOverride;
            (amountToSwap, beforeSwapDelta, lpFeeOverride) = key.hooks.beforeSwap(key, params, hookData);

            // execute swap, account protocol fees, and emit swap event
            // _swap is needed to avoid stack too deep error
            swapDelta = _swap(
                pool,
                id,
                Pool.SwapParams({
                    tickSpacing: key.tickSpacing,
                    zeroForOne: params.zeroForOne,
                    amountSpecified: amountToSwap,
                    sqrtPriceLimitX96: params.sqrtPriceLimitX96,
                    lpFeeOverride: lpFeeOverride
                }),
                params.zeroForOne ? key.currency0 : key.currency1 // input token
            );
        }

        BalanceDelta hookDelta;
        (swapDelta, hookDelta) = key.hooks.afterSwap(key, params, swapDelta, hookData, beforeSwapDelta);

        // if the hook doesnt have the flag to be able to return deltas, hookDelta will always be 0
        if (hookDelta != BalanceDeltaLibrary.ZERO_DELTA) _accountPoolBalanceDelta(key, hookDelta, address(key.hooks));

        _accountPoolBalanceDelta(key, swapDelta, msg.sender);
    }

    /// @notice Internal swap function to execute a swap, take protocol fees on input token, and emit the swap event
    function _swap(Pool.State storage pool, PoolId id, Pool.SwapParams memory params, Currency inputCurrency)
        internal
        returns (BalanceDelta)
    {
        (BalanceDelta delta, uint256 feeForProtocol, uint24 swapFee, Pool.SwapState memory state) = pool.swap(params);

        // the fee is on the input currency
        if (feeForProtocol > 0) _updateProtocolFees(inputCurrency, feeForProtocol);

        // event is emitted before the afterSwap call to ensure events are always emitted in order
        emit Swap(
            id, msg.sender, delta.amount0(), delta.amount1(), state.sqrtPriceX96, state.liquidity, state.tick, swapFee
        );

        return delta;
    }

    /// @inheritdoc IPoolManager
    function donate(PoolKey memory key, uint256 amount0, uint256 amount1, bytes calldata hookData)
        external
        onlyWhenUnlocked
        noDelegateCall
        returns (BalanceDelta delta)
    {
        Pool.State storage pool = _getPool(key.toId());
        pool.checkPoolInitialized();

        key.hooks.beforeDonate(key, amount0, amount1, hookData);

        delta = pool.donate(amount0, amount1);

        _accountPoolBalanceDelta(key, delta, msg.sender);

        key.hooks.afterDonate(key, amount0, amount1, hookData);
    }

    /// @inheritdoc IPoolManager
    function sync(Currency currency) external {
        CurrencyReserves.requireNotSynced();
        if (currency.isNative()) return;
        uint256 balance = currency.balanceOfSelf();
        CurrencyReserves.syncCurrencyAndReserves(currency, balance);
    }

    /// @inheritdoc IPoolManager
    function take(Currency currency, address to, uint256 amount) external onlyWhenUnlocked {
        unchecked {
            // negation must be safe as amount is not negative
            _accountDelta(currency, -(amount.toInt128()), msg.sender);
            currency.transfer(to, amount);
        }
    }

    /// @inheritdoc IPoolManager
    function settle() external payable onlyWhenUnlocked returns (uint256 paid) {
<<<<<<< HEAD
        return _settle(msg.sender);
    }
=======
        Currency currency = CurrencyReserves.getSyncedCurrency();
        // If not previously synced, expects native currency to be settled because CurrencyLibrary.NATIVE == address(0)
        if (currency.isNative()) {
            paid = msg.value;
        } else {
            if (msg.value > 0) NonZeroNativeValue.selector.revertWith();
            // Reserves are guaranteed to be set, because currency and reserves are always set together
            uint256 reservesBefore = CurrencyReserves.getSyncedReserves();
            uint256 reservesNow = currency.balanceOfSelf();
            paid = reservesNow - reservesBefore;
            CurrencyReserves.resetCurrency();
        }
>>>>>>> 3d5b0ac4

    /// @inheritdoc IPoolManager
    function settleFor(address recipient) external payable onlyWhenUnlocked returns (uint256 paid) {
        return _settle(recipient);
    }

    /// @inheritdoc IPoolManager
    function mint(address to, uint256 id, uint256 amount) external onlyWhenUnlocked {
        unchecked {
            Currency currency = CurrencyLibrary.fromId(id);
            // negation must be safe as amount is not negative
            _accountDelta(currency, -(amount.toInt128()), msg.sender);
            _mint(to, currency.toId(), amount);
        }
    }

    /// @inheritdoc IPoolManager
    function burn(address from, uint256 id, uint256 amount) external onlyWhenUnlocked {
<<<<<<< HEAD
        _accountDelta(CurrencyLibrary.fromId(id), amount.toInt128(), msg.sender);
        _burnFrom(from, id, amount);
=======
        Currency currency = CurrencyLibrary.fromId(id);
        _accountDelta(currency, amount.toInt128(), msg.sender);
        _burnFrom(from, currency.toId(), amount);
>>>>>>> 3d5b0ac4
    }

    /// @inheritdoc IPoolManager
    function updateDynamicLPFee(PoolKey memory key, uint24 newDynamicLPFee) external {
        if (!key.fee.isDynamicFee() || msg.sender != address(key.hooks)) {
            UnauthorizedDynamicLPFeeUpdate.selector.revertWith();
        }
        newDynamicLPFee.validate();
        PoolId id = key.toId();
        _pools[id].setLPFee(newDynamicLPFee);
    }

    function _settle(address recipient) internal returns (uint256 paid) {
        Currency currency = CurrencyReserves.getSyncedCurrency();
        // If not previously synced, expects native currency to be settled because currency.isNative() == address(0)
        if (currency.isNative()) {
            paid = msg.value;
        } else {
            if (msg.value > 0) NonZeroNativeValue.selector.revertWith();
            // Reserves are guaranteed to be set, because currency and reserves are always set together
            uint256 reservesBefore = CurrencyReserves.getSyncedReserves();
            uint256 reservesNow = currency.balanceOfSelf();
            paid = reservesNow - reservesBefore;
            CurrencyReserves.reset();
        }

        _accountDelta(currency, paid.toInt128(), recipient);
    }

    /// @notice Adds a balance delta in a currency for a target address
    function _accountDelta(Currency currency, int128 delta, address target) internal {
        if (delta == 0) return;

        int256 current = currency.getDelta(target);
        int256 next = current + delta;

        if (next == 0) {
            NonZeroDeltaCount.decrement();
        } else if (current == 0) {
            NonZeroDeltaCount.increment();
        }

        currency.setDelta(target, next);
    }

    /// @notice Accounts the deltas of 2 currencies to a target address
    function _accountPoolBalanceDelta(PoolKey memory key, BalanceDelta delta, address target) internal {
        _accountDelta(key.currency0, delta.amount0(), target);
        _accountDelta(key.currency1, delta.amount1(), target);
    }

    /// @notice Implementation of the _getPool function defined in ProtocolFees
    function _getPool(PoolId id) internal view override returns (Pool.State storage) {
        return _pools[id];
    }
}<|MERGE_RESOLUTION|>--- conflicted
+++ resolved
@@ -104,11 +104,7 @@
     }
 
     /// @inheritdoc IPoolManager
-<<<<<<< HEAD
-    function unlock(bytes calldata data) external noDelegateCall returns (bytes memory result) {
-=======
     function unlock(bytes calldata data) external override returns (bytes memory result) {
->>>>>>> 3d5b0ac4
         if (Lock.isUnlocked()) AlreadyUnlocked.selector.revertWith();
 
         Lock.unlock();
@@ -153,11 +149,7 @@
         PoolKey memory key,
         IPoolManager.ModifyLiquidityParams memory params,
         bytes calldata hookData
-<<<<<<< HEAD
-    ) external onlyWhenUnlocked returns (BalanceDelta callerDelta, BalanceDelta feesAccrued) {
-=======
     ) external onlyWhenUnlocked noDelegateCall returns (BalanceDelta callerDelta, BalanceDelta feesAccrued) {
->>>>>>> 3d5b0ac4
         PoolId id = key.toId();
         Pool.State storage pool = _getPool(id);
         pool.checkPoolInitialized();
@@ -289,10 +281,42 @@
 
     /// @inheritdoc IPoolManager
     function settle() external payable onlyWhenUnlocked returns (uint256 paid) {
-<<<<<<< HEAD
         return _settle(msg.sender);
     }
-=======
+
+    /// @inheritdoc IPoolManager
+    function settleFor(address recipient) external payable onlyWhenUnlocked returns (uint256 paid) {
+        return _settle(recipient);
+    }
+
+    /// @inheritdoc IPoolManager
+    function mint(address to, uint256 id, uint256 amount) external onlyWhenUnlocked {
+        unchecked {
+            Currency currency = CurrencyLibrary.fromId(id);
+            // negation must be safe as amount is not negative
+            _accountDelta(currency, -(amount.toInt128()), msg.sender);
+            _mint(to, currency.toId(), amount);
+        }
+    }
+
+    /// @inheritdoc IPoolManager
+    function burn(address from, uint256 id, uint256 amount) external onlyWhenUnlocked {
+        Currency currency = CurrencyLibrary.fromId(id);
+        _accountDelta(currency, amount.toInt128(), msg.sender);
+        _burnFrom(from, currency.toId(), amount);
+    }
+
+    /// @inheritdoc IPoolManager
+    function updateDynamicLPFee(PoolKey memory key, uint24 newDynamicLPFee) external {
+        if (!key.fee.isDynamicFee() || msg.sender != address(key.hooks)) {
+            UnauthorizedDynamicLPFeeUpdate.selector.revertWith();
+        }
+        newDynamicLPFee.validate();
+        PoolId id = key.toId();
+        _pools[id].setLPFee(newDynamicLPFee);
+    }
+
+    function _settle(address recipient) internal returns (uint256 paid) {
         Currency currency = CurrencyReserves.getSyncedCurrency();
         // If not previously synced, expects native currency to be settled because CurrencyLibrary.NATIVE == address(0)
         if (currency.isNative()) {
@@ -305,59 +329,6 @@
             paid = reservesNow - reservesBefore;
             CurrencyReserves.resetCurrency();
         }
->>>>>>> 3d5b0ac4
-
-    /// @inheritdoc IPoolManager
-    function settleFor(address recipient) external payable onlyWhenUnlocked returns (uint256 paid) {
-        return _settle(recipient);
-    }
-
-    /// @inheritdoc IPoolManager
-    function mint(address to, uint256 id, uint256 amount) external onlyWhenUnlocked {
-        unchecked {
-            Currency currency = CurrencyLibrary.fromId(id);
-            // negation must be safe as amount is not negative
-            _accountDelta(currency, -(amount.toInt128()), msg.sender);
-            _mint(to, currency.toId(), amount);
-        }
-    }
-
-    /// @inheritdoc IPoolManager
-    function burn(address from, uint256 id, uint256 amount) external onlyWhenUnlocked {
-<<<<<<< HEAD
-        _accountDelta(CurrencyLibrary.fromId(id), amount.toInt128(), msg.sender);
-        _burnFrom(from, id, amount);
-=======
-        Currency currency = CurrencyLibrary.fromId(id);
-        _accountDelta(currency, amount.toInt128(), msg.sender);
-        _burnFrom(from, currency.toId(), amount);
->>>>>>> 3d5b0ac4
-    }
-
-    /// @inheritdoc IPoolManager
-    function updateDynamicLPFee(PoolKey memory key, uint24 newDynamicLPFee) external {
-        if (!key.fee.isDynamicFee() || msg.sender != address(key.hooks)) {
-            UnauthorizedDynamicLPFeeUpdate.selector.revertWith();
-        }
-        newDynamicLPFee.validate();
-        PoolId id = key.toId();
-        _pools[id].setLPFee(newDynamicLPFee);
-    }
-
-    function _settle(address recipient) internal returns (uint256 paid) {
-        Currency currency = CurrencyReserves.getSyncedCurrency();
-        // If not previously synced, expects native currency to be settled because currency.isNative() == address(0)
-        if (currency.isNative()) {
-            paid = msg.value;
-        } else {
-            if (msg.value > 0) NonZeroNativeValue.selector.revertWith();
-            // Reserves are guaranteed to be set, because currency and reserves are always set together
-            uint256 reservesBefore = CurrencyReserves.getSyncedReserves();
-            uint256 reservesNow = currency.balanceOfSelf();
-            paid = reservesNow - reservesBefore;
-            CurrencyReserves.reset();
-        }
-
         _accountDelta(currency, paid.toInt128(), recipient);
     }
 
