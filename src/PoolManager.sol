// SPDX-License-Identifier: BUSL-1.1
pragma solidity ^0.8.24;

import {Hooks} from "./libraries/Hooks.sol";
import {Pool} from "./libraries/Pool.sol";
import {SafeCast} from "./libraries/SafeCast.sol";
import {Position} from "./libraries/Position.sol";
import {SwapFeeLibrary} from "./libraries/SwapFeeLibrary.sol";
import {Currency, CurrencyLibrary} from "./types/Currency.sol";
import {PoolKey} from "./types/PoolKey.sol";
import {TickMath} from "./libraries/TickMath.sol";
import {NoDelegateCall} from "./NoDelegateCall.sol";
import {Owned} from "./Owned.sol";
import {IHooks} from "./interfaces/IHooks.sol";
import {IPoolManager} from "./interfaces/IPoolManager.sol";
import {ILockCallback} from "./interfaces/callback/ILockCallback.sol";
import {ProtocolFees} from "./ProtocolFees.sol";
import {ERC6909Claims} from "./ERC6909Claims.sol";
import {PoolId, PoolIdLibrary} from "./types/PoolId.sol";
<<<<<<< HEAD
import {BalanceDelta, BalanceDeltaLibrary, toBalanceDelta} from "./types/BalanceDelta.sol";
import {Locker} from "./libraries/Locker.sol";
=======
import {BalanceDelta, BalanceDeltaLibrary} from "./types/BalanceDelta.sol";
import {Lock} from "./libraries/Lock.sol";
>>>>>>> b5b36146
import {NonZeroDeltaCount} from "./libraries/NonZeroDeltaCount.sol";
import {PoolGetters} from "./libraries/PoolGetters.sol";

/// @notice Holds the state for all pools
contract PoolManager is IPoolManager, ProtocolFees, NoDelegateCall, ERC6909Claims {
    using PoolIdLibrary for PoolKey;
    using SafeCast for *;
    using Pool for *;
    using Hooks for IHooks;
    using Position for mapping(bytes32 => Position.Info);
    using CurrencyLibrary for Currency;
    using SwapFeeLibrary for uint24;
    using PoolGetters for Pool.State;

    /// @inheritdoc IPoolManager
    int24 public constant MAX_TICK_SPACING = TickMath.MAX_TICK_SPACING;

    /// @inheritdoc IPoolManager
    int24 public constant MIN_TICK_SPACING = TickMath.MIN_TICK_SPACING;

    /// @dev Represents the currencies due/owed to each caller.
    /// Must all net to zero when the lock is released.
    /// TODO this needs to be transient
    mapping(address caller => mapping(Currency currency => int256 currencyDelta)) public currencyDelta;

    /// @inheritdoc IPoolManager
    mapping(Currency currency => uint256) public override reservesOf;

    mapping(PoolId id => Pool.State) public pools;

    constructor(uint256 controllerGasLimit) ProtocolFees(controllerGasLimit) {}

    /// @inheritdoc IPoolManager
    function getSlot0(PoolId id)
        external
        view
        override
        returns (uint160 sqrtPriceX96, int24 tick, uint16 protocolFee, uint24 swapFee)
    {
        Pool.Slot0 memory slot0 = pools[id].slot0;

        return (slot0.sqrtPriceX96, slot0.tick, slot0.protocolFee, slot0.swapFee);
    }

    /// @inheritdoc IPoolManager
    function getLiquidity(PoolId id) external view override returns (uint128 liquidity) {
        return pools[id].liquidity;
    }

    /// @inheritdoc IPoolManager
    function getLiquidity(PoolId id, address _owner, int24 tickLower, int24 tickUpper)
        external
        view
        override
        returns (uint128 liquidity)
    {
        return pools[id].positions.get(_owner, tickLower, tickUpper).liquidity;
    }

    function getPosition(PoolId id, address _owner, int24 tickLower, int24 tickUpper)
        external
        view
        override
        returns (Position.Info memory position)
    {
        return pools[id].positions.get(_owner, tickLower, tickUpper);
    }

    function isLockSet() external view returns (bool) {
        return Lock.isLocked();
    }

    /// @notice This will revert if the contract is not locked
    modifier isLocked() {
        if (!Lock.isLocked()) revert ManagerNotLocked();
        _;
    }

    /// @inheritdoc IPoolManager
    function initialize(PoolKey memory key, uint160 sqrtPriceX96, bytes calldata hookData)
        external
        override
        returns (int24 tick)
    {
        // see TickBitmap.sol for overflow conditions that can arise from tick spacing being too large
        if (key.tickSpacing > MAX_TICK_SPACING) revert TickSpacingTooLarge();
        if (key.tickSpacing < MIN_TICK_SPACING) revert TickSpacingTooSmall();
        if (key.currency0 >= key.currency1) revert CurrenciesOutOfOrderOrEqual();
        if (!key.hooks.isValidHookAddress(key.fee)) revert Hooks.HookAddressNotValid(address(key.hooks));

        uint24 swapFee = key.fee.getSwapFee();

        key.hooks.beforeInitialize(key, sqrtPriceX96, hookData);

        PoolId id = key.toId();
        (, uint16 protocolFee) = _fetchProtocolFee(key);

        tick = pools[id].initialize(sqrtPriceX96, protocolFee, swapFee);

        key.hooks.afterInitialize(key, sqrtPriceX96, tick, hookData);

        // On intitalize we emit the key's fee, which tells us all fee settings a pool can have: either a static swap fee or dynamic swap fee and if the hook has enabled swap or withdraw fees.
        emit Initialize(id, key.currency0, key.currency1, key.fee, key.tickSpacing, key.hooks);
    }

    /// @inheritdoc IPoolManager
    function lock(bytes calldata data) external payable override returns (bytes memory result) {
        if (Lock.isLocked()) revert AlreadyLocked();

        Lock.lock();

        // the caller does everything in this callback, including paying what they owe via calls to settle
        result = ILockCallback(msg.sender).lockAcquired(data);

        if (NonZeroDeltaCount.read() != 0) revert CurrencyNotSettled();
        Lock.unlock();
    }

    function _accountDelta(Currency currency, int128 delta) internal {
        _accountDeltaFor(currency, delta, msg.sender);
    }

    function _accountDeltaFor(Currency currency, int128 delta, address target) internal {
        if (delta == 0) return;

        int256 current = currencyDelta[target][currency];
        int256 next = current + delta;

        unchecked {
            if (next == 0) {
                NonZeroDeltaCount.decrement();
            } else if (current == 0) {
                NonZeroDeltaCount.increment();
            }
        }

        currencyDelta[target][currency] = next;
    }

    /// @dev Accumulates a balance change to a map of currency to balance changes
    function _accountPoolBalanceDelta(PoolKey memory key, BalanceDelta delta) internal {
        _accountDelta(key.currency0, delta.amount0());
        _accountDelta(key.currency1, delta.amount1());
    }

    function _accountPoolBalanceDeltaFor(PoolKey memory key, BalanceDelta delta, address target) internal {
        _accountDeltaFor(key.currency0, delta.amount0(), target);
        _accountDeltaFor(key.currency1, delta.amount1(), target);
    }

    function _checkPoolInitialized(PoolId id) internal view {
        if (pools[id].isNotInitialized()) revert PoolNotInitialized();
    }

    /// @inheritdoc IPoolManager
    function modifyLiquidity(
        PoolKey memory key,
        IPoolManager.ModifyLiquidityParams memory params,
        bytes calldata hookData
    ) external override noDelegateCall isLocked returns (BalanceDelta delta) {
        PoolId id = key.toId();
        _checkPoolInitialized(id);

        key.hooks.beforeModifyLiquidity(key, params, hookData);

        delta = pools[id].modifyPosition(
            Pool.ModifyPositionParams({
                owner: msg.sender,
                tickLower: params.tickLower,
                tickUpper: params.tickUpper,
                liquidityDelta: params.liquidityDelta.toInt128(),
                tickSpacing: key.tickSpacing
            })
        );

        emit ModifyLiquidity(id, msg.sender, params.tickLower, params.tickUpper, params.liquidityDelta);

        BalanceDelta hookDelta = key.hooks.afterModifyLiquidity(key, params, delta, hookData);
        delta = delta - hookDelta;

        _accountPoolBalanceDeltaFor(key, hookDelta, address(key.hooks));
        _accountPoolBalanceDelta(key, delta);
    }

    /// @inheritdoc IPoolManager
    function swap(PoolKey memory key, IPoolManager.SwapParams memory params, bytes calldata hookData)
        external
        override
        noDelegateCall
        isLocked
        returns (BalanceDelta delta)
    {
        PoolId id = key.toId();
        _checkPoolInitialized(id);

<<<<<<< HEAD
        int128 hookDeltaInSpecified = key.hooks.beforeSwap(key, params, hookData);

        bool exactInput = params.amountSpecified < 0;
        bool zeroIsSpecified = exactInput == params.zeroForOne;

        // Update the swap amount according to the hook's return, and check that the swap type doesnt change (exact input/output)
        params.amountSpecified += hookDeltaInSpecified;
        if (exactInput ? params.amountSpecified > 0 : params.amountSpecified < 0) revert SwapTypeChanged();

        // Account the hook's delta to the hook's address
        _accountDeltaFor(zeroIsSpecified ? key.currency0 : key.currency1, hookDeltaInSpecified, address(key.hooks));

        {
            uint256 feeForProtocol;
            uint24 swapFee;
            Pool.SwapState memory state;
            (delta, feeForProtocol, swapFee, state) = pools[id].swap(
                Pool.SwapParams({
                    tickSpacing: key.tickSpacing,
                    zeroForOne: params.zeroForOne,
                    amountSpecified: params.amountSpecified,
                    sqrtPriceLimitX96: params.sqrtPriceLimitX96
                })
            );

            // the fee is on the input currency
            unchecked {
                if (feeForProtocol > 0) {
                    protocolFeesAccrued[params.zeroForOne ? key.currency0 : key.currency1] += feeForProtocol;
                }
=======
        key.hooks.beforeSwap(key, params, hookData);

        uint256 feeForProtocol;
        uint24 swapFee;
        Pool.SwapState memory state;
        (delta, feeForProtocol, swapFee, state) = pools[id].swap(
            Pool.SwapParams({
                tickSpacing: key.tickSpacing,
                zeroForOne: params.zeroForOne,
                amountSpecified: params.amountSpecified,
                sqrtPriceLimitX96: params.sqrtPriceLimitX96
            })
        );

        _accountPoolBalanceDelta(key, delta);

        // the fee is on the input currency
        unchecked {
            if (feeForProtocol > 0) {
                protocolFeesAccrued[params.zeroForOne ? key.currency0 : key.currency1] += feeForProtocol;
>>>>>>> b5b36146
            }

            // TODO returning deltas here doesnt make any sense
            emit Swap(
                id,
                msg.sender,
                delta.amount0(),
                delta.amount1(),
                state.sqrtPriceX96,
                state.liquidity,
                state.tick,
                swapFee
            );
        }

        (int128 hookDeltaInUnspecified) = key.hooks.afterSwap(key, params, delta, hookData);
        _accountDeltaFor(zeroIsSpecified ? key.currency1 : key.currency0, hookDeltaInUnspecified, address(key.hooks));

        // After this addition, the delta in specified will equal the amountSpecified passed in by the user again
        delta = delta
            + (
                zeroIsSpecified
                    ? toBalanceDelta(hookDeltaInSpecified, -hookDeltaInUnspecified)
                    : toBalanceDelta(-hookDeltaInUnspecified, hookDeltaInSpecified)
            );
        _accountPoolBalanceDelta(key, delta);
    }

    /// @inheritdoc IPoolManager
    function donate(PoolKey memory key, uint256 amount0, uint256 amount1, bytes calldata hookData)
        external
        override
        noDelegateCall
        isLocked
        returns (BalanceDelta delta)
    {
        PoolId id = key.toId();
        _checkPoolInitialized(id);

        key.hooks.beforeDonate(key, amount0, amount1, hookData);

        delta = pools[id].donate(amount0, amount1);

        _accountPoolBalanceDelta(key, delta);

        key.hooks.afterDonate(key, amount0, amount1, hookData);
    }

    /// @inheritdoc IPoolManager
    function take(Currency currency, address to, uint256 amount) external override noDelegateCall isLocked {
<<<<<<< HEAD
        // flipping a postive number in an int is always safe
=======
        // subtraction must be safe
>>>>>>> b5b36146
        _accountDelta(currency, -(amount.toInt128()));
        reservesOf[currency] -= amount;
        currency.transfer(to, amount);
    }

    /// @inheritdoc IPoolManager
    function settle(Currency currency) external payable override noDelegateCall isLocked returns (uint256 paid) {
        uint256 reservesBefore = reservesOf[currency];
        reservesOf[currency] = currency.balanceOfSelf();
        paid = reservesOf[currency] - reservesBefore;
        _accountDelta(currency, paid.toInt128());
    }

    /// @inheritdoc IPoolManager
    function mint(address to, uint256 id, uint256 amount) external override noDelegateCall isLocked {
<<<<<<< HEAD
        // flipping a postive number in an int is always safe
=======
        // subtraction must be safe
>>>>>>> b5b36146
        _accountDelta(CurrencyLibrary.fromId(id), -(amount.toInt128()));
        _mint(to, id, amount);
    }

    /// @inheritdoc IPoolManager
    function burn(address from, uint256 id, uint256 amount) external override noDelegateCall isLocked {
        _accountDelta(CurrencyLibrary.fromId(id), amount.toInt128());
        _burnFrom(from, id, amount);
    }

    function setProtocolFee(PoolKey memory key) external {
        (bool success, uint16 newProtocolFee) = _fetchProtocolFee(key);
        if (!success) revert ProtocolFeeControllerCallFailedOrInvalidResult();
        PoolId id = key.toId();
        pools[id].setProtocolFee(newProtocolFee);
        emit ProtocolFeeUpdated(id, newProtocolFee);
    }

    function updateDynamicSwapFee(PoolKey memory key, uint24 newDynamicSwapFee) external {
        if (!key.fee.isDynamicFee() || msg.sender != address(key.hooks)) revert UnauthorizedDynamicSwapFeeUpdate();
        newDynamicSwapFee.validate();
        PoolId id = key.toId();
        pools[id].setSwapFee(newDynamicSwapFee);
    }

    function extsload(bytes32 slot) external view returns (bytes32 value) {
        /// @solidity memory-safe-assembly
        assembly {
            value := sload(slot)
        }
    }

    function extsload(bytes32 startSlot, uint256 nSlots) external view returns (bytes memory) {
        bytes memory value = new bytes(32 * nSlots);

        /// @solidity memory-safe-assembly
        assembly {
            for { let i := 0 } lt(i, nSlots) { i := add(i, 1) } {
                mstore(add(value, mul(add(i, 1), 32)), sload(add(startSlot, i)))
            }
        }

        return value;
    }

    function getLockNonzeroDeltaCount() external view returns (uint256 _nonzeroDeltaCount) {
        return NonZeroDeltaCount.read();
    }

    function getPoolTickInfo(PoolId id, int24 tick) external view returns (Pool.TickInfo memory) {
        return pools[id].getPoolTickInfo(tick);
    }

    function getPoolBitmapInfo(PoolId id, int16 word) external view returns (uint256 tickBitmap) {
        return pools[id].getPoolBitmapInfo(word);
    }

    /// @notice receive native tokens for native pools
    receive() external payable {}
}<|MERGE_RESOLUTION|>--- conflicted
+++ resolved
@@ -17,13 +17,8 @@
 import {ProtocolFees} from "./ProtocolFees.sol";
 import {ERC6909Claims} from "./ERC6909Claims.sol";
 import {PoolId, PoolIdLibrary} from "./types/PoolId.sol";
-<<<<<<< HEAD
 import {BalanceDelta, BalanceDeltaLibrary, toBalanceDelta} from "./types/BalanceDelta.sol";
-import {Locker} from "./libraries/Locker.sol";
-=======
-import {BalanceDelta, BalanceDeltaLibrary} from "./types/BalanceDelta.sol";
 import {Lock} from "./libraries/Lock.sol";
->>>>>>> b5b36146
 import {NonZeroDeltaCount} from "./libraries/NonZeroDeltaCount.sol";
 import {PoolGetters} from "./libraries/PoolGetters.sol";
 
@@ -219,7 +214,6 @@
         PoolId id = key.toId();
         _checkPoolInitialized(id);
 
-<<<<<<< HEAD
         int128 hookDeltaInSpecified = key.hooks.beforeSwap(key, params, hookData);
 
         bool exactInput = params.amountSpecified < 0;
@@ -250,28 +244,6 @@
                 if (feeForProtocol > 0) {
                     protocolFeesAccrued[params.zeroForOne ? key.currency0 : key.currency1] += feeForProtocol;
                 }
-=======
-        key.hooks.beforeSwap(key, params, hookData);
-
-        uint256 feeForProtocol;
-        uint24 swapFee;
-        Pool.SwapState memory state;
-        (delta, feeForProtocol, swapFee, state) = pools[id].swap(
-            Pool.SwapParams({
-                tickSpacing: key.tickSpacing,
-                zeroForOne: params.zeroForOne,
-                amountSpecified: params.amountSpecified,
-                sqrtPriceLimitX96: params.sqrtPriceLimitX96
-            })
-        );
-
-        _accountPoolBalanceDelta(key, delta);
-
-        // the fee is on the input currency
-        unchecked {
-            if (feeForProtocol > 0) {
-                protocolFeesAccrued[params.zeroForOne ? key.currency0 : key.currency1] += feeForProtocol;
->>>>>>> b5b36146
             }
 
             // TODO returning deltas here doesnt make any sense
@@ -322,11 +294,7 @@
 
     /// @inheritdoc IPoolManager
     function take(Currency currency, address to, uint256 amount) external override noDelegateCall isLocked {
-<<<<<<< HEAD
-        // flipping a postive number in an int is always safe
-=======
         // subtraction must be safe
->>>>>>> b5b36146
         _accountDelta(currency, -(amount.toInt128()));
         reservesOf[currency] -= amount;
         currency.transfer(to, amount);
@@ -342,11 +310,7 @@
 
     /// @inheritdoc IPoolManager
     function mint(address to, uint256 id, uint256 amount) external override noDelegateCall isLocked {
-<<<<<<< HEAD
-        // flipping a postive number in an int is always safe
-=======
         // subtraction must be safe
->>>>>>> b5b36146
         _accountDelta(CurrencyLibrary.fromId(id), -(amount.toInt128()));
         _mint(to, id, amount);
     }
