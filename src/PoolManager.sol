// SPDX-License-Identifier: BUSL-1.1
pragma solidity ^0.8.24;

import {Hooks} from "./libraries/Hooks.sol";
import {Pool} from "./libraries/Pool.sol";
import {SafeCast} from "./libraries/SafeCast.sol";
import {Position} from "./libraries/Position.sol";
import {LPFeeLibrary} from "./libraries/LPFeeLibrary.sol";
import {Currency, CurrencyLibrary} from "./types/Currency.sol";
import {PoolKey} from "./types/PoolKey.sol";
import {TickMath} from "./libraries/TickMath.sol";
import {NoDelegateCall} from "./NoDelegateCall.sol";
import {IHooks} from "./interfaces/IHooks.sol";
import {IPoolManager} from "./interfaces/IPoolManager.sol";
import {IUnlockCallback} from "./interfaces/callback/IUnlockCallback.sol";
import {ProtocolFees} from "./ProtocolFees.sol";
import {ERC6909Claims} from "./ERC6909Claims.sol";
import {PoolId, PoolIdLibrary} from "./types/PoolId.sol";
import {BalanceDeltas, BalanceDeltasLibrary, toBalanceDeltas} from "./types/BalanceDeltas.sol";
import {BeforeSwapDeltas} from "./types/BeforeSwapDeltas.sol";
import {Lock} from "./libraries/Lock.sol";
import {CurrencyDelta} from "./libraries/CurrencyDelta.sol";
import {NonZeroDeltaCount} from "./libraries/NonZeroDeltaCount.sol";
import {Reserves} from "./libraries/Reserves.sol";
import {Extsload} from "./Extsload.sol";
import {Exttload} from "./Exttload.sol";
import {CustomRevert} from "./libraries/CustomRevert.sol";

//  4
//   44
//     444
//       444                   4444
//        4444            4444     4444
//          4444          4444444    4444                           4
//            4444        44444444     4444                         4
//             44444       4444444       4444444444444444       444444
//           4   44444     44444444       444444444444444444444    4444
//            4    44444    4444444         4444444444444444444444  44444
//             4     444444  4444444         44444444444444444444444 44  4
//              44     44444   444444          444444444444444444444 4     4
//               44      44444   44444           4444444444444444444 4 44
//                44       4444     44             444444444444444     444
//                444     4444                        4444444
//               4444444444444                     44                      4
//              44444444444                        444444     444444444    44
//             444444           4444               4444     4444444444      44
//             4444           44    44              4      44444444444
//            44444          444444444                   444444444444    4444
//            44444          44444444                  4444  44444444    444444
//            44444                                  4444   444444444    44444444
//           44444                                 4444     44444444    4444444444
//          44444                                4444      444444444   444444444444
//         44444                               4444        44444444    444444444444
//       4444444                             4444          44444444         4444444
//      4444444                            44444          44444444          4444444
//     44444444                           44444444444444444444444444444        4444
//   4444444444                           44444444444444444444444444444         444
//  444444444444                         444444444444444444444444444444   444   444
//  44444444444444                                      444444444         44444
// 44444  44444444444         444                       44444444         444444
// 44444  4444444444      4444444444      444444        44444444    444444444444
//  444444444444444      4444  444444    4444444       44444444     444444444444
//  444444444444444     444    444444     444444       44444444      44444444444
//   4444444444444     4444   444444        4444                      4444444444
//    444444444444      4     44444         4444                       444444444
//     44444444444           444444         444                        44444444
//      44444444            444444         4444                         4444444
//                          44444          444                          44444
//                          44444         444      4                    4444
//                          44444        444      44                   444
//                          44444       444      4444
//                           444444  44444        444
//                             444444444           444
//                                                  44444   444
//                                                      444

/// @title PoolManager
/// @notice Holds the state for all pools
contract PoolManager is IPoolManager, ProtocolFees, NoDelegateCall, ERC6909Claims, Extsload, Exttload {
    using PoolIdLibrary for PoolKey;
    using SafeCast for *;
    using Pool for *;
    using Hooks for IHooks;
    using Position for mapping(bytes32 => Position.Info);
    using CurrencyDelta for Currency;
    using LPFeeLibrary for uint24;
    using Reserves for Currency;
    using CustomRevert for bytes4;

    /// @inheritdoc IPoolManager
    int24 public constant MAX_TICK_SPACING = TickMath.MAX_TICK_SPACING;

    /// @inheritdoc IPoolManager
    int24 public constant MIN_TICK_SPACING = TickMath.MIN_TICK_SPACING;

    mapping(PoolId id => Pool.State) internal _pools;

    constructor(uint256 controllerGasLimit) ProtocolFees(controllerGasLimit) {}

    /// @notice This will revert if the contract is locked
    modifier onlyWhenUnlocked() {
        if (!Lock.isUnlocked()) ManagerLocked.selector.revertWith();
        _;
    }

    /// @inheritdoc IPoolManager
    function unlock(bytes calldata data) external override returns (bytes memory result) {
        if (Lock.isUnlocked()) AlreadyUnlocked.selector.revertWith();

        Lock.unlock();

        // the caller does everything in this callback, including paying what they owe via calls to settle
        result = IUnlockCallback(msg.sender).unlockCallback(data);

        if (NonZeroDeltaCount.read() != 0) CurrencyNotSettled.selector.revertWith();
        Lock.lock();
    }

    /// @inheritdoc IPoolManager
    function initialize(PoolKey memory key, uint160 sqrtPriceX96, bytes calldata hookData)
        external
        override
        noDelegateCall
        returns (int24 tick)
    {
        // see TickBitmap.sol for overflow conditions that can arise from tick spacing being too large
        if (key.tickSpacing > MAX_TICK_SPACING) TickSpacingTooLarge.selector.revertWith();
        if (key.tickSpacing < MIN_TICK_SPACING) TickSpacingTooSmall.selector.revertWith();
        if (key.currency0 >= key.currency1) CurrenciesOutOfOrderOrEqual.selector.revertWith();
        if (!key.hooks.isValidHookAddress(key.fee)) Hooks.HookAddressNotValid.selector.revertWith(address(key.hooks));

        uint24 lpFee = key.fee.getInitialLPFee();

        key.hooks.beforeInitialize(key, sqrtPriceX96, hookData);

        PoolId id = key.toId();
        (, uint24 protocolFee) = _fetchProtocolFee(key);

        tick = _pools[id].initialize(sqrtPriceX96, protocolFee, lpFee);

        key.hooks.afterInitialize(key, sqrtPriceX96, tick, hookData);

        // emit all details of a pool key. poolkeys are not saved in storage and must always be provided by the caller
        // the key's fee may be a static fee or a sentinel to denote a dynamic fee.
        emit Initialize(id, key.currency0, key.currency1, key.fee, key.tickSpacing, key.hooks);
    }

    /// @inheritdoc IPoolManager
    function modifyLiquidity(
        PoolKey memory key,
        IPoolManager.ModifyLiquidityParams memory params,
        bytes calldata hookData
<<<<<<< HEAD
    ) external override onlyWhenUnlocked returns (BalanceDeltas callerDeltas, BalanceDeltas feesAccrued) {
=======
    ) external override onlyWhenUnlocked noDelegateCall returns (BalanceDelta callerDelta, BalanceDelta feesAccrued) {
>>>>>>> 4caac19f
        PoolId id = key.toId();
        Pool.State storage pool = _getPool(id);
        pool.checkPoolInitialized();

        key.hooks.beforeModifyLiquidity(key, params, hookData);

        BalanceDeltas principalDeltas;
        (principalDeltas, feesAccrued) = pool.modifyLiquidity(
            Pool.ModifyLiquidityParams({
                owner: msg.sender,
                tickLower: params.tickLower,
                tickUpper: params.tickUpper,
                liquidityDelta: params.liquidityDelta.toInt128(),
                tickSpacing: key.tickSpacing,
                salt: params.salt
            })
        );

        callerDeltas = principalDeltas + feesAccrued;

        // event is emitted before the afterModifyLiquidity call to ensure events are always emitted in order
        emit ModifyLiquidity(id, msg.sender, params.tickLower, params.tickUpper, params.liquidityDelta);

        BalanceDeltas hookDeltas;
        (callerDeltas, hookDeltas) = key.hooks.afterModifyLiquidity(key, params, callerDeltas, hookData);

        // if the hook doesnt have the flag to be able to return deltas, hookDeltas will always be 0
        if (hookDeltas != BalanceDeltasLibrary.ZERO_DELTAS) {
            _accountPoolBalanceDeltas(key, hookDeltas, address(key.hooks));
        }

        _accountPoolBalanceDeltas(key, callerDeltas, msg.sender);
    }

    /// @inheritdoc IPoolManager
    function swap(PoolKey memory key, IPoolManager.SwapParams memory params, bytes calldata hookData)
        external
        override
        onlyWhenUnlocked
<<<<<<< HEAD
        returns (BalanceDeltas swapDeltas)
=======
        noDelegateCall
        returns (BalanceDelta swapDelta)
>>>>>>> 4caac19f
    {
        if (params.amountSpecified == 0) SwapAmountCannotBeZero.selector.revertWith();
        PoolId id = key.toId();
        Pool.State storage pool = _getPool(id);
        pool.checkPoolInitialized();

        BeforeSwapDeltas beforeSwapDeltas;
        {
            int256 amountToSwap;
            uint24 lpFeeOverride;
            (amountToSwap, beforeSwapDeltas, lpFeeOverride) = key.hooks.beforeSwap(key, params, hookData);

            // execute swap, account protocol fees, and emit swap event
            // _swap is needed to avoid stack too deep error
            swapDeltas = _swap(
                pool,
                id,
                Pool.SwapParams({
                    tickSpacing: key.tickSpacing,
                    zeroForOne: params.zeroForOne,
                    amountSpecified: amountToSwap,
                    sqrtPriceLimitX96: params.sqrtPriceLimitX96,
                    lpFeeOverride: lpFeeOverride
                }),
                params.zeroForOne ? key.currency0 : key.currency1 // input token
            );
        }

        BalanceDeltas hookDeltas;
        (swapDeltas, hookDeltas) = key.hooks.afterSwap(key, params, swapDeltas, hookData, beforeSwapDeltas);

        // if the hook doesnt have the flag to be able to return deltas, hookDeltas will always be 0
        if (hookDeltas != BalanceDeltasLibrary.ZERO_DELTAS) {
            _accountPoolBalanceDeltas(key, hookDeltas, address(key.hooks));
        }

        _accountPoolBalanceDeltas(key, swapDeltas, msg.sender);
    }

    /// @notice Internal swap function to execute a swap, take protocol fees on input token, and emit the swap event
    function _swap(Pool.State storage pool, PoolId id, Pool.SwapParams memory params, Currency inputCurrency)
        internal
        returns (BalanceDeltas)
    {
        (BalanceDeltas deltas, uint256 feeForProtocol, uint24 swapFee, Pool.SwapState memory state) = pool.swap(params);

        // the fee is on the input currency
        if (feeForProtocol > 0) _updateProtocolFees(inputCurrency, feeForProtocol);

        // event is emitted before the afterSwap call to ensure events are always emitted in order
        emit Swap(
            id, msg.sender, deltas.amount0(), deltas.amount1(), state.sqrtPriceX96, state.liquidity, state.tick, swapFee
        );

        return deltas;
    }

    /// @inheritdoc IPoolManager
    function donate(PoolKey memory key, uint256 amount0, uint256 amount1, bytes calldata hookData)
        external
        override
        onlyWhenUnlocked
<<<<<<< HEAD
        returns (BalanceDeltas deltas)
=======
        noDelegateCall
        returns (BalanceDelta delta)
>>>>>>> 4caac19f
    {
        Pool.State storage pool = _getPool(key.toId());
        pool.checkPoolInitialized();

        key.hooks.beforeDonate(key, amount0, amount1, hookData);

        deltas = pool.donate(amount0, amount1);

        _accountPoolBalanceDeltas(key, deltas, msg.sender);

        key.hooks.afterDonate(key, amount0, amount1, hookData);
    }

    /// @inheritdoc IPoolManager
    function sync(Currency currency) public returns (uint256 balance) {
        balance = currency.balanceOfSelf();
        currency.setReserves(balance);
    }

    /// @inheritdoc IPoolManager
    function take(Currency currency, address to, uint256 amount) external override onlyWhenUnlocked {
        unchecked {
            // negation must be safe as amount is not negative
            _accountDelta(currency, -(amount.toInt128()), msg.sender);
            currency.transfer(to, amount);
        }
    }

    /// @inheritdoc IPoolManager
    function settle(Currency currency) external payable override onlyWhenUnlocked returns (uint256 paid) {
        if (currency.isNative()) {
            paid = msg.value;
        } else {
            if (msg.value > 0) NonZeroNativeValue.selector.revertWith();
            uint256 reservesBefore = currency.getReserves();
            uint256 reservesNow = sync(currency);
            paid = reservesNow - reservesBefore;
        }

        _accountDelta(currency, paid.toInt128(), msg.sender);
    }

    /// @inheritdoc IPoolManager
    function mint(address to, uint256 id, uint256 amount) external override onlyWhenUnlocked {
        unchecked {
            // negation must be safe as amount is not negative
            _accountDelta(CurrencyLibrary.fromId(id), -(amount.toInt128()), msg.sender);
            _mint(to, id, amount);
        }
    }

    /// @inheritdoc IPoolManager
    function burn(address from, uint256 id, uint256 amount) external override onlyWhenUnlocked {
        _accountDelta(CurrencyLibrary.fromId(id), amount.toInt128(), msg.sender);
        _burnFrom(from, id, amount);
    }

    /// @inheritdoc IPoolManager
    function updateDynamicLPFee(PoolKey memory key, uint24 newDynamicLPFee) external {
        if (!key.fee.isDynamicFee() || msg.sender != address(key.hooks)) {
            UnauthorizedDynamicLPFeeUpdate.selector.revertWith();
        }
        newDynamicLPFee.validate();
        PoolId id = key.toId();
        _pools[id].setLPFee(newDynamicLPFee);
    }

    /// @notice Adds a balance delta in a currency for a target address
    function _accountDelta(Currency currency, int128 delta, address target) internal {
        if (delta == 0) return;

        int256 current = currency.getDelta(target);
        int256 next = current + delta;

        if (next == 0) {
            NonZeroDeltaCount.decrement();
        } else if (current == 0) {
            NonZeroDeltaCount.increment();
        }

        currency.setDelta(target, next);
    }

    /// @notice Accounts the deltas of 2 currencies to a target address
    function _accountPoolBalanceDeltas(PoolKey memory key, BalanceDeltas deltas, address target) internal {
        _accountDelta(key.currency0, deltas.amount0(), target);
        _accountDelta(key.currency1, deltas.amount1(), target);
    }

    /// @notice Implementation of the _getPool function defined in ProtocolFees
    function _getPool(PoolId id) internal view override returns (Pool.State storage) {
        return _pools[id];
    }
}<|MERGE_RESOLUTION|>--- conflicted
+++ resolved
@@ -150,11 +150,7 @@
         PoolKey memory key,
         IPoolManager.ModifyLiquidityParams memory params,
         bytes calldata hookData
-<<<<<<< HEAD
-    ) external override onlyWhenUnlocked returns (BalanceDeltas callerDeltas, BalanceDeltas feesAccrued) {
-=======
     ) external override onlyWhenUnlocked noDelegateCall returns (BalanceDelta callerDelta, BalanceDelta feesAccrued) {
->>>>>>> 4caac19f
         PoolId id = key.toId();
         Pool.State storage pool = _getPool(id);
         pool.checkPoolInitialized();
@@ -194,12 +190,8 @@
         external
         override
         onlyWhenUnlocked
-<<<<<<< HEAD
-        returns (BalanceDeltas swapDeltas)
-=======
         noDelegateCall
         returns (BalanceDelta swapDelta)
->>>>>>> 4caac19f
     {
         if (params.amountSpecified == 0) SwapAmountCannotBeZero.selector.revertWith();
         PoolId id = key.toId();
@@ -262,12 +254,8 @@
         external
         override
         onlyWhenUnlocked
-<<<<<<< HEAD
-        returns (BalanceDeltas deltas)
-=======
         noDelegateCall
         returns (BalanceDelta delta)
->>>>>>> 4caac19f
     {
         Pool.State storage pool = _getPool(key.toId());
         pool.checkPoolInitialized();
