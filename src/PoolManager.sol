// SPDX-License-Identifier: BUSL-1.1
pragma solidity ^0.8.24;

import {Hooks} from "./libraries/Hooks.sol";
import {Pool} from "./libraries/Pool.sol";
import {SafeCast} from "./libraries/SafeCast.sol";
import {Position} from "./libraries/Position.sol";
import {SwapFeeLibrary} from "./libraries/SwapFeeLibrary.sol";
import {Currency, CurrencyLibrary} from "./types/Currency.sol";
import {PoolKey} from "./types/PoolKey.sol";
import {TickMath} from "./libraries/TickMath.sol";
import {NoDelegateCall} from "./NoDelegateCall.sol";
import {IHooks} from "./interfaces/IHooks.sol";
import {IPoolManager} from "./interfaces/IPoolManager.sol";
import {IUnlockCallback} from "./interfaces/callback/IUnlockCallback.sol";
import {ProtocolFees} from "./ProtocolFees.sol";
import {ERC6909Claims} from "./ERC6909Claims.sol";
import {PoolId, PoolIdLibrary} from "./types/PoolId.sol";
import {BalanceDelta, BalanceDeltaLibrary} from "./types/BalanceDelta.sol";
import {Lock} from "./libraries/Lock.sol";
import {CurrencyDelta} from "./libraries/CurrencyDelta.sol";
import {NonZeroDeltaCount} from "./libraries/NonZeroDeltaCount.sol";
import {PoolGetters} from "./libraries/PoolGetters.sol";
import {Reserves} from "./libraries/Reserves.sol";

/// @notice Holds the state for all pools
contract PoolManager is IPoolManager, ProtocolFees, NoDelegateCall, ERC6909Claims {
    using PoolIdLibrary for PoolKey;
    using SafeCast for *;
    using Pool for *;
    using Hooks for IHooks;
    using Position for mapping(bytes32 => Position.Info);
    using CurrencyLibrary for Currency;
    using CurrencyDelta for Currency;
    using SwapFeeLibrary for uint24;
    using PoolGetters for Pool.State;
    using Reserves for Currency;

    /// @inheritdoc IPoolManager
    int24 public constant MAX_TICK_SPACING = TickMath.MAX_TICK_SPACING;

    /// @inheritdoc IPoolManager
    int24 public constant MIN_TICK_SPACING = TickMath.MIN_TICK_SPACING;

    /// @notice The transient reserves for pools with no balance is set to the max as a sentinel to track that it has been synced.
    uint256 public constant ZERO_BALANCE = type(uint256).max;

    mapping(PoolId id => Pool.State) public pools;

    constructor(uint256 controllerGasLimit) ProtocolFees(controllerGasLimit) {}

    function _getPool(PoolId id) internal view override returns (Pool.State storage) {
        return pools[id];
    }

    /// @inheritdoc IPoolManager
    function getSlot0(PoolId id)
        external
        view
        override
        returns (uint160 sqrtPriceX96, int24 tick, uint24 protocolFee, uint24 swapFee)
    {
        Pool.Slot0 memory slot0 = pools[id].slot0;

        return (slot0.sqrtPriceX96, slot0.tick, slot0.protocolFee, slot0.swapFee);
    }

    /// @inheritdoc IPoolManager
    function getLiquidity(PoolId id) external view override returns (uint128 liquidity) {
        return pools[id].liquidity;
    }

    /// @inheritdoc IPoolManager
    function getLiquidity(PoolId id, address _owner, int24 tickLower, int24 tickUpper)
        external
        view
        override
        returns (uint128 liquidity)
    {
        return pools[id].positions.get(_owner, tickLower, tickUpper).liquidity;
    }

    function getPosition(PoolId id, address _owner, int24 tickLower, int24 tickUpper)
        external
        view
        override
        returns (Position.Info memory position)
    {
        return pools[id].positions.get(_owner, tickLower, tickUpper);
    }

    /// @inheritdoc IPoolManager
    function currencyDelta(address caller, Currency currency) external view returns (int256) {
        return currency.getDelta(caller);
    }

    /// @inheritdoc IPoolManager
    function isUnlocked() external view override returns (bool) {
        return Lock.isUnlocked();
    }

    /// @notice This will revert if the contract is locked
    modifier onlyWhenUnlocked() {
        if (!Lock.isUnlocked()) revert ManagerLocked();
        _;
    }

    /// @inheritdoc IPoolManager
    function initialize(PoolKey memory key, uint160 sqrtPriceX96, bytes calldata hookData)
        external
        override
        noDelegateCall
        returns (int24 tick)
    {
        // see TickBitmap.sol for overflow conditions that can arise from tick spacing being too large
        if (key.tickSpacing > MAX_TICK_SPACING) revert TickSpacingTooLarge();
        if (key.tickSpacing < MIN_TICK_SPACING) revert TickSpacingTooSmall();
        if (key.currency0 >= key.currency1) revert CurrenciesOutOfOrderOrEqual();
        if (!key.hooks.isValidHookAddress(key.fee)) revert Hooks.HookAddressNotValid(address(key.hooks));

        uint24 swapFee = key.fee.getInitialSwapFee();

        key.hooks.beforeInitialize(key, sqrtPriceX96, hookData);

        PoolId id = key.toId();
        (, uint24 protocolFee) = _fetchProtocolFee(key);

        tick = pools[id].initialize(sqrtPriceX96, protocolFee, swapFee);

        key.hooks.afterInitialize(key, sqrtPriceX96, tick, hookData);

        // On intitalize we emit the key's fee, which tells us all fee settings a pool can have: either a static swap fee or dynamic swap fee and if the hook has enabled swap or withdraw fees.
        emit Initialize(id, key.currency0, key.currency1, key.fee, key.tickSpacing, key.hooks);
    }

    /// @inheritdoc IPoolManager
    function unlock(bytes calldata data) external override noDelegateCall returns (bytes memory result) {
        if (Lock.isUnlocked()) revert AlreadyUnlocked();

        Lock.unlock();

        // the caller does everything in this callback, including paying what they owe via calls to settle
        result = IUnlockCallback(msg.sender).unlockCallback(data);

        if (NonZeroDeltaCount.read() != 0) revert CurrencyNotSettled();
        Lock.lock();
    }

    /// @inheritdoc IPoolManager
    function sync(Currency currency) public returns (uint256 balance) {
        balance = currency.balanceOfSelf();
        if (balance == 0) balance = ZERO_BALANCE;
        currency.setReserves(balance);
    }

    function _accountDelta(Currency currency, int128 delta) internal {
        if (delta == 0) return;

        int256 current = currency.getDelta(msg.sender);
        int256 next = current + delta;

        unchecked {
            if (next == 0) {
                NonZeroDeltaCount.decrement();
            } else if (current == 0) {
                NonZeroDeltaCount.increment();
            }
        }

        currency.setDelta(msg.sender, next);
    }

    /// @dev Accumulates a balance change to a map of currency to balance changes
    function _accountPoolBalanceDelta(PoolKey memory key, BalanceDelta delta) internal {
        _accountDelta(key.currency0, delta.amount0());
        _accountDelta(key.currency1, delta.amount1());
    }

    function _checkPoolInitialized(PoolId id) internal view {
        if (pools[id].isNotInitialized()) revert PoolNotInitialized();
    }

    /// @inheritdoc IPoolManager
    function modifyLiquidity(
        PoolKey memory key,
        IPoolManager.ModifyLiquidityParams memory params,
        bytes calldata hookData
    ) external override onlyWhenUnlocked returns (BalanceDelta delta) {
        PoolId id = key.toId();
        _checkPoolInitialized(id);

        key.hooks.beforeModifyLiquidity(key, params, hookData);

        delta = pools[id].modifyLiquidity(
            Pool.ModifyLiquidityParams({
                owner: msg.sender,
                tickLower: params.tickLower,
                tickUpper: params.tickUpper,
                liquidityDelta: params.liquidityDelta.toInt128(),
                tickSpacing: key.tickSpacing
            })
        );

        _accountPoolBalanceDelta(key, delta);

        emit ModifyLiquidity(id, msg.sender, params.tickLower, params.tickUpper, params.liquidityDelta);

        key.hooks.afterModifyLiquidity(key, params, delta, hookData);
    }

    /// @inheritdoc IPoolManager
    function swap(PoolKey memory key, IPoolManager.SwapParams memory params, bytes calldata hookData)
        external
        override
        onlyWhenUnlocked
        returns (BalanceDelta delta)
    {
        PoolId id = key.toId();
        _checkPoolInitialized(id);

        key.hooks.beforeSwap(key, params, hookData);

        uint256 feeForProtocol;
        uint24 swapFee;
        Pool.SwapState memory state;
        (delta, feeForProtocol, swapFee, state) = pools[id].swap(
            Pool.SwapParams({
                tickSpacing: key.tickSpacing,
                zeroForOne: params.zeroForOne,
                amountSpecified: params.amountSpecified,
                sqrtPriceLimitX96: params.sqrtPriceLimitX96
            })
        );

        _accountPoolBalanceDelta(key, delta);

        // The fee is on the input currency.
        if (feeForProtocol > 0) {
            _updateProtocolFees(params.zeroForOne ? key.currency0 : key.currency1, feeForProtocol);
        }

        emit Swap(
            id, msg.sender, delta.amount0(), delta.amount1(), state.sqrtPriceX96, state.liquidity, state.tick, swapFee
        );

        key.hooks.afterSwap(key, params, delta, hookData);
    }

    /// @inheritdoc IPoolManager
    function donate(PoolKey memory key, uint256 amount0, uint256 amount1, bytes calldata hookData)
        external
        override
        onlyWhenUnlocked
        returns (BalanceDelta delta)
    {
        PoolId id = key.toId();
        _checkPoolInitialized(id);

        key.hooks.beforeDonate(key, amount0, amount1, hookData);

        delta = pools[id].donate(amount0, amount1);

        _accountPoolBalanceDelta(key, delta);

        key.hooks.afterDonate(key, amount0, amount1, hookData);
    }

    /// @inheritdoc IPoolManager
    function take(Currency currency, address to, uint256 amount) external override onlyWhenUnlocked {
        // subtraction must be safe
        _accountDelta(currency, -(amount.toInt128()));
        currency.transfer(to, amount);
    }

    /// @inheritdoc IPoolManager
    function settle(Currency currency) external payable override onlyWhenUnlocked returns (uint256 paid) {
        if (currency.isNative()) {
            paid = msg.value;
        } else {
            uint256 reservesBefore = currency.getReserves();
            if (reservesBefore == 0) revert ReservesMustBeSynced();
            uint256 reservesNow = sync(currency);
            paid = reservesBefore == ZERO_BALANCE ? reservesNow : reservesNow - reservesBefore;
        }
        _accountDelta(currency, paid.toInt128());
    }

    /// @inheritdoc IPoolManager
    function mint(address to, uint256 id, uint256 amount) external override onlyWhenUnlocked {
        // subtraction must be safe
        _accountDelta(CurrencyLibrary.fromId(id), -(amount.toInt128()));
        _mint(to, id, amount);
    }

    /// @inheritdoc IPoolManager
    function burn(address from, uint256 id, uint256 amount) external override onlyWhenUnlocked {
        _accountDelta(CurrencyLibrary.fromId(id), amount.toInt128());
        _burnFrom(from, id, amount);
    }

    function updateDynamicSwapFee(PoolKey memory key, uint24 newDynamicSwapFee) external {
        if (!key.fee.isDynamicFee() || msg.sender != address(key.hooks)) revert UnauthorizedDynamicSwapFeeUpdate();
        newDynamicSwapFee.validate();
        PoolId id = key.toId();
        pools[id].setSwapFee(newDynamicSwapFee);
    }

    function extsload(bytes32 slot) external view returns (bytes32 value) {
        /// @solidity memory-safe-assembly
        assembly {
            value := sload(slot)
        }
    }

    function extsload(bytes32 startSlot, uint256 nSlots) external view returns (bytes memory) {
        bytes memory value = new bytes(32 * nSlots);

        /// @solidity memory-safe-assembly
        assembly {
            for { let i := 0 } lt(i, nSlots) { i := add(i, 1) } {
                mstore(add(value, mul(add(i, 1), 32)), sload(add(startSlot, i)))
            }
        }

        return value;
    }

    function getNonzeroDeltaCount() external view returns (uint256 _nonzeroDeltaCount) {
        return NonZeroDeltaCount.read();
    }

    function getPoolTickInfo(PoolId id, int24 tick) external view returns (Pool.TickInfo memory) {
        return pools[id].getPoolTickInfo(tick);
    }

    function getPoolBitmapInfo(PoolId id, int16 word) external view returns (uint256 tickBitmap) {
        return pools[id].getPoolBitmapInfo(word);
    }

<<<<<<< HEAD
    function getReserves(Currency currency) external view returns (uint256 balance) {
        return currency.getReserves();
=======
    function getFeeGrowthGlobals(PoolId id)
        external
        view
        returns (uint256 feeGrowthGlobal0x128, uint256 feeGrowthGlobal1x128)
    {
        return pools[id].getFeeGrowthGlobals();
>>>>>>> 11aa1f5b
    }
}<|MERGE_RESOLUTION|>--- conflicted
+++ resolved
@@ -337,16 +337,15 @@
         return pools[id].getPoolBitmapInfo(word);
     }
 
-<<<<<<< HEAD
     function getReserves(Currency currency) external view returns (uint256 balance) {
         return currency.getReserves();
-=======
+    }
+
     function getFeeGrowthGlobals(PoolId id)
         external
         view
         returns (uint256 feeGrowthGlobal0x128, uint256 feeGrowthGlobal1x128)
     {
         return pools[id].getFeeGrowthGlobals();
->>>>>>> 11aa1f5b
     }
 }