// SPDX-License-Identifier: BUSL-1.1
pragma solidity ^0.8.20;

import {Hooks} from "./libraries/Hooks.sol";
import {Pool} from "./libraries/Pool.sol";
import {SafeCast} from "./libraries/SafeCast.sol";
import {Position} from "./libraries/Position.sol";
import {FeeLibrary} from "./libraries/FeeLibrary.sol";
import {Currency, CurrencyLibrary} from "./types/Currency.sol";
import {PoolKey} from "./types/PoolKey.sol";
import {TickMath} from "./libraries/TickMath.sol";
import {NoDelegateCall} from "./NoDelegateCall.sol";
import {Owned} from "./Owned.sol";
import {IHooks} from "./interfaces/IHooks.sol";
import {IDynamicFeeManager} from "./interfaces/IDynamicFeeManager.sol";
import {IPoolManager} from "./interfaces/IPoolManager.sol";
import {ILockCallback} from "./interfaces/callback/ILockCallback.sol";
import {Fees} from "./Fees.sol";
import {Claims} from "./Claims.sol";
import {PoolId, PoolIdLibrary} from "./types/PoolId.sol";
import {BalanceDelta, BalanceDeltaLibrary} from "./types/BalanceDelta.sol";
import {Lockers} from "./libraries/Lockers.sol";
import {PoolGetters} from "./libraries/PoolGetters.sol";

/// @notice Holds the state for all pools
contract PoolManager is IPoolManager, Fees, NoDelegateCall, Claims {
    using PoolIdLibrary for PoolKey;
    using SafeCast for *;
    using Pool for *;
    using Hooks for IHooks;
    using Position for mapping(bytes32 => Position.Info);
    using CurrencyLibrary for Currency;
    using FeeLibrary for uint24;
    using PoolGetters for Pool.State;

    /// @inheritdoc IPoolManager
    int24 public constant MAX_TICK_SPACING = TickMath.MAX_TICK_SPACING;

    /// @inheritdoc IPoolManager
    int24 public constant MIN_TICK_SPACING = TickMath.MIN_TICK_SPACING;

    /// @dev Represents the currencies due/owed to each locker.
    /// Must all net to zero when the last lock is released.
    /// TODO this needs to be transient
    mapping(address locker => mapping(Currency currency => int256 currencyDelta)) public currencyDelta;

    /// @inheritdoc IPoolManager
    mapping(Currency currency => uint256) public override reservesOf;

    mapping(PoolId id => Pool.State) public pools;

    constructor(uint256 controllerGasLimit) Fees(controllerGasLimit) {}

    /// @inheritdoc IPoolManager
    function getSlot0(PoolId id)
        external
        view
        override
        returns (uint160 sqrtPriceX96, int24 tick, uint16 protocolFee)
    {
        Pool.Slot0 memory slot0 = pools[id].slot0;

        return (slot0.sqrtPriceX96, slot0.tick, slot0.protocolFee);
    }

    /// @inheritdoc IPoolManager
    function getLiquidity(PoolId id) external view override returns (uint128 liquidity) {
        return pools[id].liquidity;
    }

    /// @inheritdoc IPoolManager
    function getLiquidity(PoolId id, address _owner, int24 tickLower, int24 tickUpper)
        external
        view
        override
        returns (uint128 liquidity)
    {
        return pools[id].positions.get(_owner, tickLower, tickUpper).liquidity;
    }

    function getPosition(PoolId id, address _owner, int24 tickLower, int24 tickUpper)
        external
        view
        override
        returns (Position.Info memory position)
    {
        return pools[id].positions.get(_owner, tickLower, tickUpper);
    }

    /// @inheritdoc IPoolManager
    function getLock(uint256 i) external view override returns (address locker, address lockCaller) {
        return (Lockers.getLocker(i), Lockers.getLockCaller(i));
    }

    /// @notice This will revert if a function is called by any address other than the current locker OR the most recently called, pre-permissioned hook.
    modifier onlyByLocker() {
        _checkLocker(msg.sender, Lockers.getCurrentLocker(), Lockers.getCurrentHook());
        _;
    }

    function _checkLocker(address caller, address locker, IHooks hook) internal pure {
        if (caller == locker) return;
        if (caller == address(hook) && hook.hasPermission(Hooks.ACCESS_LOCK_FLAG)) return;
        revert LockedBy(locker, address(hook));
    }

    /// @inheritdoc IPoolManager
    function initialize(PoolKey memory key, uint160 sqrtPriceX96, bytes calldata hookData)
        external
        override
        onlyByLocker
        returns (int24 tick)
    {
        if (key.fee.isStaticFeeTooLarge()) revert FeeTooLarge();

        // see TickBitmap.sol for overflow conditions that can arise from tick spacing being too large
        if (key.tickSpacing > MAX_TICK_SPACING) revert TickSpacingTooLarge();
        if (key.tickSpacing < MIN_TICK_SPACING) revert TickSpacingTooSmall();
        if (key.currency0 >= key.currency1) revert CurrenciesOutOfOrderOrEqual();
        if (!key.hooks.isValidHookAddress(key.fee)) revert Hooks.HookAddressNotValid(address(key.hooks));

        key.hooks.beforeInitialize(key, sqrtPriceX96, hookData);

        PoolId id = key.toId();
        (, uint16 protocolFee) = _fetchProtocolFee(key);
        uint24 swapFee = key.fee.isDynamicFee() ? _fetchDynamicSwapFee(key) : key.fee.getStaticFee();

        tick = pools[id].initialize(sqrtPriceX96, protocolFee, swapFee);

        key.hooks.afterInitialize(key, sqrtPriceX96, tick, hookData);

        // On intitalize we emit the key's fee, which tells us all fee settings a pool can have: either a static swap fee or dynamic swap fee and if the hook has enabled swap or withdraw fees.
        emit Initialize(id, key.currency0, key.currency1, key.fee, key.tickSpacing, key.hooks);
    }

    /// @inheritdoc IPoolManager
    function lock(address lockTarget, bytes calldata data) external payable override returns (bytes memory result) {
        Lockers.push(lockTarget, msg.sender);

        // the caller does everything in this callback, including paying what they owe via calls to settle
        result = ILockCallback(lockTarget).lockAcquired(msg.sender, data);

        if (Lockers.length() == 1) {
            if (Lockers.nonzeroDeltaCount() != 0) revert CurrencyNotSettled();
            Lockers.clear();
        } else {
            Lockers.pop();
        }
    }

    function _accountDelta(Currency currency, int128 delta) internal {
        if (delta == 0) return;

        address locker = Lockers.getCurrentLocker();
        int256 current = currencyDelta[locker][currency];
        int256 next = current + delta;

        unchecked {
            if (next == 0) {
                Lockers.decrementNonzeroDeltaCount();
            } else if (current == 0) {
                Lockers.incrementNonzeroDeltaCount();
            }
        }

        currencyDelta[locker][currency] = next;
    }

    /// @dev Accumulates a balance change to a map of currency to balance changes
    function _accountPoolBalanceDelta(PoolKey memory key, BalanceDelta delta) internal {
        _accountDelta(key.currency0, delta.amount0());
        _accountDelta(key.currency1, delta.amount1());
    }

    function _checkPoolInitialized(PoolId id) internal view {
        if (pools[id].isNotInitialized()) revert PoolNotInitialized();
    }

    /// @inheritdoc IPoolManager
    function modifyPosition(
        PoolKey memory key,
        IPoolManager.ModifyPositionParams memory params,
        bytes calldata hookData
    ) external override noDelegateCall onlyByLocker returns (BalanceDelta delta) {
        PoolId id = key.toId();
        _checkPoolInitialized(id);

        if (!key.hooks.beforeModifyPosition(key, params, hookData)) {
            return BalanceDeltaLibrary.MAXIMUM_DELTA;
        }

        delta = pools[id].modifyPosition(
            Pool.ModifyPositionParams({
                owner: msg.sender,
                tickLower: params.tickLower,
                tickUpper: params.tickUpper,
                liquidityDelta: params.liquidityDelta.toInt128(),
                tickSpacing: key.tickSpacing
            })
        );

        _accountPoolBalanceDelta(key, delta);

<<<<<<< HEAD
        unchecked {
            if (feeAmounts.feeForProtocol0 > 0) {
                protocolFeesAccrued[key.currency0] += feeAmounts.feeForProtocol0;
            }
            if (feeAmounts.feeForProtocol1 > 0) {
                protocolFeesAccrued[key.currency1] += feeAmounts.feeForProtocol1;
            }
            if (feeAmounts.feeForHook0 > 0) {
                hookFeesAccrued[address(key.hooks)][key.currency0] += feeAmounts.feeForHook0;
            }
            if (feeAmounts.feeForHook1 > 0) {
                hookFeesAccrued[address(key.hooks)][key.currency1] += feeAmounts.feeForHook1;
            }
        }

        key.hooks.afterModifyPosition(key, params, delta, hookData);
=======
        if (key.hooks.shouldCallAfterModifyPosition()) {
            if (
                key.hooks.afterModifyPosition(msg.sender, key, params, delta, hookData)
                    != IHooks.afterModifyPosition.selector
            ) {
                revert Hooks.InvalidHookResponse();
            }
        }

        // We only want to clear the current hook if it was set in setCurrentHook in this execution frame.
        if (set) Lockers.clearCurrentHook();
>>>>>>> eb32ca5e

        emit ModifyPosition(id, msg.sender, params.tickLower, params.tickUpper, params.liquidityDelta);
    }

    /// @inheritdoc IPoolManager
    function swap(PoolKey memory key, IPoolManager.SwapParams memory params, bytes calldata hookData)
        external
        override
        noDelegateCall
        onlyByLocker
        returns (BalanceDelta delta)
    {
        PoolId id = key.toId();
        _checkPoolInitialized(id);

        if (!key.hooks.beforeSwap(key, params, hookData)) {
            return BalanceDeltaLibrary.MAXIMUM_DELTA;
        }

        uint256 feeForProtocol;
        uint24 swapFee;
        Pool.SwapState memory state;
        (delta, feeForProtocol, swapFee, state) = pools[id].swap(
            Pool.SwapParams({
                tickSpacing: key.tickSpacing,
                zeroForOne: params.zeroForOne,
                amountSpecified: params.amountSpecified,
                sqrtPriceLimitX96: params.sqrtPriceLimitX96
            })
        );

        _accountPoolBalanceDelta(key, delta);
        // the fee is on the input currency

        unchecked {
            if (feeForProtocol > 0) {
                protocolFeesAccrued[params.zeroForOne ? key.currency0 : key.currency1] += feeForProtocol;
            }
        }

        key.hooks.afterSwap(key, params, delta, hookData);

        emit Swap(
            id, msg.sender, delta.amount0(), delta.amount1(), state.sqrtPriceX96, state.liquidity, state.tick, swapFee
        );
    }

    /// @inheritdoc IPoolManager
    function donate(PoolKey memory key, uint256 amount0, uint256 amount1, bytes calldata hookData)
        external
        override
        noDelegateCall
        onlyByLocker
        returns (BalanceDelta delta)
    {
        PoolId id = key.toId();
        _checkPoolInitialized(id);

        if (!key.hooks.beforeDonate(key, amount0, amount1, hookData)) {
            return BalanceDeltaLibrary.MAXIMUM_DELTA;
        }

        delta = pools[id].donate(amount0, amount1);

        _accountPoolBalanceDelta(key, delta);

        key.hooks.afterDonate(key, amount0, amount1, hookData);
    }

    /// @inheritdoc IPoolManager
    function take(Currency currency, address to, uint256 amount) external override noDelegateCall onlyByLocker {
        _accountDelta(currency, amount.toInt128());
        reservesOf[currency] -= amount;
        currency.transfer(to, amount);
    }

    /// @inheritdoc IPoolManager
    function settle(Currency currency) external payable override noDelegateCall onlyByLocker returns (uint256 paid) {
        uint256 reservesBefore = reservesOf[currency];
        reservesOf[currency] = currency.balanceOfSelf();
        paid = reservesOf[currency] - reservesBefore;
        // subtraction must be safe
        _accountDelta(currency, -(paid.toInt128()));
    }

    /// @inheritdoc IPoolManager
    function mint(Currency currency, address to, uint256 amount) external noDelegateCall onlyByLocker {
        _accountDelta(currency, amount.toInt128());
        _mint(to, currency, amount);
    }

    /// @inheritdoc IPoolManager
    function burn(Currency currency, uint256 amount) external noDelegateCall onlyByLocker {
        _accountDelta(currency, -(amount.toInt128()));
        _burn(currency, amount);
    }

    function setProtocolFee(PoolKey memory key) external {
        (bool success, uint16 newProtocolFee) = _fetchProtocolFee(key);
        if (!success) revert ProtocolFeeControllerCallFailedOrInvalidResult();
        PoolId id = key.toId();
        pools[id].setProtocolFee(newProtocolFee);
        emit ProtocolFeeUpdated(id, newProtocolFee);
    }

    function updateDynamicSwapFee(PoolKey memory key) external {
        if (key.fee.isDynamicFee()) {
            uint24 newDynamicSwapFee = _fetchDynamicSwapFee(key);
            PoolId id = key.toId();
            pools[id].setSwapFee(newDynamicSwapFee);
            emit DynamicSwapFeeUpdated(id, newDynamicSwapFee);
        } else {
            revert FeeNotDynamic();
        }
    }

    function extsload(bytes32 slot) external view returns (bytes32 value) {
        /// @solidity memory-safe-assembly
        assembly {
            value := sload(slot)
        }
    }

    function extsload(bytes32 startSlot, uint256 nSlots) external view returns (bytes memory) {
        bytes memory value = new bytes(32 * nSlots);

        /// @solidity memory-safe-assembly
        assembly {
            for { let i := 0 } lt(i, nSlots) { i := add(i, 1) } {
                mstore(add(value, mul(add(i, 1), 32)), sload(add(startSlot, i)))
            }
        }

        return value;
    }

    function getLockLength() external view returns (uint256 _length) {
        return Lockers.length();
    }

    function getLockNonzeroDeltaCount() external view returns (uint256 _nonzeroDeltaCount) {
        return Lockers.nonzeroDeltaCount();
    }

    function getCurrentHook() external view returns (IHooks) {
        return Lockers.getCurrentHook();
    }

    function getPoolTickInfo(PoolId id, int24 tick) external view returns (Pool.TickInfo memory) {
        return pools[id].getPoolTickInfo(tick);
    }

    function getPoolBitmapInfo(PoolId id, int16 word) external view returns (uint256 tickBitmap) {
        return pools[id].getPoolBitmapInfo(word);
    }

    /// @notice receive native tokens for native pools
    receive() external payable {}
}<|MERGE_RESOLUTION|>--- conflicted
+++ resolved
@@ -201,36 +201,7 @@
 
         _accountPoolBalanceDelta(key, delta);
 
-<<<<<<< HEAD
-        unchecked {
-            if (feeAmounts.feeForProtocol0 > 0) {
-                protocolFeesAccrued[key.currency0] += feeAmounts.feeForProtocol0;
-            }
-            if (feeAmounts.feeForProtocol1 > 0) {
-                protocolFeesAccrued[key.currency1] += feeAmounts.feeForProtocol1;
-            }
-            if (feeAmounts.feeForHook0 > 0) {
-                hookFeesAccrued[address(key.hooks)][key.currency0] += feeAmounts.feeForHook0;
-            }
-            if (feeAmounts.feeForHook1 > 0) {
-                hookFeesAccrued[address(key.hooks)][key.currency1] += feeAmounts.feeForHook1;
-            }
-        }
-
         key.hooks.afterModifyPosition(key, params, delta, hookData);
-=======
-        if (key.hooks.shouldCallAfterModifyPosition()) {
-            if (
-                key.hooks.afterModifyPosition(msg.sender, key, params, delta, hookData)
-                    != IHooks.afterModifyPosition.selector
-            ) {
-                revert Hooks.InvalidHookResponse();
-            }
-        }
-
-        // We only want to clear the current hook if it was set in setCurrentHook in this execution frame.
-        if (set) Lockers.clearCurrentHook();
->>>>>>> eb32ca5e
 
         emit ModifyPosition(id, msg.sender, params.tickLower, params.tickUpper, params.liquidityDelta);
     }
