// SPDX-License-Identifier: BUSL-1.1
pragma solidity ^0.8.24;

import {Currency} from "../types/Currency.sol";

/// @title a library to store callers' currency deltas in transient storage
/// @dev this library implements the equivalent of a mapping, as transient storage can only be accessed in assembly
library CurrencyDelta {
    /// @notice calculates which storage slot a delta should be stored in for a given account and currency
    function _computeSlot(address target, Currency currency) internal pure returns (bytes32 hashSlot) {
        assembly ("memory-safe") {
<<<<<<< HEAD
            mstore(0, and(caller_, 0xffffffffffffffffffffffffffffffffffffffff))
            mstore(32, and(currency, 0xffffffffffffffffffffffffffffffffffffffff))
=======
            mstore(0, target)
            mstore(32, currency)
>>>>>>> 1884d538
            hashSlot := keccak256(0, 64)
        }
    }

    function getDelta(Currency currency, address target) internal view returns (int256 delta) {
        bytes32 hashSlot = _computeSlot(target, currency);
        assembly {
            delta := tload(hashSlot)
        }
    }

    /// @notice applies a new currency delta for a given account and currency
    /// @return previous The prior value
    /// @return next The modified result
    function applyDelta(Currency currency, address target, int128 delta)
        internal
        returns (int256 previous, int256 next)
    {
        bytes32 hashSlot = _computeSlot(target, currency);

        assembly ("memory-safe") {
            previous := tload(hashSlot)
        }
        next = previous + delta;
        assembly ("memory-safe") {
            tstore(hashSlot, next)
        }
    }
}<|MERGE_RESOLUTION|>--- conflicted
+++ resolved
@@ -9,13 +9,8 @@
     /// @notice calculates which storage slot a delta should be stored in for a given account and currency
     function _computeSlot(address target, Currency currency) internal pure returns (bytes32 hashSlot) {
         assembly ("memory-safe") {
-<<<<<<< HEAD
-            mstore(0, and(caller_, 0xffffffffffffffffffffffffffffffffffffffff))
+            mstore(0, and(target, 0xffffffffffffffffffffffffffffffffffffffff))
             mstore(32, and(currency, 0xffffffffffffffffffffffffffffffffffffffff))
-=======
-            mstore(0, target)
-            mstore(32, currency)
->>>>>>> 1884d538
             hashSlot := keccak256(0, 64)
         }
     }
