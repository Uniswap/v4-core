// SPDX-License-Identifier: BUSL-1.1
pragma solidity ^0.8.20;

import {SafeCast} from "./SafeCast.sol";
import {TickBitmap} from "./TickBitmap.sol";
import {Position} from "./Position.sol";
import {FullMath} from "./FullMath.sol";
import {FixedPoint128} from "./FixedPoint128.sol";
import {TickMath} from "./TickMath.sol";
import {SqrtPriceMath} from "./SqrtPriceMath.sol";
import {SwapMath} from "./SwapMath.sol";
import {BalanceDelta, toBalanceDelta} from "../types/BalanceDelta.sol";
import {ProtocolFeeLibrary} from "./ProtocolFeeLibrary.sol";

library Pool {
    using SafeCast for *;
    using TickBitmap for mapping(int16 => uint256);
    using Position for mapping(bytes32 => Position.Info);
    using Position for Position.Info;
    using Pool for State;
    using ProtocolFeeLibrary for uint24;

    /// @notice Thrown when tickLower is not below tickUpper
    /// @param tickLower The invalid tickLower
    /// @param tickUpper The invalid tickUpper
    error TicksMisordered(int24 tickLower, int24 tickUpper);

    /// @notice Thrown when tickLower is less than min tick
    /// @param tickLower The invalid tickLower
    error TickLowerOutOfBounds(int24 tickLower);

    /// @notice Thrown when tickUpper exceeds max tick
    /// @param tickUpper The invalid tickUpper
    error TickUpperOutOfBounds(int24 tickUpper);

    /// @notice For the tick spacing, the tick has too much liquidity
    error TickLiquidityOverflow(int24 tick);

    /// @notice Thrown when interacting with an uninitialized tick that must be initialized
    /// @param tick The uninitialized tick
    error TickNotInitialized(int24 tick);

    /// @notice Thrown when trying to initialize an already initialized pool
    error PoolAlreadyInitialized();

    /// @notice Thrown when trying to interact with a non-initialized pool
    error PoolNotInitialized();

    /// @notice Thrown when sqrtPriceLimitX96 on a swap has already exceeded its limit
    /// @param sqrtPriceCurrentX96 The invalid, already surpassed sqrtPriceLimitX96
    /// @param sqrtPriceLimitX96 The surpassed price limit
    error PriceLimitAlreadyExceeded(uint160 sqrtPriceCurrentX96, uint160 sqrtPriceLimitX96);

    /// @notice Thrown when sqrtPriceLimitX96 lies outside of valid tick/price range
    /// @param sqrtPriceLimitX96 The invalid, out-of-bounds sqrtPriceLimitX96
    error PriceLimitOutOfBounds(uint160 sqrtPriceLimitX96);

    /// @notice Thrown by donate if there is currently 0 liquidity, since the fees will not go to any liquidity providers
    error NoLiquidityToReceiveFees();

    struct Slot0 {
        // the current price
        uint160 sqrtPriceX96;
        // the current tick
        int24 tick;
        // protocol swap fee, taken as a % of the LP swap fee
        // upper 12 bits are for 1->0, and the lower 12 are for 0->1
        // the maximum is 2500 - meaning the maximum protocol fee is 25%
        uint24 protocolFee;
        // used for the swap fee, either static at initialize or dynamic via hook
        uint24 swapFee;
    }

    // info stored for each initialized individual tick
    struct TickInfo {
        // the total position liquidity that references this tick
        uint128 liquidityGross;
        // amount of net liquidity added (subtracted) when tick is crossed from left to right (right to left),
        int128 liquidityNet;
        // fee growth per unit of liquidity on the _other_ side of this tick (relative to the current tick)
        // only has relative meaning, not absolute — the value depends on when the tick is initialized
        uint256 feeGrowthOutside0X128;
        uint256 feeGrowthOutside1X128;
    }

    /// @dev The state of a pool
    struct State {
        Slot0 slot0;
        uint256 feeGrowthGlobal0X128;
        uint256 feeGrowthGlobal1X128;
        uint128 liquidity;
        mapping(int24 => TickInfo) ticks;
        mapping(int16 => uint256) tickBitmap;
        mapping(bytes32 => Position.Info) positions;
    }

    /// @dev Common checks for valid tick inputs.
    function checkTicks(int24 tickLower, int24 tickUpper) private pure {
        if (tickLower >= tickUpper) revert TicksMisordered(tickLower, tickUpper);
        if (tickLower < TickMath.MIN_TICK) revert TickLowerOutOfBounds(tickLower);
        if (tickUpper > TickMath.MAX_TICK) revert TickUpperOutOfBounds(tickUpper);
    }

    function initialize(State storage self, uint160 sqrtPriceX96, uint24 protocolFee, uint24 swapFee)
        internal
        returns (int24 tick)
    {
        if (self.slot0.sqrtPriceX96 != 0) revert PoolAlreadyInitialized();

        tick = TickMath.getTickAtSqrtRatio(sqrtPriceX96);

        self.slot0 = Slot0({sqrtPriceX96: sqrtPriceX96, tick: tick, protocolFee: protocolFee, swapFee: swapFee});
    }

    function setProtocolFee(State storage self, uint24 protocolFee) internal {
        if (self.isNotInitialized()) revert PoolNotInitialized();

        self.slot0.protocolFee = protocolFee;
    }

    /// @notice Only dynamic fee pools may update the swap fee.
    function setSwapFee(State storage self, uint24 swapFee) internal {
        if (self.isNotInitialized()) revert PoolNotInitialized();
        self.slot0.swapFee = swapFee;
    }

    struct ModifyLiquidityParams {
        // the address that owns the position
        address owner;
        // the lower and upper tick of the position
        int24 tickLower;
        int24 tickUpper;
        // any change in liquidity
        int128 liquidityDelta;
        // the spacing between ticks
        int24 tickSpacing;
    }

    struct ModifyLiquidityState {
        bool flippedLower;
        uint128 liquidityGrossAfterLower;
        bool flippedUpper;
        uint128 liquidityGrossAfterUpper;
        uint256 feeGrowthInside0X128;
        uint256 feeGrowthInside1X128;
    }

    /// @notice Effect changes to a position in a pool
    /// @dev PoolManager checks that the pool is initialized before calling
    /// @param params the position details and the change to the position's liquidity to effect
    /// @return result the deltas of the token balances of the pool
    function modifyLiquidity(State storage self, ModifyLiquidityParams memory params)
        internal
        returns (BalanceDelta result)
    {
        checkTicks(params.tickLower, params.tickUpper);

        uint256 feesOwed0;
        uint256 feesOwed1;
        {
            ModifyLiquidityState memory state;

            // if we need to update the ticks, do it
            if (params.liquidityDelta != 0) {
                (state.flippedLower, state.liquidityGrossAfterLower) =
                    updateTick(self, params.tickLower, params.liquidityDelta, false);
                (state.flippedUpper, state.liquidityGrossAfterUpper) =
                    updateTick(self, params.tickUpper, params.liquidityDelta, true);

                if (params.liquidityDelta > 0) {
                    uint128 maxLiquidityPerTick = tickSpacingToMaxLiquidityPerTick(params.tickSpacing);
                    if (state.liquidityGrossAfterLower > maxLiquidityPerTick) {
                        revert TickLiquidityOverflow(params.tickLower);
                    }
                    if (state.liquidityGrossAfterUpper > maxLiquidityPerTick) {
                        revert TickLiquidityOverflow(params.tickUpper);
                    }
                }

                if (state.flippedLower) {
                    self.tickBitmap.flipTick(params.tickLower, params.tickSpacing);
                }
                if (state.flippedUpper) {
                    self.tickBitmap.flipTick(params.tickUpper, params.tickSpacing);
                }
            }

            (state.feeGrowthInside0X128, state.feeGrowthInside1X128) =
                getFeeGrowthInside(self, params.tickLower, params.tickUpper);

            (feesOwed0, feesOwed1) = self.positions.get(params.owner, params.tickLower, params.tickUpper).update(
                params.liquidityDelta, state.feeGrowthInside0X128, state.feeGrowthInside1X128
            );

            // clear any tick data that is no longer needed
            if (params.liquidityDelta < 0) {
                if (state.flippedLower) {
                    clearTick(self, params.tickLower);
                }
                if (state.flippedUpper) {
                    clearTick(self, params.tickUpper);
                }
            }
        }

        if (params.liquidityDelta != 0) {
            if (self.slot0.tick < params.tickLower) {
                // current tick is below the passed range; liquidity can only become in range by crossing from left to
                // right, when we'll need _more_ currency0 (it's becoming more valuable) so user must provide it
                result = toBalanceDelta(
                    SqrtPriceMath.getAmount0Delta(
                        TickMath.getSqrtRatioAtTick(params.tickLower),
                        TickMath.getSqrtRatioAtTick(params.tickUpper),
                        params.liquidityDelta
                    ).toInt128(),
                    0
                );
            } else if (self.slot0.tick < params.tickUpper) {
                result = toBalanceDelta(
                    SqrtPriceMath.getAmount0Delta(
                        self.slot0.sqrtPriceX96, TickMath.getSqrtRatioAtTick(params.tickUpper), params.liquidityDelta
                    ).toInt128(),
                    SqrtPriceMath.getAmount1Delta(
                        TickMath.getSqrtRatioAtTick(params.tickLower), self.slot0.sqrtPriceX96, params.liquidityDelta
                    ).toInt128()
                );

                self.liquidity = params.liquidityDelta < 0
                    ? self.liquidity - uint128(-params.liquidityDelta)
                    : self.liquidity + uint128(params.liquidityDelta);
            } else {
                // current tick is above the passed range; liquidity can only become in range by crossing from right to
                // left, when we'll need _more_ currency1 (it's becoming more valuable) so user must provide it
                result = toBalanceDelta(
                    0,
                    SqrtPriceMath.getAmount1Delta(
                        TickMath.getSqrtRatioAtTick(params.tickLower),
                        TickMath.getSqrtRatioAtTick(params.tickUpper),
                        params.liquidityDelta
                    ).toInt128()
                );
            }
        }

        // Fees earned from LPing are added to the user's currency delta.
        result = result + toBalanceDelta(feesOwed0.toInt128(), feesOwed1.toInt128());
    }

    struct SwapCache {
        // liquidity at the beginning of the swap
        uint128 liquidityStart;
        // the protocol fee for the input token
        uint16 protocolFee;
    }

    // the top level state of the swap, the results of which are recorded in storage at the end
    struct SwapState {
        // the amount remaining to be swapped in/out of the input/output asset
        int256 amountSpecifiedRemaining;
        // the amount already swapped out/in of the output/input asset
        int256 amountCalculated;
        // current sqrt(price)
        uint160 sqrtPriceX96;
        // the tick associated with the current price
        int24 tick;
        // the global fee growth of the input token
        uint256 feeGrowthGlobalX128;
        // the current liquidity in range
        uint128 liquidity;
    }

    struct StepComputations {
        // the price at the beginning of the step
        uint160 sqrtPriceStartX96;
        // the next tick to swap to from the current tick in the swap direction
        int24 tickNext;
        // whether tickNext is initialized or not
        bool initialized;
        // sqrt(price) for the next tick (1/0)
        uint160 sqrtPriceNextX96;
        // how much is being swapped in in this step
        uint256 amountIn;
        // how much is being swapped out
        uint256 amountOut;
        // how much fee is being paid in
        uint256 feeAmount;
    }

    struct SwapParams {
        int24 tickSpacing;
        bool zeroForOne;
        int256 amountSpecified;
        uint160 sqrtPriceLimitX96;
    }

    /// @notice Executes a swap against the state, and returns the amount deltas of the pool
    /// @dev PoolManager checks that the pool is initialized before calling
    function swap(State storage self, SwapParams memory params)
        internal
        returns (BalanceDelta result, uint256 feeForProtocol, uint24 swapFee, SwapState memory state)
    {
        Slot0 memory slot0Start = self.slot0;
        swapFee = slot0Start.swapFee;

        SwapCache memory cache = SwapCache({
            liquidityStart: self.liquidity,
            protocolFee: params.zeroForOne ? uint8(slot0Start.protocolFee % 256) : uint8(slot0Start.protocolFee >> 8)
        });

        state = SwapState({
            amountSpecifiedRemaining: params.amountSpecified,
            amountCalculated: 0,
            sqrtPriceX96: slot0Start.sqrtPriceX96,
            tick: slot0Start.tick,
            feeGrowthGlobalX128: params.zeroForOne ? self.feeGrowthGlobal0X128 : self.feeGrowthGlobal1X128,
            liquidity: cache.liquidityStart
        });

        if (params.amountSpecified == 0) return (BalanceDelta.wrap(0), 0, swapFee, state);

        if (params.zeroForOne) {
            if (params.sqrtPriceLimitX96 >= slot0Start.sqrtPriceX96) {
                revert PriceLimitAlreadyExceeded(slot0Start.sqrtPriceX96, params.sqrtPriceLimitX96);
            }
            if (params.sqrtPriceLimitX96 <= TickMath.MIN_SQRT_RATIO) {
                revert PriceLimitOutOfBounds(params.sqrtPriceLimitX96);
            }
        } else {
            if (params.sqrtPriceLimitX96 <= slot0Start.sqrtPriceX96) {
                revert PriceLimitAlreadyExceeded(slot0Start.sqrtPriceX96, params.sqrtPriceLimitX96);
            }
            if (params.sqrtPriceLimitX96 >= TickMath.MAX_SQRT_RATIO) {
                revert PriceLimitOutOfBounds(params.sqrtPriceLimitX96);
            }
        }

<<<<<<< HEAD
=======
        SwapCache memory cache = SwapCache({
            liquidityStart: self.liquidity,
            protocolFee: params.zeroForOne
                ? slot0Start.protocolFee.getZeroForOneFee()
                : slot0Start.protocolFee.getOneForZeroFee()
        });

>>>>>>> 9f76d92c
        bool exactInput = params.amountSpecified < 0;

        StepComputations memory step;
        // continue swapping as long as we haven't used the entire input/output and haven't reached the price limit
        while (state.amountSpecifiedRemaining != 0 && state.sqrtPriceX96 != params.sqrtPriceLimitX96) {
            step.sqrtPriceStartX96 = state.sqrtPriceX96;

            (step.tickNext, step.initialized) =
                self.tickBitmap.nextInitializedTickWithinOneWord(state.tick, params.tickSpacing, params.zeroForOne);

            // ensure that we do not overshoot the min/max tick, as the tick bitmap is not aware of these bounds
            if (step.tickNext < TickMath.MIN_TICK) {
                step.tickNext = TickMath.MIN_TICK;
            } else if (step.tickNext > TickMath.MAX_TICK) {
                step.tickNext = TickMath.MAX_TICK;
            }

            // get the price for the next tick
            step.sqrtPriceNextX96 = TickMath.getSqrtRatioAtTick(step.tickNext);

            // compute values to swap to the target tick, price limit, or point where input/output amount is exhausted
            (state.sqrtPriceX96, step.amountIn, step.amountOut, step.feeAmount) = SwapMath.computeSwapStep(
                state.sqrtPriceX96,
                (
                    params.zeroForOne
                        ? step.sqrtPriceNextX96 < params.sqrtPriceLimitX96
                        : step.sqrtPriceNextX96 > params.sqrtPriceLimitX96
                ) ? params.sqrtPriceLimitX96 : step.sqrtPriceNextX96,
                state.liquidity,
                state.amountSpecifiedRemaining,
                swapFee
            );

            if (exactInput) {
                // safe because we test that amountSpecified > amountIn + feeAmount in SwapMath
                unchecked {
                    state.amountSpecifiedRemaining += (step.amountIn + step.feeAmount).toInt256();
                }
                state.amountCalculated = state.amountCalculated + step.amountOut.toInt256();
            } else {
                unchecked {
                    state.amountSpecifiedRemaining -= step.amountOut.toInt256();
                }
                state.amountCalculated = state.amountCalculated - (step.amountIn + step.feeAmount).toInt256();
            }

            // if the protocol fee is on, calculate how much is owed, decrement feeAmount, and increment protocolFee
            if (cache.protocolFee > 0) {
                // calculate the amount of the fee that should go to the protocol
                uint256 delta = step.feeAmount * cache.protocolFee / ProtocolFeeLibrary.BIPS_DENOMINATOR;
                // subtract it from the regular fee and add it to the protocol fee
                unchecked {
                    step.feeAmount -= delta;
                    feeForProtocol += delta;
                }
            }

            // update global fee tracker
            if (state.liquidity > 0) {
                unchecked {
                    state.feeGrowthGlobalX128 += FullMath.mulDiv(step.feeAmount, FixedPoint128.Q128, state.liquidity);
                }
            }

            // shift tick if we reached the next price
            if (state.sqrtPriceX96 == step.sqrtPriceNextX96) {
                // if the tick is initialized, run the tick transition
                if (step.initialized) {
                    int128 liquidityNet = Pool.crossTick(
                        self,
                        step.tickNext,
                        (params.zeroForOne ? state.feeGrowthGlobalX128 : self.feeGrowthGlobal0X128),
                        (params.zeroForOne ? self.feeGrowthGlobal1X128 : state.feeGrowthGlobalX128)
                    );
                    // if we're moving leftward, we interpret liquidityNet as the opposite sign
                    // safe because liquidityNet cannot be type(int128).min
                    unchecked {
                        if (params.zeroForOne) liquidityNet = -liquidityNet;
                    }

                    state.liquidity = liquidityNet < 0
                        ? state.liquidity - uint128(-liquidityNet)
                        : state.liquidity + uint128(liquidityNet);
                }

                unchecked {
                    state.tick = params.zeroForOne ? step.tickNext - 1 : step.tickNext;
                }
            } else if (state.sqrtPriceX96 != step.sqrtPriceStartX96) {
                // recompute unless we're on a lower tick boundary (i.e. already transitioned ticks), and haven't moved
                state.tick = TickMath.getTickAtSqrtRatio(state.sqrtPriceX96);
            }
        }

        (self.slot0.sqrtPriceX96, self.slot0.tick) = (state.sqrtPriceX96, state.tick);

        // update liquidity if it changed
        if (cache.liquidityStart != state.liquidity) self.liquidity = state.liquidity;

        // update fee growth global
        if (params.zeroForOne) {
            self.feeGrowthGlobal0X128 = state.feeGrowthGlobalX128;
        } else {
            self.feeGrowthGlobal1X128 = state.feeGrowthGlobalX128;
        }

        unchecked {
            if (params.zeroForOne == exactInput) {
                result = toBalanceDelta(
                    (params.amountSpecified - state.amountSpecifiedRemaining).toInt128(),
                    state.amountCalculated.toInt128()
                );
            } else {
                result = toBalanceDelta(
                    state.amountCalculated.toInt128(),
                    (params.amountSpecified - state.amountSpecifiedRemaining).toInt128()
                );
            }
        }
    }

    /// @notice Donates the given amount of currency0 and currency1 to the pool
    function donate(State storage state, uint256 amount0, uint256 amount1) internal returns (BalanceDelta delta) {
        if (state.liquidity == 0) revert NoLiquidityToReceiveFees();
        delta = toBalanceDelta(-(amount0.toInt128()), -(amount1.toInt128()));
        unchecked {
            if (amount0 > 0) {
                state.feeGrowthGlobal0X128 += FullMath.mulDiv(amount0, FixedPoint128.Q128, state.liquidity);
            }
            if (amount1 > 0) {
                state.feeGrowthGlobal1X128 += FullMath.mulDiv(amount1, FixedPoint128.Q128, state.liquidity);
            }
        }
    }

    /// @notice Retrieves fee growth data
    /// @param self The Pool state struct
    /// @param tickLower The lower tick boundary of the position
    /// @param tickUpper The upper tick boundary of the position
    /// @return feeGrowthInside0X128 The all-time fee growth in token0, per unit of liquidity, inside the position's tick boundaries
    /// @return feeGrowthInside1X128 The all-time fee growth in token1, per unit of liquidity, inside the position's tick boundaries
    function getFeeGrowthInside(State storage self, int24 tickLower, int24 tickUpper)
        internal
        view
        returns (uint256 feeGrowthInside0X128, uint256 feeGrowthInside1X128)
    {
        TickInfo storage lower = self.ticks[tickLower];
        TickInfo storage upper = self.ticks[tickUpper];
        int24 tickCurrent = self.slot0.tick;

        unchecked {
            if (tickCurrent < tickLower) {
                feeGrowthInside0X128 = lower.feeGrowthOutside0X128 - upper.feeGrowthOutside0X128;
                feeGrowthInside1X128 = lower.feeGrowthOutside1X128 - upper.feeGrowthOutside1X128;
            } else if (tickCurrent >= tickUpper) {
                feeGrowthInside0X128 = upper.feeGrowthOutside0X128 - lower.feeGrowthOutside0X128;
                feeGrowthInside1X128 = upper.feeGrowthOutside1X128 - lower.feeGrowthOutside1X128;
            } else {
                feeGrowthInside0X128 =
                    self.feeGrowthGlobal0X128 - lower.feeGrowthOutside0X128 - upper.feeGrowthOutside0X128;
                feeGrowthInside1X128 =
                    self.feeGrowthGlobal1X128 - lower.feeGrowthOutside1X128 - upper.feeGrowthOutside1X128;
            }
        }
    }

    /// @notice Updates a tick and returns true if the tick was flipped from initialized to uninitialized, or vice versa
    /// @param self The mapping containing all tick information for initialized ticks
    /// @param tick The tick that will be updated
    /// @param liquidityDelta A new amount of liquidity to be added (subtracted) when tick is crossed from left to right (right to left)
    /// @param upper true for updating a position's upper tick, or false for updating a position's lower tick
    /// @return flipped Whether the tick was flipped from initialized to uninitialized, or vice versa
    /// @return liquidityGrossAfter The total amount of  liquidity for all positions that references the tick after the update
    function updateTick(State storage self, int24 tick, int128 liquidityDelta, bool upper)
        internal
        returns (bool flipped, uint128 liquidityGrossAfter)
    {
        TickInfo storage info = self.ticks[tick];

        uint128 liquidityGrossBefore;
        int128 liquidityNetBefore;
        assembly {
            // load first slot of info which contains liquidityGross and liquidityNet packed
            // where the top 128 bits are liquidityNet and the bottom 128 bits are liquidityGross
            let liquidity := sload(info.slot)
            // slice off top 128 bits of liquidity (liquidityNet) to get just liquidityGross
            liquidityGrossBefore := shr(128, shl(128, liquidity))
            // shift right 128 bits to get just liquidityNet
            liquidityNetBefore := shr(128, liquidity)
        }

        liquidityGrossAfter = liquidityDelta < 0
            ? liquidityGrossBefore - uint128(-liquidityDelta)
            : liquidityGrossBefore + uint128(liquidityDelta);

        flipped = (liquidityGrossAfter == 0) != (liquidityGrossBefore == 0);

        if (liquidityGrossBefore == 0) {
            // by convention, we assume that all growth before a tick was initialized happened _below_ the tick
            if (tick <= self.slot0.tick) {
                info.feeGrowthOutside0X128 = self.feeGrowthGlobal0X128;
                info.feeGrowthOutside1X128 = self.feeGrowthGlobal1X128;
            }
        }

        // when the lower (upper) tick is crossed left to right (right to left), liquidity must be added (removed)
        int128 liquidityNet = upper ? liquidityNetBefore - liquidityDelta : liquidityNetBefore + liquidityDelta;
        assembly {
            // liquidityGrossAfter and liquidityNet are packed in the first slot of `info`
            // So we can store them with a single sstore by packing them ourselves first
            sstore(
                info.slot,
                // bitwise OR to pack liquidityGrossAfter and liquidityNet
                or(
                    // liquidityGross is in the low bits, upper bits are already 0
                    liquidityGrossAfter,
                    // shift liquidityNet to take the upper bits and lower bits get filled with 0
                    shl(128, liquidityNet)
                )
            )
        }
    }

    /// @notice Derives max liquidity per tick from given tick spacing
    /// @dev Executed within the pool constructor
    /// @param tickSpacing The amount of required tick separation, realized in multiples of `tickSpacing`
    ///     e.g., a tickSpacing of 3 requires ticks to be initialized every 3rd tick i.e., ..., -6, -3, 0, 3, 6, ...
    /// @return The max liquidity per tick
    function tickSpacingToMaxLiquidityPerTick(int24 tickSpacing) internal pure returns (uint128) {
        unchecked {
            return uint128(
                (type(uint128).max * uint256(int256(tickSpacing)))
                    / uint256(int256(TickMath.MAX_TICK * 2 + tickSpacing))
            );
        }
    }

    function isNotInitialized(State storage self) internal view returns (bool) {
        return self.slot0.sqrtPriceX96 == 0;
    }

    /// @notice Clears tick data
    /// @param self The mapping containing all initialized tick information for initialized ticks
    /// @param tick The tick that will be cleared
    function clearTick(State storage self, int24 tick) internal {
        delete self.ticks[tick];
    }

    /// @notice Transitions to next tick as needed by price movement
    /// @param self The Pool state struct
    /// @param tick The destination tick of the transition
    /// @param feeGrowthGlobal0X128 The all-time global fee growth, per unit of liquidity, in token0
    /// @param feeGrowthGlobal1X128 The all-time global fee growth, per unit of liquidity, in token1
    /// @return liquidityNet The amount of liquidity added (subtracted) when tick is crossed from left to right (right to left)
    function crossTick(State storage self, int24 tick, uint256 feeGrowthGlobal0X128, uint256 feeGrowthGlobal1X128)
        internal
        returns (int128 liquidityNet)
    {
        unchecked {
            TickInfo storage info = self.ticks[tick];
            info.feeGrowthOutside0X128 = feeGrowthGlobal0X128 - info.feeGrowthOutside0X128;
            info.feeGrowthOutside1X128 = feeGrowthGlobal1X128 - info.feeGrowthOutside1X128;
            liquidityNet = info.liquidityNet;
        }
    }
}<|MERGE_RESOLUTION|>--- conflicted
+++ resolved
@@ -304,7 +304,9 @@
 
         SwapCache memory cache = SwapCache({
             liquidityStart: self.liquidity,
-            protocolFee: params.zeroForOne ? uint8(slot0Start.protocolFee % 256) : uint8(slot0Start.protocolFee >> 8)
+            protocolFee: params.zeroForOne
+                ? slot0Start.protocolFee.getZeroForOneFee()
+                : slot0Start.protocolFee.getOneForZeroFee()
         });
 
         state = SwapState({
@@ -334,16 +336,6 @@
             }
         }
 
-<<<<<<< HEAD
-=======
-        SwapCache memory cache = SwapCache({
-            liquidityStart: self.liquidity,
-            protocolFee: params.zeroForOne
-                ? slot0Start.protocolFee.getZeroForOneFee()
-                : slot0Start.protocolFee.getOneForZeroFee()
-        });
-
->>>>>>> 9f76d92c
         bool exactInput = params.amountSpecified < 0;
 
         StepComputations memory step;
