--- conflicted
+++ resolved
@@ -329,25 +329,12 @@
             protocolFee: zeroForOne ? slot0Start.protocolFee.getZeroForOneFee() : slot0Start.protocolFee.getOneForZeroFee()
         });
 
-<<<<<<< HEAD
-        state = SwapState({
-            amountSpecifiedRemaining: params.amountSpecified,
-            amountCalculated: 0,
-            sqrtPriceX96: slot0Start.sqrtPriceX96,
-            tick: slot0Start.tick,
-            feeGrowthGlobalX128: zeroForOne ? self.feeGrowthGlobal0X128 : self.feeGrowthGlobal1X128,
-            liquidity: cache.liquidityStart
-        });
-=======
-        bool exactInput = params.amountSpecified < 0;
-
         state.amountSpecifiedRemaining = params.amountSpecified;
         state.amountCalculated = 0;
         state.sqrtPriceX96 = slot0Start.sqrtPriceX96;
         state.tick = slot0Start.tick;
         state.feeGrowthGlobalX128 = zeroForOne ? self.feeGrowthGlobal0X128 : self.feeGrowthGlobal1X128;
         state.liquidity = cache.liquidityStart;
->>>>>>> b045af29
 
         swapFee =
             cache.protocolFee == 0 ? slot0Start.lpFee : uint24(cache.protocolFee).calculateSwapFee(slot0Start.lpFee);
