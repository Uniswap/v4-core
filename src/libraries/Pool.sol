// SPDX-License-Identifier: BUSL-1.1
pragma solidity ^0.8.0;

import {SafeCast} from "./SafeCast.sol";
import {TickBitmap} from "./TickBitmap.sol";
import {Position} from "./Position.sol";
import {FullMath} from "./FullMath.sol";
import {FixedPoint128} from "./FixedPoint128.sol";
import {TickMath} from "./TickMath.sol";
import {SqrtPriceMath} from "./SqrtPriceMath.sol";
import {SwapMath} from "./SwapMath.sol";
import {BalanceDelta, toBalanceDelta, BalanceDeltaLibrary} from "../types/BalanceDelta.sol";
import {Slot0} from "../types/Slot0.sol";
import {ProtocolFeeLibrary} from "./ProtocolFeeLibrary.sol";
import {LiquidityMath} from "./LiquidityMath.sol";
import {LPFeeLibrary} from "./LPFeeLibrary.sol";
import {CustomRevert} from "./CustomRevert.sol";

/// @notice a library with all actions that can be performed on a pool
library Pool {
    using SafeCast for *;
    using TickBitmap for mapping(int16 => uint256);
    using Position for mapping(bytes32 => Position.Info);
    using Position for Position.Info;
    using Pool for State;
    using ProtocolFeeLibrary for *;
    using LPFeeLibrary for uint24;
    using CustomRevert for bytes4;

    /// @notice Thrown when tickLower is not below tickUpper
    /// @param tickLower The invalid tickLower
    /// @param tickUpper The invalid tickUpper
    error TicksMisordered(int24 tickLower, int24 tickUpper);

    /// @notice Thrown when tickLower is less than min tick
    /// @param tickLower The invalid tickLower
    error TickLowerOutOfBounds(int24 tickLower);

    /// @notice Thrown when tickUpper exceeds max tick
    /// @param tickUpper The invalid tickUpper
    error TickUpperOutOfBounds(int24 tickUpper);

    /// @notice For the tick spacing, the tick has too much liquidity
    error TickLiquidityOverflow(int24 tick);

    /// @notice Thrown when trying to initialize an already initialized pool
    error PoolAlreadyInitialized();

    /// @notice Thrown when trying to interact with a non-initialized pool
    error PoolNotInitialized();

    /// @notice Thrown when sqrtPriceLimitX96 on a swap has already exceeded its limit
    /// @param sqrtPriceCurrentX96 The invalid, already surpassed sqrtPriceLimitX96
    /// @param sqrtPriceLimitX96 The surpassed price limit
    error PriceLimitAlreadyExceeded(uint160 sqrtPriceCurrentX96, uint160 sqrtPriceLimitX96);

    /// @notice Thrown when sqrtPriceLimitX96 lies outside of valid tick/price range
    /// @param sqrtPriceLimitX96 The invalid, out-of-bounds sqrtPriceLimitX96
    error PriceLimitOutOfBounds(uint160 sqrtPriceLimitX96);

    /// @notice Thrown by donate if there is currently 0 liquidity, since the fees will not go to any liquidity providers
    error NoLiquidityToReceiveFees();

    /// @notice Thrown when trying to swap with max lp fee and specifying an output amount
    error InvalidFeeForExactOut();

    // info stored for each initialized individual tick
    struct TickInfo {
        // the total position liquidity that references this tick
        uint128 liquidityGross;
        // amount of net liquidity added (subtracted) when tick is crossed from left to right (right to left),
        int128 liquidityNet;
        // fee growth per unit of liquidity on the _other_ side of this tick (relative to the current tick)
        // only has relative meaning, not absolute — the value depends on when the tick is initialized
        uint256 feeGrowthOutside0X128;
        uint256 feeGrowthOutside1X128;
    }

    /// @dev The state of a pool
    struct State {
        Slot0 slot0;
        uint256 feeGrowthGlobal0X128;
        uint256 feeGrowthGlobal1X128;
        uint128 liquidity;
        mapping(int24 => TickInfo) ticks;
        mapping(int16 => uint256) tickBitmap;
        mapping(bytes32 => Position.Info) positions;
    }

    /// @dev Common checks for valid tick inputs.
    function checkTicks(int24 tickLower, int24 tickUpper) private pure {
        if (tickLower >= tickUpper) TicksMisordered.selector.revertWith(tickLower, tickUpper);
        if (tickLower < TickMath.MIN_TICK) TickLowerOutOfBounds.selector.revertWith(tickLower);
        if (tickUpper > TickMath.MAX_TICK) TickUpperOutOfBounds.selector.revertWith(tickUpper);
    }

    function initialize(State storage self, uint160 sqrtPriceX96, uint24 protocolFee, uint24 lpFee)
        internal
        returns (int24 tick)
    {
        if (self.slot0.sqrtPriceX96() != 0) PoolAlreadyInitialized.selector.revertWith();

        tick = TickMath.getTickAtSqrtPrice(sqrtPriceX96);

        self.slot0 = Slot0.wrap(bytes32(0)).setSqrtPriceX96(sqrtPriceX96).setTick(tick).setProtocolFee(protocolFee)
            .setLpFee(lpFee);
    }

    function setProtocolFee(State storage self, uint24 protocolFee) internal {
        self.checkPoolInitialized();
        self.slot0 = self.slot0.setProtocolFee(protocolFee);
    }

    /// @notice Only dynamic fee pools may update the lp fee.
    function setLPFee(State storage self, uint24 lpFee) internal {
        self.checkPoolInitialized();
        self.slot0 = self.slot0.setLpFee(lpFee);
    }

    struct ModifyLiquidityParams {
        // the address that owns the position
        address owner;
        // the lower and upper tick of the position
        int24 tickLower;
        int24 tickUpper;
        // any change in liquidity
        int128 liquidityDelta;
        // the spacing between ticks
        int24 tickSpacing;
        // used to distinguish positions of the same owner, at the same tick range
        bytes32 salt;
    }

    struct ModifyLiquidityState {
        bool flippedLower;
        uint128 liquidityGrossAfterLower;
        bool flippedUpper;
        uint128 liquidityGrossAfterUpper;
    }

    /// @notice Effect changes to a position in a pool
    /// @dev PoolManager checks that the pool is initialized before calling
    /// @param params the position details and the change to the position's liquidity to effect
    /// @return delta the deltas of the token balances of the pool, from the liquidity change
    /// @return feeDelta the fees generated by the liquidity range
    function modifyLiquidity(State storage self, ModifyLiquidityParams memory params)
        internal
        returns (BalanceDelta delta, BalanceDelta feeDelta)
    {
        int128 liquidityDelta = params.liquidityDelta;
        int24 tickLower = params.tickLower;
        int24 tickUpper = params.tickUpper;
        checkTicks(tickLower, tickUpper);

        {
            ModifyLiquidityState memory state;

            // if we need to update the ticks, do it
            if (liquidityDelta != 0) {
                (state.flippedLower, state.liquidityGrossAfterLower) =
                    updateTick(self, tickLower, liquidityDelta, false);
                (state.flippedUpper, state.liquidityGrossAfterUpper) = updateTick(self, tickUpper, liquidityDelta, true);

                // `>` and `>=` are logically equivalent here but `>=` is cheaper
                if (liquidityDelta >= 0) {
                    uint128 maxLiquidityPerTick = tickSpacingToMaxLiquidityPerTick(params.tickSpacing);
                    if (state.liquidityGrossAfterLower > maxLiquidityPerTick) {
                        TickLiquidityOverflow.selector.revertWith(tickLower);
                    }
                    if (state.liquidityGrossAfterUpper > maxLiquidityPerTick) {
                        TickLiquidityOverflow.selector.revertWith(tickUpper);
                    }
                }

                if (state.flippedLower) {
                    self.tickBitmap.flipTick(tickLower, params.tickSpacing);
                }
                if (state.flippedUpper) {
                    self.tickBitmap.flipTick(tickUpper, params.tickSpacing);
                }
            }

            {
                (uint256 feeGrowthInside0X128, uint256 feeGrowthInside1X128) =
                    getFeeGrowthInside(self, tickLower, tickUpper);

                Position.Info storage position = self.positions.get(params.owner, tickLower, tickUpper, params.salt);
                (uint256 feesOwed0, uint256 feesOwed1) =
                    position.update(liquidityDelta, feeGrowthInside0X128, feeGrowthInside1X128);

                // Fees earned from LPing are calculated, and returned
                feeDelta = toBalanceDelta(feesOwed0.toInt128(), feesOwed1.toInt128());
            }

            // clear any tick data that is no longer needed
            if (liquidityDelta < 0) {
                if (state.flippedLower) {
                    clearTick(self, tickLower);
                }
                if (state.flippedUpper) {
                    clearTick(self, tickUpper);
                }
            }
        }

        if (liquidityDelta != 0) {
            Slot0 _slot0 = self.slot0;
            (int24 tick, uint160 sqrtPriceX96) = (_slot0.tick(), _slot0.sqrtPriceX96());
            if (tick < tickLower) {
                // current tick is below the passed range; liquidity can only become in range by crossing from left to
                // right, when we'll need _more_ currency0 (it's becoming more valuable) so user must provide it
                delta = toBalanceDelta(
                    SqrtPriceMath.getAmount0Delta(
                        TickMath.getSqrtPriceAtTick(tickLower), TickMath.getSqrtPriceAtTick(tickUpper), liquidityDelta
                    ).toInt128(),
                    0
                );
            } else if (tick < tickUpper) {
                delta = toBalanceDelta(
                    SqrtPriceMath.getAmount0Delta(sqrtPriceX96, TickMath.getSqrtPriceAtTick(tickUpper), liquidityDelta)
                        .toInt128(),
                    SqrtPriceMath.getAmount1Delta(TickMath.getSqrtPriceAtTick(tickLower), sqrtPriceX96, liquidityDelta)
                        .toInt128()
                );

                self.liquidity = LiquidityMath.addDelta(self.liquidity, liquidityDelta);
            } else {
                // current tick is above the passed range; liquidity can only become in range by crossing from right to
                // left, when we'll need _more_ currency1 (it's becoming more valuable) so user must provide it
                delta = toBalanceDelta(
                    0,
                    SqrtPriceMath.getAmount1Delta(
                        TickMath.getSqrtPriceAtTick(tickLower), TickMath.getSqrtPriceAtTick(tickUpper), liquidityDelta
                    ).toInt128()
                );
            }
        }
    }

    // the top level state of the swap, the results of which are recorded in storage at the end
    struct SwapState {
        // the amount remaining to be swapped in/out of the input/output asset
        int256 amountSpecifiedRemaining;
        // the amount already swapped out/in of the output/input asset
        int256 amountCalculated;
        // current sqrt(price)
        uint160 sqrtPriceX96;
        // the tick associated with the current price
        int24 tick;
        // the global fee growth of the input token
        uint256 feeGrowthGlobalX128;
        // the current liquidity in range
        uint128 liquidity;
    }

    struct StepComputations {
        // the price at the beginning of the step
        uint160 sqrtPriceStartX96;
        // the next tick to swap to from the current tick in the swap direction
        int24 tickNext;
        // whether tickNext is initialized or not
        bool initialized;
        // sqrt(price) for the next tick (1/0)
        uint160 sqrtPriceNextX96;
        // how much is being swapped in in this step
        uint256 amountIn;
        // how much is being swapped out
        uint256 amountOut;
        // how much fee is being paid in
        uint256 feeAmount;
    }

    struct SwapParams {
        int24 tickSpacing;
        bool zeroForOne;
        int256 amountSpecified;
        uint160 sqrtPriceLimitX96;
        uint24 lpFeeOverride;
    }

    /// @notice Executes a swap against the state, and returns the amount deltas of the pool
    /// @dev PoolManager checks that the pool is initialized before calling
    function swap(State storage self, SwapParams memory params)
        internal
        returns (BalanceDelta result, uint256 feeForProtocol, uint24 swapFee, SwapState memory state)
    {
        Slot0 slot0Start = self.slot0;
        bool zeroForOne = params.zeroForOne;

        uint128 liquidityStart = self.liquidity;
        uint256 protocolFee =
            zeroForOne ? slot0Start.protocolFee().getZeroForOneFee() : slot0Start.protocolFee().getOneForZeroFee();

        state.amountSpecifiedRemaining = params.amountSpecified;
        state.amountCalculated = 0;
        state.sqrtPriceX96 = slot0Start.sqrtPriceX96();
        state.tick = slot0Start.tick();
        state.feeGrowthGlobalX128 = zeroForOne ? self.feeGrowthGlobal0X128 : self.feeGrowthGlobal1X128;
        state.liquidity = liquidityStart;

        // if the beforeSwap hook returned a valid fee override, use that as the LP fee, otherwise load from storage
        {
            uint24 lpFee = params.lpFeeOverride.isOverride()
                ? params.lpFeeOverride.removeOverrideFlagAndValidate()
                : slot0Start.lpFee();

            swapFee = protocolFee == 0 ? lpFee : uint16(protocolFee).calculateSwapFee(lpFee);
        }

        bool exactInput = params.amountSpecified < 0;

        if (swapFee == LPFeeLibrary.MAX_LP_FEE && !exactInput) {
            InvalidFeeForExactOut.selector.revertWith();
        }

        if (params.amountSpecified == 0) return (BalanceDeltaLibrary.ZERO_DELTA, 0, swapFee, state);

        if (zeroForOne) {
            if (params.sqrtPriceLimitX96 >= slot0Start.sqrtPriceX96()) {
                PriceLimitAlreadyExceeded.selector.revertWith(slot0Start.sqrtPriceX96(), params.sqrtPriceLimitX96);
            }
            if (params.sqrtPriceLimitX96 < TickMath.MIN_SQRT_PRICE) {
                PriceLimitOutOfBounds.selector.revertWith(params.sqrtPriceLimitX96);
            }
        } else {
            if (params.sqrtPriceLimitX96 <= slot0Start.sqrtPriceX96()) {
                PriceLimitAlreadyExceeded.selector.revertWith(slot0Start.sqrtPriceX96(), params.sqrtPriceLimitX96);
            }
            if (params.sqrtPriceLimitX96 >= TickMath.MAX_SQRT_PRICE) {
                PriceLimitOutOfBounds.selector.revertWith(params.sqrtPriceLimitX96);
            }
        }

        StepComputations memory step;

        // continue swapping as long as we haven't used the entire input/output and haven't reached the price limit
        while (!(state.amountSpecifiedRemaining == 0 || state.sqrtPriceX96 == params.sqrtPriceLimitX96)) {
            step.sqrtPriceStartX96 = state.sqrtPriceX96;

            (step.tickNext, step.initialized) =
                self.tickBitmap.nextInitializedTickWithinOneWord(state.tick, params.tickSpacing, zeroForOne);

            // ensure that we do not overshoot the min/max tick, as the tick bitmap is not aware of these bounds
            if (step.tickNext <= TickMath.MIN_TICK) {
                step.tickNext = TickMath.MIN_TICK;
            }
            if (step.tickNext >= TickMath.MAX_TICK) {
                step.tickNext = TickMath.MAX_TICK;
            }

            // get the price for the next tick
            step.sqrtPriceNextX96 = TickMath.getSqrtPriceAtTick(step.tickNext);

            // compute values to swap to the target tick, price limit, or point where input/output amount is exhausted
            (state.sqrtPriceX96, step.amountIn, step.amountOut, step.feeAmount) = SwapMath.computeSwapStep(
                state.sqrtPriceX96,
                SwapMath.getSqrtPriceTarget(zeroForOne, step.sqrtPriceNextX96, params.sqrtPriceLimitX96),
                state.liquidity,
                state.amountSpecifiedRemaining,
                swapFee
            );

            if (!exactInput) {
                unchecked {
                    state.amountSpecifiedRemaining -= step.amountOut.toInt256();
                }
                state.amountCalculated -= (step.amountIn + step.feeAmount).toInt256();
            } else {
                // safe because we test that amountSpecified > amountIn + feeAmount in SwapMath
                unchecked {
                    state.amountSpecifiedRemaining += (step.amountIn + step.feeAmount).toInt256();
                }
                state.amountCalculated += step.amountOut.toInt256();
            }

            // if the protocol fee is on, calculate how much is owed, decrement feeAmount, and increment protocolFee
            if (protocolFee > 0) {
                unchecked {
                    // step.amountIn does not include the swap fee, as it's already been taken from it,
                    // so add it back to get the total amountIn and use that to calculate the amount of fees owed to the protocol
                    // this line cannot overflow due to limits on the size of protocolFee and params.amountSpecified
                    uint256 delta = (step.amountIn + step.feeAmount) * protocolFee / ProtocolFeeLibrary.PIPS_DENOMINATOR;
                    // subtract it from the total fee and add it to the protocol fee
                    step.feeAmount -= delta;
                    feeForProtocol += delta;
                }
            }

            // update global fee tracker
            if (state.liquidity > 0) {
                unchecked {
                    state.feeGrowthGlobalX128 += FullMath.mulDiv(step.feeAmount, FixedPoint128.Q128, state.liquidity);
                }
            }

            // shift tick if we reached the next price
            if (state.sqrtPriceX96 == step.sqrtPriceNextX96) {
                // if the tick is initialized, run the tick transition
                if (step.initialized && state.amountSpecifiedRemaining != 0) {
                    (uint256 feeGrowthGlobal0X128, uint256 feeGrowthGlobal1X128) = zeroForOne
                        ? (state.feeGrowthGlobalX128, self.feeGrowthGlobal1X128)
                        : (self.feeGrowthGlobal0X128, state.feeGrowthGlobalX128);
                    int128 liquidityNet =
                        Pool.crossTick(self, step.tickNext, feeGrowthGlobal0X128, feeGrowthGlobal1X128);
                    // if we're moving leftward, we interpret liquidityNet as the opposite sign
                    // safe because liquidityNet cannot be type(int128).min
                    unchecked {
                        if (zeroForOne) liquidityNet = -liquidityNet;
                    }

                    state.liquidity = LiquidityMath.addDelta(state.liquidity, liquidityNet);
                }

                // Equivalent to ``
                unchecked {
<<<<<<< HEAD
                    state.tick = (zeroForOne && state.amountSpecifiedRemaining != 0) ? step.tickNext - 1 : step.tickNext;
=======
                    // cannot cast a bool to an int24 in Solidity
                    int24 _zeroForOne;
                    assembly ("memory-safe") {
                        _zeroForOne := and(zeroForOne, 0xff)
                    }
                    state.tick = step.tickNext - _zeroForOne;
>>>>>>> 8b765ef0
                }
            } else if (state.sqrtPriceX96 != step.sqrtPriceStartX96) {
                // recompute unless we're on a lower tick boundary (i.e. already transitioned ticks), and haven't moved
                state.tick = TickMath.getTickAtSqrtPrice(state.sqrtPriceX96);
            }
        }

        self.slot0 = slot0Start.setTick(state.tick).setSqrtPriceX96(state.sqrtPriceX96);

        // update liquidity if it changed
        if (liquidityStart != state.liquidity) self.liquidity = state.liquidity;

        // update fee growth global
        if (!zeroForOne) {
            self.feeGrowthGlobal1X128 = state.feeGrowthGlobalX128;
        } else {
            self.feeGrowthGlobal0X128 = state.feeGrowthGlobalX128;
        }

        unchecked {
            if (zeroForOne != exactInput) {
                result = toBalanceDelta(
                    state.amountCalculated.toInt128(),
                    (params.amountSpecified - state.amountSpecifiedRemaining).toInt128()
                );
            } else {
                result = toBalanceDelta(
                    (params.amountSpecified - state.amountSpecifiedRemaining).toInt128(),
                    state.amountCalculated.toInt128()
                );
            }
        }
    }

    /// @notice Donates the given amount of currency0 and currency1 to the pool
    function donate(State storage state, uint256 amount0, uint256 amount1) internal returns (BalanceDelta delta) {
        uint128 liquidity = state.liquidity;
        if (liquidity == 0) NoLiquidityToReceiveFees.selector.revertWith();
        unchecked {
            // negation safe as amount0 and amount1 are always positive
            delta = toBalanceDelta(-(amount0.toInt128()), -(amount1.toInt128()));
            if (amount0 > 0) {
                state.feeGrowthGlobal0X128 += FullMath.mulDiv(amount0, FixedPoint128.Q128, liquidity);
            }
            if (amount1 > 0) {
                state.feeGrowthGlobal1X128 += FullMath.mulDiv(amount1, FixedPoint128.Q128, liquidity);
            }
        }
    }

    /// @notice Retrieves fee growth data
    /// @param self The Pool state struct
    /// @param tickLower The lower tick boundary of the position
    /// @param tickUpper The upper tick boundary of the position
    /// @return feeGrowthInside0X128 The all-time fee growth in token0, per unit of liquidity, inside the position's tick boundaries
    /// @return feeGrowthInside1X128 The all-time fee growth in token1, per unit of liquidity, inside the position's tick boundaries
    function getFeeGrowthInside(State storage self, int24 tickLower, int24 tickUpper)
        internal
        view
        returns (uint256 feeGrowthInside0X128, uint256 feeGrowthInside1X128)
    {
        TickInfo storage lower = self.ticks[tickLower];
        TickInfo storage upper = self.ticks[tickUpper];
        int24 tickCurrent = self.slot0.tick();

        unchecked {
            if (tickCurrent < tickLower) {
                feeGrowthInside0X128 = lower.feeGrowthOutside0X128 - upper.feeGrowthOutside0X128;
                feeGrowthInside1X128 = lower.feeGrowthOutside1X128 - upper.feeGrowthOutside1X128;
            } else if (tickCurrent >= tickUpper) {
                feeGrowthInside0X128 = upper.feeGrowthOutside0X128 - lower.feeGrowthOutside0X128;
                feeGrowthInside1X128 = upper.feeGrowthOutside1X128 - lower.feeGrowthOutside1X128;
            } else {
                feeGrowthInside0X128 =
                    self.feeGrowthGlobal0X128 - lower.feeGrowthOutside0X128 - upper.feeGrowthOutside0X128;
                feeGrowthInside1X128 =
                    self.feeGrowthGlobal1X128 - lower.feeGrowthOutside1X128 - upper.feeGrowthOutside1X128;
            }
        }
    }

    /// @notice Updates a tick and returns true if the tick was flipped from initialized to uninitialized, or vice versa
    /// @param self The mapping containing all tick information for initialized ticks
    /// @param tick The tick that will be updated
    /// @param liquidityDelta A new amount of liquidity to be added (subtracted) when tick is crossed from left to right (right to left)
    /// @param upper true for updating a position's upper tick, or false for updating a position's lower tick
    /// @return flipped Whether the tick was flipped from initialized to uninitialized, or vice versa
    /// @return liquidityGrossAfter The total amount of  liquidity for all positions that references the tick after the update
    function updateTick(State storage self, int24 tick, int128 liquidityDelta, bool upper)
        internal
        returns (bool flipped, uint128 liquidityGrossAfter)
    {
        TickInfo storage info = self.ticks[tick];

        uint128 liquidityGrossBefore;
        int128 liquidityNetBefore;
        assembly ("memory-safe") {
            // load first slot of info which contains liquidityGross and liquidityNet packed
            // where the top 128 bits are liquidityNet and the bottom 128 bits are liquidityGross
            let liquidity := sload(info.slot)
            // slice off top 128 bits of liquidity (liquidityNet) to get just liquidityGross
            liquidityGrossBefore := shr(128, shl(128, liquidity))
            // signed shift right 128 bits to get just liquidityNet
            liquidityNetBefore := sar(128, liquidity)
        }

        liquidityGrossAfter = LiquidityMath.addDelta(liquidityGrossBefore, liquidityDelta);

        flipped = (liquidityGrossAfter == 0) != (liquidityGrossBefore == 0);

        if (liquidityGrossBefore == 0) {
            // by convention, we assume that all growth before a tick was initialized happened _below_ the tick
            if (tick <= self.slot0.tick()) {
                info.feeGrowthOutside0X128 = self.feeGrowthGlobal0X128;
                info.feeGrowthOutside1X128 = self.feeGrowthGlobal1X128;
            }
        }

        // when the lower (upper) tick is crossed left to right (right to left), liquidity must be added (removed)
        int128 liquidityNet = upper ? liquidityNetBefore - liquidityDelta : liquidityNetBefore + liquidityDelta;
        assembly ("memory-safe") {
            // liquidityGrossAfter and liquidityNet are packed in the first slot of `info`
            // So we can store them with a single sstore by packing them ourselves first
            sstore(
                info.slot,
                // bitwise OR to pack liquidityGrossAfter and liquidityNet
                or(
                    // liquidityGross is in the low bits, upper bits are already 0
                    and(liquidityGrossAfter, 0xffffffffffffffffffffffffffffffff),
                    // shift liquidityNet to take the upper bits and lower bits get filled with 0
                    shl(128, liquidityNet)
                )
            )
        }
    }

    /// @notice Derives max liquidity per tick from given tick spacing
    /// @dev Executed within the pool constructor
    /// @param tickSpacing The amount of required tick separation, realized in multiples of `tickSpacing`
    ///     e.g., a tickSpacing of 3 requires ticks to be initialized every 3rd tick i.e., ..., -6, -3, 0, 3, 6, ...
    /// @return result The max liquidity per tick
    function tickSpacingToMaxLiquidityPerTick(int24 tickSpacing) internal pure returns (uint128 result) {
        // Equivalent to:
        // int24 minTick = (TickMath.MIN_TICK / tickSpacing) * tickSpacing;
        // int24 maxTick = (TickMath.MAX_TICK / tickSpacing) * tickSpacing;
        // uint24 numTicks = uint24((maxTick - minTick) / tickSpacing) + 1;
        // return type(uint128).max / numTicks;
        int24 MAX_TICK = TickMath.MAX_TICK;
        int24 MIN_TICK = TickMath.MIN_TICK;
        // tick spacing will never be 0 since TickMath.MIN_TICK_SPACING is 1
        assembly ("memory-safe") {
            tickSpacing := signextend(2, tickSpacing)
            let minTick := mul(sdiv(MIN_TICK, tickSpacing), tickSpacing)
            let maxTick := mul(sdiv(MAX_TICK, tickSpacing), tickSpacing)
            let numTicks := add(sdiv(sub(maxTick, minTick), tickSpacing), 1)
            result := div(sub(shl(128, 1), 1), numTicks)
        }
    }

    /// @notice Reverts if the given pool has not been initialized
    function checkPoolInitialized(State storage self) internal view {
        if (self.slot0.sqrtPriceX96() == 0) PoolNotInitialized.selector.revertWith();
    }

    /// @notice Clears tick data
    /// @param self The mapping containing all initialized tick information for initialized ticks
    /// @param tick The tick that will be cleared
    function clearTick(State storage self, int24 tick) internal {
        delete self.ticks[tick];
    }

    /// @notice Transitions to next tick as needed by price movement
    /// @param self The Pool state struct
    /// @param tick The destination tick of the transition
    /// @param feeGrowthGlobal0X128 The all-time global fee growth, per unit of liquidity, in token0
    /// @param feeGrowthGlobal1X128 The all-time global fee growth, per unit of liquidity, in token1
    /// @return liquidityNet The amount of liquidity added (subtracted) when tick is crossed from left to right (right to left)
    function crossTick(State storage self, int24 tick, uint256 feeGrowthGlobal0X128, uint256 feeGrowthGlobal1X128)
        internal
        returns (int128 liquidityNet)
    {
        unchecked {
            TickInfo storage info = self.ticks[tick];
            info.feeGrowthOutside0X128 = feeGrowthGlobal0X128 - info.feeGrowthOutside0X128;
            info.feeGrowthOutside1X128 = feeGrowthGlobal1X128 - info.feeGrowthOutside1X128;
            liquidityNet = info.liquidityNet;
        }
    }
}<|MERGE_RESOLUTION|>--- conflicted
+++ resolved
@@ -411,18 +411,8 @@
                     state.liquidity = LiquidityMath.addDelta(state.liquidity, liquidityNet);
                 }
 
-                // Equivalent to ``
                 unchecked {
-<<<<<<< HEAD
                     state.tick = (zeroForOne && state.amountSpecifiedRemaining != 0) ? step.tickNext - 1 : step.tickNext;
-=======
-                    // cannot cast a bool to an int24 in Solidity
-                    int24 _zeroForOne;
-                    assembly ("memory-safe") {
-                        _zeroForOne := and(zeroForOne, 0xff)
-                    }
-                    state.tick = step.tickNext - _zeroForOne;
->>>>>>> 8b765ef0
                 }
             } else if (state.sqrtPriceX96 != step.sqrtPriceStartX96) {
                 // recompute unless we're on a lower tick boundary (i.e. already transitioned ticks), and haven't moved
