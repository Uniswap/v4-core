// SPDX-License-Identifier: BUSL-1.1
pragma solidity ^0.8.20;

import {SafeCast} from "./SafeCast.sol";
import {TickBitmap} from "./TickBitmap.sol";
import {Position} from "./Position.sol";
import {FullMath} from "./FullMath.sol";
import {FixedPoint128} from "./FixedPoint128.sol";
import {TickMath} from "./TickMath.sol";
import {SqrtPriceMath} from "./SqrtPriceMath.sol";
import {SwapMath} from "./SwapMath.sol";
import {BalanceDelta, toBalanceDelta, BalanceDeltaLibrary} from "../types/BalanceDelta.sol";
import {Slot0} from "../types/Slot0.sol";
import {ProtocolFeeLibrary} from "./ProtocolFeeLibrary.sol";
import {LiquidityMath} from "./LiquidityMath.sol";
import {LPFeeLibrary} from "./LPFeeLibrary.sol";

library Pool {
    using SafeCast for *;
    using TickBitmap for mapping(int16 => uint256);
    using Position for mapping(bytes32 => Position.Info);
    using Position for Position.Info;
    using Pool for State;
    using ProtocolFeeLibrary for uint24;
    using LPFeeLibrary for uint24;

    /// @notice Thrown when tickLower is not below tickUpper
    /// @param tickLower The invalid tickLower
    /// @param tickUpper The invalid tickUpper
    error TicksMisordered(int24 tickLower, int24 tickUpper);

    /// @notice Thrown when tickLower is less than min tick
    /// @param tickLower The invalid tickLower
    error TickLowerOutOfBounds(int24 tickLower);

    /// @notice Thrown when tickUpper exceeds max tick
    /// @param tickUpper The invalid tickUpper
    error TickUpperOutOfBounds(int24 tickUpper);

    /// @notice For the tick spacing, the tick has too much liquidity
    error TickLiquidityOverflow(int24 tick);

    /// @notice Thrown when interacting with an uninitialized tick that must be initialized
    /// @param tick The uninitialized tick
    error TickNotInitialized(int24 tick);

    /// @notice Thrown when trying to initialize an already initialized pool
    error PoolAlreadyInitialized();

    /// @notice Thrown when trying to interact with a non-initialized pool
    error PoolNotInitialized();

    /// @notice Thrown when sqrtPriceLimitX96 on a swap has already exceeded its limit
    /// @param sqrtPriceCurrentX96 The invalid, already surpassed sqrtPriceLimitX96
    /// @param sqrtPriceLimitX96 The surpassed price limit
    error PriceLimitAlreadyExceeded(uint160 sqrtPriceCurrentX96, uint160 sqrtPriceLimitX96);

    /// @notice Thrown when sqrtPriceLimitX96 lies outside of valid tick/price range
    /// @param sqrtPriceLimitX96 The invalid, out-of-bounds sqrtPriceLimitX96
    error PriceLimitOutOfBounds(uint160 sqrtPriceLimitX96);

    /// @notice Thrown by donate if there is currently 0 liquidity, since the fees will not go to any liquidity providers
    error NoLiquidityToReceiveFees();

    /// @notice Thrown when trying to swap with max lp fee and specifying an output amount
    error InvalidFeeForExactOut();

    // info stored for each initialized individual tick
    struct TickInfo {
        // the total position liquidity that references this tick
        uint128 liquidityGross;
        // amount of net liquidity added (subtracted) when tick is crossed from left to right (right to left),
        int128 liquidityNet;
        // fee growth per unit of liquidity on the _other_ side of this tick (relative to the current tick)
        // only has relative meaning, not absolute — the value depends on when the tick is initialized
        uint256 feeGrowthOutside0X128;
        uint256 feeGrowthOutside1X128;
    }

    /// @dev The state of a pool
    struct State {
        Slot0 slot0;
        uint256 feeGrowthGlobal0X128;
        uint256 feeGrowthGlobal1X128;
        uint128 liquidity;
        mapping(int24 => TickInfo) ticks;
        mapping(int16 => uint256) tickBitmap;
        mapping(bytes32 => Position.Info) positions;
    }

    /// @dev Common checks for valid tick inputs.
    function checkTicks(int24 tickLower, int24 tickUpper) private pure {
        if (tickLower >= tickUpper) revert TicksMisordered(tickLower, tickUpper);
        if (tickLower < TickMath.MIN_TICK) revert TickLowerOutOfBounds(tickLower);
        if (tickUpper > TickMath.MAX_TICK) revert TickUpperOutOfBounds(tickUpper);
    }

    function initialize(State storage self, uint160 sqrtPriceX96, uint24 protocolFee, uint24 lpFee)
        internal
        returns (int24 tick)
    {
        if (self.slot0.sqrtPriceX96() != 0) revert PoolAlreadyInitialized();

        tick = TickMath.getTickAtSqrtPrice(sqrtPriceX96);

        self.slot0 = Slot0.wrap(bytes32(0)).setSqrtPriceX96(sqrtPriceX96).setTick(tick).setProtocolFee(protocolFee)
            .setLpFee(lpFee);
    }

    function setProtocolFee(State storage self, uint24 protocolFee) internal {
        if (self.isNotInitialized()) revert PoolNotInitialized();

        self.slot0 = self.slot0.setProtocolFee(protocolFee);
    }

    /// @notice Only dynamic fee pools may update the lp fee.
    function setLPFee(State storage self, uint24 lpFee) internal {
        if (self.isNotInitialized()) revert PoolNotInitialized();
        self.slot0 = self.slot0.setLpFee(lpFee);
    }

    struct ModifyLiquidityParams {
        // the address that owns the position
        address owner;
        // the lower and upper tick of the position
        int24 tickLower;
        int24 tickUpper;
        // any change in liquidity
        int128 liquidityDelta;
        // the spacing between ticks
        int24 tickSpacing;
        // used to distinguish positions of the same owner, at the same tick range
        bytes32 salt;
    }

    struct ModifyLiquidityState {
        bool flippedLower;
        uint128 liquidityGrossAfterLower;
        bool flippedUpper;
        uint128 liquidityGrossAfterUpper;
    }

    /// @notice Effect changes to a position in a pool
    /// @dev PoolManager checks that the pool is initialized before calling
    /// @param params the position details and the change to the position's liquidity to effect
    /// @return delta the deltas of the token balances of the pool, from the liquidity change
    /// @return feeDelta the fees generated by the liquidity range
    function modifyLiquidity(State storage self, ModifyLiquidityParams memory params)
        internal
        returns (BalanceDelta delta, BalanceDelta feeDelta)
    {
        int128 liquidityDelta = params.liquidityDelta;
        int24 tickLower = params.tickLower;
        int24 tickUpper = params.tickUpper;
        checkTicks(tickLower, tickUpper);

        {
            ModifyLiquidityState memory state;

            // if we need to update the ticks, do it
            if (liquidityDelta != 0) {
                (state.flippedLower, state.liquidityGrossAfterLower) =
                    updateTick(self, tickLower, liquidityDelta, false);
                (state.flippedUpper, state.liquidityGrossAfterUpper) = updateTick(self, tickUpper, liquidityDelta, true);

                // `>` and `>=` are logically equivalent here but `>=` is cheaper
                if (liquidityDelta >= 0) {
                    uint128 maxLiquidityPerTick = tickSpacingToMaxLiquidityPerTick(params.tickSpacing);
                    if (state.liquidityGrossAfterLower > maxLiquidityPerTick) {
                        revert TickLiquidityOverflow(tickLower);
                    }
                    if (state.liquidityGrossAfterUpper > maxLiquidityPerTick) {
                        revert TickLiquidityOverflow(tickUpper);
                    }
                }

                if (state.flippedLower) {
                    self.tickBitmap.flipTick(tickLower, params.tickSpacing);
                }
                if (state.flippedUpper) {
                    self.tickBitmap.flipTick(tickUpper, params.tickSpacing);
                }
            }

            {
                (uint256 feeGrowthInside0X128, uint256 feeGrowthInside1X128) =
                    getFeeGrowthInside(self, tickLower, tickUpper);

                Position.Info storage position = self.positions.get(params.owner, tickLower, tickUpper, params.salt);
                (uint256 feesOwed0, uint256 feesOwed1) =
                    position.update(liquidityDelta, feeGrowthInside0X128, feeGrowthInside1X128);

                // Fees earned from LPing are added to the user's currency delta.
                feeDelta = toBalanceDelta(feesOwed0.toInt128(), feesOwed1.toInt128());
            }

            // clear any tick data that is no longer needed
            if (liquidityDelta < 0) {
                if (state.flippedLower) {
                    clearTick(self, tickLower);
                }
                if (state.flippedUpper) {
                    clearTick(self, tickUpper);
                }
            }
        }

        if (liquidityDelta != 0) {
            Slot0 _slot0 = self.slot0;
            (int24 tick, uint160 sqrtPriceX96) = (_slot0.tick(), _slot0.sqrtPriceX96());
            if (tick < tickLower) {
                // current tick is below the passed range; liquidity can only become in range by crossing from left to
                // right, when we'll need _more_ currency0 (it's becoming more valuable) so user must provide it
                delta = toBalanceDelta(
                    SqrtPriceMath.getAmount0Delta(
                        TickMath.getSqrtPriceAtTick(tickLower), TickMath.getSqrtPriceAtTick(tickUpper), liquidityDelta
                    ).toInt128(),
                    0
                );
            } else if (tick < tickUpper) {
                delta = toBalanceDelta(
                    SqrtPriceMath.getAmount0Delta(sqrtPriceX96, TickMath.getSqrtPriceAtTick(tickUpper), liquidityDelta)
                        .toInt128(),
                    SqrtPriceMath.getAmount1Delta(TickMath.getSqrtPriceAtTick(tickLower), sqrtPriceX96, liquidityDelta)
                        .toInt128()
                );

                self.liquidity = LiquidityMath.addDelta(self.liquidity, liquidityDelta);
            } else {
                // current tick is above the passed range; liquidity can only become in range by crossing from right to
                // left, when we'll need _more_ currency1 (it's becoming more valuable) so user must provide it
                delta = toBalanceDelta(
                    0,
                    SqrtPriceMath.getAmount1Delta(
                        TickMath.getSqrtPriceAtTick(tickLower), TickMath.getSqrtPriceAtTick(tickUpper), liquidityDelta
                    ).toInt128()
                );
            }
        }
    }

    struct SwapCache {
        // liquidity at the beginning of the swap
        uint128 liquidityStart;
        // the protocol fee for the input token
        uint16 protocolFee;
    }

    // the top level state of the swap, the results of which are recorded in storage at the end
    struct SwapState {
        // the amount remaining to be swapped in/out of the input/output asset
        int256 amountSpecifiedRemaining;
        // the amount already swapped out/in of the output/input asset
        int256 amountCalculated;
        // current sqrt(price)
        uint160 sqrtPriceX96;
        // the tick associated with the current price
        int24 tick;
        // the global fee growth of the input token
        uint256 feeGrowthGlobalX128;
        // the current liquidity in range
        uint128 liquidity;
    }

    struct StepComputations {
        // the price at the beginning of the step
        uint160 sqrtPriceStartX96;
        // the next tick to swap to from the current tick in the swap direction
        int24 tickNext;
        // whether tickNext is initialized or not
        bool initialized;
        // sqrt(price) for the next tick (1/0)
        uint160 sqrtPriceNextX96;
        // how much is being swapped in in this step
        uint256 amountIn;
        // how much is being swapped out
        uint256 amountOut;
        // how much fee is being paid in
        uint256 feeAmount;
    }

    struct SwapParams {
        int24 tickSpacing;
        bool zeroForOne;
        int256 amountSpecified;
        uint160 sqrtPriceLimitX96;
        uint24 lpFeeOverride;
    }

    /// @notice Executes a swap against the state, and returns the amount deltas of the pool
    /// @dev PoolManager checks that the pool is initialized before calling
    function swap(State storage self, SwapParams memory params)
        internal
        returns (BalanceDelta result, uint256 feeForProtocol, uint24 swapFee, SwapState memory state)
    {
        Slot0 slot0Start = self.slot0;
        bool zeroForOne = params.zeroForOne;

        SwapCache memory cache = SwapCache({
            liquidityStart: self.liquidity,
            protocolFee: zeroForOne
                ? slot0Start.protocolFee().getZeroForOneFee()
                : slot0Start.protocolFee().getOneForZeroFee()
        });

        state.amountSpecifiedRemaining = params.amountSpecified;
        state.amountCalculated = 0;
        state.sqrtPriceX96 = slot0Start.sqrtPriceX96();
        state.tick = slot0Start.tick();
        state.feeGrowthGlobalX128 = zeroForOne ? self.feeGrowthGlobal0X128 : self.feeGrowthGlobal1X128;
        state.liquidity = cache.liquidityStart;

<<<<<<< HEAD
        swapFee =
            cache.protocolFee == 0 ? slot0Start.lpFee() : uint24(cache.protocolFee).calculateSwapFee(slot0Start.lpFee());
=======
        // if the beforeSwap hook returned a valid fee override, use that as the LP fee, otherwise load from storage
        uint24 lpFee =
            params.lpFeeOverride.isOverride() ? params.lpFeeOverride.removeOverrideAndValidate() : slot0Start.lpFee;

        swapFee = cache.protocolFee == 0 ? lpFee : uint24(cache.protocolFee).calculateSwapFee(lpFee);
>>>>>>> 96a31366

        bool exactInput = params.amountSpecified < 0;

        if (!exactInput && (swapFee == LPFeeLibrary.MAX_LP_FEE)) {
            revert InvalidFeeForExactOut();
        }

        if (params.amountSpecified == 0) return (BalanceDeltaLibrary.ZERO_DELTA, 0, swapFee, state);

        if (zeroForOne) {
            if (params.sqrtPriceLimitX96 >= slot0Start.sqrtPriceX96()) {
                revert PriceLimitAlreadyExceeded(slot0Start.sqrtPriceX96(), params.sqrtPriceLimitX96);
            }
            if (params.sqrtPriceLimitX96 <= TickMath.MIN_SQRT_PRICE) {
                revert PriceLimitOutOfBounds(params.sqrtPriceLimitX96);
            }
        } else {
            if (params.sqrtPriceLimitX96 <= slot0Start.sqrtPriceX96()) {
                revert PriceLimitAlreadyExceeded(slot0Start.sqrtPriceX96(), params.sqrtPriceLimitX96);
            }
            if (params.sqrtPriceLimitX96 >= TickMath.MAX_SQRT_PRICE) {
                revert PriceLimitOutOfBounds(params.sqrtPriceLimitX96);
            }
        }

        StepComputations memory step;

        // continue swapping as long as we haven't used the entire input/output and haven't reached the price limit
        while (!(state.amountSpecifiedRemaining == 0 || state.sqrtPriceX96 == params.sqrtPriceLimitX96)) {
            step.sqrtPriceStartX96 = state.sqrtPriceX96;

            (step.tickNext, step.initialized) =
                self.tickBitmap.nextInitializedTickWithinOneWord(state.tick, params.tickSpacing, zeroForOne);

            // ensure that we do not overshoot the min/max tick, as the tick bitmap is not aware of these bounds
            if (step.tickNext <= TickMath.MIN_TICK) {
                step.tickNext = TickMath.MIN_TICK;
            }
            if (step.tickNext >= TickMath.MAX_TICK) {
                step.tickNext = TickMath.MAX_TICK;
            }

            // get the price for the next tick
            step.sqrtPriceNextX96 = TickMath.getSqrtPriceAtTick(step.tickNext);

            // compute values to swap to the target tick, price limit, or point where input/output amount is exhausted
            (state.sqrtPriceX96, step.amountIn, step.amountOut, step.feeAmount) = SwapMath.computeSwapStep(
                state.sqrtPriceX96,
                (
                    zeroForOne
                        ? step.sqrtPriceNextX96 < params.sqrtPriceLimitX96
                        : step.sqrtPriceNextX96 > params.sqrtPriceLimitX96
                ) ? params.sqrtPriceLimitX96 : step.sqrtPriceNextX96,
                state.liquidity,
                state.amountSpecifiedRemaining,
                swapFee
            );

            if (!exactInput) {
                unchecked {
                    state.amountSpecifiedRemaining -= step.amountOut.toInt256();
                }
                state.amountCalculated = state.amountCalculated - (step.amountIn + step.feeAmount).toInt256();
            } else {
                // safe because we test that amountSpecified > amountIn + feeAmount in SwapMath
                unchecked {
                    state.amountSpecifiedRemaining += (step.amountIn + step.feeAmount).toInt256();
                }
                state.amountCalculated = state.amountCalculated + step.amountOut.toInt256();
            }

            // if the protocol fee is on, calculate how much is owed, decrement feeAmount, and increment protocolFee
            if (cache.protocolFee > 0) {
                unchecked {
                    // step.amountIn does not include the swap fee, as it's already been taken from it,
                    // so add it back to get the total amountIn and use that to calculate the amount of fees owed to the protocol
                    uint256 delta =
                        (step.amountIn + step.feeAmount) * cache.protocolFee / ProtocolFeeLibrary.PIPS_DENOMINATOR;
                    // subtract it from the total fee and add it to the protocol fee
                    step.feeAmount -= delta;
                    feeForProtocol += delta;
                }
            }

            // update global fee tracker
            if (state.liquidity > 0) {
                unchecked {
                    state.feeGrowthGlobalX128 += FullMath.mulDiv(step.feeAmount, FixedPoint128.Q128, state.liquidity);
                }
            }

            // shift tick if we reached the next price
            if (state.sqrtPriceX96 == step.sqrtPriceNextX96) {
                // if the tick is initialized, run the tick transition
                if (step.initialized) {
                    (uint256 feeGrowthGlobal0X128, uint256 feeGrowthGlobal1X128) = zeroForOne
                        ? (state.feeGrowthGlobalX128, self.feeGrowthGlobal1X128)
                        : (self.feeGrowthGlobal0X128, state.feeGrowthGlobalX128);
                    int128 liquidityNet =
                        Pool.crossTick(self, step.tickNext, feeGrowthGlobal0X128, feeGrowthGlobal1X128);
                    // if we're moving leftward, we interpret liquidityNet as the opposite sign
                    // safe because liquidityNet cannot be type(int128).min
                    unchecked {
                        if (zeroForOne) liquidityNet = -liquidityNet;
                    }

                    state.liquidity = LiquidityMath.addDelta(state.liquidity, liquidityNet);
                }

                // Equivalent to `state.tick = zeroForOne ? step.tickNext - 1 : step.tickNext;`
                unchecked {
                    // cannot cast a bool to an int24 in Solidity
                    int24 _zeroForOne;
                    assembly {
                        _zeroForOne := zeroForOne
                    }
                    state.tick = step.tickNext - _zeroForOne;
                }
            } else if (state.sqrtPriceX96 != step.sqrtPriceStartX96) {
                // recompute unless we're on a lower tick boundary (i.e. already transitioned ticks), and haven't moved
                state.tick = TickMath.getTickAtSqrtPrice(state.sqrtPriceX96);
            }
        }

        self.slot0 = slot0Start.setTick(state.tick).setSqrtPriceX96(state.sqrtPriceX96);

        // update liquidity if it changed
        if (cache.liquidityStart != state.liquidity) self.liquidity = state.liquidity;

        // update fee growth global
        if (!zeroForOne) {
            self.feeGrowthGlobal1X128 = state.feeGrowthGlobalX128;
        } else {
            self.feeGrowthGlobal0X128 = state.feeGrowthGlobalX128;
        }

        unchecked {
            if (zeroForOne != exactInput) {
                result = toBalanceDelta(
                    state.amountCalculated.toInt128(),
                    (params.amountSpecified - state.amountSpecifiedRemaining).toInt128()
                );
            } else {
                result = toBalanceDelta(
                    (params.amountSpecified - state.amountSpecifiedRemaining).toInt128(),
                    state.amountCalculated.toInt128()
                );
            }
        }
    }

    /// @notice Donates the given amount of currency0 and currency1 to the pool
    function donate(State storage state, uint256 amount0, uint256 amount1) internal returns (BalanceDelta delta) {
        uint128 liquidity = state.liquidity;
        if (liquidity == 0) revert NoLiquidityToReceiveFees();
        unchecked {
            // negation safe as amount0 and amount1 are always positive
            delta = toBalanceDelta(-(amount0.toInt128()), -(amount1.toInt128()));
            if (amount0 > 0) {
                state.feeGrowthGlobal0X128 += FullMath.mulDiv(amount0, FixedPoint128.Q128, liquidity);
            }
            if (amount1 > 0) {
                state.feeGrowthGlobal1X128 += FullMath.mulDiv(amount1, FixedPoint128.Q128, liquidity);
            }
        }
    }

    /// @notice Retrieves fee growth data
    /// @param self The Pool state struct
    /// @param tickLower The lower tick boundary of the position
    /// @param tickUpper The upper tick boundary of the position
    /// @return feeGrowthInside0X128 The all-time fee growth in token0, per unit of liquidity, inside the position's tick boundaries
    /// @return feeGrowthInside1X128 The all-time fee growth in token1, per unit of liquidity, inside the position's tick boundaries
    function getFeeGrowthInside(State storage self, int24 tickLower, int24 tickUpper)
        internal
        view
        returns (uint256 feeGrowthInside0X128, uint256 feeGrowthInside1X128)
    {
        TickInfo storage lower = self.ticks[tickLower];
        TickInfo storage upper = self.ticks[tickUpper];
        int24 tickCurrent = self.slot0.tick();

        unchecked {
            if (tickCurrent < tickLower) {
                feeGrowthInside0X128 = lower.feeGrowthOutside0X128 - upper.feeGrowthOutside0X128;
                feeGrowthInside1X128 = lower.feeGrowthOutside1X128 - upper.feeGrowthOutside1X128;
            } else if (tickCurrent >= tickUpper) {
                feeGrowthInside0X128 = upper.feeGrowthOutside0X128 - lower.feeGrowthOutside0X128;
                feeGrowthInside1X128 = upper.feeGrowthOutside1X128 - lower.feeGrowthOutside1X128;
            } else {
                feeGrowthInside0X128 =
                    self.feeGrowthGlobal0X128 - lower.feeGrowthOutside0X128 - upper.feeGrowthOutside0X128;
                feeGrowthInside1X128 =
                    self.feeGrowthGlobal1X128 - lower.feeGrowthOutside1X128 - upper.feeGrowthOutside1X128;
            }
        }
    }

    /// @notice Updates a tick and returns true if the tick was flipped from initialized to uninitialized, or vice versa
    /// @param self The mapping containing all tick information for initialized ticks
    /// @param tick The tick that will be updated
    /// @param liquidityDelta A new amount of liquidity to be added (subtracted) when tick is crossed from left to right (right to left)
    /// @param upper true for updating a position's upper tick, or false for updating a position's lower tick
    /// @return flipped Whether the tick was flipped from initialized to uninitialized, or vice versa
    /// @return liquidityGrossAfter The total amount of  liquidity for all positions that references the tick after the update
    function updateTick(State storage self, int24 tick, int128 liquidityDelta, bool upper)
        internal
        returns (bool flipped, uint128 liquidityGrossAfter)
    {
        TickInfo storage info = self.ticks[tick];

        uint128 liquidityGrossBefore;
        int128 liquidityNetBefore;
        assembly {
            // load first slot of info which contains liquidityGross and liquidityNet packed
            // where the top 128 bits are liquidityNet and the bottom 128 bits are liquidityGross
            let liquidity := sload(info.slot)
            // slice off top 128 bits of liquidity (liquidityNet) to get just liquidityGross
            liquidityGrossBefore := shr(128, shl(128, liquidity))
            // signed shift right 128 bits to get just liquidityNet
            liquidityNetBefore := sar(128, liquidity)
        }

        liquidityGrossAfter = LiquidityMath.addDelta(liquidityGrossBefore, liquidityDelta);

        flipped = (liquidityGrossAfter == 0) != (liquidityGrossBefore == 0);

        if (liquidityGrossBefore == 0) {
            // by convention, we assume that all growth before a tick was initialized happened _below_ the tick
            if (tick <= self.slot0.tick()) {
                info.feeGrowthOutside0X128 = self.feeGrowthGlobal0X128;
                info.feeGrowthOutside1X128 = self.feeGrowthGlobal1X128;
            }
        }

        // when the lower (upper) tick is crossed left to right (right to left), liquidity must be added (removed)
        int128 liquidityNet = upper ? liquidityNetBefore - liquidityDelta : liquidityNetBefore + liquidityDelta;
        assembly {
            // liquidityGrossAfter and liquidityNet are packed in the first slot of `info`
            // So we can store them with a single sstore by packing them ourselves first
            sstore(
                info.slot,
                // bitwise OR to pack liquidityGrossAfter and liquidityNet
                or(
                    // liquidityGross is in the low bits, upper bits are already 0
                    liquidityGrossAfter,
                    // shift liquidityNet to take the upper bits and lower bits get filled with 0
                    shl(128, liquidityNet)
                )
            )
        }
    }

    /// @notice Derives max liquidity per tick from given tick spacing
    /// @dev Executed within the pool constructor
    /// @param tickSpacing The amount of required tick separation, realized in multiples of `tickSpacing`
    ///     e.g., a tickSpacing of 3 requires ticks to be initialized every 3rd tick i.e., ..., -6, -3, 0, 3, 6, ...
    /// @return The max liquidity per tick
    function tickSpacingToMaxLiquidityPerTick(int24 tickSpacing) internal pure returns (uint128) {
        unchecked {
            return uint128(
                (type(uint128).max * uint256(int256(tickSpacing)))
                    / uint256(int256(TickMath.MAX_TICK * 2 + tickSpacing))
            );
        }
    }

    function isNotInitialized(State storage self) internal view returns (bool) {
        return self.slot0.sqrtPriceX96() == 0;
    }

    /// @notice Clears tick data
    /// @param self The mapping containing all initialized tick information for initialized ticks
    /// @param tick The tick that will be cleared
    function clearTick(State storage self, int24 tick) internal {
        delete self.ticks[tick];
    }

    /// @notice Transitions to next tick as needed by price movement
    /// @param self The Pool state struct
    /// @param tick The destination tick of the transition
    /// @param feeGrowthGlobal0X128 The all-time global fee growth, per unit of liquidity, in token0
    /// @param feeGrowthGlobal1X128 The all-time global fee growth, per unit of liquidity, in token1
    /// @return liquidityNet The amount of liquidity added (subtracted) when tick is crossed from left to right (right to left)
    function crossTick(State storage self, int24 tick, uint256 feeGrowthGlobal0X128, uint256 feeGrowthGlobal1X128)
        internal
        returns (int128 liquidityNet)
    {
        unchecked {
            TickInfo storage info = self.ticks[tick];
            info.feeGrowthOutside0X128 = feeGrowthGlobal0X128 - info.feeGrowthOutside0X128;
            info.feeGrowthOutside1X128 = feeGrowthGlobal1X128 - info.feeGrowthOutside1X128;
            liquidityNet = info.liquidityNet;
        }
    }
}<|MERGE_RESOLUTION|>--- conflicted
+++ resolved
@@ -310,16 +310,11 @@
         state.feeGrowthGlobalX128 = zeroForOne ? self.feeGrowthGlobal0X128 : self.feeGrowthGlobal1X128;
         state.liquidity = cache.liquidityStart;
 
-<<<<<<< HEAD
-        swapFee =
-            cache.protocolFee == 0 ? slot0Start.lpFee() : uint24(cache.protocolFee).calculateSwapFee(slot0Start.lpFee());
-=======
         // if the beforeSwap hook returned a valid fee override, use that as the LP fee, otherwise load from storage
         uint24 lpFee =
-            params.lpFeeOverride.isOverride() ? params.lpFeeOverride.removeOverrideAndValidate() : slot0Start.lpFee;
+            params.lpFeeOverride.isOverride() ? params.lpFeeOverride.removeOverrideAndValidate() : slot0Start.lpFee();
 
         swapFee = cache.protocolFee == 0 ? lpFee : uint24(cache.protocolFee).calculateSwapFee(lpFee);
->>>>>>> 96a31366
 
         bool exactInput = params.amountSpecified < 0;
 
