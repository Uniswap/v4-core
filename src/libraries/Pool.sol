// SPDX-License-Identifier: BUSL-1.1
pragma solidity ^0.8.20;

import {SafeCast} from "./SafeCast.sol";
import {TickBitmap} from "./TickBitmap.sol";
import {Position} from "./Position.sol";
import {FullMath} from "./FullMath.sol";
import {FixedPoint128} from "./FixedPoint128.sol";
import {TickMath} from "./TickMath.sol";
import {SqrtPriceMath} from "./SqrtPriceMath.sol";
import {SwapMath} from "./SwapMath.sol";
import {BalanceDelta, toBalanceDelta} from "../types/BalanceDelta.sol";
import {ProtocolFeeLibrary} from "./ProtocolFeeLibrary.sol";
import {LiquidityMath} from "./LiquidityMath.sol";

library Pool {
    using SafeCast for *;
    using TickBitmap for mapping(int16 => uint256);
    using Position for mapping(bytes32 => Position.Info);
    using Position for Position.Info;
    using Pool for State;
    using ProtocolFeeLibrary for uint24;

    /// @notice Thrown when tickLower is not below tickUpper
    /// @param tickLower The invalid tickLower
    /// @param tickUpper The invalid tickUpper
    error TicksMisordered(int24 tickLower, int24 tickUpper);

    /// @notice Thrown when tickLower is less than min tick
    /// @param tickLower The invalid tickLower
    error TickLowerOutOfBounds(int24 tickLower);

    /// @notice Thrown when tickUpper exceeds max tick
    /// @param tickUpper The invalid tickUpper
    error TickUpperOutOfBounds(int24 tickUpper);

    /// @notice For the tick spacing, the tick has too much liquidity
    error TickLiquidityOverflow(int24 tick);

    /// @notice Thrown when interacting with an uninitialized tick that must be initialized
    /// @param tick The uninitialized tick
    error TickNotInitialized(int24 tick);

    /// @notice Thrown when trying to initialize an already initialized pool
    error PoolAlreadyInitialized();

    /// @notice Thrown when trying to interact with a non-initialized pool
    error PoolNotInitialized();

    /// @notice Thrown when trying to swap amount of 0
    error SwapAmountCannotBeZero();

    /// @notice Thrown when sqrtPriceLimitX96 on a swap has already exceeded its limit
    /// @param sqrtPriceCurrentX96 The invalid, already surpassed sqrtPriceLimitX96
    /// @param sqrtPriceLimitX96 The surpassed price limit
    error PriceLimitAlreadyExceeded(uint160 sqrtPriceCurrentX96, uint160 sqrtPriceLimitX96);

    /// @notice Thrown when sqrtPriceLimitX96 lies outside of valid tick/price range
    /// @param sqrtPriceLimitX96 The invalid, out-of-bounds sqrtPriceLimitX96
    error PriceLimitOutOfBounds(uint160 sqrtPriceLimitX96);

    /// @notice Thrown by donate if there is currently 0 liquidity, since the fees will not go to any liquidity providers
    error NoLiquidityToReceiveFees();

    struct Slot0 {
        // the current price
        uint160 sqrtPriceX96;
        // the current tick
        int24 tick;
        // protocol swap fee, taken as a % of the LP swap fee
        // upper 12 bits are for 1->0, and the lower 12 are for 0->1
        // the maximum is 2500 - meaning the maximum protocol fee is 25%
        uint24 protocolFee;
        // used for the swap fee, either static at initialize or dynamic via hook
        uint24 swapFee;
    }

    // info stored for each initialized individual tick
    struct TickInfo {
        // the total position liquidity that references this tick
        uint128 liquidityGross;
        // amount of net liquidity added (subtracted) when tick is crossed from left to right (right to left),
        int128 liquidityNet;
        // fee growth per unit of liquidity on the _other_ side of this tick (relative to the current tick)
        // only has relative meaning, not absolute — the value depends on when the tick is initialized
        uint256 feeGrowthOutside0X128;
        uint256 feeGrowthOutside1X128;
    }

    /// @dev The state of a pool
    struct State {
        Slot0 slot0;
        uint256 feeGrowthGlobal0X128;
        uint256 feeGrowthGlobal1X128;
        uint128 liquidity;
        mapping(int24 => TickInfo) ticks;
        mapping(int16 => uint256) tickBitmap;
        mapping(bytes32 => Position.Info) positions;
    }

    /// @dev Common checks for valid tick inputs.
    function checkTicks(int24 tickLower, int24 tickUpper) private pure {
        if (tickLower >= tickUpper) revert TicksMisordered(tickLower, tickUpper);
        if (tickLower < TickMath.MIN_TICK) revert TickLowerOutOfBounds(tickLower);
        if (tickUpper > TickMath.MAX_TICK) revert TickUpperOutOfBounds(tickUpper);
    }

    function initialize(State storage self, uint160 sqrtPriceX96, uint24 protocolFee, uint24 swapFee)
        internal
        returns (int24 tick)
    {
        if (self.slot0.sqrtPriceX96 != 0) revert PoolAlreadyInitialized();

        tick = TickMath.getTickAtSqrtRatio(sqrtPriceX96);

        self.slot0 = Slot0({sqrtPriceX96: sqrtPriceX96, tick: tick, protocolFee: protocolFee, swapFee: swapFee});
    }

    function setProtocolFee(State storage self, uint24 protocolFee) internal {
        if (self.isNotInitialized()) revert PoolNotInitialized();

        self.slot0.protocolFee = protocolFee;
    }

    /// @notice Only dynamic fee pools may update the swap fee.
    function setSwapFee(State storage self, uint24 swapFee) internal {
        if (self.isNotInitialized()) revert PoolNotInitialized();
        self.slot0.swapFee = swapFee;
    }

    struct ModifyLiquidityParams {
        // the address that owns the position
        address owner;
        // the lower and upper tick of the position
        int24 tickLower;
        int24 tickUpper;
        // any change in liquidity
        int128 liquidityDelta;
        // the spacing between ticks
        int24 tickSpacing;
    }

    struct ModifyLiquidityState {
        bool flippedLower;
        uint128 liquidityGrossAfterLower;
        bool flippedUpper;
        uint128 liquidityGrossAfterUpper;
        uint256 feeGrowthInside0X128;
        uint256 feeGrowthInside1X128;
    }

    /// @notice Effect changes to a position in a pool
    /// @dev PoolManager checks that the pool is initialized before calling
    /// @param params the position details and the change to the position's liquidity to effect
    /// @return result the deltas of the token balances of the pool
    function modifyLiquidity(State storage self, ModifyLiquidityParams memory params)
        internal
        returns (BalanceDelta result)
    {
        int128 liquidityDelta = params.liquidityDelta;
        int24 tickLower = params.tickLower;
        int24 tickUpper = params.tickUpper;
        checkTicks(tickLower, tickUpper);

        uint256 feesOwed0;
        uint256 feesOwed1;
        {
            ModifyLiquidityState memory state;

            // if we need to update the ticks, do it
            if (liquidityDelta != 0) {
                (state.flippedLower, state.liquidityGrossAfterLower) =
                    updateTick(self, tickLower, liquidityDelta, false);
                (state.flippedUpper, state.liquidityGrossAfterUpper) = updateTick(self, tickUpper, liquidityDelta, true);

                // `>` and `>=` are logically equivalent here but `>=` is cheaper
                if (liquidityDelta >= 0) {
                    uint128 maxLiquidityPerTick = tickSpacingToMaxLiquidityPerTick(params.tickSpacing);
                    if (state.liquidityGrossAfterLower > maxLiquidityPerTick) {
                        revert TickLiquidityOverflow(tickLower);
                    }
                    if (state.liquidityGrossAfterUpper > maxLiquidityPerTick) {
                        revert TickLiquidityOverflow(tickUpper);
                    }
                }

                if (state.flippedLower) {
                    self.tickBitmap.flipTick(tickLower, params.tickSpacing);
                }
                if (state.flippedUpper) {
                    self.tickBitmap.flipTick(tickUpper, params.tickSpacing);
                }
            }

            (state.feeGrowthInside0X128, state.feeGrowthInside1X128) = getFeeGrowthInside(self, tickLower, tickUpper);

            Position.Info storage position = self.positions.get(params.owner, tickLower, tickUpper);
            (feesOwed0, feesOwed1) =
                position.update(liquidityDelta, state.feeGrowthInside0X128, state.feeGrowthInside1X128);

            // clear any tick data that is no longer needed
            if (liquidityDelta < 0) {
                if (state.flippedLower) {
                    clearTick(self, tickLower);
                }
                if (state.flippedUpper) {
                    clearTick(self, tickUpper);
                }
            }
        }

        if (liquidityDelta != 0) {
            int24 tick = self.slot0.tick;
            uint160 sqrtPriceX96 = self.slot0.sqrtPriceX96;
            if (tick < tickLower) {
                // current tick is below the passed range; liquidity can only become in range by crossing from left to
                // right, when we'll need _more_ currency0 (it's becoming more valuable) so user must provide it
                result = toBalanceDelta(
                    SqrtPriceMath.getAmount0Delta(
                        TickMath.getSqrtRatioAtTick(tickLower), TickMath.getSqrtRatioAtTick(tickUpper), liquidityDelta
                    ).toInt128(),
                    0
                );
            } else if (tick < tickUpper) {
                result = toBalanceDelta(
                    SqrtPriceMath.getAmount0Delta(sqrtPriceX96, TickMath.getSqrtRatioAtTick(tickUpper), liquidityDelta)
                        .toInt128(),
                    SqrtPriceMath.getAmount1Delta(TickMath.getSqrtRatioAtTick(tickLower), sqrtPriceX96, liquidityDelta)
                        .toInt128()
                );

                self.liquidity = LiquidityMath.addDelta(self.liquidity, liquidityDelta);
            } else {
                // current tick is above the passed range; liquidity can only become in range by crossing from right to
                // left, when we'll need _more_ currency1 (it's becoming more valuable) so user must provide it
                result = toBalanceDelta(
                    0,
                    SqrtPriceMath.getAmount1Delta(
                        TickMath.getSqrtRatioAtTick(tickLower), TickMath.getSqrtRatioAtTick(tickUpper), liquidityDelta
                    ).toInt128()
                );
            }
        }

        // Fees earned from LPing are added to the user's currency delta.
        result = result + toBalanceDelta(feesOwed0.toInt128(), feesOwed1.toInt128());
    }

    struct SwapCache {
        // liquidity at the beginning of the swap
        uint128 liquidityStart;
        // the protocol fee for the input token
        uint16 protocolFee;
    }

    // the top level state of the swap, the results of which are recorded in storage at the end
    struct SwapState {
        // the amount remaining to be swapped in/out of the input/output asset
        int256 amountSpecifiedRemaining;
        // the amount already swapped out/in of the output/input asset
        int256 amountCalculated;
        // current sqrt(price)
        uint160 sqrtPriceX96;
        // the tick associated with the current price
        int24 tick;
        // the global fee growth of the input token
        uint256 feeGrowthGlobalX128;
        // the current liquidity in range
        uint128 liquidity;
    }

    struct StepComputations {
        // the price at the beginning of the step
        uint160 sqrtPriceStartX96;
        // the next tick to swap to from the current tick in the swap direction
        int24 tickNext;
        // whether tickNext is initialized or not
        bool initialized;
        // sqrt(price) for the next tick (1/0)
        uint160 sqrtPriceNextX96;
        // how much is being swapped in in this step
        uint256 amountIn;
        // how much is being swapped out
        uint256 amountOut;
        // how much fee is being paid in
        uint256 feeAmount;
    }

    struct SwapParams {
        int24 tickSpacing;
        bool zeroForOne;
        int256 amountSpecified;
        uint160 sqrtPriceLimitX96;
    }

    /// @notice Executes a swap against the state, and returns the amount deltas of the pool
    /// @dev PoolManager checks that the pool is initialized before calling
    function swap(State storage self, SwapParams memory params)
        internal
        returns (BalanceDelta result, uint256 feeForProtocol, uint24 swapFee, SwapState memory state)
    {
        if (params.amountSpecified == 0) revert SwapAmountCannotBeZero();

        Slot0 memory slot0Start = self.slot0;
        swapFee = slot0Start.swapFee;
        bool zeroForOne = params.zeroForOne;
        if (zeroForOne) {
            if (params.sqrtPriceLimitX96 >= slot0Start.sqrtPriceX96) {
                revert PriceLimitAlreadyExceeded(slot0Start.sqrtPriceX96, params.sqrtPriceLimitX96);
            }
            if (params.sqrtPriceLimitX96 <= TickMath.MIN_SQRT_RATIO) {
                revert PriceLimitOutOfBounds(params.sqrtPriceLimitX96);
            }
        } else {
            if (params.sqrtPriceLimitX96 <= slot0Start.sqrtPriceX96) {
                revert PriceLimitAlreadyExceeded(slot0Start.sqrtPriceX96, params.sqrtPriceLimitX96);
            }
            if (params.sqrtPriceLimitX96 >= TickMath.MAX_SQRT_RATIO) {
                revert PriceLimitOutOfBounds(params.sqrtPriceLimitX96);
            }
        }

        SwapCache memory cache = SwapCache({
            liquidityStart: self.liquidity,
            protocolFee: zeroForOne ? slot0Start.protocolFee.getZeroForOneFee() : slot0Start.protocolFee.getOneForZeroFee()
        });

        bool exactInput = params.amountSpecified < 0;

        state = SwapState({
            amountSpecifiedRemaining: params.amountSpecified,
            amountCalculated: 0,
            sqrtPriceX96: slot0Start.sqrtPriceX96,
            tick: slot0Start.tick,
            feeGrowthGlobalX128: zeroForOne ? self.feeGrowthGlobal0X128 : self.feeGrowthGlobal1X128,
            liquidity: cache.liquidityStart
        });

        StepComputations memory step;
        // continue swapping as long as we haven't used the entire input/output and haven't reached the price limit
        while (state.amountSpecifiedRemaining != 0 && state.sqrtPriceX96 != params.sqrtPriceLimitX96) {
            step.sqrtPriceStartX96 = state.sqrtPriceX96;

            (step.tickNext, step.initialized) =
                self.tickBitmap.nextInitializedTickWithinOneWord(state.tick, params.tickSpacing, zeroForOne);

            // ensure that we do not overshoot the min/max tick, as the tick bitmap is not aware of these bounds
            if (step.tickNext < TickMath.MIN_TICK) {
                step.tickNext = TickMath.MIN_TICK;
            } else if (step.tickNext > TickMath.MAX_TICK) {
                step.tickNext = TickMath.MAX_TICK;
            }

            // get the price for the next tick
            step.sqrtPriceNextX96 = TickMath.getSqrtRatioAtTick(step.tickNext);

            // compute values to swap to the target tick, price limit, or point where input/output amount is exhausted
            (state.sqrtPriceX96, step.amountIn, step.amountOut, step.feeAmount) = SwapMath.computeSwapStep(
                state.sqrtPriceX96,
                (
                    zeroForOne
                        ? step.sqrtPriceNextX96 < params.sqrtPriceLimitX96
                        : step.sqrtPriceNextX96 > params.sqrtPriceLimitX96
                ) ? params.sqrtPriceLimitX96 : step.sqrtPriceNextX96,
                state.liquidity,
                state.amountSpecifiedRemaining,
                swapFee
            );

            if (exactInput) {
                // safe because we test that amountSpecified > amountIn + feeAmount in SwapMath
                unchecked {
                    state.amountSpecifiedRemaining += (step.amountIn + step.feeAmount).toInt256();
                }
                state.amountCalculated = state.amountCalculated + step.amountOut.toInt256();
            } else {
                unchecked {
                    state.amountSpecifiedRemaining -= step.amountOut.toInt256();
                }
                state.amountCalculated = state.amountCalculated - (step.amountIn + step.feeAmount).toInt256();
            }

            // if the protocol fee is on, calculate how much is owed, decrement feeAmount, and increment protocolFee
            if (cache.protocolFee > 0) {
                // calculate the amount of the fee that should go to the protocol
                uint256 delta = step.feeAmount * cache.protocolFee / ProtocolFeeLibrary.BIPS_DENOMINATOR;
                // subtract it from the regular fee and add it to the protocol fee
                unchecked {
                    step.feeAmount -= delta;
                    feeForProtocol += delta;
                }
            }

            // update global fee tracker
            if (state.liquidity > 0) {
                unchecked {
                    state.feeGrowthGlobalX128 += FullMath.mulDiv(step.feeAmount, FixedPoint128.Q128, state.liquidity);
                }
            }

            // shift tick if we reached the next price
            if (state.sqrtPriceX96 == step.sqrtPriceNextX96) {
                // if the tick is initialized, run the tick transition
                if (step.initialized) {
                    int128 liquidityNet = Pool.crossTick(
                        self,
                        step.tickNext,
                        (zeroForOne ? state.feeGrowthGlobalX128 : self.feeGrowthGlobal0X128),
                        (zeroForOne ? self.feeGrowthGlobal1X128 : state.feeGrowthGlobalX128)
                    );
                    // if we're moving leftward, we interpret liquidityNet as the opposite sign
                    // safe because liquidityNet cannot be type(int128).min
<<<<<<< HEAD
                    liquidityNet = flipLiquidityDelta(liquidityNet, params.zeroForOne);
=======
                    unchecked {
                        if (zeroForOne) liquidityNet = -liquidityNet;
                    }
>>>>>>> 3b4cb205

                    state.liquidity = LiquidityMath.addDelta(state.liquidity, liquidityNet);
                }

                // Equivalent to `state.tick = zeroForOne ? step.tickNext - 1 : step.tickNext;`
                unchecked {
<<<<<<< HEAD
                    bool zeroForOne = params.zeroForOne;
                    // cannot cast a bool to an int24 in Solidity
                    int24 _zeroForOne;
                    assembly {
                        _zeroForOne := zeroForOne
                    }
                    state.tick = step.tickNext - _zeroForOne;
=======
                    state.tick = zeroForOne ? step.tickNext - 1 : step.tickNext;
>>>>>>> 3b4cb205
                }
            } else if (state.sqrtPriceX96 != step.sqrtPriceStartX96) {
                // recompute unless we're on a lower tick boundary (i.e. already transitioned ticks), and haven't moved
                state.tick = TickMath.getTickAtSqrtRatio(state.sqrtPriceX96);
            }
        }

        (self.slot0.sqrtPriceX96, self.slot0.tick) = (state.sqrtPriceX96, state.tick);

        // update liquidity if it changed
        if (cache.liquidityStart != state.liquidity) self.liquidity = state.liquidity;

        // update fee growth global
        if (zeroForOne) {
            self.feeGrowthGlobal0X128 = state.feeGrowthGlobalX128;
        } else {
            self.feeGrowthGlobal1X128 = state.feeGrowthGlobalX128;
        }

        unchecked {
            if (zeroForOne == exactInput) {
                result = toBalanceDelta(
                    (params.amountSpecified - state.amountSpecifiedRemaining).toInt128(),
                    state.amountCalculated.toInt128()
                );
            } else {
                result = toBalanceDelta(
                    state.amountCalculated.toInt128(),
                    (params.amountSpecified - state.amountSpecifiedRemaining).toInt128()
                );
            }
        }
    }

    /// @notice Donates the given amount of currency0 and currency1 to the pool
    function donate(State storage state, uint256 amount0, uint256 amount1) internal returns (BalanceDelta delta) {
        if (state.liquidity == 0) revert NoLiquidityToReceiveFees();
        delta = toBalanceDelta(-(amount0.toInt128()), -(amount1.toInt128()));
        unchecked {
            if (amount0 > 0) {
                state.feeGrowthGlobal0X128 += FullMath.mulDiv(amount0, FixedPoint128.Q128, state.liquidity);
            }
            if (amount1 > 0) {
                state.feeGrowthGlobal1X128 += FullMath.mulDiv(amount1, FixedPoint128.Q128, state.liquidity);
            }
        }
    }

    /// @notice Retrieves fee growth data
    /// @param self The Pool state struct
    /// @param tickLower The lower tick boundary of the position
    /// @param tickUpper The upper tick boundary of the position
    /// @return feeGrowthInside0X128 The all-time fee growth in token0, per unit of liquidity, inside the position's tick boundaries
    /// @return feeGrowthInside1X128 The all-time fee growth in token1, per unit of liquidity, inside the position's tick boundaries
    function getFeeGrowthInside(State storage self, int24 tickLower, int24 tickUpper)
        internal
        view
        returns (uint256 feeGrowthInside0X128, uint256 feeGrowthInside1X128)
    {
        TickInfo storage lower = self.ticks[tickLower];
        TickInfo storage upper = self.ticks[tickUpper];
        int24 tickCurrent = self.slot0.tick;

        unchecked {
            if (tickCurrent < tickLower) {
                feeGrowthInside0X128 = lower.feeGrowthOutside0X128 - upper.feeGrowthOutside0X128;
                feeGrowthInside1X128 = lower.feeGrowthOutside1X128 - upper.feeGrowthOutside1X128;
            } else if (tickCurrent >= tickUpper) {
                feeGrowthInside0X128 = upper.feeGrowthOutside0X128 - lower.feeGrowthOutside0X128;
                feeGrowthInside1X128 = upper.feeGrowthOutside1X128 - lower.feeGrowthOutside1X128;
            } else {
                feeGrowthInside0X128 =
                    self.feeGrowthGlobal0X128 - lower.feeGrowthOutside0X128 - upper.feeGrowthOutside0X128;
                feeGrowthInside1X128 =
                    self.feeGrowthGlobal1X128 - lower.feeGrowthOutside1X128 - upper.feeGrowthOutside1X128;
            }
        }
    }

    /// @notice Updates a tick and returns true if the tick was flipped from initialized to uninitialized, or vice versa
    /// @param self The mapping containing all tick information for initialized ticks
    /// @param tick The tick that will be updated
    /// @param liquidityDelta A new amount of liquidity to be added (subtracted) when tick is crossed from left to right (right to left)
    /// @param upper true for updating a position's upper tick, or false for updating a position's lower tick
    /// @return flipped Whether the tick was flipped from initialized to uninitialized, or vice versa
    /// @return liquidityGrossAfter The total amount of  liquidity for all positions that references the tick after the update
    function updateTick(State storage self, int24 tick, int128 liquidityDelta, bool upper)
        internal
        returns (bool flipped, uint128 liquidityGrossAfter)
    {
        TickInfo storage info = self.ticks[tick];

        uint128 liquidityGrossBefore;
        int128 liquidityNetBefore;
        assembly {
            // load first slot of info which contains liquidityGross and liquidityNet packed
            // where the top 128 bits are liquidityNet and the bottom 128 bits are liquidityGross
            let liquidity := sload(info.slot)
            // slice off top 128 bits of liquidity (liquidityNet) to get just liquidityGross
            liquidityGrossBefore := shr(128, shl(128, liquidity))
            // signed shift right 128 bits to get just liquidityNet
            liquidityNetBefore := sar(128, liquidity)
        }

        liquidityGrossAfter = LiquidityMath.addDelta(liquidityGrossBefore, liquidityDelta);

        // Equivalent to `flipped = (liquidityGrossAfter == 0) != (liquidityGrossBefore == 0);`
        assembly {
            flipped := xor(iszero(liquidityGrossAfter), iszero(liquidityGrossBefore))
        }

        if (liquidityGrossBefore == 0) {
            // by convention, we assume that all growth before a tick was initialized happened _below_ the tick
            if (tick <= self.slot0.tick) {
                info.feeGrowthOutside0X128 = self.feeGrowthGlobal0X128;
                info.feeGrowthOutside1X128 = self.feeGrowthGlobal1X128;
            }
        }

        // when the lower (upper) tick is crossed left to right (right to left), liquidity must be added (removed)
        // Equivalent to `liquidityNet = upper ? liquidityNetBefore - liquidityDelta : liquidityNetBefore + liquidityDelta;`
        liquidityDelta = flipLiquidityDelta(liquidityDelta, upper);
        // declare an int256 to prevent implicit conversion when calling toInt128
        int256 liquidityNet;
        assembly {
            liquidityNet := add(liquidityNetBefore, liquidityDelta)
        }
        liquidityNet = int256(liquidityNet.toInt128());
        assembly {
            // liquidityGrossAfter and liquidityNet are packed in the first slot of `info`
            // So we can store them with a single sstore by packing them ourselves first
            sstore(
                info.slot,
                // bitwise OR to pack liquidityGrossAfter and liquidityNet
                or(
                    // liquidityGross is in the low bits, upper bits are already 0
                    liquidityGrossAfter,
                    // shift liquidityNet to take the upper bits and lower bits get filled with 0
                    shl(128, liquidityNet)
                )
            )
        }
    }

    /// @notice Derives max liquidity per tick from given tick spacing
    /// @dev Executed within the pool constructor
    /// @param tickSpacing The amount of required tick separation, realized in multiples of `tickSpacing`
    ///     e.g., a tickSpacing of 3 requires ticks to be initialized every 3rd tick i.e., ..., -6, -3, 0, 3, 6, ...
    /// @return The max liquidity per tick
    function tickSpacingToMaxLiquidityPerTick(int24 tickSpacing) internal pure returns (uint128) {
        unchecked {
            return uint128(
                (type(uint128).max * uint256(int256(tickSpacing)))
                    / uint256(int256(TickMath.MAX_TICK * 2 + tickSpacing))
            );
        }
    }

    function isNotInitialized(State storage self) internal view returns (bool) {
        return self.slot0.sqrtPriceX96 == 0;
    }

    /// @notice Clears tick data
    /// @param self The mapping containing all initialized tick information for initialized ticks
    /// @param tick The tick that will be cleared
    function clearTick(State storage self, int24 tick) internal {
        delete self.ticks[tick];
    }

    /// @notice Transitions to next tick as needed by price movement
    /// @param self The Pool state struct
    /// @param tick The destination tick of the transition
    /// @param feeGrowthGlobal0X128 The all-time global fee growth, per unit of liquidity, in token0
    /// @param feeGrowthGlobal1X128 The all-time global fee growth, per unit of liquidity, in token1
    /// @return liquidityNet The amount of liquidity added (subtracted) when tick is crossed from left to right (right to left)
    function crossTick(State storage self, int24 tick, uint256 feeGrowthGlobal0X128, uint256 feeGrowthGlobal1X128)
        internal
        returns (int128 liquidityNet)
    {
        unchecked {
            TickInfo storage info = self.ticks[tick];
            info.feeGrowthOutside0X128 = feeGrowthGlobal0X128 - info.feeGrowthOutside0X128;
            info.feeGrowthOutside1X128 = feeGrowthGlobal1X128 - info.feeGrowthOutside1X128;
            liquidityNet = info.liquidityNet;
        }
    }

    /// @notice Flips the sign of a liquidity delta if a condition is true
    /// @dev More efficient than `liquidityDelta = flip ? -liquidityDelta : liquidityDelta;`
    /// @param liquidityDelta The liquidity delta to potentially flip
    /// @param flip Whether to flip the sign of the liquidity delta
    /// @return res The potentially flipped liquidity delta
    function flipLiquidityDelta(int128 liquidityDelta, bool flip) internal pure returns (int128 res) {
        assembly {
            // if flip = true, res = -liquidityDelta = ~liquidityDelta + 1 = (-1) ^ liquidityDelta + 1
            // therefore, res = (-flip) ^ liquidityDelta + flip
            res := add(xor(sub(0, flip), liquidityDelta), flip)
        }
    }
}<|MERGE_RESOLUTION|>--- conflicted
+++ resolved
@@ -410,30 +410,19 @@
                     );
                     // if we're moving leftward, we interpret liquidityNet as the opposite sign
                     // safe because liquidityNet cannot be type(int128).min
-<<<<<<< HEAD
-                    liquidityNet = flipLiquidityDelta(liquidityNet, params.zeroForOne);
-=======
-                    unchecked {
-                        if (zeroForOne) liquidityNet = -liquidityNet;
-                    }
->>>>>>> 3b4cb205
+                    liquidityNet = flipLiquidityDelta(liquidityNet, zeroForOne);
 
                     state.liquidity = LiquidityMath.addDelta(state.liquidity, liquidityNet);
                 }
 
                 // Equivalent to `state.tick = zeroForOne ? step.tickNext - 1 : step.tickNext;`
                 unchecked {
-<<<<<<< HEAD
-                    bool zeroForOne = params.zeroForOne;
                     // cannot cast a bool to an int24 in Solidity
                     int24 _zeroForOne;
                     assembly {
                         _zeroForOne := zeroForOne
                     }
                     state.tick = step.tickNext - _zeroForOne;
-=======
-                    state.tick = zeroForOne ? step.tickNext - 1 : step.tickNext;
->>>>>>> 3b4cb205
                 }
             } else if (state.sqrtPriceX96 != step.sqrtPriceStartX96) {
                 // recompute unless we're on a lower tick boundary (i.e. already transitioned ticks), and haven't moved
