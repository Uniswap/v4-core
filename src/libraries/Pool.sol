--- conflicted
+++ resolved
@@ -220,23 +220,12 @@
                     ).toInt128(),
                     0
                 );
-<<<<<<< HEAD
-            } else if (self.slot0.tick < params.tickUpper) {
+            } else if (tick < tickUpper) {
                 delta = toBalanceDelta(
-                    SqrtPriceMath.getAmount0Delta(
-                        self.slot0.sqrtPriceX96, TickMath.getSqrtRatioAtTick(params.tickUpper), params.liquidityDelta
-                    ).toInt128(),
-                    SqrtPriceMath.getAmount1Delta(
-                        TickMath.getSqrtRatioAtTick(params.tickLower), self.slot0.sqrtPriceX96, params.liquidityDelta
-                    ).toInt128()
-=======
-            } else if (tick < tickUpper) {
-                result = toBalanceDelta(
                     SqrtPriceMath.getAmount0Delta(sqrtPriceX96, TickMath.getSqrtRatioAtTick(tickUpper), liquidityDelta)
                         .toInt128(),
                     SqrtPriceMath.getAmount1Delta(TickMath.getSqrtRatioAtTick(tickLower), sqrtPriceX96, liquidityDelta)
                         .toInt128()
->>>>>>> 126ec867
                 );
 
                 self.liquidity = liquidityDelta < 0
