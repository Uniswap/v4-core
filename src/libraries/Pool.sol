// SPDX-License-Identifier: BUSL-1.1
pragma solidity ^0.8.20;

import {SafeCast} from "./SafeCast.sol";
import {TickBitmap} from "./TickBitmap.sol";
import {Position} from "./Position.sol";
import {FullMath} from "./FullMath.sol";
import {FixedPoint128} from "./FixedPoint128.sol";
import {TickMath} from "./TickMath.sol";
import {SqrtPriceMath} from "./SqrtPriceMath.sol";
import {SwapMath} from "./SwapMath.sol";
<<<<<<< HEAD
import {BalanceDelta, toBalanceDelta} from "../types/BalanceDelta.sol";
import {SwapFeeLibrary} from "./SwapFeeLibrary.sol";
=======
import {BalanceDelta, toBalanceDelta, BalanceDeltaLibrary} from "../types/BalanceDelta.sol";
>>>>>>> 80b75259
import {ProtocolFeeLibrary} from "./ProtocolFeeLibrary.sol";
import {LiquidityMath} from "./LiquidityMath.sol";
import {LPFeeLibrary} from "./LPFeeLibrary.sol";

library Pool {
    using SafeCast for *;
    using TickBitmap for mapping(int16 => uint256);
    using Position for mapping(bytes32 => Position.Info);
    using Position for Position.Info;
    using Pool for State;
    using ProtocolFeeLibrary for uint24;

    /// @notice Thrown when tickLower is not below tickUpper
    /// @param tickLower The invalid tickLower
    /// @param tickUpper The invalid tickUpper
    error TicksMisordered(int24 tickLower, int24 tickUpper);

    /// @notice Thrown when tickLower is less than min tick
    /// @param tickLower The invalid tickLower
    error TickLowerOutOfBounds(int24 tickLower);

    /// @notice Thrown when tickUpper exceeds max tick
    /// @param tickUpper The invalid tickUpper
    error TickUpperOutOfBounds(int24 tickUpper);

    /// @notice For the tick spacing, the tick has too much liquidity
    error TickLiquidityOverflow(int24 tick);

    /// @notice Thrown when interacting with an uninitialized tick that must be initialized
    /// @param tick The uninitialized tick
    error TickNotInitialized(int24 tick);

    /// @notice Thrown when trying to initialize an already initialized pool
    error PoolAlreadyInitialized();

    /// @notice Thrown when trying to interact with a non-initialized pool
    error PoolNotInitialized();

    /// @notice Thrown when sqrtPriceLimitX96 on a swap has already exceeded its limit
    /// @param sqrtPriceCurrentX96 The invalid, already surpassed sqrtPriceLimitX96
    /// @param sqrtPriceLimitX96 The surpassed price limit
    error PriceLimitAlreadyExceeded(uint160 sqrtPriceCurrentX96, uint160 sqrtPriceLimitX96);

    /// @notice Thrown when sqrtPriceLimitX96 lies outside of valid tick/price range
    /// @param sqrtPriceLimitX96 The invalid, out-of-bounds sqrtPriceLimitX96
    error PriceLimitOutOfBounds(uint160 sqrtPriceLimitX96);

    /// @notice Thrown by donate if there is currently 0 liquidity, since the fees will not go to any liquidity providers
    error NoLiquidityToReceiveFees();

    /// @notice Thrown when trying to swap with max lp fee and specifying an output amount
    error InvalidFeeForExactOut();

    struct Slot0 {
        // the current price
        uint160 sqrtPriceX96;
        // the current tick
        int24 tick;
        // protocol fee, expressed in hundredths of a bip
        // upper 12 bits are for 1->0, and the lower 12 are for 0->1
        // the maximum is 1000 - meaning the maximum protocol fee is 0.1%
        // the protocolFee is taken from the input first, then the lpFee is taken from the remaining input
        uint24 protocolFee;
        // used for the lp fee, either static at initialize or dynamic via hook
        uint24 lpFee;
    }

    // info stored for each initialized individual tick
    struct TickInfo {
        // the total position liquidity that references this tick
        uint128 liquidityGross;
        // amount of net liquidity added (subtracted) when tick is crossed from left to right (right to left),
        int128 liquidityNet;
        // fee growth per unit of liquidity on the _other_ side of this tick (relative to the current tick)
        // only has relative meaning, not absolute — the value depends on when the tick is initialized
        uint256 feeGrowthOutside0X128;
        uint256 feeGrowthOutside1X128;
    }

    /// @dev The state of a pool
    struct State {
        Slot0 slot0;
        uint256 feeGrowthGlobal0X128;
        uint256 feeGrowthGlobal1X128;
        uint128 liquidity;
        mapping(int24 => TickInfo) ticks;
        mapping(int16 => uint256) tickBitmap;
        mapping(bytes32 => Position.Info) positions;
    }

    /// @dev Common checks for valid tick inputs.
    function checkTicks(int24 tickLower, int24 tickUpper) private pure {
        if (tickLower >= tickUpper) revert TicksMisordered(tickLower, tickUpper);
        if (tickLower < TickMath.MIN_TICK) revert TickLowerOutOfBounds(tickLower);
        if (tickUpper > TickMath.MAX_TICK) revert TickUpperOutOfBounds(tickUpper);
    }

    function initialize(State storage self, uint160 sqrtPriceX96, uint24 protocolFee, uint24 lpFee)
        internal
        returns (int24 tick)
    {
        if (self.slot0.sqrtPriceX96 != 0) revert PoolAlreadyInitialized();

        tick = TickMath.getTickAtSqrtRatio(sqrtPriceX96);

        self.slot0 = Slot0({sqrtPriceX96: sqrtPriceX96, tick: tick, protocolFee: protocolFee, lpFee: lpFee});
    }

    function setProtocolFee(State storage self, uint24 protocolFee) internal {
        if (self.isNotInitialized()) revert PoolNotInitialized();

        self.slot0.protocolFee = protocolFee;
    }

    /// @notice Only dynamic fee pools may update the lp fee.
    function setLPFee(State storage self, uint24 lpFee) internal {
        if (self.isNotInitialized()) revert PoolNotInitialized();
        self.slot0.lpFee = lpFee;
    }

    struct ModifyLiquidityParams {
        // the address that owns the position
        address owner;
        // the lower and upper tick of the position
        int24 tickLower;
        int24 tickUpper;
        // any change in liquidity
        int128 liquidityDelta;
        // the spacing between ticks
        int24 tickSpacing;
        // used to distinguish positions of the same owner, at the same tick range
        bytes32 salt;
    }

    struct ModifyLiquidityState {
        bool flippedLower;
        uint128 liquidityGrossAfterLower;
        bool flippedUpper;
        uint128 liquidityGrossAfterUpper;
        uint256 feeGrowthInside0X128;
        uint256 feeGrowthInside1X128;
    }

    /// @notice Effect changes to a position in a pool
    /// @dev PoolManager checks that the pool is initialized before calling
    /// @param params the position details and the change to the position's liquidity to effect
    /// @return delta the deltas of the token balances of the pool, from the liquidity change
    /// @return feeDelta the fees generated by the liquidity range
    function modifyLiquidity(State storage self, ModifyLiquidityParams memory params)
        internal
        returns (BalanceDelta delta, BalanceDelta feeDelta)
    {
        int128 liquidityDelta = params.liquidityDelta;
        int24 tickLower = params.tickLower;
        int24 tickUpper = params.tickUpper;
        checkTicks(tickLower, tickUpper);

        uint256 feesOwed0;
        uint256 feesOwed1;
        {
            ModifyLiquidityState memory state;

            // if we need to update the ticks, do it
            if (liquidityDelta != 0) {
                (state.flippedLower, state.liquidityGrossAfterLower) =
                    updateTick(self, tickLower, liquidityDelta, false);
                (state.flippedUpper, state.liquidityGrossAfterUpper) = updateTick(self, tickUpper, liquidityDelta, true);

                // `>` and `>=` are logically equivalent here but `>=` is cheaper
                if (liquidityDelta >= 0) {
                    uint128 maxLiquidityPerTick = tickSpacingToMaxLiquidityPerTick(params.tickSpacing);
                    if (state.liquidityGrossAfterLower > maxLiquidityPerTick) {
                        revert TickLiquidityOverflow(tickLower);
                    }
                    if (state.liquidityGrossAfterUpper > maxLiquidityPerTick) {
                        revert TickLiquidityOverflow(tickUpper);
                    }
                }

                if (state.flippedLower) {
                    self.tickBitmap.flipTick(tickLower, params.tickSpacing);
                }
                if (state.flippedUpper) {
                    self.tickBitmap.flipTick(tickUpper, params.tickSpacing);
                }
            }

            (state.feeGrowthInside0X128, state.feeGrowthInside1X128) = getFeeGrowthInside(self, tickLower, tickUpper);

            Position.Info storage position = self.positions.get(params.owner, tickLower, tickUpper, params.salt);
            (feesOwed0, feesOwed1) =
                position.update(liquidityDelta, state.feeGrowthInside0X128, state.feeGrowthInside1X128);

            // clear any tick data that is no longer needed
            if (liquidityDelta < 0) {
                if (state.flippedLower) {
                    clearTick(self, tickLower);
                }
                if (state.flippedUpper) {
                    clearTick(self, tickUpper);
                }
            }
        }

        if (liquidityDelta != 0) {
            int24 tick = self.slot0.tick;
            uint160 sqrtPriceX96 = self.slot0.sqrtPriceX96;
            if (tick < tickLower) {
                // current tick is below the passed range; liquidity can only become in range by crossing from left to
                // right, when we'll need _more_ currency0 (it's becoming more valuable) so user must provide it
                delta = toBalanceDelta(
                    SqrtPriceMath.getAmount0Delta(
                        TickMath.getSqrtRatioAtTick(tickLower), TickMath.getSqrtRatioAtTick(tickUpper), liquidityDelta
                    ).toInt128(),
                    0
                );
            } else if (tick < tickUpper) {
                delta = toBalanceDelta(
                    SqrtPriceMath.getAmount0Delta(sqrtPriceX96, TickMath.getSqrtRatioAtTick(tickUpper), liquidityDelta)
                        .toInt128(),
                    SqrtPriceMath.getAmount1Delta(TickMath.getSqrtRatioAtTick(tickLower), sqrtPriceX96, liquidityDelta)
                        .toInt128()
                );

                self.liquidity = LiquidityMath.addDelta(self.liquidity, liquidityDelta);
            } else {
                // current tick is above the passed range; liquidity can only become in range by crossing from right to
                // left, when we'll need _more_ currency1 (it's becoming more valuable) so user must provide it
                delta = toBalanceDelta(
                    0,
                    SqrtPriceMath.getAmount1Delta(
                        TickMath.getSqrtRatioAtTick(tickLower), TickMath.getSqrtRatioAtTick(tickUpper), liquidityDelta
                    ).toInt128()
                );
            }
        }

        // Fees earned from LPing are added to the user's currency delta.
        feeDelta = toBalanceDelta(feesOwed0.toInt128(), feesOwed1.toInt128());
    }

    struct SwapCache {
        // liquidity at the beginning of the swap
        uint128 liquidityStart;
        // the protocol fee for the input token
        uint16 protocolFee;
    }

    // the top level state of the swap, the results of which are recorded in storage at the end
    struct SwapState {
        // the amount remaining to be swapped in/out of the input/output asset
        int256 amountSpecifiedRemaining;
        // the amount already swapped out/in of the output/input asset
        int256 amountCalculated;
        // current sqrt(price)
        uint160 sqrtPriceX96;
        // the tick associated with the current price
        int24 tick;
        // the global fee growth of the input token
        uint256 feeGrowthGlobalX128;
        // the current liquidity in range
        uint128 liquidity;
    }

    struct StepComputations {
        // the price at the beginning of the step
        uint160 sqrtPriceStartX96;
        // the next tick to swap to from the current tick in the swap direction
        int24 tickNext;
        // whether tickNext is initialized or not
        bool initialized;
        // sqrt(price) for the next tick (1/0)
        uint160 sqrtPriceNextX96;
        // how much is being swapped in in this step
        uint256 amountIn;
        // how much is being swapped out
        uint256 amountOut;
        // how much fee is being paid in
        uint256 feeAmount;
    }

    struct SwapParams {
        int24 tickSpacing;
        bool zeroForOne;
        int256 amountSpecified;
        uint160 sqrtPriceLimitX96;
        uint24 fee;
    }

    /// @notice Executes a swap against the state, and returns the amount deltas of the pool
    /// @dev PoolManager checks that the pool is initialized before calling
    function swap(State storage self, SwapParams memory params)
        internal
        returns (BalanceDelta result, uint256 feeForProtocol, uint24 swapFee, SwapState memory state)
    {
        Slot0 memory slot0Start = self.slot0;
<<<<<<< HEAD
        swapFee = params.fee <= SwapFeeLibrary.MAX_SWAP_FEE ? params.fee : slot0Start.swapFee;
        bool zeroForOne = params.zeroForOne;
=======
        bool zeroForOne = params.zeroForOne;
        bool exactInput = params.amountSpecified < 0;
>>>>>>> 80b75259

        SwapCache memory cache = SwapCache({
            liquidityStart: self.liquidity,
            protocolFee: zeroForOne ? slot0Start.protocolFee.getZeroForOneFee() : slot0Start.protocolFee.getOneForZeroFee()
        });

<<<<<<< HEAD
        state = SwapState({
            amountSpecifiedRemaining: params.amountSpecified,
            amountCalculated: 0,
            sqrtPriceX96: slot0Start.sqrtPriceX96,
            tick: slot0Start.tick,
            feeGrowthGlobalX128: zeroForOne ? self.feeGrowthGlobal0X128 : self.feeGrowthGlobal1X128,
            liquidity: cache.liquidityStart
        });

        if (params.amountSpecified == 0) return (BalanceDelta.wrap(0), 0, swapFee, state);
=======
        state.amountSpecifiedRemaining = params.amountSpecified;
        state.amountCalculated = 0;
        state.sqrtPriceX96 = slot0Start.sqrtPriceX96;
        state.tick = slot0Start.tick;
        state.feeGrowthGlobalX128 = zeroForOne ? self.feeGrowthGlobal0X128 : self.feeGrowthGlobal1X128;
        state.liquidity = cache.liquidityStart;

        swapFee =
            cache.protocolFee == 0 ? slot0Start.lpFee : uint24(cache.protocolFee).calculateSwapFee(slot0Start.lpFee);

        if (!exactInput && (swapFee == LPFeeLibrary.MAX_LP_FEE)) {
            revert InvalidFeeForExactOut();
        }

        if (params.amountSpecified == 0) return (BalanceDeltaLibrary.ZERO_DELTA, 0, swapFee, state);
>>>>>>> 80b75259

        if (zeroForOne) {
            if (params.sqrtPriceLimitX96 >= slot0Start.sqrtPriceX96) {
                revert PriceLimitAlreadyExceeded(slot0Start.sqrtPriceX96, params.sqrtPriceLimitX96);
            }
            if (params.sqrtPriceLimitX96 <= TickMath.MIN_SQRT_RATIO) {
                revert PriceLimitOutOfBounds(params.sqrtPriceLimitX96);
            }
        } else {
            if (params.sqrtPriceLimitX96 <= slot0Start.sqrtPriceX96) {
                revert PriceLimitAlreadyExceeded(slot0Start.sqrtPriceX96, params.sqrtPriceLimitX96);
            }
            if (params.sqrtPriceLimitX96 >= TickMath.MAX_SQRT_RATIO) {
                revert PriceLimitOutOfBounds(params.sqrtPriceLimitX96);
            }
        }

<<<<<<< HEAD
        bool exactInput = params.amountSpecified < 0;
=======
>>>>>>> 80b75259
        StepComputations memory step;

        // continue swapping as long as we haven't used the entire input/output and haven't reached the price limit
        while (state.amountSpecifiedRemaining != 0 && state.sqrtPriceX96 != params.sqrtPriceLimitX96) {
            step.sqrtPriceStartX96 = state.sqrtPriceX96;

            (step.tickNext, step.initialized) =
                self.tickBitmap.nextInitializedTickWithinOneWord(state.tick, params.tickSpacing, zeroForOne);

            // ensure that we do not overshoot the min/max tick, as the tick bitmap is not aware of these bounds
            if (step.tickNext < TickMath.MIN_TICK) {
                step.tickNext = TickMath.MIN_TICK;
            } else if (step.tickNext > TickMath.MAX_TICK) {
                step.tickNext = TickMath.MAX_TICK;
            }

            // get the price for the next tick
            step.sqrtPriceNextX96 = TickMath.getSqrtRatioAtTick(step.tickNext);

            // compute values to swap to the target tick, price limit, or point where input/output amount is exhausted
            (state.sqrtPriceX96, step.amountIn, step.amountOut, step.feeAmount) = SwapMath.computeSwapStep(
                state.sqrtPriceX96,
                (
                    zeroForOne
                        ? step.sqrtPriceNextX96 < params.sqrtPriceLimitX96
                        : step.sqrtPriceNextX96 > params.sqrtPriceLimitX96
                ) ? params.sqrtPriceLimitX96 : step.sqrtPriceNextX96,
                state.liquidity,
                state.amountSpecifiedRemaining,
                swapFee
            );

            if (exactInput) {
                // safe because we test that amountSpecified > amountIn + feeAmount in SwapMath
                unchecked {
                    state.amountSpecifiedRemaining += (step.amountIn + step.feeAmount).toInt256();
                }
                state.amountCalculated = state.amountCalculated + step.amountOut.toInt256();
            } else {
                unchecked {
                    state.amountSpecifiedRemaining -= step.amountOut.toInt256();
                }
                state.amountCalculated = state.amountCalculated - (step.amountIn + step.feeAmount).toInt256();
            }

            // if the protocol fee is on, calculate how much is owed, decrement feeAmount, and increment protocolFee
            if (cache.protocolFee > 0) {
                unchecked {
                    // step.amountIn does not include the swap fee, as it's already been taken from it,
                    // so add it back to get the total amountIn and use that to calculate the amount of fees owed to the protocol
                    uint256 delta =
                        (step.amountIn + step.feeAmount) * cache.protocolFee / ProtocolFeeLibrary.PIPS_DENOMINATOR;
                    // subtract it from the total fee and add it to the protocol fee
                    step.feeAmount -= delta;
                    feeForProtocol += delta;
                }
            }

            // update global fee tracker
            if (state.liquidity > 0) {
                unchecked {
                    state.feeGrowthGlobalX128 += FullMath.mulDiv(step.feeAmount, FixedPoint128.Q128, state.liquidity);
                }
            }

            // shift tick if we reached the next price
            if (state.sqrtPriceX96 == step.sqrtPriceNextX96) {
                // if the tick is initialized, run the tick transition
                if (step.initialized) {
                    uint256 feeGrowthGlobal0X128;
                    uint256 feeGrowthGlobal1X128;
                    if (!zeroForOne) {
                        feeGrowthGlobal0X128 = self.feeGrowthGlobal0X128;
                        feeGrowthGlobal1X128 = state.feeGrowthGlobalX128;
                    } else {
                        feeGrowthGlobal0X128 = state.feeGrowthGlobalX128;
                        feeGrowthGlobal1X128 = self.feeGrowthGlobal1X128;
                    }
                    int128 liquidityNet =
                        Pool.crossTick(self, step.tickNext, feeGrowthGlobal0X128, feeGrowthGlobal1X128);
                    // if we're moving leftward, we interpret liquidityNet as the opposite sign
                    // safe because liquidityNet cannot be type(int128).min
                    unchecked {
                        if (zeroForOne) liquidityNet = -liquidityNet;
                    }

                    state.liquidity = LiquidityMath.addDelta(state.liquidity, liquidityNet);
                }

                unchecked {
                    state.tick = zeroForOne ? step.tickNext - 1 : step.tickNext;
                }
            } else if (state.sqrtPriceX96 != step.sqrtPriceStartX96) {
                // recompute unless we're on a lower tick boundary (i.e. already transitioned ticks), and haven't moved
                state.tick = TickMath.getTickAtSqrtRatio(state.sqrtPriceX96);
            }
        }

        (self.slot0.sqrtPriceX96, self.slot0.tick) = (state.sqrtPriceX96, state.tick);

        // update liquidity if it changed
        if (cache.liquidityStart != state.liquidity) self.liquidity = state.liquidity;

        // update fee growth global
        if (zeroForOne) {
            self.feeGrowthGlobal0X128 = state.feeGrowthGlobalX128;
        } else {
            self.feeGrowthGlobal1X128 = state.feeGrowthGlobalX128;
        }

        unchecked {
            if (zeroForOne == exactInput) {
                result = toBalanceDelta(
                    (params.amountSpecified - state.amountSpecifiedRemaining).toInt128(),
                    state.amountCalculated.toInt128()
                );
            } else {
                result = toBalanceDelta(
                    state.amountCalculated.toInt128(),
                    (params.amountSpecified - state.amountSpecifiedRemaining).toInt128()
                );
            }
        }
    }

    /// @notice Donates the given amount of currency0 and currency1 to the pool
    function donate(State storage state, uint256 amount0, uint256 amount1) internal returns (BalanceDelta delta) {
        uint128 liquidity = state.liquidity;
        if (liquidity == 0) revert NoLiquidityToReceiveFees();
        delta = toBalanceDelta(-(amount0.toInt128()), -(amount1.toInt128()));
        unchecked {
            if (amount0 > 0) {
                state.feeGrowthGlobal0X128 += FullMath.mulDiv(amount0, FixedPoint128.Q128, liquidity);
            }
            if (amount1 > 0) {
                state.feeGrowthGlobal1X128 += FullMath.mulDiv(amount1, FixedPoint128.Q128, liquidity);
            }
        }
    }

    /// @notice Retrieves fee growth data
    /// @param self The Pool state struct
    /// @param tickLower The lower tick boundary of the position
    /// @param tickUpper The upper tick boundary of the position
    /// @return feeGrowthInside0X128 The all-time fee growth in token0, per unit of liquidity, inside the position's tick boundaries
    /// @return feeGrowthInside1X128 The all-time fee growth in token1, per unit of liquidity, inside the position's tick boundaries
    function getFeeGrowthInside(State storage self, int24 tickLower, int24 tickUpper)
        internal
        view
        returns (uint256 feeGrowthInside0X128, uint256 feeGrowthInside1X128)
    {
        TickInfo storage lower = self.ticks[tickLower];
        TickInfo storage upper = self.ticks[tickUpper];
        int24 tickCurrent = self.slot0.tick;

        unchecked {
            if (tickCurrent < tickLower) {
                feeGrowthInside0X128 = lower.feeGrowthOutside0X128 - upper.feeGrowthOutside0X128;
                feeGrowthInside1X128 = lower.feeGrowthOutside1X128 - upper.feeGrowthOutside1X128;
            } else if (tickCurrent >= tickUpper) {
                feeGrowthInside0X128 = upper.feeGrowthOutside0X128 - lower.feeGrowthOutside0X128;
                feeGrowthInside1X128 = upper.feeGrowthOutside1X128 - lower.feeGrowthOutside1X128;
            } else {
                feeGrowthInside0X128 =
                    self.feeGrowthGlobal0X128 - lower.feeGrowthOutside0X128 - upper.feeGrowthOutside0X128;
                feeGrowthInside1X128 =
                    self.feeGrowthGlobal1X128 - lower.feeGrowthOutside1X128 - upper.feeGrowthOutside1X128;
            }
        }
    }

    /// @notice Updates a tick and returns true if the tick was flipped from initialized to uninitialized, or vice versa
    /// @param self The mapping containing all tick information for initialized ticks
    /// @param tick The tick that will be updated
    /// @param liquidityDelta A new amount of liquidity to be added (subtracted) when tick is crossed from left to right (right to left)
    /// @param upper true for updating a position's upper tick, or false for updating a position's lower tick
    /// @return flipped Whether the tick was flipped from initialized to uninitialized, or vice versa
    /// @return liquidityGrossAfter The total amount of  liquidity for all positions that references the tick after the update
    function updateTick(State storage self, int24 tick, int128 liquidityDelta, bool upper)
        internal
        returns (bool flipped, uint128 liquidityGrossAfter)
    {
        TickInfo storage info = self.ticks[tick];

        uint128 liquidityGrossBefore;
        int128 liquidityNetBefore;
        assembly {
            // load first slot of info which contains liquidityGross and liquidityNet packed
            // where the top 128 bits are liquidityNet and the bottom 128 bits are liquidityGross
            let liquidity := sload(info.slot)
            // slice off top 128 bits of liquidity (liquidityNet) to get just liquidityGross
            liquidityGrossBefore := shr(128, shl(128, liquidity))
            // shift right 128 bits to get just liquidityNet
            liquidityNetBefore := shr(128, liquidity)
        }

        liquidityGrossAfter = LiquidityMath.addDelta(liquidityGrossBefore, liquidityDelta);

        flipped = (liquidityGrossAfter == 0) != (liquidityGrossBefore == 0);

        if (liquidityGrossBefore == 0) {
            // by convention, we assume that all growth before a tick was initialized happened _below_ the tick
            if (tick <= self.slot0.tick) {
                info.feeGrowthOutside0X128 = self.feeGrowthGlobal0X128;
                info.feeGrowthOutside1X128 = self.feeGrowthGlobal1X128;
            }
        }

        // when the lower (upper) tick is crossed left to right (right to left), liquidity must be added (removed)
        int128 liquidityNet = upper ? liquidityNetBefore - liquidityDelta : liquidityNetBefore + liquidityDelta;
        assembly {
            // liquidityGrossAfter and liquidityNet are packed in the first slot of `info`
            // So we can store them with a single sstore by packing them ourselves first
            sstore(
                info.slot,
                // bitwise OR to pack liquidityGrossAfter and liquidityNet
                or(
                    // liquidityGross is in the low bits, upper bits are already 0
                    liquidityGrossAfter,
                    // shift liquidityNet to take the upper bits and lower bits get filled with 0
                    shl(128, liquidityNet)
                )
            )
        }
    }

    /// @notice Derives max liquidity per tick from given tick spacing
    /// @dev Executed within the pool constructor
    /// @param tickSpacing The amount of required tick separation, realized in multiples of `tickSpacing`
    ///     e.g., a tickSpacing of 3 requires ticks to be initialized every 3rd tick i.e., ..., -6, -3, 0, 3, 6, ...
    /// @return The max liquidity per tick
    function tickSpacingToMaxLiquidityPerTick(int24 tickSpacing) internal pure returns (uint128) {
        unchecked {
            return uint128(
                (type(uint128).max * uint256(int256(tickSpacing)))
                    / uint256(int256(TickMath.MAX_TICK * 2 + tickSpacing))
            );
        }
    }

    function isNotInitialized(State storage self) internal view returns (bool) {
        return self.slot0.sqrtPriceX96 == 0;
    }

    /// @notice Clears tick data
    /// @param self The mapping containing all initialized tick information for initialized ticks
    /// @param tick The tick that will be cleared
    function clearTick(State storage self, int24 tick) internal {
        delete self.ticks[tick];
    }

    /// @notice Transitions to next tick as needed by price movement
    /// @param self The Pool state struct
    /// @param tick The destination tick of the transition
    /// @param feeGrowthGlobal0X128 The all-time global fee growth, per unit of liquidity, in token0
    /// @param feeGrowthGlobal1X128 The all-time global fee growth, per unit of liquidity, in token1
    /// @return liquidityNet The amount of liquidity added (subtracted) when tick is crossed from left to right (right to left)
    function crossTick(State storage self, int24 tick, uint256 feeGrowthGlobal0X128, uint256 feeGrowthGlobal1X128)
        internal
        returns (int128 liquidityNet)
    {
        unchecked {
            TickInfo storage info = self.ticks[tick];
            info.feeGrowthOutside0X128 = feeGrowthGlobal0X128 - info.feeGrowthOutside0X128;
            info.feeGrowthOutside1X128 = feeGrowthGlobal1X128 - info.feeGrowthOutside1X128;
            liquidityNet = info.liquidityNet;
        }
    }
}<|MERGE_RESOLUTION|>--- conflicted
+++ resolved
@@ -9,12 +9,8 @@
 import {TickMath} from "./TickMath.sol";
 import {SqrtPriceMath} from "./SqrtPriceMath.sol";
 import {SwapMath} from "./SwapMath.sol";
-<<<<<<< HEAD
-import {BalanceDelta, toBalanceDelta} from "../types/BalanceDelta.sol";
-import {SwapFeeLibrary} from "./SwapFeeLibrary.sol";
-=======
+import {LPFeeLibrary} from "./LPFeeLibrary.sol";
 import {BalanceDelta, toBalanceDelta, BalanceDeltaLibrary} from "../types/BalanceDelta.sol";
->>>>>>> 80b75259
 import {ProtocolFeeLibrary} from "./ProtocolFeeLibrary.sol";
 import {LiquidityMath} from "./LiquidityMath.sol";
 import {LPFeeLibrary} from "./LPFeeLibrary.sol";
@@ -311,31 +307,15 @@
         returns (BalanceDelta result, uint256 feeForProtocol, uint24 swapFee, SwapState memory state)
     {
         Slot0 memory slot0Start = self.slot0;
-<<<<<<< HEAD
-        swapFee = params.fee <= SwapFeeLibrary.MAX_SWAP_FEE ? params.fee : slot0Start.swapFee;
-        bool zeroForOne = params.zeroForOne;
-=======
+        swapFee = params.fee <= LPFeeLibrary.MAX_LP_FEE ? params.fee : slot0Start.lpFee;
         bool zeroForOne = params.zeroForOne;
         bool exactInput = params.amountSpecified < 0;
->>>>>>> 80b75259
 
         SwapCache memory cache = SwapCache({
             liquidityStart: self.liquidity,
             protocolFee: zeroForOne ? slot0Start.protocolFee.getZeroForOneFee() : slot0Start.protocolFee.getOneForZeroFee()
         });
 
-<<<<<<< HEAD
-        state = SwapState({
-            amountSpecifiedRemaining: params.amountSpecified,
-            amountCalculated: 0,
-            sqrtPriceX96: slot0Start.sqrtPriceX96,
-            tick: slot0Start.tick,
-            feeGrowthGlobalX128: zeroForOne ? self.feeGrowthGlobal0X128 : self.feeGrowthGlobal1X128,
-            liquidity: cache.liquidityStart
-        });
-
-        if (params.amountSpecified == 0) return (BalanceDelta.wrap(0), 0, swapFee, state);
-=======
         state.amountSpecifiedRemaining = params.amountSpecified;
         state.amountCalculated = 0;
         state.sqrtPriceX96 = slot0Start.sqrtPriceX96;
@@ -344,14 +324,13 @@
         state.liquidity = cache.liquidityStart;
 
         swapFee =
-            cache.protocolFee == 0 ? slot0Start.lpFee : uint24(cache.protocolFee).calculateSwapFee(slot0Start.lpFee);
+            cache.protocolFee == 0 ? swapFee : uint24(cache.protocolFee).calculateSwapFee(slot0Start.lpFee);
 
         if (!exactInput && (swapFee == LPFeeLibrary.MAX_LP_FEE)) {
             revert InvalidFeeForExactOut();
         }
 
         if (params.amountSpecified == 0) return (BalanceDeltaLibrary.ZERO_DELTA, 0, swapFee, state);
->>>>>>> 80b75259
 
         if (zeroForOne) {
             if (params.sqrtPriceLimitX96 >= slot0Start.sqrtPriceX96) {
@@ -369,10 +348,6 @@
             }
         }
 
-<<<<<<< HEAD
-        bool exactInput = params.amountSpecified < 0;
-=======
->>>>>>> 80b75259
         StepComputations memory step;
 
         // continue swapping as long as we haven't used the entire input/output and haven't reached the price limit
