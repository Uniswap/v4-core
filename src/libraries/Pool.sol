// SPDX-License-Identifier: BUSL-1.1
pragma solidity ^0.8.0;

import {SafeCast} from "./SafeCast.sol";
import {TickBitmap} from "./TickBitmap.sol";
import {Position} from "./Position.sol";
import {FullMath} from "./FullMath.sol";
import {FixedPoint128} from "./FixedPoint128.sol";
import {TickMath} from "./TickMath.sol";
import {SqrtPriceMath} from "./SqrtPriceMath.sol";
import {SwapMath} from "./SwapMath.sol";
import {BalanceDelta, toBalanceDelta, BalanceDeltaLibrary} from "../types/BalanceDelta.sol";
import {Slot0} from "../types/Slot0.sol";
import {ProtocolFeeLibrary} from "./ProtocolFeeLibrary.sol";
import {LiquidityMath} from "./LiquidityMath.sol";
import {LPFeeLibrary} from "./LPFeeLibrary.sol";
import {CustomRevert} from "./CustomRevert.sol";

/// @notice a library with all actions that can be performed on a pool
library Pool {
    using SafeCast for *;
    using TickBitmap for mapping(int16 => uint256);
    using Position for mapping(bytes32 => Position.Info);
    using Position for Position.Info;
    using Pool for State;
    using ProtocolFeeLibrary for *;
    using LPFeeLibrary for uint24;
    using CustomRevert for bytes4;

    /// @notice Thrown when tickLower is not below tickUpper
    /// @param tickLower The invalid tickLower
    /// @param tickUpper The invalid tickUpper
    error TicksMisordered(int24 tickLower, int24 tickUpper);

    /// @notice Thrown when tickLower is less than min tick
    /// @param tickLower The invalid tickLower
    error TickLowerOutOfBounds(int24 tickLower);

    /// @notice Thrown when tickUpper exceeds max tick
    /// @param tickUpper The invalid tickUpper
    error TickUpperOutOfBounds(int24 tickUpper);

    /// @notice For the tick spacing, the tick has too much liquidity
    error TickLiquidityOverflow(int24 tick);

    /// @notice Thrown when trying to initialize an already initialized pool
    error PoolAlreadyInitialized();

    /// @notice Thrown when trying to interact with a non-initialized pool
    error PoolNotInitialized();

    /// @notice Thrown when sqrtPriceLimitX96 on a swap has already exceeded its limit
    /// @param sqrtPriceCurrentX96 The invalid, already surpassed sqrtPriceLimitX96
    /// @param sqrtPriceLimitX96 The surpassed price limit
    error PriceLimitAlreadyExceeded(uint160 sqrtPriceCurrentX96, uint160 sqrtPriceLimitX96);

    /// @notice Thrown when sqrtPriceLimitX96 lies outside of valid tick/price range
    /// @param sqrtPriceLimitX96 The invalid, out-of-bounds sqrtPriceLimitX96
    error PriceLimitOutOfBounds(uint160 sqrtPriceLimitX96);

    /// @notice Thrown by donate if there is currently 0 liquidity, since the fees will not go to any liquidity providers
    error NoLiquidityToReceiveFees();

    // info stored for each initialized individual tick
    struct TickInfo {
        // the total position liquidity that references this tick
        uint128 liquidityGross;
        // amount of net liquidity added (subtracted) when tick is crossed from left to right (right to left),
        int128 liquidityNet;
        // fee growth per unit of liquidity on the _other_ side of this tick (relative to the current tick)
        // only has relative meaning, not absolute — the value depends on when the tick is initialized
        uint256 feeGrowthOutside0X128;
        uint256 feeGrowthOutside1X128;
    }

    /// @dev The state of a pool
    struct State {
        Slot0 slot0;
        uint256 feeGrowthGlobal0X128;
        uint256 feeGrowthGlobal1X128;
        uint128 liquidity;
        mapping(int24 => TickInfo) ticks;
        mapping(int16 => uint256) tickBitmap;
        mapping(bytes32 => Position.Info) positions;
    }

    /// @dev Common checks for valid tick inputs.
    function checkTicks(int24 tickLower, int24 tickUpper) private pure {
        if (tickLower >= tickUpper) TicksMisordered.selector.revertWith(tickLower, tickUpper);
        if (tickLower < TickMath.MIN_TICK) TickLowerOutOfBounds.selector.revertWith(tickLower);
        if (tickUpper > TickMath.MAX_TICK) TickUpperOutOfBounds.selector.revertWith(tickUpper);
    }

    function initialize(State storage self, uint160 sqrtPriceX96, uint24 protocolFee, uint24 lpFee)
        internal
        returns (int24 tick)
    {
        if (self.slot0.sqrtPriceX96() != 0) PoolAlreadyInitialized.selector.revertWith();

        tick = TickMath.getTickAtSqrtPrice(sqrtPriceX96);

        self.slot0 = Slot0.wrap(bytes32(0)).setSqrtPriceX96(sqrtPriceX96).setTick(tick).setProtocolFee(protocolFee)
            .setLpFee(lpFee);
    }

    function setProtocolFee(State storage self, uint24 protocolFee) internal {
        self.checkPoolInitialized();
        self.slot0 = self.slot0.setProtocolFee(protocolFee);
    }

    /// @notice Only dynamic fee pools may update the lp fee.
    function setLPFee(State storage self, uint24 lpFee) internal {
        self.checkPoolInitialized();
        self.slot0 = self.slot0.setLpFee(lpFee);
    }

    struct ModifyLiquidityParams {
        // the address that owns the position
        address owner;
        // the lower and upper tick of the position
        int24 tickLower;
        int24 tickUpper;
        // any change in liquidity
        int128 liquidityDelta;
        // the spacing between ticks
        int24 tickSpacing;
        // used to distinguish positions of the same owner, at the same tick range
        bytes32 salt;
    }

    struct ModifyLiquidityState {
        bool flippedLower;
        uint128 liquidityGrossAfterLower;
        bool flippedUpper;
        uint128 liquidityGrossAfterUpper;
    }

    /// @notice Effect changes to a position in a pool
    /// @dev PoolManager checks that the pool is initialized before calling
    /// @param params the position details and the change to the position's liquidity to effect
    /// @return delta the deltas of the token balances of the pool, from the liquidity change
    /// @return feeDelta the fees generated by the liquidity range
    function modifyLiquidity(State storage self, ModifyLiquidityParams memory params)
        internal
        returns (BalanceDelta delta, BalanceDelta feeDelta)
    {
        int128 liquidityDelta = params.liquidityDelta;
        int24 tickLower = params.tickLower;
        int24 tickUpper = params.tickUpper;
        checkTicks(tickLower, tickUpper);

        {
            ModifyLiquidityState memory state;

            // if we need to update the ticks, do it
            if (liquidityDelta != 0) {
                (state.flippedLower, state.liquidityGrossAfterLower) =
                    updateTick(self, tickLower, liquidityDelta, false);
                (state.flippedUpper, state.liquidityGrossAfterUpper) = updateTick(self, tickUpper, liquidityDelta, true);

                // `>` and `>=` are logically equivalent here but `>=` is cheaper
                if (liquidityDelta >= 0) {
                    uint128 maxLiquidityPerTick = tickSpacingToMaxLiquidityPerTick(params.tickSpacing);
                    if (state.liquidityGrossAfterLower > maxLiquidityPerTick) {
                        TickLiquidityOverflow.selector.revertWith(tickLower);
                    }
                    if (state.liquidityGrossAfterUpper > maxLiquidityPerTick) {
                        TickLiquidityOverflow.selector.revertWith(tickUpper);
                    }
                }

                if (state.flippedLower) {
                    self.tickBitmap.flipTick(tickLower, params.tickSpacing);
                }
                if (state.flippedUpper) {
                    self.tickBitmap.flipTick(tickUpper, params.tickSpacing);
                }
            }

            {
                (uint256 feeGrowthInside0X128, uint256 feeGrowthInside1X128) =
                    getFeeGrowthInside(self, tickLower, tickUpper);

                Position.Info storage position = self.positions.get(params.owner, tickLower, tickUpper, params.salt);
                (uint256 feesOwed0, uint256 feesOwed1) =
                    position.update(liquidityDelta, feeGrowthInside0X128, feeGrowthInside1X128);

                // Fees earned from LPing are calculated, and returned
                feeDelta = toBalanceDelta(feesOwed0.toInt128(), feesOwed1.toInt128());
            }

            // clear any tick data that is no longer needed
            if (liquidityDelta < 0) {
                if (state.flippedLower) {
                    clearTick(self, tickLower);
                }
                if (state.flippedUpper) {
                    clearTick(self, tickUpper);
                }
            }
        }

        if (liquidityDelta != 0) {
            Slot0 _slot0 = self.slot0;
            (int24 tick, uint160 sqrtPriceX96) = (_slot0.tick(), _slot0.sqrtPriceX96());
            if (tick < tickLower) {
                // current tick is below the passed range; liquidity can only become in range by crossing from left to
                // right, when we'll need _more_ currency0 (it's becoming more valuable) so user must provide it
                delta = toBalanceDelta(
                    SqrtPriceMath.getAmount0Delta(
                        TickMath.getSqrtPriceAtTick(tickLower), TickMath.getSqrtPriceAtTick(tickUpper), liquidityDelta
                    ).toInt128(),
                    0
                );
            } else if (tick < tickUpper) {
                delta = toBalanceDelta(
                    SqrtPriceMath.getAmount0Delta(sqrtPriceX96, TickMath.getSqrtPriceAtTick(tickUpper), liquidityDelta)
                        .toInt128(),
                    SqrtPriceMath.getAmount1Delta(TickMath.getSqrtPriceAtTick(tickLower), sqrtPriceX96, liquidityDelta)
                        .toInt128()
                );

                self.liquidity = LiquidityMath.addDelta(self.liquidity, liquidityDelta);
            } else {
                // current tick is above the passed range; liquidity can only become in range by crossing from right to
                // left, when we'll need _more_ currency1 (it's becoming more valuable) so user must provide it
                delta = toBalanceDelta(
                    0,
                    SqrtPriceMath.getAmount1Delta(
                        TickMath.getSqrtPriceAtTick(tickLower), TickMath.getSqrtPriceAtTick(tickUpper), liquidityDelta
                    ).toInt128()
                );
            }
        }
    }

    // the top level state of the swap, the results of which are recorded in storage at the end
    struct SwapState {
        // the amount remaining to be swapped in/out of the input/output asset
        int256 amountSpecifiedRemaining;
        // the amount already swapped out/in of the output/input asset
        int256 amountCalculated;
        // current sqrt(price)
        uint160 sqrtPriceX96;
        // the tick associated with the current price
        int24 tick;
        // the global fee growth of the input token
        uint256 feeGrowthGlobalX128;
        // the current liquidity in range
        uint128 liquidity;
    }

    struct StepComputations {
        // the price at the beginning of the step
        uint160 sqrtPriceStartX96;
        // the next tick to swap to from the current tick in the swap direction
        int24 tickNext;
        // whether tickNext is initialized or not
        bool initialized;
        // sqrt(price) for the next tick (1/0)
        uint160 sqrtPriceNextX96;
        // how much is being swapped in in this step
        uint256 amountIn;
        // how much is being swapped out
        uint256 amountOut;
        // how much fee is being paid in
        uint256 feeAmount;
    }

    struct SwapParams {
        int24 tickSpacing;
        bool zeroForOne;
        int256 amountSpecified;
        uint160 sqrtPriceLimitX96;
        uint24 lpFeeOverride;
    }

    /// @notice Executes a swap against the state, and returns the amount deltas of the pool
    /// @dev PoolManager checks that the pool is initialized before calling
    function swap(State storage self, SwapParams memory params)
        internal
        returns (BalanceDelta result, uint256 amountToProtocol, uint24 swapFee, SwapState memory state)
    {
        Slot0 slot0Start = self.slot0;
        bool zeroForOne = params.zeroForOne;

        uint128 liquidityStart = self.liquidity;
        uint256 protocolFee =
            zeroForOne ? slot0Start.protocolFee().getZeroForOneFee() : slot0Start.protocolFee().getOneForZeroFee();

        state.amountSpecifiedRemaining = params.amountSpecified;
        state.amountCalculated = 0;
        state.sqrtPriceX96 = slot0Start.sqrtPriceX96();
        state.tick = slot0Start.tick();
        state.feeGrowthGlobalX128 = zeroForOne ? self.feeGrowthGlobal0X128 : self.feeGrowthGlobal1X128;
        state.liquidity = liquidityStart;

        // if the beforeSwap hook returned a valid fee override, use that as the LP fee, otherwise load from storage
        // a swap fee of MAX_FEE_PIPS will revert for exact output swaps
        {
            uint24 lpFee = params.lpFeeOverride.isOverride()
                ? params.lpFeeOverride.removeOverrideFlagAndValidate()
                : slot0Start.lpFee();

            swapFee = protocolFee == 0 ? lpFee : uint16(protocolFee).calculateSwapFee(lpFee);
        }

        bool exactInput = params.amountSpecified < 0;

<<<<<<< HEAD
=======
        if (swapFee == LPFeeLibrary.MAX_LP_FEE) {
            if (!exactInput) {
                InvalidFeeForExactOut.selector.revertWith();
            }
        }

>>>>>>> 35fab85b
        if (params.amountSpecified == 0) return (BalanceDeltaLibrary.ZERO_DELTA, 0, swapFee, state);

        if (zeroForOne) {
            if (params.sqrtPriceLimitX96 >= slot0Start.sqrtPriceX96()) {
                PriceLimitAlreadyExceeded.selector.revertWith(slot0Start.sqrtPriceX96(), params.sqrtPriceLimitX96);
            }
            if (params.sqrtPriceLimitX96 < TickMath.MIN_SQRT_PRICE) {
                PriceLimitOutOfBounds.selector.revertWith(params.sqrtPriceLimitX96);
            }
        } else {
            if (params.sqrtPriceLimitX96 <= slot0Start.sqrtPriceX96()) {
                PriceLimitAlreadyExceeded.selector.revertWith(slot0Start.sqrtPriceX96(), params.sqrtPriceLimitX96);
            }
            if (params.sqrtPriceLimitX96 >= TickMath.MAX_SQRT_PRICE) {
                PriceLimitOutOfBounds.selector.revertWith(params.sqrtPriceLimitX96);
            }
        }

        StepComputations memory step;

        // continue swapping as long as we haven't used the entire input/output and haven't reached the price limit
        while (!(state.amountSpecifiedRemaining == 0 || state.sqrtPriceX96 == params.sqrtPriceLimitX96)) {
            step.sqrtPriceStartX96 = state.sqrtPriceX96;

            (step.tickNext, step.initialized) =
                self.tickBitmap.nextInitializedTickWithinOneWord(state.tick, params.tickSpacing, zeroForOne);

            // ensure that we do not overshoot the min/max tick, as the tick bitmap is not aware of these bounds
            if (step.tickNext <= TickMath.MIN_TICK) {
                step.tickNext = TickMath.MIN_TICK;
            }
            if (step.tickNext >= TickMath.MAX_TICK) {
                step.tickNext = TickMath.MAX_TICK;
            }

            // get the price for the next tick
            step.sqrtPriceNextX96 = TickMath.getSqrtPriceAtTick(step.tickNext);

            // compute values to swap to the target tick, price limit, or point where input/output amount is exhausted
            (state.sqrtPriceX96, step.amountIn, step.amountOut, step.feeAmount) = SwapMath.computeSwapStep(
                state.sqrtPriceX96,
                SwapMath.getSqrtPriceTarget(zeroForOne, step.sqrtPriceNextX96, params.sqrtPriceLimitX96),
                state.liquidity,
                state.amountSpecifiedRemaining,
                swapFee
            );

            if (!exactInput) {
                unchecked {
                    state.amountSpecifiedRemaining -= step.amountOut.toInt256();
                }
                state.amountCalculated -= (step.amountIn + step.feeAmount).toInt256();
            } else {
                // safe because we test that amountSpecified > amountIn + feeAmount in SwapMath
                unchecked {
                    state.amountSpecifiedRemaining += (step.amountIn + step.feeAmount).toInt256();
                }
                state.amountCalculated += step.amountOut.toInt256();
            }

            // if the protocol fee is on, calculate how much is owed, decrement feeAmount, and increment protocolFee
            if (protocolFee > 0) {
                unchecked {
                    // step.amountIn does not include the swap fee, as it's already been taken from it,
                    // so add it back to get the total amountIn and use that to calculate the amount of fees owed to the protocol
                    // this line cannot overflow due to limits on the size of protocolFee and params.amountSpecified
                    uint256 delta = (step.amountIn + step.feeAmount) * protocolFee / ProtocolFeeLibrary.PIPS_DENOMINATOR;
                    // subtract it from the total fee and add it to the protocol fee
                    step.feeAmount -= delta;
                    amountToProtocol += delta;
                }
            }

            // update global fee tracker
            if (state.liquidity > 0) {
                unchecked {
                    state.feeGrowthGlobalX128 += FullMath.mulDiv(step.feeAmount, FixedPoint128.Q128, state.liquidity);
                }
            }

            // shift tick if we reached the next price
            if (state.sqrtPriceX96 == step.sqrtPriceNextX96) {
                // if the tick is initialized, run the tick transition
                if (step.initialized) {
                    (uint256 feeGrowthGlobal0X128, uint256 feeGrowthGlobal1X128) = zeroForOne
                        ? (state.feeGrowthGlobalX128, self.feeGrowthGlobal1X128)
                        : (self.feeGrowthGlobal0X128, state.feeGrowthGlobalX128);
                    int128 liquidityNet =
                        Pool.crossTick(self, step.tickNext, feeGrowthGlobal0X128, feeGrowthGlobal1X128);
                    // if we're moving leftward, we interpret liquidityNet as the opposite sign
                    // safe because liquidityNet cannot be type(int128).min
                    unchecked {
                        if (zeroForOne) liquidityNet = -liquidityNet;
                    }

                    state.liquidity = LiquidityMath.addDelta(state.liquidity, liquidityNet);
                }

                unchecked {
                    state.tick = zeroForOne ? step.tickNext - 1 : step.tickNext;
                }
            } else if (state.sqrtPriceX96 != step.sqrtPriceStartX96) {
                // recompute unless we're on a lower tick boundary (i.e. already transitioned ticks), and haven't moved
                state.tick = TickMath.getTickAtSqrtPrice(state.sqrtPriceX96);
            }
        }

        self.slot0 = slot0Start.setTick(state.tick).setSqrtPriceX96(state.sqrtPriceX96);

        // update liquidity if it changed
        if (liquidityStart != state.liquidity) self.liquidity = state.liquidity;

        // update fee growth global
        if (!zeroForOne) {
            self.feeGrowthGlobal1X128 = state.feeGrowthGlobalX128;
        } else {
            self.feeGrowthGlobal0X128 = state.feeGrowthGlobalX128;
        }

        unchecked {
            if (zeroForOne != exactInput) {
                result = toBalanceDelta(
                    state.amountCalculated.toInt128(),
                    (params.amountSpecified - state.amountSpecifiedRemaining).toInt128()
                );
            } else {
                result = toBalanceDelta(
                    (params.amountSpecified - state.amountSpecifiedRemaining).toInt128(),
                    state.amountCalculated.toInt128()
                );
            }
        }
    }

    /// @notice Donates the given amount of currency0 and currency1 to the pool
    function donate(State storage state, uint256 amount0, uint256 amount1) internal returns (BalanceDelta delta) {
        uint128 liquidity = state.liquidity;
        if (liquidity == 0) NoLiquidityToReceiveFees.selector.revertWith();
        unchecked {
            // negation safe as amount0 and amount1 are always positive
            delta = toBalanceDelta(-(amount0.toInt128()), -(amount1.toInt128()));
            if (amount0 > 0) {
                state.feeGrowthGlobal0X128 += FullMath.mulDiv(amount0, FixedPoint128.Q128, liquidity);
            }
            if (amount1 > 0) {
                state.feeGrowthGlobal1X128 += FullMath.mulDiv(amount1, FixedPoint128.Q128, liquidity);
            }
        }
    }

    /// @notice Retrieves fee growth data
    /// @param self The Pool state struct
    /// @param tickLower The lower tick boundary of the position
    /// @param tickUpper The upper tick boundary of the position
    /// @return feeGrowthInside0X128 The all-time fee growth in token0, per unit of liquidity, inside the position's tick boundaries
    /// @return feeGrowthInside1X128 The all-time fee growth in token1, per unit of liquidity, inside the position's tick boundaries
    function getFeeGrowthInside(State storage self, int24 tickLower, int24 tickUpper)
        internal
        view
        returns (uint256 feeGrowthInside0X128, uint256 feeGrowthInside1X128)
    {
        TickInfo storage lower = self.ticks[tickLower];
        TickInfo storage upper = self.ticks[tickUpper];
        int24 tickCurrent = self.slot0.tick();

        unchecked {
            if (tickCurrent < tickLower) {
                feeGrowthInside0X128 = lower.feeGrowthOutside0X128 - upper.feeGrowthOutside0X128;
                feeGrowthInside1X128 = lower.feeGrowthOutside1X128 - upper.feeGrowthOutside1X128;
            } else if (tickCurrent >= tickUpper) {
                feeGrowthInside0X128 = upper.feeGrowthOutside0X128 - lower.feeGrowthOutside0X128;
                feeGrowthInside1X128 = upper.feeGrowthOutside1X128 - lower.feeGrowthOutside1X128;
            } else {
                feeGrowthInside0X128 =
                    self.feeGrowthGlobal0X128 - lower.feeGrowthOutside0X128 - upper.feeGrowthOutside0X128;
                feeGrowthInside1X128 =
                    self.feeGrowthGlobal1X128 - lower.feeGrowthOutside1X128 - upper.feeGrowthOutside1X128;
            }
        }
    }

    /// @notice Updates a tick and returns true if the tick was flipped from initialized to uninitialized, or vice versa
    /// @param self The mapping containing all tick information for initialized ticks
    /// @param tick The tick that will be updated
    /// @param liquidityDelta A new amount of liquidity to be added (subtracted) when tick is crossed from left to right (right to left)
    /// @param upper true for updating a position's upper tick, or false for updating a position's lower tick
    /// @return flipped Whether the tick was flipped from initialized to uninitialized, or vice versa
    /// @return liquidityGrossAfter The total amount of  liquidity for all positions that references the tick after the update
    function updateTick(State storage self, int24 tick, int128 liquidityDelta, bool upper)
        internal
        returns (bool flipped, uint128 liquidityGrossAfter)
    {
        TickInfo storage info = self.ticks[tick];

        uint128 liquidityGrossBefore = info.liquidityGross;
        int128 liquidityNetBefore = info.liquidityNet;

        liquidityGrossAfter = LiquidityMath.addDelta(liquidityGrossBefore, liquidityDelta);

        flipped = (liquidityGrossAfter == 0) != (liquidityGrossBefore == 0);

        if (liquidityGrossBefore == 0) {
            // by convention, we assume that all growth before a tick was initialized happened _below_ the tick
            if (tick <= self.slot0.tick()) {
                info.feeGrowthOutside0X128 = self.feeGrowthGlobal0X128;
                info.feeGrowthOutside1X128 = self.feeGrowthGlobal1X128;
            }
        }

        // when the lower (upper) tick is crossed left to right (right to left), liquidity must be added (removed)
        int128 liquidityNet = upper ? liquidityNetBefore - liquidityDelta : liquidityNetBefore + liquidityDelta;
        assembly ("memory-safe") {
            // liquidityGrossAfter and liquidityNet are packed in the first slot of `info`
            // So we can store them with a single sstore by packing them ourselves first
            sstore(
                info.slot,
                // bitwise OR to pack liquidityGrossAfter and liquidityNet
                or(
                    // liquidityGross is in the low bits, upper bits are already 0
                    and(liquidityGrossAfter, 0xffffffffffffffffffffffffffffffff),
                    // shift liquidityNet to take the upper bits and lower bits get filled with 0
                    shl(128, liquidityNet)
                )
            )
        }
    }

    /// @notice Derives max liquidity per tick from given tick spacing
    /// @dev Executed when adding liquidity
    /// @param tickSpacing The amount of required tick separation, realized in multiples of `tickSpacing`
    ///     e.g., a tickSpacing of 3 requires ticks to be initialized every 3rd tick i.e., ..., -6, -3, 0, 3, 6, ...
    /// @return result The max liquidity per tick
    function tickSpacingToMaxLiquidityPerTick(int24 tickSpacing) internal pure returns (uint128 result) {
        // Equivalent to:
        // int24 minTick = (TickMath.MIN_TICK / tickSpacing) * tickSpacing;
        // int24 maxTick = (TickMath.MAX_TICK / tickSpacing) * tickSpacing;
        // uint24 numTicks = uint24((maxTick - minTick) / tickSpacing) + 1;
        // return type(uint128).max / numTicks;
        int24 MAX_TICK = TickMath.MAX_TICK;
        int24 MIN_TICK = TickMath.MIN_TICK;
        // tick spacing will never be 0 since TickMath.MIN_TICK_SPACING is 1
        assembly ("memory-safe") {
            tickSpacing := signextend(2, tickSpacing)
            let minTick := mul(sdiv(MIN_TICK, tickSpacing), tickSpacing)
            let maxTick := mul(sdiv(MAX_TICK, tickSpacing), tickSpacing)
            let numTicks := add(sdiv(sub(maxTick, minTick), tickSpacing), 1)
            result := div(sub(shl(128, 1), 1), numTicks)
        }
    }

    /// @notice Reverts if the given pool has not been initialized
    function checkPoolInitialized(State storage self) internal view {
        if (self.slot0.sqrtPriceX96() == 0) PoolNotInitialized.selector.revertWith();
    }

    /// @notice Clears tick data
    /// @param self The mapping containing all initialized tick information for initialized ticks
    /// @param tick The tick that will be cleared
    function clearTick(State storage self, int24 tick) internal {
        delete self.ticks[tick];
    }

    /// @notice Transitions to next tick as needed by price movement
    /// @param self The Pool state struct
    /// @param tick The destination tick of the transition
    /// @param feeGrowthGlobal0X128 The all-time global fee growth, per unit of liquidity, in token0
    /// @param feeGrowthGlobal1X128 The all-time global fee growth, per unit of liquidity, in token1
    /// @return liquidityNet The amount of liquidity added (subtracted) when tick is crossed from left to right (right to left)
    function crossTick(State storage self, int24 tick, uint256 feeGrowthGlobal0X128, uint256 feeGrowthGlobal1X128)
        internal
        returns (int128 liquidityNet)
    {
        unchecked {
            TickInfo storage info = self.ticks[tick];
            info.feeGrowthOutside0X128 = feeGrowthGlobal0X128 - info.feeGrowthOutside0X128;
            info.feeGrowthOutside1X128 = feeGrowthGlobal1X128 - info.feeGrowthOutside1X128;
            liquidityNet = info.liquidityNet;
        }
    }
}<|MERGE_RESOLUTION|>--- conflicted
+++ resolved
@@ -307,15 +307,6 @@
 
         bool exactInput = params.amountSpecified < 0;
 
-<<<<<<< HEAD
-=======
-        if (swapFee == LPFeeLibrary.MAX_LP_FEE) {
-            if (!exactInput) {
-                InvalidFeeForExactOut.selector.revertWith();
-            }
-        }
-
->>>>>>> 35fab85b
         if (params.amountSpecified == 0) return (BalanceDeltaLibrary.ZERO_DELTA, 0, swapFee, state);
 
         if (zeroForOne) {
