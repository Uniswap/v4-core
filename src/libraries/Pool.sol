// SPDX-License-Identifier: BUSL-1.1
pragma solidity ^0.8.20;

import {SafeCast} from "./SafeCast.sol";
import {TickBitmap} from "./TickBitmap.sol";
import {Position} from "./Position.sol";
import {FullMath} from "./FullMath.sol";
import {FixedPoint128} from "./FixedPoint128.sol";
import {TickMath} from "./TickMath.sol";
import {SqrtPriceMath} from "./SqrtPriceMath.sol";
import {SwapMath} from "./SwapMath.sol";
import {BalanceDelta, toBalanceDelta, BalanceDeltaLibrary} from "../types/BalanceDelta.sol";
import {ProtocolFeeLibrary} from "./ProtocolFeeLibrary.sol";
import {LiquidityMath} from "./LiquidityMath.sol";
import {LPFeeLibrary} from "./LPFeeLibrary.sol";

library Pool {
    using SafeCast for *;
    using TickBitmap for mapping(int16 => uint256);
    using Position for mapping(bytes32 => Position.Info);
    using Position for Position.Info;
    using Pool for State;
    using ProtocolFeeLibrary for uint24;

    /// @notice Thrown when tickLower is not below tickUpper
    /// @param tickLower The invalid tickLower
    /// @param tickUpper The invalid tickUpper
    error TicksMisordered(int24 tickLower, int24 tickUpper);

    /// @notice Thrown when tickLower is less than min tick
    /// @param tickLower The invalid tickLower
    error TickLowerOutOfBounds(int24 tickLower);

    /// @notice Thrown when tickUpper exceeds max tick
    /// @param tickUpper The invalid tickUpper
    error TickUpperOutOfBounds(int24 tickUpper);

    /// @notice For the tick spacing, the tick has too much liquidity
    error TickLiquidityOverflow(int24 tick);

    /// @notice Thrown when interacting with an uninitialized tick that must be initialized
    /// @param tick The uninitialized tick
    error TickNotInitialized(int24 tick);

    /// @notice Thrown when trying to initialize an already initialized pool
    error PoolAlreadyInitialized();

    /// @notice Thrown when trying to interact with a non-initialized pool
    error PoolNotInitialized();

    /// @notice Thrown when sqrtPriceLimitX96 on a swap has already exceeded its limit
    /// @param sqrtPriceCurrentX96 The invalid, already surpassed sqrtPriceLimitX96
    /// @param sqrtPriceLimitX96 The surpassed price limit
    error PriceLimitAlreadyExceeded(uint160 sqrtPriceCurrentX96, uint160 sqrtPriceLimitX96);

    /// @notice Thrown when sqrtPriceLimitX96 lies outside of valid tick/price range
    /// @param sqrtPriceLimitX96 The invalid, out-of-bounds sqrtPriceLimitX96
    error PriceLimitOutOfBounds(uint160 sqrtPriceLimitX96);

    /// @notice Thrown by donate if there is currently 0 liquidity, since the fees will not go to any liquidity providers
    error NoLiquidityToReceiveFees();

    /// @notice Thrown when trying to swap with max lp fee and specifying an output amount
    error InvalidFeeForExactOut();

    struct Slot0 {
        // the current price
        uint160 sqrtPriceX96;
        // the current tick
        int24 tick;
        // protocol fee, expressed in hundredths of a bip
        // upper 12 bits are for 1->0, and the lower 12 are for 0->1
        // the maximum is 1000 - meaning the maximum protocol fee is 0.1%
        // the protocolFee is taken from the input first, then the lpFee is taken from the remaining input
        uint24 protocolFee;
        // used for the lp fee, either static at initialize or dynamic via hook
        uint24 lpFee;
    }

    // info stored for each initialized individual tick
    struct TickInfo {
        // the total position liquidity that references this tick
        uint128 liquidityGross;
        // amount of net liquidity added (subtracted) when tick is crossed from left to right (right to left),
        int128 liquidityNet;
        // fee growth per unit of liquidity on the _other_ side of this tick (relative to the current tick)
        // only has relative meaning, not absolute — the value depends on when the tick is initialized
        uint256 feeGrowthOutside0X128;
        uint256 feeGrowthOutside1X128;
    }

    /// @dev The state of a pool
    struct State {
        Slot0 slot0;
        uint256 feeGrowthGlobal0X128;
        uint256 feeGrowthGlobal1X128;
        uint128 liquidity;
        mapping(int24 => TickInfo) ticks;
        mapping(int16 => uint256) tickBitmap;
        mapping(bytes32 => Position.Info) positions;
    }

    /// @dev Common checks for valid tick inputs.
    function checkTicks(int24 tickLower, int24 tickUpper) private pure {
        if (tickLower >= tickUpper) revert TicksMisordered(tickLower, tickUpper);
        if (tickLower < TickMath.MIN_TICK) revert TickLowerOutOfBounds(tickLower);
        if (tickUpper > TickMath.MAX_TICK) revert TickUpperOutOfBounds(tickUpper);
    }

    function initialize(State storage self, uint160 sqrtPriceX96, uint24 protocolFee, uint24 lpFee)
        internal
        returns (int24 tick)
    {
        if (self.slot0.sqrtPriceX96 != 0) revert PoolAlreadyInitialized();

        tick = TickMath.getTickAtSqrtPrice(sqrtPriceX96);

        self.slot0 = Slot0({sqrtPriceX96: sqrtPriceX96, tick: tick, protocolFee: protocolFee, lpFee: lpFee});
    }

    function setProtocolFee(State storage self, uint24 protocolFee) internal {
        if (self.isNotInitialized()) revert PoolNotInitialized();

        self.slot0.protocolFee = protocolFee;
    }

    /// @notice Only dynamic fee pools may update the lp fee.
    function setLPFee(State storage self, uint24 lpFee) internal {
        if (self.isNotInitialized()) revert PoolNotInitialized();
        self.slot0.lpFee = lpFee;
    }

    struct ModifyLiquidityParams {
        // the address that owns the position
        address owner;
        // the lower and upper tick of the position
        int24 tickLower;
        int24 tickUpper;
        // any change in liquidity
        int128 liquidityDelta;
        // the spacing between ticks
        int24 tickSpacing;
        // used to distinguish positions of the same owner, at the same tick range
        bytes32 salt;
    }

    struct ModifyLiquidityState {
        bool flippedLower;
        uint128 liquidityGrossAfterLower;
        bool flippedUpper;
        uint128 liquidityGrossAfterUpper;
        uint256 feeGrowthInside0X128;
        uint256 feeGrowthInside1X128;
    }

    /// @notice Effect changes to a position in a pool
    /// @dev PoolManager checks that the pool is initialized before calling
    /// @param params the position details and the change to the position's liquidity to effect
    /// @return delta the deltas of the token balances of the pool, from the liquidity change
    /// @return feeDelta the fees generated by the liquidity range
    function modifyLiquidity(State storage self, ModifyLiquidityParams memory params)
        internal
        returns (BalanceDelta delta, BalanceDelta feeDelta)
    {
        int128 liquidityDelta = params.liquidityDelta;
        int24 tickLower = params.tickLower;
        int24 tickUpper = params.tickUpper;
        checkTicks(tickLower, tickUpper);

        uint256 feesOwed0;
        uint256 feesOwed1;
        {
            ModifyLiquidityState memory state;

            // if we need to update the ticks, do it
            if (liquidityDelta != 0) {
                (state.flippedLower, state.liquidityGrossAfterLower) =
                    updateTick(self, tickLower, liquidityDelta, false);
                (state.flippedUpper, state.liquidityGrossAfterUpper) = updateTick(self, tickUpper, liquidityDelta, true);

                // `>` and `>=` are logically equivalent here but `>=` is cheaper
                if (liquidityDelta >= 0) {
                    uint128 maxLiquidityPerTick = tickSpacingToMaxLiquidityPerTick(params.tickSpacing);
                    if (state.liquidityGrossAfterLower > maxLiquidityPerTick) {
                        revert TickLiquidityOverflow(tickLower);
                    }
                    if (state.liquidityGrossAfterUpper > maxLiquidityPerTick) {
                        revert TickLiquidityOverflow(tickUpper);
                    }
                }

                if (state.flippedLower) {
                    self.tickBitmap.flipTick(tickLower, params.tickSpacing);
                }
                if (state.flippedUpper) {
                    self.tickBitmap.flipTick(tickUpper, params.tickSpacing);
                }
            }

            (state.feeGrowthInside0X128, state.feeGrowthInside1X128) = getFeeGrowthInside(self, tickLower, tickUpper);

            Position.Info storage position = self.positions.get(params.owner, tickLower, tickUpper, params.salt);
            (feesOwed0, feesOwed1) =
                position.update(liquidityDelta, state.feeGrowthInside0X128, state.feeGrowthInside1X128);

            // clear any tick data that is no longer needed
            if (liquidityDelta < 0) {
                if (state.flippedLower) {
                    clearTick(self, tickLower);
                }
                if (state.flippedUpper) {
                    clearTick(self, tickUpper);
                }
            }
        }

        if (liquidityDelta != 0) {
            int24 tick = self.slot0.tick;
            uint160 sqrtPriceX96 = self.slot0.sqrtPriceX96;
            if (tick < tickLower) {
                // current tick is below the passed range; liquidity can only become in range by crossing from left to
                // right, when we'll need _more_ currency0 (it's becoming more valuable) so user must provide it
                delta = toBalanceDelta(
                    SqrtPriceMath.getAmount0Delta(
                        TickMath.getSqrtPriceAtTick(tickLower), TickMath.getSqrtPriceAtTick(tickUpper), liquidityDelta
                    ).toInt128(),
                    0
                );
            } else if (tick < tickUpper) {
                delta = toBalanceDelta(
                    SqrtPriceMath.getAmount0Delta(sqrtPriceX96, TickMath.getSqrtPriceAtTick(tickUpper), liquidityDelta)
                        .toInt128(),
                    SqrtPriceMath.getAmount1Delta(TickMath.getSqrtPriceAtTick(tickLower), sqrtPriceX96, liquidityDelta)
                        .toInt128()
                );

                self.liquidity = LiquidityMath.addDelta(self.liquidity, liquidityDelta);
            } else {
                // current tick is above the passed range; liquidity can only become in range by crossing from right to
                // left, when we'll need _more_ currency1 (it's becoming more valuable) so user must provide it
                delta = toBalanceDelta(
                    0,
                    SqrtPriceMath.getAmount1Delta(
                        TickMath.getSqrtPriceAtTick(tickLower), TickMath.getSqrtPriceAtTick(tickUpper), liquidityDelta
                    ).toInt128()
                );
            }
        }

        // Fees earned from LPing are added to the user's currency delta.
        feeDelta = toBalanceDelta(feesOwed0.toInt128(), feesOwed1.toInt128());
    }

    struct SwapCache {
        // liquidity at the beginning of the swap
        uint128 liquidityStart;
        // the protocol fee for the input token
        uint16 protocolFee;
    }

    // the top level state of the swap, the results of which are recorded in storage at the end
    struct SwapState {
        // the amount remaining to be swapped in/out of the input/output asset
        int256 amountSpecifiedRemaining;
        // the amount already swapped out/in of the output/input asset
        int256 amountCalculated;
        // current sqrt(price)
        uint160 sqrtPriceX96;
        // the tick associated with the current price
        int24 tick;
        // the global fee growth of the input token
        uint256 feeGrowthGlobalX128;
        // the current liquidity in range
        uint128 liquidity;
    }

    struct StepComputations {
        // the price at the beginning of the step
        uint160 sqrtPriceStartX96;
        // the next tick to swap to from the current tick in the swap direction
        int24 tickNext;
        // whether tickNext is initialized or not
        bool initialized;
        // sqrt(price) for the next tick (1/0)
        uint160 sqrtPriceNextX96;
        // how much is being swapped in in this step
        uint256 amountIn;
        // how much is being swapped out
        uint256 amountOut;
        // how much fee is being paid in
        uint256 feeAmount;
    }

    struct SwapParams {
        int24 tickSpacing;
        bool zeroForOne;
        int256 amountSpecified;
        uint160 sqrtPriceLimitX96;
    }

    /// @notice Executes a swap against the state, and returns the amount deltas of the pool
    /// @dev PoolManager checks that the pool is initialized before calling
    function swap(State storage self, SwapParams memory params)
        internal
        returns (BalanceDelta result, uint256 feeForProtocol, uint24 swapFee, SwapState memory state)
    {
        Slot0 memory slot0Start = self.slot0;
        bool zeroForOne = params.zeroForOne;
<<<<<<< HEAD
        if (zeroForOne) {
            if (params.sqrtPriceLimitX96 >= slot0Start.sqrtPriceX96) {
                revert PriceLimitAlreadyExceeded(slot0Start.sqrtPriceX96, params.sqrtPriceLimitX96);
            }
            if (params.sqrtPriceLimitX96 <= TickMath.MIN_SQRT_PRICE) {
                revert PriceLimitOutOfBounds(params.sqrtPriceLimitX96);
            }
        } else {
            if (params.sqrtPriceLimitX96 <= slot0Start.sqrtPriceX96) {
                revert PriceLimitAlreadyExceeded(slot0Start.sqrtPriceX96, params.sqrtPriceLimitX96);
            }
            if (params.sqrtPriceLimitX96 >= TickMath.MAX_SQRT_PRICE) {
                revert PriceLimitOutOfBounds(params.sqrtPriceLimitX96);
            }
        }
=======
        bool exactInput = params.amountSpecified < 0;
>>>>>>> 80b75259

        SwapCache memory cache = SwapCache({
            liquidityStart: self.liquidity,
            protocolFee: zeroForOne ? slot0Start.protocolFee.getZeroForOneFee() : slot0Start.protocolFee.getOneForZeroFee()
        });

        state.amountSpecifiedRemaining = params.amountSpecified;
        state.amountCalculated = 0;
        state.sqrtPriceX96 = slot0Start.sqrtPriceX96;
        state.tick = slot0Start.tick;
        state.feeGrowthGlobalX128 = zeroForOne ? self.feeGrowthGlobal0X128 : self.feeGrowthGlobal1X128;
        state.liquidity = cache.liquidityStart;

        swapFee =
            cache.protocolFee == 0 ? slot0Start.lpFee : uint24(cache.protocolFee).calculateSwapFee(slot0Start.lpFee);

        if (!exactInput && (swapFee == LPFeeLibrary.MAX_LP_FEE)) {
            revert InvalidFeeForExactOut();
        }

        if (params.amountSpecified == 0) return (BalanceDeltaLibrary.ZERO_DELTA, 0, swapFee, state);

        if (zeroForOne) {
            if (params.sqrtPriceLimitX96 >= slot0Start.sqrtPriceX96) {
                revert PriceLimitAlreadyExceeded(slot0Start.sqrtPriceX96, params.sqrtPriceLimitX96);
            }
            if (params.sqrtPriceLimitX96 <= TickMath.MIN_SQRT_RATIO) {
                revert PriceLimitOutOfBounds(params.sqrtPriceLimitX96);
            }
        } else {
            if (params.sqrtPriceLimitX96 <= slot0Start.sqrtPriceX96) {
                revert PriceLimitAlreadyExceeded(slot0Start.sqrtPriceX96, params.sqrtPriceLimitX96);
            }
            if (params.sqrtPriceLimitX96 >= TickMath.MAX_SQRT_RATIO) {
                revert PriceLimitOutOfBounds(params.sqrtPriceLimitX96);
            }
        }

        StepComputations memory step;

        // continue swapping as long as we haven't used the entire input/output and haven't reached the price limit
        while (state.amountSpecifiedRemaining != 0 && state.sqrtPriceX96 != params.sqrtPriceLimitX96) {
            step.sqrtPriceStartX96 = state.sqrtPriceX96;

            (step.tickNext, step.initialized) =
                self.tickBitmap.nextInitializedTickWithinOneWord(state.tick, params.tickSpacing, zeroForOne);

            // ensure that we do not overshoot the min/max tick, as the tick bitmap is not aware of these bounds
            if (step.tickNext < TickMath.MIN_TICK) {
                step.tickNext = TickMath.MIN_TICK;
            } else if (step.tickNext > TickMath.MAX_TICK) {
                step.tickNext = TickMath.MAX_TICK;
            }

            // get the price for the next tick
            step.sqrtPriceNextX96 = TickMath.getSqrtPriceAtTick(step.tickNext);

            // compute values to swap to the target tick, price limit, or point where input/output amount is exhausted
            (state.sqrtPriceX96, step.amountIn, step.amountOut, step.feeAmount) = SwapMath.computeSwapStep(
                state.sqrtPriceX96,
                (
                    zeroForOne
                        ? step.sqrtPriceNextX96 < params.sqrtPriceLimitX96
                        : step.sqrtPriceNextX96 > params.sqrtPriceLimitX96
                ) ? params.sqrtPriceLimitX96 : step.sqrtPriceNextX96,
                state.liquidity,
                state.amountSpecifiedRemaining,
                swapFee
            );

            if (exactInput) {
                // safe because we test that amountSpecified > amountIn + feeAmount in SwapMath
                unchecked {
                    state.amountSpecifiedRemaining += (step.amountIn + step.feeAmount).toInt256();
                }
                state.amountCalculated = state.amountCalculated + step.amountOut.toInt256();
            } else {
                unchecked {
                    state.amountSpecifiedRemaining -= step.amountOut.toInt256();
                }
                state.amountCalculated = state.amountCalculated - (step.amountIn + step.feeAmount).toInt256();
            }

            // if the protocol fee is on, calculate how much is owed, decrement feeAmount, and increment protocolFee
            if (cache.protocolFee > 0) {
                unchecked {
                    // step.amountIn does not include the swap fee, as it's already been taken from it,
                    // so add it back to get the total amountIn and use that to calculate the amount of fees owed to the protocol
                    uint256 delta =
                        (step.amountIn + step.feeAmount) * cache.protocolFee / ProtocolFeeLibrary.PIPS_DENOMINATOR;
                    // subtract it from the total fee and add it to the protocol fee
                    step.feeAmount -= delta;
                    feeForProtocol += delta;
                }
            }

            // update global fee tracker
            if (state.liquidity > 0) {
                unchecked {
                    state.feeGrowthGlobalX128 += FullMath.mulDiv(step.feeAmount, FixedPoint128.Q128, state.liquidity);
                }
            }

            // shift tick if we reached the next price
            if (state.sqrtPriceX96 == step.sqrtPriceNextX96) {
                // if the tick is initialized, run the tick transition
                if (step.initialized) {
                    uint256 feeGrowthGlobal0X128;
                    uint256 feeGrowthGlobal1X128;
                    if (!zeroForOne) {
                        feeGrowthGlobal0X128 = self.feeGrowthGlobal0X128;
                        feeGrowthGlobal1X128 = state.feeGrowthGlobalX128;
                    } else {
                        feeGrowthGlobal0X128 = state.feeGrowthGlobalX128;
                        feeGrowthGlobal1X128 = self.feeGrowthGlobal1X128;
                    }
                    int128 liquidityNet =
                        Pool.crossTick(self, step.tickNext, feeGrowthGlobal0X128, feeGrowthGlobal1X128);
                    // if we're moving leftward, we interpret liquidityNet as the opposite sign
                    // safe because liquidityNet cannot be type(int128).min
                    unchecked {
                        if (zeroForOne) liquidityNet = -liquidityNet;
                    }

                    state.liquidity = LiquidityMath.addDelta(state.liquidity, liquidityNet);
                }

                unchecked {
                    state.tick = zeroForOne ? step.tickNext - 1 : step.tickNext;
                }
            } else if (state.sqrtPriceX96 != step.sqrtPriceStartX96) {
                // recompute unless we're on a lower tick boundary (i.e. already transitioned ticks), and haven't moved
                state.tick = TickMath.getTickAtSqrtPrice(state.sqrtPriceX96);
            }
        }

        (self.slot0.sqrtPriceX96, self.slot0.tick) = (state.sqrtPriceX96, state.tick);

        // update liquidity if it changed
        if (cache.liquidityStart != state.liquidity) self.liquidity = state.liquidity;

        // update fee growth global
        if (zeroForOne) {
            self.feeGrowthGlobal0X128 = state.feeGrowthGlobalX128;
        } else {
            self.feeGrowthGlobal1X128 = state.feeGrowthGlobalX128;
        }

        unchecked {
            if (zeroForOne == exactInput) {
                result = toBalanceDelta(
                    (params.amountSpecified - state.amountSpecifiedRemaining).toInt128(),
                    state.amountCalculated.toInt128()
                );
            } else {
                result = toBalanceDelta(
                    state.amountCalculated.toInt128(),
                    (params.amountSpecified - state.amountSpecifiedRemaining).toInt128()
                );
            }
        }
    }

    /// @notice Donates the given amount of currency0 and currency1 to the pool
    function donate(State storage state, uint256 amount0, uint256 amount1) internal returns (BalanceDelta delta) {
        uint128 liquidity = state.liquidity;
        if (liquidity == 0) revert NoLiquidityToReceiveFees();
        delta = toBalanceDelta(-(amount0.toInt128()), -(amount1.toInt128()));
        unchecked {
            if (amount0 > 0) {
                state.feeGrowthGlobal0X128 += FullMath.mulDiv(amount0, FixedPoint128.Q128, liquidity);
            }
            if (amount1 > 0) {
                state.feeGrowthGlobal1X128 += FullMath.mulDiv(amount1, FixedPoint128.Q128, liquidity);
            }
        }
    }

    /// @notice Retrieves fee growth data
    /// @param self The Pool state struct
    /// @param tickLower The lower tick boundary of the position
    /// @param tickUpper The upper tick boundary of the position
    /// @return feeGrowthInside0X128 The all-time fee growth in token0, per unit of liquidity, inside the position's tick boundaries
    /// @return feeGrowthInside1X128 The all-time fee growth in token1, per unit of liquidity, inside the position's tick boundaries
    function getFeeGrowthInside(State storage self, int24 tickLower, int24 tickUpper)
        internal
        view
        returns (uint256 feeGrowthInside0X128, uint256 feeGrowthInside1X128)
    {
        TickInfo storage lower = self.ticks[tickLower];
        TickInfo storage upper = self.ticks[tickUpper];
        int24 tickCurrent = self.slot0.tick;

        unchecked {
            if (tickCurrent < tickLower) {
                feeGrowthInside0X128 = lower.feeGrowthOutside0X128 - upper.feeGrowthOutside0X128;
                feeGrowthInside1X128 = lower.feeGrowthOutside1X128 - upper.feeGrowthOutside1X128;
            } else if (tickCurrent >= tickUpper) {
                feeGrowthInside0X128 = upper.feeGrowthOutside0X128 - lower.feeGrowthOutside0X128;
                feeGrowthInside1X128 = upper.feeGrowthOutside1X128 - lower.feeGrowthOutside1X128;
            } else {
                feeGrowthInside0X128 =
                    self.feeGrowthGlobal0X128 - lower.feeGrowthOutside0X128 - upper.feeGrowthOutside0X128;
                feeGrowthInside1X128 =
                    self.feeGrowthGlobal1X128 - lower.feeGrowthOutside1X128 - upper.feeGrowthOutside1X128;
            }
        }
    }

    /// @notice Updates a tick and returns true if the tick was flipped from initialized to uninitialized, or vice versa
    /// @param self The mapping containing all tick information for initialized ticks
    /// @param tick The tick that will be updated
    /// @param liquidityDelta A new amount of liquidity to be added (subtracted) when tick is crossed from left to right (right to left)
    /// @param upper true for updating a position's upper tick, or false for updating a position's lower tick
    /// @return flipped Whether the tick was flipped from initialized to uninitialized, or vice versa
    /// @return liquidityGrossAfter The total amount of  liquidity for all positions that references the tick after the update
    function updateTick(State storage self, int24 tick, int128 liquidityDelta, bool upper)
        internal
        returns (bool flipped, uint128 liquidityGrossAfter)
    {
        TickInfo storage info = self.ticks[tick];

        uint128 liquidityGrossBefore;
        int128 liquidityNetBefore;
        assembly {
            // load first slot of info which contains liquidityGross and liquidityNet packed
            // where the top 128 bits are liquidityNet and the bottom 128 bits are liquidityGross
            let liquidity := sload(info.slot)
            // slice off top 128 bits of liquidity (liquidityNet) to get just liquidityGross
            liquidityGrossBefore := shr(128, shl(128, liquidity))
            // shift right 128 bits to get just liquidityNet
            liquidityNetBefore := shr(128, liquidity)
        }

        liquidityGrossAfter = LiquidityMath.addDelta(liquidityGrossBefore, liquidityDelta);

        flipped = (liquidityGrossAfter == 0) != (liquidityGrossBefore == 0);

        if (liquidityGrossBefore == 0) {
            // by convention, we assume that all growth before a tick was initialized happened _below_ the tick
            if (tick <= self.slot0.tick) {
                info.feeGrowthOutside0X128 = self.feeGrowthGlobal0X128;
                info.feeGrowthOutside1X128 = self.feeGrowthGlobal1X128;
            }
        }

        // when the lower (upper) tick is crossed left to right (right to left), liquidity must be added (removed)
        int128 liquidityNet = upper ? liquidityNetBefore - liquidityDelta : liquidityNetBefore + liquidityDelta;
        assembly {
            // liquidityGrossAfter and liquidityNet are packed in the first slot of `info`
            // So we can store them with a single sstore by packing them ourselves first
            sstore(
                info.slot,
                // bitwise OR to pack liquidityGrossAfter and liquidityNet
                or(
                    // liquidityGross is in the low bits, upper bits are already 0
                    liquidityGrossAfter,
                    // shift liquidityNet to take the upper bits and lower bits get filled with 0
                    shl(128, liquidityNet)
                )
            )
        }
    }

    /// @notice Derives max liquidity per tick from given tick spacing
    /// @dev Executed within the pool constructor
    /// @param tickSpacing The amount of required tick separation, realized in multiples of `tickSpacing`
    ///     e.g., a tickSpacing of 3 requires ticks to be initialized every 3rd tick i.e., ..., -6, -3, 0, 3, 6, ...
    /// @return The max liquidity per tick
    function tickSpacingToMaxLiquidityPerTick(int24 tickSpacing) internal pure returns (uint128) {
        unchecked {
            return uint128(
                (type(uint128).max * uint256(int256(tickSpacing)))
                    / uint256(int256(TickMath.MAX_TICK * 2 + tickSpacing))
            );
        }
    }

    function isNotInitialized(State storage self) internal view returns (bool) {
        return self.slot0.sqrtPriceX96 == 0;
    }

    /// @notice Clears tick data
    /// @param self The mapping containing all initialized tick information for initialized ticks
    /// @param tick The tick that will be cleared
    function clearTick(State storage self, int24 tick) internal {
        delete self.ticks[tick];
    }

    /// @notice Transitions to next tick as needed by price movement
    /// @param self The Pool state struct
    /// @param tick The destination tick of the transition
    /// @param feeGrowthGlobal0X128 The all-time global fee growth, per unit of liquidity, in token0
    /// @param feeGrowthGlobal1X128 The all-time global fee growth, per unit of liquidity, in token1
    /// @return liquidityNet The amount of liquidity added (subtracted) when tick is crossed from left to right (right to left)
    function crossTick(State storage self, int24 tick, uint256 feeGrowthGlobal0X128, uint256 feeGrowthGlobal1X128)
        internal
        returns (int128 liquidityNet)
    {
        unchecked {
            TickInfo storage info = self.ticks[tick];
            info.feeGrowthOutside0X128 = feeGrowthGlobal0X128 - info.feeGrowthOutside0X128;
            info.feeGrowthOutside1X128 = feeGrowthGlobal1X128 - info.feeGrowthOutside1X128;
            liquidityNet = info.liquidityNet;
        }
    }
}<|MERGE_RESOLUTION|>--- conflicted
+++ resolved
@@ -306,25 +306,7 @@
     {
         Slot0 memory slot0Start = self.slot0;
         bool zeroForOne = params.zeroForOne;
-<<<<<<< HEAD
-        if (zeroForOne) {
-            if (params.sqrtPriceLimitX96 >= slot0Start.sqrtPriceX96) {
-                revert PriceLimitAlreadyExceeded(slot0Start.sqrtPriceX96, params.sqrtPriceLimitX96);
-            }
-            if (params.sqrtPriceLimitX96 <= TickMath.MIN_SQRT_PRICE) {
-                revert PriceLimitOutOfBounds(params.sqrtPriceLimitX96);
-            }
-        } else {
-            if (params.sqrtPriceLimitX96 <= slot0Start.sqrtPriceX96) {
-                revert PriceLimitAlreadyExceeded(slot0Start.sqrtPriceX96, params.sqrtPriceLimitX96);
-            }
-            if (params.sqrtPriceLimitX96 >= TickMath.MAX_SQRT_PRICE) {
-                revert PriceLimitOutOfBounds(params.sqrtPriceLimitX96);
-            }
-        }
-=======
         bool exactInput = params.amountSpecified < 0;
->>>>>>> 80b75259
 
         SwapCache memory cache = SwapCache({
             liquidityStart: self.liquidity,
@@ -351,14 +333,14 @@
             if (params.sqrtPriceLimitX96 >= slot0Start.sqrtPriceX96) {
                 revert PriceLimitAlreadyExceeded(slot0Start.sqrtPriceX96, params.sqrtPriceLimitX96);
             }
-            if (params.sqrtPriceLimitX96 <= TickMath.MIN_SQRT_RATIO) {
+            if (params.sqrtPriceLimitX96 <= TickMath.MIN_SQRT_PRICE) {
                 revert PriceLimitOutOfBounds(params.sqrtPriceLimitX96);
             }
         } else {
             if (params.sqrtPriceLimitX96 <= slot0Start.sqrtPriceX96) {
                 revert PriceLimitAlreadyExceeded(slot0Start.sqrtPriceX96, params.sqrtPriceLimitX96);
             }
-            if (params.sqrtPriceLimitX96 >= TickMath.MAX_SQRT_RATIO) {
+            if (params.sqrtPriceLimitX96 >= TickMath.MAX_SQRT_PRICE) {
                 revert PriceLimitOutOfBounds(params.sqrtPriceLimitX96);
             }
         }
