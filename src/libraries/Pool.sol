--- conflicted
+++ resolved
@@ -197,19 +197,13 @@
                 (uint256 feeGrowthInside0X128, uint256 feeGrowthInside1X128) =
                     getFeeGrowthInside(self, tickLower, tickUpper);
 
-<<<<<<< HEAD
-                Position.Info storage position = self.positions.get(params.owner, tickLower, tickUpper);
+                Position.Info storage position = self.positions.get(params.owner, tickLower, tickUpper, params.salt);
                 (uint256 feesOwed0, uint256 feesOwed1) =
                     position.update(liquidityDelta, feeGrowthInside0X128, feeGrowthInside1X128);
 
                 // Fees earned from LPing are added to the user's currency delta.
                 feeDelta = toBalanceDelta(feesOwed0.toInt128(), feesOwed1.toInt128());
             }
-=======
-            Position.Info storage position = self.positions.get(params.owner, tickLower, tickUpper, params.salt);
-            (feesOwed0, feesOwed1) =
-                position.update(liquidityDelta, state.feeGrowthInside0X128, state.feeGrowthInside1X128);
->>>>>>> 8b4473e2
 
             // clear any tick data that is no longer needed
             if (liquidityDelta < 0) {
