--- conflicted
+++ resolved
@@ -316,13 +316,9 @@
             }
         }
 
-<<<<<<< HEAD
-        if (params.amountSpecified == 0) return (BalanceDeltaLibrary.ZERO_DELTA, 0, swapFee, result);
-=======
         // 0 is the fee amount that should be paid to the protocol
         // swapFee is the pool's fee in pips (LP fee + protocol fee)
-        if (params.amountSpecified == 0) return (BalanceDeltaLibrary.ZERO_DELTA, 0, swapFee, state);
->>>>>>> 314102b3
+        if (params.amountSpecified == 0) return (BalanceDeltaLibrary.ZERO_DELTA, 0, swapFee, result);
 
         if (zeroForOne) {
             if (params.sqrtPriceLimitX96 >= slot0Start.sqrtPriceX96()) {
