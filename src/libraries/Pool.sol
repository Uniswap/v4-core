// SPDX-License-Identifier: BUSL-1.1
pragma solidity ^0.8.20;

import {SafeCast} from "./SafeCast.sol";
import {TickBitmap} from "./TickBitmap.sol";
import {Position} from "./Position.sol";
import {FullMath} from "./FullMath.sol";
import {FixedPoint128} from "./FixedPoint128.sol";
import {TickMath} from "./TickMath.sol";
import {SqrtPriceMath} from "./SqrtPriceMath.sol";
import {SwapMath} from "./SwapMath.sol";
import {BalanceDelta, toBalanceDelta, BalanceDeltaLibrary} from "../types/BalanceDelta.sol";
import {Slot0} from "../types/Slot0.sol";
import {ProtocolFeeLibrary} from "./ProtocolFeeLibrary.sol";
import {LiquidityMath} from "./LiquidityMath.sol";
import {LPFeeLibrary} from "./LPFeeLibrary.sol";

library Pool {
    using SafeCast for *;
    using TickBitmap for mapping(int16 => uint256);
    using Position for mapping(bytes32 => Position.Info);
    using Position for Position.Info;
    using Pool for State;
    using ProtocolFeeLibrary for uint24;
    using LPFeeLibrary for uint24;

    /// @notice Thrown when tickLower is not below tickUpper
    /// @param tickLower The invalid tickLower
    /// @param tickUpper The invalid tickUpper
    error TicksMisordered(int24 tickLower, int24 tickUpper);

    /// @notice Thrown when tickLower is less than min tick
    /// @param tickLower The invalid tickLower
    error TickLowerOutOfBounds(int24 tickLower);

    /// @notice Thrown when tickUpper exceeds max tick
    /// @param tickUpper The invalid tickUpper
    error TickUpperOutOfBounds(int24 tickUpper);

    /// @notice For the tick spacing, the tick has too much liquidity
    error TickLiquidityOverflow(int24 tick);

    /// @notice Thrown when interacting with an uninitialized tick that must be initialized
    /// @param tick The uninitialized tick
    error TickNotInitialized(int24 tick);

    /// @notice Thrown when trying to initialize an already initialized pool
    error PoolAlreadyInitialized();

    /// @notice Thrown when trying to interact with a non-initialized pool
    error PoolNotInitialized();

    /// @notice Thrown when sqrtPriceLimitX96 on a swap has already exceeded its limit
    /// @param sqrtPriceCurrentX96 The invalid, already surpassed sqrtPriceLimitX96
    /// @param sqrtPriceLimitX96 The surpassed price limit
    error PriceLimitAlreadyExceeded(uint160 sqrtPriceCurrentX96, uint160 sqrtPriceLimitX96);

    /// @notice Thrown when sqrtPriceLimitX96 lies outside of valid tick/price range
    /// @param sqrtPriceLimitX96 The invalid, out-of-bounds sqrtPriceLimitX96
    error PriceLimitOutOfBounds(uint160 sqrtPriceLimitX96);

    /// @notice Thrown by donate if there is currently 0 liquidity, since the fees will not go to any liquidity providers
    error NoLiquidityToReceiveFees();

    /// @notice Thrown when trying to swap with max lp fee and specifying an output amount
    error InvalidFeeForExactOut();

    // info stored for each initialized individual tick
    struct TickInfo {
        // the total position liquidity that references this tick
        uint128 liquidityGross;
        // amount of net liquidity added (subtracted) when tick is crossed from left to right (right to left),
        int128 liquidityNet;
        // fee growth per unit of liquidity on the _other_ side of this tick (relative to the current tick)
        // only has relative meaning, not absolute — the value depends on when the tick is initialized
        uint256 feeGrowthOutside0X128;
        uint256 feeGrowthOutside1X128;
    }

    /// @dev The state of a pool
    struct State {
        Slot0 slot0;
        uint256 feeGrowthGlobal0X128;
        uint256 feeGrowthGlobal1X128;
        uint128 liquidity;
        mapping(int24 => TickInfo) ticks;
        mapping(int16 => uint256) tickBitmap;
        mapping(bytes32 => Position.Info) positions;
    }

    /// @dev Common checks for valid tick inputs.
    function checkTicks(int24 tickLower, int24 tickUpper) private pure {
        if (tickLower >= tickUpper) revert TicksMisordered(tickLower, tickUpper);
        if (tickLower < TickMath.MIN_TICK) revert TickLowerOutOfBounds(tickLower);
        if (tickUpper > TickMath.MAX_TICK) revert TickUpperOutOfBounds(tickUpper);
    }

    function initialize(State storage self, uint160 sqrtPriceX96, uint24 protocolFee, uint24 lpFee)
        internal
        returns (int24 tick)
    {
        if (self.slot0.sqrtPriceX96() != 0) revert PoolAlreadyInitialized();

        tick = TickMath.getTickAtSqrtPrice(sqrtPriceX96);

        self.slot0 = Slot0.wrap(bytes32(0)).setSqrtPriceX96(sqrtPriceX96).setTick(tick).setProtocolFee(protocolFee)
            .setLpFee(lpFee);
    }

    function setProtocolFee(State storage self, uint24 protocolFee) internal {
        if (self.isNotInitialized()) revert PoolNotInitialized();

        self.slot0 = self.slot0.setProtocolFee(protocolFee);
    }

    /// @notice Only dynamic fee pools may update the lp fee.
    function setLPFee(State storage self, uint24 lpFee) internal {
        if (self.isNotInitialized()) revert PoolNotInitialized();
        self.slot0 = self.slot0.setLpFee(lpFee);
    }

    struct ModifyLiquidityParams {
        // the address that owns the position
        address owner;
        // the lower and upper tick of the position
        int24 tickLower;
        int24 tickUpper;
        // any change in liquidity
        int128 liquidityDelta;
        // the spacing between ticks
        int24 tickSpacing;
        // used to distinguish positions of the same owner, at the same tick range
        bytes32 salt;
    }

    struct ModifyLiquidityState {
        bool flippedLower;
        uint128 liquidityGrossAfterLower;
        bool flippedUpper;
        uint128 liquidityGrossAfterUpper;
    }

    /// @notice Effect changes to a position in a pool
    /// @dev PoolManager checks that the pool is initialized before calling
    /// @param params the position details and the change to the position's liquidity to effect
    /// @return delta the deltas of the token balances of the pool, from the liquidity change
    /// @return feeDelta the fees generated by the liquidity range
    function modifyLiquidity(State storage self, ModifyLiquidityParams memory params)
        internal
        returns (BalanceDelta delta, BalanceDelta feeDelta)
    {
        int128 liquidityDelta = params.liquidityDelta;
        int24 tickLower = params.tickLower;
        int24 tickUpper = params.tickUpper;
        checkTicks(tickLower, tickUpper);

        {
            ModifyLiquidityState memory state;

            // if we need to update the ticks, do it
            if (liquidityDelta != 0) {
                (state.flippedLower, state.liquidityGrossAfterLower) =
                    updateTick(self, tickLower, liquidityDelta, false);
                (state.flippedUpper, state.liquidityGrossAfterUpper) = updateTick(self, tickUpper, liquidityDelta, true);

                // `>` and `>=` are logically equivalent here but `>=` is cheaper
                if (liquidityDelta >= 0) {
                    uint128 maxLiquidityPerTick = tickSpacingToMaxLiquidityPerTick(params.tickSpacing);
                    if (state.liquidityGrossAfterLower > maxLiquidityPerTick) {
                        revert TickLiquidityOverflow(tickLower);
                    }
                    if (state.liquidityGrossAfterUpper > maxLiquidityPerTick) {
                        revert TickLiquidityOverflow(tickUpper);
                    }
                }

                if (state.flippedLower) {
                    self.tickBitmap.flipTick(tickLower, params.tickSpacing);
                }
                if (state.flippedUpper) {
                    self.tickBitmap.flipTick(tickUpper, params.tickSpacing);
                }
            }

            {
                (uint256 feeGrowthInside0X128, uint256 feeGrowthInside1X128) =
                    getFeeGrowthInside(self, tickLower, tickUpper);

                Position.Info storage position = self.positions.get(params.owner, tickLower, tickUpper, params.salt);
                (uint256 feesOwed0, uint256 feesOwed1) =
                    position.update(liquidityDelta, feeGrowthInside0X128, feeGrowthInside1X128);

                // Fees earned from LPing are added to the user's currency delta.
                feeDelta = toBalanceDelta(feesOwed0.toInt128(), feesOwed1.toInt128());
            }

            // clear any tick data that is no longer needed
            if (liquidityDelta < 0) {
                if (state.flippedLower) {
                    clearTick(self, tickLower);
                }
                if (state.flippedUpper) {
                    clearTick(self, tickUpper);
                }
            }
        }

        if (liquidityDelta != 0) {
            Slot0 _slot0 = self.slot0;
            (int24 tick, uint160 sqrtPriceX96) = (_slot0.tick(), _slot0.sqrtPriceX96());
            if (tick < tickLower) {
                // current tick is below the passed range; liquidity can only become in range by crossing from left to
                // right, when we'll need _more_ currency0 (it's becoming more valuable) so user must provide it
                delta = toBalanceDelta(
                    SqrtPriceMath.getAmount0Delta(
                        TickMath.getSqrtPriceAtTick(tickLower), TickMath.getSqrtPriceAtTick(tickUpper), liquidityDelta
                    ).toInt128(),
                    0
                );
            } else if (tick < tickUpper) {
                delta = toBalanceDelta(
                    SqrtPriceMath.getAmount0Delta(sqrtPriceX96, TickMath.getSqrtPriceAtTick(tickUpper), liquidityDelta)
                        .toInt128(),
                    SqrtPriceMath.getAmount1Delta(TickMath.getSqrtPriceAtTick(tickLower), sqrtPriceX96, liquidityDelta)
                        .toInt128()
                );

                self.liquidity = LiquidityMath.addDelta(self.liquidity, liquidityDelta);
            } else {
                // current tick is above the passed range; liquidity can only become in range by crossing from right to
                // left, when we'll need _more_ currency1 (it's becoming more valuable) so user must provide it
                delta = toBalanceDelta(
                    0,
                    SqrtPriceMath.getAmount1Delta(
                        TickMath.getSqrtPriceAtTick(tickLower), TickMath.getSqrtPriceAtTick(tickUpper), liquidityDelta
                    ).toInt128()
                );
            }
        }
    }

    // the top level state of the swap, the results of which are recorded in storage at the end
    struct SwapState {
        // the amount remaining to be swapped in/out of the input/output asset
        int256 amountSpecifiedRemaining;
        // the amount already swapped out/in of the output/input asset
        int256 amountCalculated;
        // current sqrt(price)
        uint160 sqrtPriceX96;
        // the tick associated with the current price
        int24 tick;
        // the global fee growth of the input token
        uint256 feeGrowthGlobalX128;
        // the current liquidity in range
        uint128 liquidity;
    }

    struct StepComputations {
        // the price at the beginning of the step
        uint160 sqrtPriceStartX96;
        // the next tick to swap to from the current tick in the swap direction
        int24 tickNext;
        // whether tickNext is initialized or not
        bool initialized;
        // sqrt(price) for the next tick (1/0)
        uint160 sqrtPriceNextX96;
        // how much is being swapped in in this step
        uint256 amountIn;
        // how much is being swapped out
        uint256 amountOut;
        // how much fee is being paid in
        uint256 feeAmount;
    }

    struct SwapParams {
        int24 tickSpacing;
        bool zeroForOne;
        int256 amountSpecified;
        uint160 sqrtPriceLimitX96;
        uint24 lpFeeOverride;
    }

    /// @notice Executes a swap against the state, and returns the amount deltas of the pool
    /// @dev PoolManager checks that the pool is initialized before calling
    function swap(State storage self, SwapParams memory params)
        internal
        returns (BalanceDelta result, uint256 feeForProtocol, uint24 swapFee, SwapState memory state)
    {
        Slot0 slot0Start = self.slot0;
        bool zeroForOne = params.zeroForOne;

<<<<<<< HEAD
        SwapCache memory cache = SwapCache({
            liquidityStart: self.liquidity,
            protocolFee: zeroForOne
                ? slot0Start.protocolFee().getZeroForOneFee()
                : slot0Start.protocolFee().getOneForZeroFee()
        });
=======
        uint128 liquidityStart = self.liquidity;
        uint256 protocolFee =
            zeroForOne ? slot0Start.protocolFee.getZeroForOneFee() : slot0Start.protocolFee.getOneForZeroFee();
>>>>>>> 354c34df

        state.amountSpecifiedRemaining = params.amountSpecified;
        state.amountCalculated = 0;
        state.sqrtPriceX96 = slot0Start.sqrtPriceX96();
        state.tick = slot0Start.tick();
        state.feeGrowthGlobalX128 = zeroForOne ? self.feeGrowthGlobal0X128 : self.feeGrowthGlobal1X128;
        state.liquidity = liquidityStart;

        // if the beforeSwap hook returned a valid fee override, use that as the LP fee, otherwise load from storage
<<<<<<< HEAD
        uint24 lpFee =
            params.lpFeeOverride.isOverride() ? params.lpFeeOverride.removeOverrideAndValidate() : slot0Start.lpFee();
=======
        slot0Start.lpFee =
            params.lpFeeOverride.isOverride() ? params.lpFeeOverride.removeOverrideAndValidate() : slot0Start.lpFee;
>>>>>>> 354c34df

        swapFee = protocolFee == 0 ? slot0Start.lpFee : uint24(protocolFee).calculateSwapFee(slot0Start.lpFee);

        bool exactInput = params.amountSpecified < 0;

        if (!exactInput && (swapFee == LPFeeLibrary.MAX_LP_FEE)) {
            revert InvalidFeeForExactOut();
        }

        if (params.amountSpecified == 0) return (BalanceDeltaLibrary.ZERO_DELTA, 0, swapFee, state);

        if (zeroForOne) {
            if (params.sqrtPriceLimitX96 >= slot0Start.sqrtPriceX96()) {
                revert PriceLimitAlreadyExceeded(slot0Start.sqrtPriceX96(), params.sqrtPriceLimitX96);
            }
            if (params.sqrtPriceLimitX96 <= TickMath.MIN_SQRT_PRICE) {
                revert PriceLimitOutOfBounds(params.sqrtPriceLimitX96);
            }
        } else {
            if (params.sqrtPriceLimitX96 <= slot0Start.sqrtPriceX96()) {
                revert PriceLimitAlreadyExceeded(slot0Start.sqrtPriceX96(), params.sqrtPriceLimitX96);
            }
            if (params.sqrtPriceLimitX96 >= TickMath.MAX_SQRT_PRICE) {
                revert PriceLimitOutOfBounds(params.sqrtPriceLimitX96);
            }
        }

        StepComputations memory step;

        // continue swapping as long as we haven't used the entire input/output and haven't reached the price limit
        while (!(state.amountSpecifiedRemaining == 0 || state.sqrtPriceX96 == params.sqrtPriceLimitX96)) {
            step.sqrtPriceStartX96 = state.sqrtPriceX96;

            (step.tickNext, step.initialized) =
                self.tickBitmap.nextInitializedTickWithinOneWord(state.tick, params.tickSpacing, zeroForOne);

            // ensure that we do not overshoot the min/max tick, as the tick bitmap is not aware of these bounds
            if (step.tickNext <= TickMath.MIN_TICK) {
                step.tickNext = TickMath.MIN_TICK;
            }
            if (step.tickNext >= TickMath.MAX_TICK) {
                step.tickNext = TickMath.MAX_TICK;
            }

            // get the price for the next tick
            step.sqrtPriceNextX96 = TickMath.getSqrtPriceAtTick(step.tickNext);

            // compute values to swap to the target tick, price limit, or point where input/output amount is exhausted
            (state.sqrtPriceX96, step.amountIn, step.amountOut, step.feeAmount) = SwapMath.computeSwapStep(
                state.sqrtPriceX96,
                (
                    zeroForOne
                        ? step.sqrtPriceNextX96 < params.sqrtPriceLimitX96
                        : step.sqrtPriceNextX96 > params.sqrtPriceLimitX96
                ) ? params.sqrtPriceLimitX96 : step.sqrtPriceNextX96,
                state.liquidity,
                state.amountSpecifiedRemaining,
                swapFee
            );

            if (!exactInput) {
                unchecked {
                    state.amountSpecifiedRemaining -= step.amountOut.toInt256();
                }
                state.amountCalculated = state.amountCalculated - (step.amountIn + step.feeAmount).toInt256();
            } else {
                // safe because we test that amountSpecified > amountIn + feeAmount in SwapMath
                unchecked {
                    state.amountSpecifiedRemaining += (step.amountIn + step.feeAmount).toInt256();
                }
                state.amountCalculated = state.amountCalculated + step.amountOut.toInt256();
            }

            // if the protocol fee is on, calculate how much is owed, decrement feeAmount, and increment protocolFee
            if (protocolFee > 0) {
                unchecked {
                    // step.amountIn does not include the swap fee, as it's already been taken from it,
                    // so add it back to get the total amountIn and use that to calculate the amount of fees owed to the protocol
                    uint256 delta = (step.amountIn + step.feeAmount) * protocolFee / ProtocolFeeLibrary.PIPS_DENOMINATOR;
                    // subtract it from the total fee and add it to the protocol fee
                    step.feeAmount -= delta;
                    feeForProtocol += delta;
                }
            }

            // update global fee tracker
            if (state.liquidity > 0) {
                unchecked {
                    state.feeGrowthGlobalX128 += FullMath.mulDiv(step.feeAmount, FixedPoint128.Q128, state.liquidity);
                }
            }

            // shift tick if we reached the next price
            if (state.sqrtPriceX96 == step.sqrtPriceNextX96) {
                // if the tick is initialized, run the tick transition
                if (step.initialized) {
                    (uint256 feeGrowthGlobal0X128, uint256 feeGrowthGlobal1X128) = zeroForOne
                        ? (state.feeGrowthGlobalX128, self.feeGrowthGlobal1X128)
                        : (self.feeGrowthGlobal0X128, state.feeGrowthGlobalX128);
                    int128 liquidityNet =
                        Pool.crossTick(self, step.tickNext, feeGrowthGlobal0X128, feeGrowthGlobal1X128);
                    // if we're moving leftward, we interpret liquidityNet as the opposite sign
                    // safe because liquidityNet cannot be type(int128).min
                    unchecked {
                        if (zeroForOne) liquidityNet = -liquidityNet;
                    }

                    state.liquidity = LiquidityMath.addDelta(state.liquidity, liquidityNet);
                }

                // Equivalent to `state.tick = zeroForOne ? step.tickNext - 1 : step.tickNext;`
                unchecked {
                    // cannot cast a bool to an int24 in Solidity
                    int24 _zeroForOne;
                    assembly {
                        _zeroForOne := zeroForOne
                    }
                    state.tick = step.tickNext - _zeroForOne;
                }
            } else if (state.sqrtPriceX96 != step.sqrtPriceStartX96) {
                // recompute unless we're on a lower tick boundary (i.e. already transitioned ticks), and haven't moved
                state.tick = TickMath.getTickAtSqrtPrice(state.sqrtPriceX96);
            }
        }

        self.slot0 = slot0Start.setTick(state.tick).setSqrtPriceX96(state.sqrtPriceX96);

        // update liquidity if it changed
        if (liquidityStart != state.liquidity) self.liquidity = state.liquidity;

        // update fee growth global
        if (!zeroForOne) {
            self.feeGrowthGlobal1X128 = state.feeGrowthGlobalX128;
        } else {
            self.feeGrowthGlobal0X128 = state.feeGrowthGlobalX128;
        }

        unchecked {
            if (zeroForOne != exactInput) {
                result = toBalanceDelta(
                    state.amountCalculated.toInt128(),
                    (params.amountSpecified - state.amountSpecifiedRemaining).toInt128()
                );
            } else {
                result = toBalanceDelta(
                    (params.amountSpecified - state.amountSpecifiedRemaining).toInt128(),
                    state.amountCalculated.toInt128()
                );
            }
        }
    }

    /// @notice Donates the given amount of currency0 and currency1 to the pool
    function donate(State storage state, uint256 amount0, uint256 amount1) internal returns (BalanceDelta delta) {
        uint128 liquidity = state.liquidity;
        if (liquidity == 0) revert NoLiquidityToReceiveFees();
        unchecked {
            // negation safe as amount0 and amount1 are always positive
            delta = toBalanceDelta(-(amount0.toInt128()), -(amount1.toInt128()));
            if (amount0 > 0) {
                state.feeGrowthGlobal0X128 += FullMath.mulDiv(amount0, FixedPoint128.Q128, liquidity);
            }
            if (amount1 > 0) {
                state.feeGrowthGlobal1X128 += FullMath.mulDiv(amount1, FixedPoint128.Q128, liquidity);
            }
        }
    }

    /// @notice Retrieves fee growth data
    /// @param self The Pool state struct
    /// @param tickLower The lower tick boundary of the position
    /// @param tickUpper The upper tick boundary of the position
    /// @return feeGrowthInside0X128 The all-time fee growth in token0, per unit of liquidity, inside the position's tick boundaries
    /// @return feeGrowthInside1X128 The all-time fee growth in token1, per unit of liquidity, inside the position's tick boundaries
    function getFeeGrowthInside(State storage self, int24 tickLower, int24 tickUpper)
        internal
        view
        returns (uint256 feeGrowthInside0X128, uint256 feeGrowthInside1X128)
    {
        TickInfo storage lower = self.ticks[tickLower];
        TickInfo storage upper = self.ticks[tickUpper];
        int24 tickCurrent = self.slot0.tick();

        unchecked {
            if (tickCurrent < tickLower) {
                feeGrowthInside0X128 = lower.feeGrowthOutside0X128 - upper.feeGrowthOutside0X128;
                feeGrowthInside1X128 = lower.feeGrowthOutside1X128 - upper.feeGrowthOutside1X128;
            } else if (tickCurrent >= tickUpper) {
                feeGrowthInside0X128 = upper.feeGrowthOutside0X128 - lower.feeGrowthOutside0X128;
                feeGrowthInside1X128 = upper.feeGrowthOutside1X128 - lower.feeGrowthOutside1X128;
            } else {
                feeGrowthInside0X128 =
                    self.feeGrowthGlobal0X128 - lower.feeGrowthOutside0X128 - upper.feeGrowthOutside0X128;
                feeGrowthInside1X128 =
                    self.feeGrowthGlobal1X128 - lower.feeGrowthOutside1X128 - upper.feeGrowthOutside1X128;
            }
        }
    }

    /// @notice Updates a tick and returns true if the tick was flipped from initialized to uninitialized, or vice versa
    /// @param self The mapping containing all tick information for initialized ticks
    /// @param tick The tick that will be updated
    /// @param liquidityDelta A new amount of liquidity to be added (subtracted) when tick is crossed from left to right (right to left)
    /// @param upper true for updating a position's upper tick, or false for updating a position's lower tick
    /// @return flipped Whether the tick was flipped from initialized to uninitialized, or vice versa
    /// @return liquidityGrossAfter The total amount of  liquidity for all positions that references the tick after the update
    function updateTick(State storage self, int24 tick, int128 liquidityDelta, bool upper)
        internal
        returns (bool flipped, uint128 liquidityGrossAfter)
    {
        TickInfo storage info = self.ticks[tick];

        uint128 liquidityGrossBefore;
        int128 liquidityNetBefore;
        assembly {
            // load first slot of info which contains liquidityGross and liquidityNet packed
            // where the top 128 bits are liquidityNet and the bottom 128 bits are liquidityGross
            let liquidity := sload(info.slot)
            // slice off top 128 bits of liquidity (liquidityNet) to get just liquidityGross
            liquidityGrossBefore := shr(128, shl(128, liquidity))
            // signed shift right 128 bits to get just liquidityNet
            liquidityNetBefore := sar(128, liquidity)
        }

        liquidityGrossAfter = LiquidityMath.addDelta(liquidityGrossBefore, liquidityDelta);

        flipped = (liquidityGrossAfter == 0) != (liquidityGrossBefore == 0);

        if (liquidityGrossBefore == 0) {
            // by convention, we assume that all growth before a tick was initialized happened _below_ the tick
            if (tick <= self.slot0.tick()) {
                info.feeGrowthOutside0X128 = self.feeGrowthGlobal0X128;
                info.feeGrowthOutside1X128 = self.feeGrowthGlobal1X128;
            }
        }

        // when the lower (upper) tick is crossed left to right (right to left), liquidity must be added (removed)
        int128 liquidityNet = upper ? liquidityNetBefore - liquidityDelta : liquidityNetBefore + liquidityDelta;
        assembly {
            // liquidityGrossAfter and liquidityNet are packed in the first slot of `info`
            // So we can store them with a single sstore by packing them ourselves first
            sstore(
                info.slot,
                // bitwise OR to pack liquidityGrossAfter and liquidityNet
                or(
                    // liquidityGross is in the low bits, upper bits are already 0
                    liquidityGrossAfter,
                    // shift liquidityNet to take the upper bits and lower bits get filled with 0
                    shl(128, liquidityNet)
                )
            )
        }
    }

    /// @notice Derives max liquidity per tick from given tick spacing
    /// @dev Executed within the pool constructor
    /// @param tickSpacing The amount of required tick separation, realized in multiples of `tickSpacing`
    ///     e.g., a tickSpacing of 3 requires ticks to be initialized every 3rd tick i.e., ..., -6, -3, 0, 3, 6, ...
    /// @return The max liquidity per tick
    function tickSpacingToMaxLiquidityPerTick(int24 tickSpacing) internal pure returns (uint128) {
        unchecked {
            return uint128(
                (type(uint128).max * uint256(int256(tickSpacing)))
                    / uint256(int256(TickMath.MAX_TICK * 2 + tickSpacing))
            );
        }
    }

    function isNotInitialized(State storage self) internal view returns (bool) {
        return self.slot0.sqrtPriceX96() == 0;
    }

    /// @notice Clears tick data
    /// @param self The mapping containing all initialized tick information for initialized ticks
    /// @param tick The tick that will be cleared
    function clearTick(State storage self, int24 tick) internal {
        delete self.ticks[tick];
    }

    /// @notice Transitions to next tick as needed by price movement
    /// @param self The Pool state struct
    /// @param tick The destination tick of the transition
    /// @param feeGrowthGlobal0X128 The all-time global fee growth, per unit of liquidity, in token0
    /// @param feeGrowthGlobal1X128 The all-time global fee growth, per unit of liquidity, in token1
    /// @return liquidityNet The amount of liquidity added (subtracted) when tick is crossed from left to right (right to left)
    function crossTick(State storage self, int24 tick, uint256 feeGrowthGlobal0X128, uint256 feeGrowthGlobal1X128)
        internal
        returns (int128 liquidityNet)
    {
        unchecked {
            TickInfo storage info = self.ticks[tick];
            info.feeGrowthOutside0X128 = feeGrowthGlobal0X128 - info.feeGrowthOutside0X128;
            info.feeGrowthOutside1X128 = feeGrowthGlobal1X128 - info.feeGrowthOutside1X128;
            liquidityNet = info.liquidityNet;
        }
    }
}<|MERGE_RESOLUTION|>--- conflicted
+++ resolved
@@ -289,18 +289,9 @@
         Slot0 slot0Start = self.slot0;
         bool zeroForOne = params.zeroForOne;
 
-<<<<<<< HEAD
-        SwapCache memory cache = SwapCache({
-            liquidityStart: self.liquidity,
-            protocolFee: zeroForOne
-                ? slot0Start.protocolFee().getZeroForOneFee()
-                : slot0Start.protocolFee().getOneForZeroFee()
-        });
-=======
         uint128 liquidityStart = self.liquidity;
         uint256 protocolFee =
-            zeroForOne ? slot0Start.protocolFee.getZeroForOneFee() : slot0Start.protocolFee.getOneForZeroFee();
->>>>>>> 354c34df
+            zeroForOne ? slot0Start.protocolFee().getZeroForOneFee() : slot0Start.protocolFee().getOneForZeroFee();
 
         state.amountSpecifiedRemaining = params.amountSpecified;
         state.amountCalculated = 0;
@@ -310,15 +301,13 @@
         state.liquidity = liquidityStart;
 
         // if the beforeSwap hook returned a valid fee override, use that as the LP fee, otherwise load from storage
-<<<<<<< HEAD
-        uint24 lpFee =
-            params.lpFeeOverride.isOverride() ? params.lpFeeOverride.removeOverrideAndValidate() : slot0Start.lpFee();
-=======
-        slot0Start.lpFee =
-            params.lpFeeOverride.isOverride() ? params.lpFeeOverride.removeOverrideAndValidate() : slot0Start.lpFee;
->>>>>>> 354c34df
-
-        swapFee = protocolFee == 0 ? slot0Start.lpFee : uint24(protocolFee).calculateSwapFee(slot0Start.lpFee);
+        {
+            uint24 lpFee = params.lpFeeOverride.isOverride()
+                ? params.lpFeeOverride.removeOverrideAndValidate()
+                : slot0Start.lpFee();
+
+            swapFee = protocolFee == 0 ? lpFee : uint24(protocolFee).calculateSwapFee(lpFee);
+        }
 
         bool exactInput = params.amountSpecified < 0;
 
