// SPDX-License-Identifier: GPL-2.0-or-later
pragma solidity ^0.8.0;

/// @notice library of functions related to protocol fees
library ProtocolFeeLibrary {
    /// @notice Max protocol fee is 0.1% (1000 pips)
    /// @dev Increasing these values could lead to overflow in Pool.swap
    uint16 public constant MAX_PROTOCOL_FEE = 1000;

    /// @notice Thresholds used for optimized bounds checks on protocol fees
    uint24 internal constant FEE_0_THRESHOLD = 1001;
    uint24 internal constant FEE_1_THRESHOLD = 1001 << 12;

    /// @notice the protocol fee is represented in hundredths of a bip
    uint256 internal constant PIPS_DENOMINATOR = 1_000_000;

    function getZeroForOneFee(uint24 self) internal pure returns (uint16) {
        return uint16(self & 0xfff);
    }

    function getOneForZeroFee(uint24 self) internal pure returns (uint16) {
        return uint16(self >> 12);
    }

    function isValidProtocolFee(uint24 self) internal pure returns (bool valid) {
        // Equivalent to: getZeroForOneFee(self) <= MAX_PROTOCOL_FEE && getOneForZeroFee(self) <= MAX_PROTOCOL_FEE
        assembly ("memory-safe") {
            let isZeroForOneFeeOk := lt(and(self, 0xfff), FEE_0_THRESHOLD)
            let isOneForZeroFeeOk := lt(self, FEE_1_THRESHOLD)
            valid := and(isZeroForOneFeeOk, isOneForZeroFeeOk)
        }
    }

    // The protocol fee is taken from the input amount first and then the LP fee is taken from the remaining
    // The swap fee is capped at 100%
    // Equivalent to protocolFee + lpFee(1_000_000 - protocolFee) / 1_000_000
    /// @dev here `self` is just a single direction's protocol fee, not a packed type of 2 protocol fees
    function calculateSwapFee(uint16 self, uint24 lpFee) internal pure returns (uint24 swapFee) {
        // protocolFee + lpFee - (protocolFee * lpFee / 1_000_000). Div rounds up to favor LPs over the protocol.
<<<<<<< HEAD
        assembly {
            self := and(self, 0xffffff)
            lpFee := and(lpFee, 0xffffff)
=======
        assembly ("memory-safe") {
>>>>>>> 1884d538
            let numerator := mul(self, lpFee)
            let divRoundingUp := add(div(numerator, PIPS_DENOMINATOR), gt(mod(numerator, PIPS_DENOMINATOR), 0))
            swapFee := sub(add(self, lpFee), divRoundingUp)
        }
    }
}<|MERGE_RESOLUTION|>--- conflicted
+++ resolved
@@ -37,13 +37,9 @@
     /// @dev here `self` is just a single direction's protocol fee, not a packed type of 2 protocol fees
     function calculateSwapFee(uint16 self, uint24 lpFee) internal pure returns (uint24 swapFee) {
         // protocolFee + lpFee - (protocolFee * lpFee / 1_000_000). Div rounds up to favor LPs over the protocol.
-<<<<<<< HEAD
-        assembly {
+        assembly ("memory-safe") {
             self := and(self, 0xffffff)
             lpFee := and(lpFee, 0xffffff)
-=======
-        assembly ("memory-safe") {
->>>>>>> 1884d538
             let numerator := mul(self, lpFee)
             let divRoundingUp := add(div(numerator, PIPS_DENOMINATOR), gt(mod(numerator, PIPS_DENOMINATOR), 0))
             swapFee := sub(add(self, lpFee), divRoundingUp)
