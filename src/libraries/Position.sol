--- conflicted
+++ resolved
@@ -2,11 +2,7 @@
 pragma solidity ^0.8.20;
 
 import {FullMath} from "./FullMath.sol";
-<<<<<<< HEAD
-=======
-import {FixedPoint128} from "./FixedPoint128.sol";
 import {LiquidityMath} from "./LiquidityMath.sol";
->>>>>>> 3b4cb205
 
 /// @title Position
 /// @notice Positions represent an owner address' liquidity between a lower and upper tick boundary
@@ -72,15 +68,8 @@
 
         // calculate accumulated fees. overflow in the subtraction of fee growth is expected
         unchecked {
-<<<<<<< HEAD
-            feesOwed0 = FullMath.mulDivQ128(feeGrowthInside0X128 - _self.feeGrowthInside0LastX128, _self.liquidity);
-            feesOwed1 = FullMath.mulDivQ128(feeGrowthInside1X128 - _self.feeGrowthInside1LastX128, _self.liquidity);
-=======
-            feesOwed0 =
-                FullMath.mulDiv(feeGrowthInside0X128 - self.feeGrowthInside0LastX128, liquidity, FixedPoint128.Q128);
-            feesOwed1 =
-                FullMath.mulDiv(feeGrowthInside1X128 - self.feeGrowthInside1LastX128, liquidity, FixedPoint128.Q128);
->>>>>>> 3b4cb205
+            feesOwed0 = FullMath.mulDivQ128(feeGrowthInside0X128 - self.feeGrowthInside0LastX128, liquidity);
+            feesOwed1 = FullMath.mulDivQ128(feeGrowthInside1X128 - self.feeGrowthInside1LastX128, liquidity);
         }
 
         // update the position
