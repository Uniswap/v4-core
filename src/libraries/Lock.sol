--- conflicted
+++ resolved
@@ -6,13 +6,8 @@
 /// @notice This is a temporary library that allows us to use transient storage (tstore/tload)
 /// TODO: This library can be deleted when we have the transient keyword support in solidity.
 library Lock {
-<<<<<<< HEAD
-    // The slot holding the lock, transiently. uint256(keccak256("Lock")) - 1;
-    uint256 constant LOCK_SLOT = uint256(0x3e061da06d9da7c1d2a497a320750161d58a0fc1d9a008f9c4f3d1606155d86e);
-=======
-    // The slot holding the unlocked state, transiently
-    uint256 constant IS_UNLOCKED_SLOT = uint256(keccak256("Unlocked")) - 1;
->>>>>>> 7a7ab485
+    // The slot holding the unlocked state, transiently. uint256(keccak256("Unlocked")) - 1;
+    uint256 constant IS_UNLOCKED_SLOT = uint256(0xc090fc4683624cfc3884e9d8de5eca132f2d0ec062aff75d43c0465d5ceeab23);
 
     function unlock() internal {
         uint256 slot = IS_UNLOCKED_SLOT;
