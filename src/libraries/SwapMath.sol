// SPDX-License-Identifier: GPL-2.0-or-later
pragma solidity ^0.8.20;

import {FullMath} from "./FullMath.sol";
import {SqrtPriceMath} from "./SqrtPriceMath.sol";

/// @title Computes the result of a swap within ticks
/// @notice Contains methods for computing the result of a swap within a single tick price range, i.e., a single tick.
library SwapMath {
<<<<<<< HEAD
    uint256 internal constant MAX_FEE_PIPS = 1e6;

    /// @notice Computes the sqrt price target for the next swap step
    /// @param zeroForOne The direction of the swap, true for currency0 to currency1, false for currency1 to currency0
    /// @param sqrtPriceNextX96 The Q64.96 sqrt price for the next initialized tick
    /// @param sqrtPriceLimitX96 The Q64.96 sqrt price limit. If zero for one, the price cannot be less than this
    /// value after the swap. If one for zero, the price cannot be greater than this value after the swap
=======
    /// @notice Computes the sqrt price target for the next swap step
    /// @param zeroForOne The direction of the swap, true for currency0 to currency1, false for currency1 to currency0
    /// @param sqrtPriceNextX96 The Q64.96 sqrt price for the next initialized tick
    /// @param sqrtPriceLimitX96 The Q64.96 sqrt price limit. If zero for one, the price cannot be less than this value
    /// after the swap. If one for zero, the price cannot be greater than this value after the swap
>>>>>>> 86532f8d
    /// @return sqrtPriceTargetX96 The price target for the next swap step
    function getSqrtPriceTarget(bool zeroForOne, uint160 sqrtPriceNextX96, uint160 sqrtPriceLimitX96)
        internal
        pure
        returns (uint160 sqrtPriceTargetX96)
    {
        assembly {
            // a flag to toggle between sqrtPriceNextX96 and sqrtPriceLimitX96
            // when zeroForOne == true, nextOrLimit reduces to sqrtPriceNextX96 >= sqrtPriceLimitX96
            // sqrtPriceTargetX96 = max(sqrtPriceNextX96, sqrtPriceLimitX96)
            // when zeroForOne == false, nextOrLimit reduces to sqrtPriceNextX96 < sqrtPriceLimitX96
            // sqrtPriceTargetX96 = min(sqrtPriceNextX96, sqrtPriceLimitX96)
            let nextOrLimit := xor(lt(sqrtPriceNextX96, sqrtPriceLimitX96), zeroForOne)
            let symDiff := xor(sqrtPriceNextX96, sqrtPriceLimitX96)
            sqrtPriceTargetX96 := xor(sqrtPriceLimitX96, mul(symDiff, nextOrLimit))
        }
    }

    /// @notice Computes the result of swapping some amount in, or amount out, given the parameters of the swap
    /// @dev If the swap's amountSpecified is negative, the combined fee and input amount will never exceed the absolute value of the remaining amount.
    /// @param sqrtPriceCurrentX96 The current sqrt price of the pool
    /// @param sqrtPriceTargetX96 The price that cannot be exceeded, from which the direction of the swap is inferred
    /// @param liquidity The usable liquidity
    /// @param amountRemaining How much input or output amount is remaining to be swapped in/out
    /// @param feePips The fee taken from the input amount, expressed in hundredths of a bip
    /// @return sqrtPriceNextX96 The price after swapping the amount in/out, not to exceed the price target
    /// @return amountIn The amount to be swapped in, of either currency0 or currency1, based on the direction of the swap
    /// @return amountOut The amount to be received, of either currency0 or currency1, based on the direction of the swap
    /// @return feeAmount The amount of input that will be taken as a fee
    function computeSwapStep(
        uint160 sqrtPriceCurrentX96,
        uint160 sqrtPriceTargetX96,
        uint128 liquidity,
        int256 amountRemaining,
        uint24 feePips
    ) internal pure returns (uint160 sqrtPriceNextX96, uint256 amountIn, uint256 amountOut, uint256 feeAmount) {
        unchecked {
            uint256 _feePips = feePips; // cast once and cache
            bool zeroForOne = sqrtPriceCurrentX96 >= sqrtPriceTargetX96;
            bool exactIn = amountRemaining < 0;

            if (!exactIn) {
                amountOut = zeroForOne
                    ? SqrtPriceMath.getAmount1Delta(sqrtPriceTargetX96, sqrtPriceCurrentX96, liquidity, false)
                    : SqrtPriceMath.getAmount0Delta(sqrtPriceCurrentX96, sqrtPriceTargetX96, liquidity, false);
                uint256 amountRemainingAbs = uint256(amountRemaining);
                if (amountRemainingAbs >= amountOut) {
                    // `amountOut` is capped by the target price
                    sqrtPriceNextX96 = sqrtPriceTargetX96;
                } else {
                    // cap the output amount to not exceed the remaining output amount
                    amountOut = amountRemainingAbs;
                    sqrtPriceNextX96 =
                        SqrtPriceMath.getNextSqrtPriceFromOutput(sqrtPriceCurrentX96, liquidity, amountOut, zeroForOne);
                }
                amountIn = zeroForOne
                    ? SqrtPriceMath.getAmount0Delta(sqrtPriceNextX96, sqrtPriceCurrentX96, liquidity, true)
                    : SqrtPriceMath.getAmount1Delta(sqrtPriceCurrentX96, sqrtPriceNextX96, liquidity, true);
                // `feePips` cannot be `MAX_FEE_PIPS` for exact out
                feeAmount = FullMath.mulDivRoundingUp(amountIn, _feePips, MAX_FEE_PIPS - _feePips);
            } else {
                uint256 amountRemainingAbs = uint256(-amountRemaining);
                uint256 amountRemainingLessFee =
                    FullMath.mulDiv(amountRemainingAbs, MAX_FEE_PIPS - _feePips, MAX_FEE_PIPS);
                amountIn = zeroForOne
                    ? SqrtPriceMath.getAmount0Delta(sqrtPriceTargetX96, sqrtPriceCurrentX96, liquidity, true)
                    : SqrtPriceMath.getAmount1Delta(sqrtPriceCurrentX96, sqrtPriceTargetX96, liquidity, true);
                if (amountRemainingLessFee >= amountIn) {
                    // `amountIn` is capped by the target price
                    sqrtPriceNextX96 = sqrtPriceTargetX96;
                    feeAmount = _feePips == MAX_FEE_PIPS
                        ? amountIn
                        : FullMath.mulDivRoundingUp(amountIn, _feePips, MAX_FEE_PIPS - _feePips);
                } else {
                    // exhaust the remaining amount
                    amountIn = amountRemainingLessFee;
                    sqrtPriceNextX96 =
                        SqrtPriceMath.getNextSqrtPriceFromInput(sqrtPriceCurrentX96, liquidity, amountIn, zeroForOne);
                    // we didn't reach the target, so take the remainder of the maximum input as fee
                    feeAmount = amountRemainingAbs - amountIn;
                }
                amountOut = zeroForOne
                    ? SqrtPriceMath.getAmount1Delta(sqrtPriceNextX96, sqrtPriceCurrentX96, liquidity, false)
                    : SqrtPriceMath.getAmount0Delta(sqrtPriceCurrentX96, sqrtPriceNextX96, liquidity, false);
            }
        }
    }
}<|MERGE_RESOLUTION|>--- conflicted
+++ resolved
@@ -7,21 +7,13 @@
 /// @title Computes the result of a swap within ticks
 /// @notice Contains methods for computing the result of a swap within a single tick price range, i.e., a single tick.
 library SwapMath {
-<<<<<<< HEAD
     uint256 internal constant MAX_FEE_PIPS = 1e6;
 
     /// @notice Computes the sqrt price target for the next swap step
     /// @param zeroForOne The direction of the swap, true for currency0 to currency1, false for currency1 to currency0
     /// @param sqrtPriceNextX96 The Q64.96 sqrt price for the next initialized tick
-    /// @param sqrtPriceLimitX96 The Q64.96 sqrt price limit. If zero for one, the price cannot be less than this
-    /// value after the swap. If one for zero, the price cannot be greater than this value after the swap
-=======
-    /// @notice Computes the sqrt price target for the next swap step
-    /// @param zeroForOne The direction of the swap, true for currency0 to currency1, false for currency1 to currency0
-    /// @param sqrtPriceNextX96 The Q64.96 sqrt price for the next initialized tick
     /// @param sqrtPriceLimitX96 The Q64.96 sqrt price limit. If zero for one, the price cannot be less than this value
     /// after the swap. If one for zero, the price cannot be greater than this value after the swap
->>>>>>> 86532f8d
     /// @return sqrtPriceTargetX96 The price target for the next swap step
     function getSqrtPriceTarget(bool zeroForOne, uint160 sqrtPriceNextX96, uint160 sqrtPriceLimitX96)
         internal
