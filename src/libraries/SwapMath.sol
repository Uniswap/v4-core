--- conflicted
+++ resolved
@@ -33,11 +33,7 @@
     }
 
     /// @notice Computes the result of swapping some amount in, or amount out, given the parameters of the swap
-<<<<<<< HEAD
-    /// @dev The fee, plus the amount in, will never exceed the amount remaining if the swap's `amountSpecified` is positive
-=======
     /// @dev If the swap's amountSpecified is negative, the combined fee and input amount will never exceed the absolute value of the remaining amount.
->>>>>>> 7d970265
     /// @param sqrtPriceCurrentX96 The current sqrt price of the pool
     /// @param sqrtPriceTargetX96 The price that cannot be exceeded, from which the direction of the swap is inferred
     /// @param liquidity The usable liquidity
@@ -55,7 +51,6 @@
         uint24 feePips
     ) internal pure returns (uint160 sqrtPriceNextX96, uint256 amountIn, uint256 amountOut, uint256 feeAmount) {
         unchecked {
-<<<<<<< HEAD
             uint256 _feePips = feePips; // cast once and cache
             bool zeroForOne = sqrtPriceCurrentX96 >= sqrtPriceTargetX96;
             uint256 amountRemainingAbs;
@@ -74,22 +69,6 @@
                     amountOut = amountRemainingAbs;
                     sqrtPriceNextX96 =
                         SqrtPriceMath.getNextSqrtPriceFromOutput(sqrtPriceCurrentX96, liquidity, amountOut, zeroForOne);
-=======
-            bool zeroForOne = sqrtPriceCurrentX96 >= sqrtPriceTargetX96;
-            bool exactIn = amountRemaining < 0;
-
-            if (exactIn) {
-                uint256 amountRemainingLessFee = FullMath.mulDiv(uint256(-amountRemaining), 1e6 - feePips, 1e6);
-                amountIn = zeroForOne
-                    ? SqrtPriceMath.getAmount0Delta(sqrtPriceTargetX96, sqrtPriceCurrentX96, liquidity, true)
-                    : SqrtPriceMath.getAmount1Delta(sqrtPriceCurrentX96, sqrtPriceTargetX96, liquidity, true);
-                if (amountRemainingLessFee >= amountIn) {
-                    sqrtPriceNextX96 = sqrtPriceTargetX96;
-                } else {
-                    sqrtPriceNextX96 = SqrtPriceMath.getNextSqrtPriceFromInput(
-                        sqrtPriceCurrentX96, liquidity, amountRemainingLessFee, zeroForOne
-                    );
->>>>>>> 7d970265
                 }
                 amountIn = zeroForOne
                     ? SqrtPriceMath.getAmount0Delta(sqrtPriceNextX96, sqrtPriceCurrentX96, liquidity, true)
@@ -97,7 +76,6 @@
                 // `feePips` cannot be `MAX_FEE_PIPS` for exact out
                 feeAmount = FullMath.mulDivRoundingUp(amountIn, _feePips, MAX_FEE_PIPS - _feePips);
             } else {
-<<<<<<< HEAD
                 amountRemainingAbs = uint256(-amountRemaining);
                 uint256 amountRemainingLessFee =
                     FullMath.mulDiv(amountRemainingAbs, MAX_FEE_PIPS - _feePips, MAX_FEE_PIPS);
@@ -121,49 +99,6 @@
                 amountOut = zeroForOne
                     ? SqrtPriceMath.getAmount1Delta(sqrtPriceNextX96, sqrtPriceCurrentX96, liquidity, false)
                     : SqrtPriceMath.getAmount0Delta(sqrtPriceCurrentX96, sqrtPriceNextX96, liquidity, false);
-=======
-                amountOut = zeroForOne
-                    ? SqrtPriceMath.getAmount1Delta(sqrtPriceTargetX96, sqrtPriceCurrentX96, liquidity, false)
-                    : SqrtPriceMath.getAmount0Delta(sqrtPriceCurrentX96, sqrtPriceTargetX96, liquidity, false);
-                if (uint256(amountRemaining) >= amountOut) {
-                    sqrtPriceNextX96 = sqrtPriceTargetX96;
-                } else {
-                    sqrtPriceNextX96 = SqrtPriceMath.getNextSqrtPriceFromOutput(
-                        sqrtPriceCurrentX96, liquidity, uint256(amountRemaining), zeroForOne
-                    );
-                }
-            }
-
-            bool max = sqrtPriceTargetX96 == sqrtPriceNextX96;
-
-            // get the input/output amounts
-            if (zeroForOne) {
-                amountIn = max && exactIn
-                    ? amountIn
-                    : SqrtPriceMath.getAmount0Delta(sqrtPriceNextX96, sqrtPriceCurrentX96, liquidity, true);
-                amountOut = max && !exactIn
-                    ? amountOut
-                    : SqrtPriceMath.getAmount1Delta(sqrtPriceNextX96, sqrtPriceCurrentX96, liquidity, false);
-            } else {
-                amountIn = max && exactIn
-                    ? amountIn
-                    : SqrtPriceMath.getAmount1Delta(sqrtPriceCurrentX96, sqrtPriceNextX96, liquidity, true);
-                amountOut = max && !exactIn
-                    ? amountOut
-                    : SqrtPriceMath.getAmount0Delta(sqrtPriceCurrentX96, sqrtPriceNextX96, liquidity, false);
-            }
-
-            // cap the output amount to not exceed the remaining output amount
-            if (!exactIn && amountOut > uint256(amountRemaining)) {
-                amountOut = uint256(amountRemaining);
-            }
-
-            if (exactIn && sqrtPriceNextX96 != sqrtPriceTargetX96) {
-                // we didn't reach the target, so take the remainder of the maximum input as fee
-                feeAmount = uint256(-amountRemaining) - amountIn;
-            } else {
-                feeAmount = feePips == 1e6 ? amountIn : FullMath.mulDivRoundingUp(amountIn, feePips, 1e6 - feePips);
->>>>>>> 7d970265
             }
         }
     }
