--- conflicted
+++ resolved
@@ -64,7 +64,16 @@
         }
     }
 
-<<<<<<< HEAD
+    /// @dev Reverts with a custom error with two address arguments
+    function revertWith(bytes4 selector, address value1, address value2) internal pure {
+        assembly ("memory-safe") {
+            mstore(0, selector)
+            mstore(0x04, value1)
+            mstore(0x24, value2)
+            revert(0, 0x44)
+        }
+    }
+
     /// @notice bubble up the revert message returned by a call and revert with the selector provided
     function bubbleUpAndRevertWith(bytes4 selector) internal pure {
         assembly ("memory-safe") {
@@ -80,15 +89,6 @@
             // Ensure the size is a multiple of 32 bytes
             let encodedSize := add(0x44, mul(div(add(size, 31), 32), 32))
             revert(fmp, encodedSize)
-=======
-    /// @dev Reverts with a custom error with two address arguments
-    function revertWith(bytes4 selector, address value1, address value2) internal pure {
-        assembly ("memory-safe") {
-            mstore(0, selector)
-            mstore(0x04, value1)
-            mstore(0x24, value2)
-            revert(0, 0x44)
->>>>>>> 58626828
         }
     }
 }