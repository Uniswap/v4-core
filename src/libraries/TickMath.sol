// SPDX-License-Identifier: GPL-2.0-or-later
pragma solidity ^0.8.0;

import {CustomRevert} from "./CustomRevert.sol";

/// @title Math library for computing sqrt prices from ticks and vice versa
/// @notice Computes sqrt price for ticks of size 1.0001, i.e. sqrt(1.0001^tick) as fixed point Q64.96 numbers. Supports
/// prices between 2**-128 and 2**128
library TickMath {
    using CustomRevert for bytes4;

    /// @notice Thrown when the tick passed to #getSqrtPriceAtTick is not between MIN_TICK and MAX_TICK
    error InvalidTick(int24 tick);
    /// @notice Thrown when the price passed to #getTickAtSqrtPrice does not correspond to a price between MIN_TICK and MAX_TICK
    error InvalidSqrtPrice(uint160 sqrtPriceX96);

    /// @dev The minimum tick that may be passed to #getSqrtPriceAtTick computed from log base 1.0001 of 2**-128
    int24 internal constant MIN_TICK = -887272;
    /// @dev The maximum tick that may be passed to #getSqrtPriceAtTick computed from log base 1.0001 of 2**128
    int24 internal constant MAX_TICK = 887272;

    /// @dev The minimum tick spacing value drawn from the range of type int16 that is greater than 0, i.e. min from the range [1, 32767]
    int24 internal constant MIN_TICK_SPACING = 1;
    /// @dev The maximum tick spacing value drawn from the range of type int16, i.e. max from the range [1, 32767]
    int24 internal constant MAX_TICK_SPACING = type(int16).max;

    /// @dev The minimum value that can be returned from #getSqrtPriceAtTick. Equivalent to getSqrtPriceAtTick(MIN_TICK)
    uint160 internal constant MIN_SQRT_PRICE = 4295128739;
    /// @dev The maximum value that can be returned from #getSqrtPriceAtTick. Equivalent to getSqrtPriceAtTick(MAX_TICK)
    uint160 internal constant MAX_SQRT_PRICE = 1461446703485210103287273052203988822378723970342;
    /// @dev A threshold used for optimized bounds check, equals `MAX_SQRT_PRICE - MIN_SQRT_PRICE - 1`
    uint160 internal constant MAX_SQRT_PRICE_MINUS_MIN_SQRT_PRICE_MINUS_ONE =
        1461446703485210103287273052203988822378723970342 - 4295128739 - 1;

    /// @notice Given a tickSpacing, compute the maximum usable tick
    function maxUsableTick(int24 tickSpacing) internal pure returns (int24) {
        unchecked {
            return (MAX_TICK / tickSpacing) * tickSpacing;
        }
    }

    /// @notice Given a tickSpacing, compute the minimum usable tick
    function minUsableTick(int24 tickSpacing) internal pure returns (int24) {
        unchecked {
            return (MIN_TICK / tickSpacing) * tickSpacing;
        }
    }

    /// @notice Calculates sqrt(1.0001^tick) * 2^96
    /// @dev Throws if |tick| > max tick
    /// @param tick The input tick for the above formula
    /// @return sqrtPriceX96 A Fixed point Q64.96 number representing the sqrt of the price of the two assets (currency1/currency0)
    /// at the given tick
    function getSqrtPriceAtTick(int24 tick) internal pure returns (uint160 sqrtPriceX96) {
        unchecked {
            uint256 absTick;
<<<<<<< HEAD
            assembly {
                tick := signextend(2, tick)
=======
            assembly ("memory-safe") {
>>>>>>> 1884d538
                // mask = 0 if tick >= 0 else -1 (all 1s)
                let mask := sar(255, tick)
                // if tick >= 0, |tick| = tick = 0 ^ tick
                // if tick < 0, |tick| = ~~|tick| = ~(-|tick| - 1) = ~(tick - 1) = (-1) ^ (tick - 1)
                // either way, |tick| = mask ^ (tick + mask)
                absTick := xor(mask, add(mask, tick))
            }

            if (absTick > uint256(int256(MAX_TICK))) InvalidTick.selector.revertWith(tick);

            // Equivalent to:
            //     price = absTick & 0x1 != 0 ? 0xfffcb933bd6fad37aa2d162d1a594001 : 0x100000000000000000000000000000000;
            //     or price = int(2**128 / sqrt(1.0001)) if (absTick & 0x1) else 1 << 128
            uint256 price;
            assembly ("memory-safe") {
                price := xor(shl(128, 1), mul(xor(shl(128, 1), 0xfffcb933bd6fad37aa2d162d1a594001), and(absTick, 0x1)))
            }
            if (absTick & 0x2 != 0) price = (price * 0xfff97272373d413259a46990580e213a) >> 128;
            if (absTick & 0x4 != 0) price = (price * 0xfff2e50f5f656932ef12357cf3c7fdcc) >> 128;
            if (absTick & 0x8 != 0) price = (price * 0xffe5caca7e10e4e61c3624eaa0941cd0) >> 128;
            if (absTick & 0x10 != 0) price = (price * 0xffcb9843d60f6159c9db58835c926644) >> 128;
            if (absTick & 0x20 != 0) price = (price * 0xff973b41fa98c081472e6896dfb254c0) >> 128;
            if (absTick & 0x40 != 0) price = (price * 0xff2ea16466c96a3843ec78b326b52861) >> 128;
            if (absTick & 0x80 != 0) price = (price * 0xfe5dee046a99a2a811c461f1969c3053) >> 128;
            if (absTick & 0x100 != 0) price = (price * 0xfcbe86c7900a88aedcffc83b479aa3a4) >> 128;
            if (absTick & 0x200 != 0) price = (price * 0xf987a7253ac413176f2b074cf7815e54) >> 128;
            if (absTick & 0x400 != 0) price = (price * 0xf3392b0822b70005940c7a398e4b70f3) >> 128;
            if (absTick & 0x800 != 0) price = (price * 0xe7159475a2c29b7443b29c7fa6e889d9) >> 128;
            if (absTick & 0x1000 != 0) price = (price * 0xd097f3bdfd2022b8845ad8f792aa5825) >> 128;
            if (absTick & 0x2000 != 0) price = (price * 0xa9f746462d870fdf8a65dc1f90e061e5) >> 128;
            if (absTick & 0x4000 != 0) price = (price * 0x70d869a156d2a1b890bb3df62baf32f7) >> 128;
            if (absTick & 0x8000 != 0) price = (price * 0x31be135f97d08fd981231505542fcfa6) >> 128;
            if (absTick & 0x10000 != 0) price = (price * 0x9aa508b5b7a84e1c677de54f3e99bc9) >> 128;
            if (absTick & 0x20000 != 0) price = (price * 0x5d6af8dedb81196699c329225ee604) >> 128;
            if (absTick & 0x40000 != 0) price = (price * 0x2216e584f5fa1ea926041bedfe98) >> 128;
            if (absTick & 0x80000 != 0) price = (price * 0x48a170391f7dc42444e8fa2) >> 128;

            assembly ("memory-safe") {
                // if (tick > 0) price = type(uint256).max / price;
                if sgt(tick, 0) { price := div(not(0), price) }

                // this divides by 1<<32 rounding up to go from a Q128.128 to a Q128.96.
                // we then downcast because we know the result always fits within 160 bits due to our tick input constraint
                // we round up in the division so getTickAtSqrtPrice of the output price is always consistent
                // `sub(shl(32, 1), 1)` is `type(uint32).max`
                // `price + type(uint32).max` will not overflow because `price` fits in 192 bits
                sqrtPriceX96 := shr(32, add(price, sub(shl(32, 1), 1)))
            }
        }
    }

    /// @notice Calculates the greatest tick value such that getPriceAtTick(tick) <= price
    /// @dev Throws in case sqrtPriceX96 < MIN_SQRT_PRICE, as MIN_SQRT_PRICE is the lowest value getPriceAtTick may
    /// ever return.
    /// @param sqrtPriceX96 The sqrt price for which to compute the tick as a Q64.96
    /// @return tick The greatest tick for which the price is less than or equal to the input price
    function getTickAtSqrtPrice(uint160 sqrtPriceX96) internal pure returns (int24 tick) {
        unchecked {
            // Equivalent: if (sqrtPriceX96 < MIN_SQRT_PRICE || sqrtPriceX96 >= MAX_SQRT_PRICE) revert InvalidSqrtPrice();
            // second inequality must be >= because the price can never reach the price at the max tick
            // if sqrtPriceX96 < MIN_SQRT_PRICE, the `sub` underflows and `gt` is true
            // if sqrtPriceX96 >= MAX_SQRT_PRICE, sqrtPriceX96 - MIN_SQRT_PRICE > MAX_SQRT_PRICE - MIN_SQRT_PRICE - 1
            if ((sqrtPriceX96 - MIN_SQRT_PRICE) > MAX_SQRT_PRICE_MINUS_MIN_SQRT_PRICE_MINUS_ONE) {
                InvalidSqrtPrice.selector.revertWith(sqrtPriceX96);
            }

            uint256 price = uint256(sqrtPriceX96) << 32;

            uint256 r = price;
            uint256 msb = 0;

            assembly ("memory-safe") {
                let f := shl(7, gt(r, 0xFFFFFFFFFFFFFFFFFFFFFFFFFFFFFFFF))
                msb := or(msb, f)
                r := shr(f, r)
            }
            assembly ("memory-safe") {
                let f := shl(6, gt(r, 0xFFFFFFFFFFFFFFFF))
                msb := or(msb, f)
                r := shr(f, r)
            }
            assembly ("memory-safe") {
                let f := shl(5, gt(r, 0xFFFFFFFF))
                msb := or(msb, f)
                r := shr(f, r)
            }
            assembly ("memory-safe") {
                let f := shl(4, gt(r, 0xFFFF))
                msb := or(msb, f)
                r := shr(f, r)
            }
            assembly ("memory-safe") {
                let f := shl(3, gt(r, 0xFF))
                msb := or(msb, f)
                r := shr(f, r)
            }
            assembly ("memory-safe") {
                let f := shl(2, gt(r, 0xF))
                msb := or(msb, f)
                r := shr(f, r)
            }
            assembly ("memory-safe") {
                let f := shl(1, gt(r, 0x3))
                msb := or(msb, f)
                r := shr(f, r)
            }
            assembly ("memory-safe") {
                let f := gt(r, 0x1)
                msb := or(msb, f)
            }

            if (msb >= 128) r = price >> (msb - 127);
            else r = price << (127 - msb);

            int256 log_2 = (int256(msb) - 128) << 64;

            assembly ("memory-safe") {
                r := shr(127, mul(r, r))
                let f := shr(128, r)
                log_2 := or(log_2, shl(63, f))
                r := shr(f, r)
            }
            assembly ("memory-safe") {
                r := shr(127, mul(r, r))
                let f := shr(128, r)
                log_2 := or(log_2, shl(62, f))
                r := shr(f, r)
            }
            assembly ("memory-safe") {
                r := shr(127, mul(r, r))
                let f := shr(128, r)
                log_2 := or(log_2, shl(61, f))
                r := shr(f, r)
            }
            assembly ("memory-safe") {
                r := shr(127, mul(r, r))
                let f := shr(128, r)
                log_2 := or(log_2, shl(60, f))
                r := shr(f, r)
            }
            assembly ("memory-safe") {
                r := shr(127, mul(r, r))
                let f := shr(128, r)
                log_2 := or(log_2, shl(59, f))
                r := shr(f, r)
            }
            assembly ("memory-safe") {
                r := shr(127, mul(r, r))
                let f := shr(128, r)
                log_2 := or(log_2, shl(58, f))
                r := shr(f, r)
            }
            assembly ("memory-safe") {
                r := shr(127, mul(r, r))
                let f := shr(128, r)
                log_2 := or(log_2, shl(57, f))
                r := shr(f, r)
            }
            assembly ("memory-safe") {
                r := shr(127, mul(r, r))
                let f := shr(128, r)
                log_2 := or(log_2, shl(56, f))
                r := shr(f, r)
            }
            assembly ("memory-safe") {
                r := shr(127, mul(r, r))
                let f := shr(128, r)
                log_2 := or(log_2, shl(55, f))
                r := shr(f, r)
            }
            assembly ("memory-safe") {
                r := shr(127, mul(r, r))
                let f := shr(128, r)
                log_2 := or(log_2, shl(54, f))
                r := shr(f, r)
            }
            assembly ("memory-safe") {
                r := shr(127, mul(r, r))
                let f := shr(128, r)
                log_2 := or(log_2, shl(53, f))
                r := shr(f, r)
            }
            assembly ("memory-safe") {
                r := shr(127, mul(r, r))
                let f := shr(128, r)
                log_2 := or(log_2, shl(52, f))
                r := shr(f, r)
            }
            assembly ("memory-safe") {
                r := shr(127, mul(r, r))
                let f := shr(128, r)
                log_2 := or(log_2, shl(51, f))
                r := shr(f, r)
            }
            assembly ("memory-safe") {
                r := shr(127, mul(r, r))
                let f := shr(128, r)
                log_2 := or(log_2, shl(50, f))
            }

            int256 log_sqrt10001 = log_2 * 255738958999603826347141; // 128.128 number

            int24 tickLow = int24((log_sqrt10001 - 3402992956809132418596140100660247210) >> 128);
            int24 tickHi = int24((log_sqrt10001 + 291339464771989622907027621153398088495) >> 128);

            tick = tickLow == tickHi ? tickLow : getSqrtPriceAtTick(tickHi) <= sqrtPriceX96 ? tickHi : tickLow;
        }
    }
}<|MERGE_RESOLUTION|>--- conflicted
+++ resolved
@@ -54,12 +54,8 @@
     function getSqrtPriceAtTick(int24 tick) internal pure returns (uint160 sqrtPriceX96) {
         unchecked {
             uint256 absTick;
-<<<<<<< HEAD
-            assembly {
+            assembly ("memory-safe") {
                 tick := signextend(2, tick)
-=======
-            assembly ("memory-safe") {
->>>>>>> 1884d538
                 // mask = 0 if tick >= 0 else -1 (all 1s)
                 let mask := sar(255, tick)
                 // if tick >= 0, |tick| = tick = 0 ^ tick
