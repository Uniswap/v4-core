--- conflicted
+++ resolved
@@ -49,18 +49,6 @@
     /// at the given tick
     function getSqrtPriceAtTick(int24 tick) internal pure returns (uint160 sqrtPriceX96) {
         unchecked {
-<<<<<<< HEAD
-            uint256 absTick = tick < 0 ? uint256(-int256(tick)) : uint256(int256(tick));
-            /// @solidity memory-safe-assembly
-            assembly {
-                // Equivalent: if (absTick > MAX_TICK) revert InvalidTick();
-                if gt(absTick, MAX_TICK) {
-                    // store 4-byte selector of "InvalidTick()" at memory [0x1c, 0x20)
-                    mstore(0, 0xce8ef7fc)
-                    revert(0x1c, 0x04)
-                }
-            }
-=======
             uint256 absTick;
             assembly {
                 // mask = 0 if tick >= 0 else -1
@@ -70,8 +58,15 @@
                 // Either case, |tick| = mask ^ (tick + mask)
                 absTick := xor(mask, add(mask, tick))
             }
-            if (absTick > uint256(int256(MAX_TICK))) revert InvalidTick();
->>>>>>> eb6a6718
+            // Equivalent: if (absTick > MAX_TICK) revert InvalidTick();
+            /// @solidity memory-safe-assembly
+            assembly {
+                if gt(absTick, MAX_TICK) {
+                    // store 4-byte selector of "InvalidTick()" at memory [0x1c, 0x20)
+                    mstore(0, 0xce8ef7fc)
+                    revert(0x1c, 0x04)
+                }
+            }
 
             uint256 price =
                 absTick & 0x1 != 0 ? 0xfffcb933bd6fad37aa2d162d1a594001 : 0x100000000000000000000000000000000;
