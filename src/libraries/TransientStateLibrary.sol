--- conflicted
+++ resolved
@@ -3,12 +3,9 @@
 
 import {IPoolManager} from "../interfaces/IPoolManager.sol";
 import {Currency} from "../types/Currency.sol";
-<<<<<<< HEAD
-=======
 import {CurrencyReserves} from "./CurrencyReserves.sol";
 import {NonZeroDeltaCount} from "./NonZeroDeltaCount.sol";
 import {Lock} from "./Lock.sol";
->>>>>>> e37e0109
 
 /// @notice A helper library to provide state getters that use exttload
 library TransientStateLibrary {
