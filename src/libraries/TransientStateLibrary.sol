// SPDX-License-Identifier: MIT
pragma solidity ^0.8.21;

import {IPoolManager} from "../interfaces/IPoolManager.sol";
import {Currency} from "../types/Currency.sol";
import {CurrencyReserves} from "./CurrencyReserves.sol";
import {NonZeroDeltaCount} from "./NonZeroDeltaCount.sol";
import {Lock} from "./Lock.sol";

/// @notice A helper library to provide state getters that use exttload
library TransientStateLibrary {
<<<<<<< HEAD
    /// @dev bytes32(uint256(keccak256("ReservesOf")) - 1)
    bytes32 public constant RESERVES_OF_SLOT = 0x1e0745a7db1623981f0b2a5d4232364c00787266eb75ad546f190e6cebe9bd95;

    /// @notice The slot holding the number of nonzero deltas. bytes32(uint256(keccak256("NonzeroDeltaCount")) - 1)
    bytes32 public constant NONZERO_DELTA_COUNT_SLOT =
        0x7d4b3164c6e45b97e7d87b7125a44c5828d005af88f9d751cfd78729c5d99a0b;

    /// @notice The slot holding the unlocked state, transiently. bytes32(uint256(keccak256("Unlocked")) - 1)
    bytes32 public constant IS_UNLOCKED_SLOT = 0xc090fc4683624cfc3884e9d8de5eca132f2d0ec062aff75d43c0465d5ceeab23;

    /// @notice returns the reserves of a currency
=======
    /// @notice returns the reserves for the synced currency
>>>>>>> 4287ddf9
    /// @param manager The pool manager contract.
    /// @return uint256 The reserves of the currency.
    /// @dev returns 0 if the reserves are not synced or value is 0.
    /// Checks the synced currency to only return valid reserve values (after a sync and before a settle).
    function getSyncedReserves(IPoolManager manager) internal view returns (uint256) {
        if (getSyncedCurrency(manager).isZero()) return 0;
        return uint256(manager.exttload(CurrencyReserves.RESERVES_OF_SLOT));
    }

    function getSyncedCurrency(IPoolManager manager) internal view returns (Currency) {
        return Currency.wrap(address(uint160(uint256(manager.exttload(CurrencyReserves.CURRENCY_SLOT)))));
    }

    /// @notice Returns the number of nonzero deltas open on the PoolManager that must be zerod out before the contract is locked
    function getNonzeroDeltaCount(IPoolManager manager) internal view returns (uint256) {
        return uint256(manager.exttload(NonZeroDeltaCount.NONZERO_DELTA_COUNT_SLOT));
    }

    /// @notice Get the current delta for a caller in the given currency
    /// @param caller_ The address of the caller
    /// @param currency The currency for which to lookup the delta
    function currencyDelta(IPoolManager manager, address caller_, Currency currency) internal view returns (int256) {
        bytes32 key;
        assembly ("memory-safe") {
            mstore(0, caller_)
            mstore(32, currency)
            key := keccak256(0, 64)
        }
        return int256(uint256(manager.exttload(key)));
    }

    /// @notice Returns whether the contract is unlocked or not
    function isUnlocked(IPoolManager manager) internal view returns (bool) {
        return manager.exttload(Lock.IS_UNLOCKED_SLOT) != 0x0;
    }
}<|MERGE_RESOLUTION|>--- conflicted
+++ resolved
@@ -9,21 +9,7 @@
 
 /// @notice A helper library to provide state getters that use exttload
 library TransientStateLibrary {
-<<<<<<< HEAD
-    /// @dev bytes32(uint256(keccak256("ReservesOf")) - 1)
-    bytes32 public constant RESERVES_OF_SLOT = 0x1e0745a7db1623981f0b2a5d4232364c00787266eb75ad546f190e6cebe9bd95;
-
-    /// @notice The slot holding the number of nonzero deltas. bytes32(uint256(keccak256("NonzeroDeltaCount")) - 1)
-    bytes32 public constant NONZERO_DELTA_COUNT_SLOT =
-        0x7d4b3164c6e45b97e7d87b7125a44c5828d005af88f9d751cfd78729c5d99a0b;
-
-    /// @notice The slot holding the unlocked state, transiently. bytes32(uint256(keccak256("Unlocked")) - 1)
-    bytes32 public constant IS_UNLOCKED_SLOT = 0xc090fc4683624cfc3884e9d8de5eca132f2d0ec062aff75d43c0465d5ceeab23;
-
-    /// @notice returns the reserves of a currency
-=======
     /// @notice returns the reserves for the synced currency
->>>>>>> 4287ddf9
     /// @param manager The pool manager contract.
     /// @return uint256 The reserves of the currency.
     /// @dev returns 0 if the reserves are not synced or value is 0.
