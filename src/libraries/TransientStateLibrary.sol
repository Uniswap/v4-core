--- conflicted
+++ resolved
@@ -3,13 +3,9 @@
 
 import {IPoolManager} from "../interfaces/IPoolManager.sol";
 import {Currency} from "../types/Currency.sol";
-<<<<<<< HEAD
-import {Position} from "./Position.sol";
 import {CurrencyReserves} from "./CurrencyReserves.sol";
 import {NonZeroDeltaCount} from "./NonZeroDeltaCount.sol";
 import {Lock} from "./Lock.sol";
-=======
->>>>>>> a13a07a4
 
 library TransientStateLibrary {
     /// @notice returns the reserves for the synced currency
