--- conflicted
+++ resolved
@@ -11,20 +11,7 @@
 library TransientStateLibrary {
     /// @notice returns the reserves for the synced currency
     /// @param manager The pool manager contract.
-<<<<<<< HEAD
-    /// @param currency The currency to get the reserves for.
-    /// @return value The reserves of the currency.
-    /// @dev returns 0 if the reserves are not synced
-    /// @dev returns type(uint256).max if the reserves are synced but the value is 0
-    function getReserves(IPoolManager manager, Currency currency) internal view returns (uint256) {
-        bytes32 key;
-        assembly ("memory-safe") {
-            mstore(0, RESERVES_OF_SLOT)
-            mstore(32, and(currency, 0xffffffffffffffffffffffffffffffffffffffff))
-            key := keccak256(0, 64)
-        }
-        return uint256(manager.exttload(key));
-=======
+
     /// @return uint256 The reserves of the currency.
     /// @dev returns 0 if the reserves are not synced or value is 0.
     /// Checks the synced currency to only return valid reserve values (after a sync and before a settle).
@@ -35,7 +22,6 @@
 
     function getSyncedCurrency(IPoolManager manager) internal view returns (Currency) {
         return Currency.wrap(address(uint160(uint256(manager.exttload(CurrencyReserves.CURRENCY_SLOT)))));
->>>>>>> 1884d538
     }
 
     /// @notice Returns the number of nonzero deltas open on the PoolManager that must be zerod out before the contract is locked
@@ -49,13 +35,8 @@
     function currencyDelta(IPoolManager manager, address target, Currency currency) internal view returns (int256) {
         bytes32 key;
         assembly ("memory-safe") {
-<<<<<<< HEAD
-            mstore(0, and(caller_, 0xffffffffffffffffffffffffffffffffffffffff))
+            mstore(0, and(target, 0xffffffffffffffffffffffffffffffffffffffff))
             mstore(32, and(currency, 0xffffffffffffffffffffffffffffffffffffffff))
-=======
-            mstore(0, target)
-            mstore(32, currency)
->>>>>>> 1884d538
             key := keccak256(0, 64)
         }
         return int256(uint256(manager.exttload(key)));
