--- conflicted
+++ resolved
@@ -3,10 +3,6 @@
 
 import {IPoolManager} from "../interfaces/IPoolManager.sol";
 import {Currency} from "../types/Currency.sol";
-<<<<<<< HEAD
-import {Position} from "./Position.sol";
-=======
->>>>>>> 3d5b0ac4
 import {CurrencyReserves} from "./CurrencyReserves.sol";
 import {NonZeroDeltaCount} from "./NonZeroDeltaCount.sol";
 import {Lock} from "./Lock.sol";
@@ -17,22 +13,14 @@
     /// @param manager The pool manager contract.
     /// @return uint256 The reserves of the currency.
     /// @dev returns 0 if the reserves are not synced or value is 0.
-<<<<<<< HEAD
-    function getReserves(IPoolManager manager) internal view returns (uint256) {
-=======
     /// Checks the synced currency to only return valid reserve values (after a sync and before a settle).
     function getSyncedReserves(IPoolManager manager) internal view returns (uint256) {
         if (getSyncedCurrency(manager).isZero()) return 0;
->>>>>>> 3d5b0ac4
         return uint256(manager.exttload(CurrencyReserves.RESERVES_OF_SLOT));
     }
 
     function getSyncedCurrency(IPoolManager manager) internal view returns (Currency) {
-<<<<<<< HEAD
-        return Currency.wrap(address(bytes20(manager.exttload(CurrencyReserves.CURRENCY_SLOT))));
-=======
         return Currency.wrap(address(uint160(uint256(manager.exttload(CurrencyReserves.CURRENCY_SLOT)))));
->>>>>>> 3d5b0ac4
     }
 
     /// @notice Returns the number of nonzero deltas open on the PoolManager that must be zerod out before the contract is locked
