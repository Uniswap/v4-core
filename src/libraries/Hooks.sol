// SPDX-License-Identifier: MIT
pragma solidity ^0.8.24;

import {PoolKey} from "../types/PoolKey.sol";
import {IHooks} from "../interfaces/IHooks.sol";
import {SafeCast} from "../libraries/SafeCast.sol";
import {SwapFeeLibrary} from "./SwapFeeLibrary.sol";
import {BalanceDelta} from "../types/BalanceDelta.sol";
import {IPoolManager} from "../interfaces/IPoolManager.sol";

/// @notice V4 decides whether to invoke specific hooks by inspecting the leading bits of the address that
/// the hooks contract is deployed to.
/// For example, a hooks contract deployed to address: 0x9000000000000000000000000000000000000000
/// has leading bits '1001' which would cause the 'before initialize' and 'after add liquidity' hooks to be used.
library Hooks {
    using SwapFeeLibrary for uint24;
    using Hooks for IHooks;
    using SafeCast for int256;

    uint256 internal constant BEFORE_INITIALIZE_FLAG = 1 << 159;
    uint256 internal constant AFTER_INITIALIZE_FLAG = 1 << 158;

    uint256 internal constant BEFORE_ADD_LIQUIDITY_FLAG = 1 << 157;
    uint256 internal constant AFTER_ADD_LIQUIDITY_FLAG = 1 << 156;

    uint256 internal constant BEFORE_REMOVE_LIQUIDITY_FLAG = 1 << 155;
    uint256 internal constant AFTER_REMOVE_LIQUIDITY_FLAG = 1 << 154;

    uint256 internal constant BEFORE_SWAP_FLAG = 1 << 153;
    uint256 internal constant AFTER_SWAP_FLAG = 1 << 152;

    uint256 internal constant BEFORE_DONATE_FLAG = 1 << 151;
    uint256 internal constant AFTER_DONATE_FLAG = 1 << 150;

    uint256 internal constant BEFORE_SWAP_RETURNS_DELTA_FLAG = 1 << 149;
    uint256 internal constant AFTER_SWAP_RETURNS_DELTA_FLAG = 1 << 148;
    uint256 internal constant AFTER_ADD_LIQUIDITY_RETURNS_DELTA_FLAG = 1 << 147;
    uint256 internal constant AFTER_REMOVE_LIQUIDITY_RETURNS_DELTA_FLAG = 1 << 146;

    struct Permissions {
        bool beforeInitialize;
        bool afterInitialize;
        bool beforeAddLiquidity;
        bool afterAddLiquidity;
        bool beforeRemoveLiquidity;
        bool afterRemoveLiquidity;
        bool beforeSwap;
        bool afterSwap;
        bool beforeDonate;
        bool afterDonate;
        bool beforeSwapReturnDelta;
        bool afterSwapReturnDelta;
        bool afterAddLiquidityReturnDelta;
        bool afterRemoveLiquidityReturnDelta;
    }

    /// @notice Thrown if the address will not lead to the specified hook calls being called
    /// @param hooks The address of the hooks contract
    error HookAddressNotValid(address hooks);

    /// @notice Hook did not return its selector
    error InvalidHookResponse();

    /// @notice thrown when a hook call fails
    error FailedHookCall();

    /// @notice The hook's delta changed the swap from exactIn to exactOut or vice versa
    error HookDeltaExceedsSwapAmount();

    /// @notice Utility function intended to be used in hook constructors to ensure
    /// the deployed hooks address causes the intended hooks to be called
    /// @param permissions The hooks that are intended to be called
    /// @dev permissions param is memory as the function will be called from constructors
    function validateHookPermissions(IHooks self, Permissions memory permissions) internal pure {
        if (
            permissions.beforeInitialize != self.hasPermission(BEFORE_INITIALIZE_FLAG)
                || permissions.afterInitialize != self.hasPermission(AFTER_INITIALIZE_FLAG)
                || permissions.beforeAddLiquidity != self.hasPermission(BEFORE_ADD_LIQUIDITY_FLAG)
                || permissions.afterAddLiquidity != self.hasPermission(AFTER_ADD_LIQUIDITY_FLAG)
                || permissions.beforeRemoveLiquidity != self.hasPermission(BEFORE_REMOVE_LIQUIDITY_FLAG)
                || permissions.afterRemoveLiquidity != self.hasPermission(AFTER_REMOVE_LIQUIDITY_FLAG)
                || permissions.beforeSwap != self.hasPermission(BEFORE_SWAP_FLAG)
                || permissions.afterSwap != self.hasPermission(AFTER_SWAP_FLAG)
                || permissions.beforeDonate != self.hasPermission(BEFORE_DONATE_FLAG)
                || permissions.afterDonate != self.hasPermission(AFTER_DONATE_FLAG)
                || permissions.beforeSwapReturnDelta != self.hasPermission(BEFORE_SWAP_RETURNS_DELTA_FLAG)
                || permissions.afterSwapReturnDelta != self.hasPermission(AFTER_SWAP_RETURNS_DELTA_FLAG)
                || permissions.afterAddLiquidityReturnDelta != self.hasPermission(AFTER_ADD_LIQUIDITY_RETURNS_DELTA_FLAG)
                || permissions.afterRemoveLiquidityReturnDelta
                    != self.hasPermission(AFTER_REMOVE_LIQUIDITY_RETURNS_DELTA_FLAG)
        ) {
            revert HookAddressNotValid(address(self));
        }
    }

    /// @notice Ensures that the hook address includes at least one hook flag or dynamic fees, or is the 0 address
    /// @param self The hook to verify
    /// @return bool True if the hook address is valid
    function isValidHookAddress(IHooks self, uint24 fee) internal pure returns (bool) {
        // The hook can only have a flag to return a hook delta on an action if it also has the corresponding action flag
        if (
            (!self.hasPermission(BEFORE_SWAP_FLAG) && self.hasPermission(BEFORE_SWAP_RETURNS_DELTA_FLAG))
                || (!self.hasPermission(AFTER_SWAP_FLAG) && self.hasPermission(AFTER_SWAP_RETURNS_DELTA_FLAG))
                || (
                    !self.hasPermission(AFTER_ADD_LIQUIDITY_FLAG)
                        && self.hasPermission(AFTER_ADD_LIQUIDITY_RETURNS_DELTA_FLAG)
                )
                || (
                    !self.hasPermission(AFTER_REMOVE_LIQUIDITY_FLAG)
                        && self.hasPermission(AFTER_REMOVE_LIQUIDITY_RETURNS_DELTA_FLAG)
                )
        ) return false;
        // If there is no hook contract set, then fee cannot be dynamic
        // If a hook contract is set, it must have at least 1 flag set, or have a dynamic fee
        return address(self) == address(0)
            ? !fee.isDynamicFee()
            : (uint160(address(self)) >= AFTER_REMOVE_LIQUIDITY_RETURNS_DELTA_FLAG || fee.isDynamicFee());
    }

    /// @notice performs a hook call using the given calldata on the given hook that doesnt return a delta
    /// @return result The complete data returned by the hook
    function callHook(IHooks self, bytes memory data) internal returns (bytes memory result) {
        if (msg.sender == address(self)) return "";
        bool success;
        (success, result) = address(self).call(data);
        if (!success) _revert(result);

        bytes4 expectedSelector;
        bytes4 selector;
        assembly {
            expectedSelector := mload(add(data, 0x20))
            selector := mload(add(result, 0x20))
        }

        if (selector != expectedSelector) revert InvalidHookResponse();
    }

    /// @notice performs a hook call using the given calldata on the given hook
<<<<<<< HEAD
    /// @return delta The delta returned by the hook
    function callHookWithReturnDelta(IHooks self, bytes memory data, bool parseReturn)
        internal
        returns (int256 delta)
    {
        bytes memory result = callHook(self, data);
=======
    function callHook(IHooks self, bytes memory data) internal {
        (bytes4 expectedSelector, bytes4 selector) = _callHook(self, data);
>>>>>>> 126ec867

        if (!parseReturn || msg.sender == address(self)) return 0;
        (, delta) = abi.decode(result, (bytes4, int256));
    }

    /// @notice modifier to prevent calling a hook if they initiated the action
    modifier noSelfCall(IHooks self) {
        if (msg.sender != address(self)) {
            _;
        }
    }

    /// @notice calls beforeInitialize hook if permissioned and validates return value
    function beforeInitialize(IHooks self, PoolKey memory key, uint160 sqrtPriceX96, bytes calldata hookData)
        internal
        noSelfCall(self)
    {
        if (self.hasPermission(BEFORE_INITIALIZE_FLAG)) {
            self.callHook(
                abi.encodeWithSelector(IHooks.beforeInitialize.selector, msg.sender, key, sqrtPriceX96, hookData)
            );
        }
    }

    /// @notice calls afterInitialize hook if permissioned and validates return value
    function afterInitialize(IHooks self, PoolKey memory key, uint160 sqrtPriceX96, int24 tick, bytes calldata hookData)
        internal
        noSelfCall(self)
    {
        if (self.hasPermission(AFTER_INITIALIZE_FLAG)) {
            self.callHook(
                abi.encodeWithSelector(IHooks.afterInitialize.selector, msg.sender, key, sqrtPriceX96, tick, hookData)
            );
        }
    }

    /// @notice calls beforeModifyLiquidity hook if permissioned and validates return value
    function beforeModifyLiquidity(
        IHooks self,
        PoolKey memory key,
        IPoolManager.ModifyLiquidityParams memory params,
        bytes calldata hookData
    ) internal noSelfCall(self) {
        if (params.liquidityDelta > 0 && self.hasPermission(BEFORE_ADD_LIQUIDITY_FLAG)) {
            self.callHook(abi.encodeWithSelector(IHooks.beforeAddLiquidity.selector, msg.sender, key, params, hookData));
        } else if (params.liquidityDelta <= 0 && self.hasPermission(BEFORE_REMOVE_LIQUIDITY_FLAG)) {
            self.callHook(
                abi.encodeWithSelector(IHooks.beforeRemoveLiquidity.selector, msg.sender, key, params, hookData)
            );
        }
    }

    /// @notice calls afterModifyLiquidity hook if permissioned and validates return value
    function afterModifyLiquidity(
        IHooks self,
        PoolKey memory key,
        IPoolManager.ModifyLiquidityParams memory params,
        BalanceDelta delta,
        bytes calldata hookData
<<<<<<< HEAD
    ) internal returns (BalanceDelta hookDelta) {
        if (params.liquidityDelta > 0) {
            if (self.hasPermission(AFTER_ADD_LIQUIDITY_FLAG)) {
                hookDelta = BalanceDelta.wrap(
                    self.callHookWithReturnDelta(
                        abi.encodeWithSelector(
                            IHooks.afterAddLiquidity.selector, msg.sender, key, params, delta, hookData
                        ),
                        self.hasPermission(AFTER_ADD_LIQUIDITY_RETURNS_DELTA_FLAG)
                    )
                );
            }
        } else {
            if (self.hasPermission(AFTER_REMOVE_LIQUIDITY_FLAG)) {
                hookDelta = BalanceDelta.wrap(
                    self.callHookWithReturnDelta(
                        abi.encodeWithSelector(
                            IHooks.afterRemoveLiquidity.selector, msg.sender, key, params, delta, hookData
                        ),
                        self.hasPermission(AFTER_REMOVE_LIQUIDITY_RETURNS_DELTA_FLAG)
                    )
                );
            }
=======
    ) internal noSelfCall(self) {
        if (params.liquidityDelta > 0 && self.hasPermission(AFTER_ADD_LIQUIDITY_FLAG)) {
            self.callHook(
                abi.encodeWithSelector(IHooks.afterAddLiquidity.selector, msg.sender, key, params, delta, hookData)
            );
        } else if (params.liquidityDelta <= 0 && self.hasPermission(AFTER_REMOVE_LIQUIDITY_FLAG)) {
            self.callHook(
                abi.encodeWithSelector(IHooks.afterRemoveLiquidity.selector, msg.sender, key, params, delta, hookData)
            );
>>>>>>> 126ec867
        }
    }

    /// @notice calls beforeSwap hook if permissioned and validates return value
    function beforeSwap(IHooks self, PoolKey memory key, IPoolManager.SwapParams memory params, bytes calldata hookData)
        internal
<<<<<<< HEAD
        returns (int256 amountToSwap, int128 hookDeltaSpecified)
=======
        noSelfCall(self)
>>>>>>> 126ec867
    {
        amountToSwap = params.amountSpecified;
        if (self.hasPermission(BEFORE_SWAP_FLAG)) {
            hookDeltaSpecified = self.callHookWithReturnDelta(
                abi.encodeWithSelector(IHooks.beforeSwap.selector, msg.sender, key, params, hookData),
                self.hasPermission(BEFORE_SWAP_RETURNS_DELTA_FLAG)
            ).toInt128();

            // Update the swap amount according to the hook's return, and check that the swap type doesnt change (exact input/output)
            if (hookDeltaSpecified != 0) {
                bool exactInput = amountToSwap < 0;
                amountToSwap += hookDeltaSpecified;
                if (exactInput ? amountToSwap > 0 : amountToSwap < 0) revert HookDeltaExceedsSwapAmount();
            }
        }
    }

    /// @notice calls afterSwap hook if permissioned and validates return value
    function afterSwap(
        IHooks self,
        PoolKey memory key,
        IPoolManager.SwapParams memory params,
        BalanceDelta delta,
        bytes calldata hookData
<<<<<<< HEAD
    ) internal returns (int128 hookDeltaUnspecified) {
=======
    ) internal noSelfCall(self) {
>>>>>>> 126ec867
        if (self.hasPermission(AFTER_SWAP_FLAG)) {
            hookDeltaUnspecified = self.callHookWithReturnDelta(
                abi.encodeWithSelector(IHooks.afterSwap.selector, msg.sender, key, params, delta, hookData),
                self.hasPermission(AFTER_SWAP_RETURNS_DELTA_FLAG)
            ).toInt128();
        }
    }

    /// @notice calls beforeDonate hook if permissioned and validates return value
    function beforeDonate(IHooks self, PoolKey memory key, uint256 amount0, uint256 amount1, bytes calldata hookData)
        internal
        noSelfCall(self)
    {
        if (self.hasPermission(BEFORE_DONATE_FLAG)) {
            self.callHook(
                abi.encodeWithSelector(IHooks.beforeDonate.selector, msg.sender, key, amount0, amount1, hookData)
            );
        }
    }

    /// @notice calls afterDonate hook if permissioned and validates return value
    function afterDonate(IHooks self, PoolKey memory key, uint256 amount0, uint256 amount1, bytes calldata hookData)
        internal
        noSelfCall(self)
    {
        if (self.hasPermission(AFTER_DONATE_FLAG)) {
            self.callHook(
                abi.encodeWithSelector(IHooks.afterDonate.selector, msg.sender, key, amount0, amount1, hookData)
            );
        }
    }

    function hasPermission(IHooks self, uint256 flag) internal pure returns (bool) {
        return uint256(uint160(address(self))) & flag != 0;
    }

    /// @notice bubble up revert if present. Else throw FailedHookCall
    function _revert(bytes memory result) private pure {
        if (result.length == 0) revert FailedHookCall();
        assembly {
            revert(add(0x20, result), mload(result))
        }
    }
}<|MERGE_RESOLUTION|>--- conflicted
+++ resolved
@@ -136,17 +136,12 @@
     }
 
     /// @notice performs a hook call using the given calldata on the given hook
-<<<<<<< HEAD
     /// @return delta The delta returned by the hook
     function callHookWithReturnDelta(IHooks self, bytes memory data, bool parseReturn)
         internal
         returns (int256 delta)
     {
         bytes memory result = callHook(self, data);
-=======
-    function callHook(IHooks self, bytes memory data) internal {
-        (bytes4 expectedSelector, bytes4 selector) = _callHook(self, data);
->>>>>>> 126ec867
 
         if (!parseReturn || msg.sender == address(self)) return 0;
         (, delta) = abi.decode(result, (bytes4, int256));
@@ -200,14 +195,14 @@
     }
 
     /// @notice calls afterModifyLiquidity hook if permissioned and validates return value
+    /// @dev if noSelfCall bypasses the call, hookDelta will be 0
     function afterModifyLiquidity(
         IHooks self,
         PoolKey memory key,
         IPoolManager.ModifyLiquidityParams memory params,
         BalanceDelta delta,
         bytes calldata hookData
-<<<<<<< HEAD
-    ) internal returns (BalanceDelta hookDelta) {
+    ) internal noSelfCall(self) returns (BalanceDelta hookDelta) {
         if (params.liquidityDelta > 0) {
             if (self.hasPermission(AFTER_ADD_LIQUIDITY_FLAG)) {
                 hookDelta = BalanceDelta.wrap(
@@ -230,30 +225,16 @@
                     )
                 );
             }
-=======
-    ) internal noSelfCall(self) {
-        if (params.liquidityDelta > 0 && self.hasPermission(AFTER_ADD_LIQUIDITY_FLAG)) {
-            self.callHook(
-                abi.encodeWithSelector(IHooks.afterAddLiquidity.selector, msg.sender, key, params, delta, hookData)
-            );
-        } else if (params.liquidityDelta <= 0 && self.hasPermission(AFTER_REMOVE_LIQUIDITY_FLAG)) {
-            self.callHook(
-                abi.encodeWithSelector(IHooks.afterRemoveLiquidity.selector, msg.sender, key, params, delta, hookData)
-            );
->>>>>>> 126ec867
         }
     }
 
     /// @notice calls beforeSwap hook if permissioned and validates return value
     function beforeSwap(IHooks self, PoolKey memory key, IPoolManager.SwapParams memory params, bytes calldata hookData)
         internal
-<<<<<<< HEAD
         returns (int256 amountToSwap, int128 hookDeltaSpecified)
-=======
-        noSelfCall(self)
->>>>>>> 126ec867
     {
         amountToSwap = params.amountSpecified;
+        if (msg.sender == address(self)) return (amountToSwap, hookDeltaSpecified);
         if (self.hasPermission(BEFORE_SWAP_FLAG)) {
             hookDeltaSpecified = self.callHookWithReturnDelta(
                 abi.encodeWithSelector(IHooks.beforeSwap.selector, msg.sender, key, params, hookData),
@@ -270,17 +251,14 @@
     }
 
     /// @notice calls afterSwap hook if permissioned and validates return value
+    /// @dev if noSelfCall bypasses the call, hookDeltaUnspecified will be 0
     function afterSwap(
         IHooks self,
         PoolKey memory key,
         IPoolManager.SwapParams memory params,
         BalanceDelta delta,
         bytes calldata hookData
-<<<<<<< HEAD
-    ) internal returns (int128 hookDeltaUnspecified) {
-=======
-    ) internal noSelfCall(self) {
->>>>>>> 126ec867
+    ) internal noSelfCall(self) returns (int128 hookDeltaUnspecified) {
         if (self.hasPermission(AFTER_SWAP_FLAG)) {
             hookDeltaUnspecified = self.callHookWithReturnDelta(
                 abi.encodeWithSelector(IHooks.afterSwap.selector, msg.sender, key, params, delta, hookData),
