// SPDX-License-Identifier: MIT
pragma solidity ^0.8.20;

import {PoolKey} from "../types/PoolKey.sol";
import {IHooks} from "../interfaces/IHooks.sol";
import {FeeLibrary} from "./FeeLibrary.sol";
import {BalanceDelta} from "../types/BalanceDelta.sol";
import {IPoolManager} from "../interfaces/IPoolManager.sol";
import {Locker} from "./Locker.sol";

/// @notice V4 decides whether to invoke specific hooks by inspecting the leading bits of the address that
/// the hooks contract is deployed to.
/// For example, a hooks contract deployed to address: 0x9000000000000000000000000000000000000000
/// has leading bits '1001' which would cause the 'before initialize' and 'after add liquidity' hooks to be used.
library Hooks {
    using FeeLibrary for uint24;
    using Hooks for IHooks;

    uint256 internal constant BEFORE_INITIALIZE_FLAG = 1 << 159;
    uint256 internal constant AFTER_INITIALIZE_FLAG = 1 << 158;
<<<<<<< HEAD
    uint256 internal constant BEFORE_MODIFY_POSITION_FLAG = 1 << 157;
    uint256 internal constant AFTER_MODIFY_POSITION_FLAG = 1 << 156;
    uint256 internal constant BEFORE_SWAP_FLAG = 1 << 155;
    uint256 internal constant AFTER_SWAP_FLAG = 1 << 154;
    uint256 internal constant BEFORE_DONATE_FLAG = 1 << 153;
    uint256 internal constant AFTER_DONATE_FLAG = 1 << 152;
    uint256 internal constant NO_OP_FLAG = 1 << 151;
=======
    uint256 internal constant BEFORE_ADD_LIQUIDITY_FLAG = 1 << 157;
    uint256 internal constant AFTER_ADD_LIQUIDITY_FLAG = 1 << 156;
    uint256 internal constant BEFORE_REMOVE_LIQUIDITY_FLAG = 1 << 155;
    uint256 internal constant AFTER_REMOVE_LIQUIDITY_FLAG = 1 << 154;
    uint256 internal constant BEFORE_SWAP_FLAG = 1 << 153;
    uint256 internal constant AFTER_SWAP_FLAG = 1 << 152;
    uint256 internal constant BEFORE_DONATE_FLAG = 1 << 151;
    uint256 internal constant AFTER_DONATE_FLAG = 1 << 150;
    uint256 internal constant NO_OP_FLAG = 1 << 149;
    uint256 internal constant ACCESS_LOCK_FLAG = 1 << 148;
>>>>>>> 36160ced

    bytes4 public constant NO_OP_SELECTOR = bytes4(keccak256(abi.encodePacked("NoOp")));

    struct Permissions {
        bool beforeInitialize;
        bool afterInitialize;
        bool beforeAddLiquidity;
        bool afterAddLiquidity;
        bool beforeRemoveLiquidity;
        bool afterRemoveLiquidity;
        bool beforeSwap;
        bool afterSwap;
        bool beforeDonate;
        bool afterDonate;
        bool noOp;
    }

    /// @notice Thrown if the address will not lead to the specified hook calls being called
    /// @param hooks The address of the hooks contract
    error HookAddressNotValid(address hooks);

    /// @notice Hook did not return its selector
    error InvalidHookResponse();

    /// @notice thrown when a hook call fails
    error FailedHookCall();

    /// @notice Utility function intended to be used in hook constructors to ensure
    /// the deployed hooks address causes the intended hooks to be called
    /// @param permissions The hooks that are intended to be called
    /// @dev permissions param is memory as the function will be called from constructors
    function validateHookPermissions(IHooks self, Permissions memory permissions) internal pure {
        if (
            permissions.beforeInitialize != self.hasPermission(BEFORE_INITIALIZE_FLAG)
                || permissions.afterInitialize != self.hasPermission(AFTER_INITIALIZE_FLAG)
                || permissions.beforeAddLiquidity != self.hasPermission(BEFORE_ADD_LIQUIDITY_FLAG)
                || permissions.afterAddLiquidity != self.hasPermission(AFTER_ADD_LIQUIDITY_FLAG)
                || permissions.beforeRemoveLiquidity != self.hasPermission(BEFORE_REMOVE_LIQUIDITY_FLAG)
                || permissions.afterRemoveLiquidity != self.hasPermission(AFTER_REMOVE_LIQUIDITY_FLAG)
                || permissions.beforeSwap != self.hasPermission(BEFORE_SWAP_FLAG)
                || permissions.afterSwap != self.hasPermission(AFTER_SWAP_FLAG)
                || permissions.beforeDonate != self.hasPermission(BEFORE_DONATE_FLAG)
                || permissions.afterDonate != self.hasPermission(AFTER_DONATE_FLAG)
                || permissions.noOp != self.hasPermission(NO_OP_FLAG)
        ) {
            revert HookAddressNotValid(address(self));
        }
    }

    /// @notice Ensures that the hook address includes at least one hook flag or dynamic fees, or is the 0 address
    /// @param hook The hook to verify
    function isValidHookAddress(IHooks hook, uint24 fee) internal pure returns (bool) {
        // if NoOp is allowed, at least one of beforeRemoveLiquidity, beforeAddLiquidity, beforeSwap and beforeDonate should be allowed
        if (
            hook.hasPermission(NO_OP_FLAG) && !hook.hasPermission(BEFORE_ADD_LIQUIDITY_FLAG)
                && !hook.hasPermission(BEFORE_REMOVE_LIQUIDITY_FLAG) && !hook.hasPermission(BEFORE_SWAP_FLAG)
                && !hook.hasPermission(BEFORE_DONATE_FLAG)
        ) {
            return false;
        }
        // If there is no hook contract set, then fee cannot be dynamic
        // If a hook contract is set, it must have at least 1 flag set, or have a dynamic fee
        return address(hook) == address(0)
            ? !fee.isDynamicFee()
            : (uint160(address(hook)) >= NO_OP_FLAG || fee.isDynamicFee());
    }

    /// @notice performs a hook call using the given calldata on the given hook
    /// @return expectedSelector The selector that the hook is expected to return
    /// @return selector The selector that the hook actually returned
    function _callHook(IHooks self, bytes memory data) private returns (bytes4 expectedSelector, bytes4 selector) {
        assembly {
            expectedSelector := mload(add(data, 0x20))
        }

        (bool success, bytes memory result) = address(self).call(data);
        if (!success) _revert(result);

        selector = abi.decode(result, (bytes4));
    }

    /// @notice performs a hook call using the given calldata on the given hook
    function callHook(IHooks self, bytes memory data) internal {
        (bytes4 expectedSelector, bytes4 selector) = _callHook(self, data);

        if (selector != expectedSelector) {
            revert InvalidHookResponse();
        }
    }

    /// @notice performs a hook call using the given calldata on the given hook
    /// @return shouldExecute Whether the operation should be executed or nooped
    function callHookNoopable(IHooks self, bytes memory data) internal returns (bool shouldExecute) {
        (bytes4 expectedSelector, bytes4 selector) = _callHook(self, data);

        if (selector == expectedSelector) {
            shouldExecute = true;
        } else if (selector == NO_OP_SELECTOR && self.hasPermission(NO_OP_FLAG)) {
            shouldExecute = false;
        } else {
            revert InvalidHookResponse();
        }
    }

    /// @notice calls beforeInitialize hook if permissioned and validates return value
    function beforeInitialize(IHooks self, PoolKey memory key, uint160 sqrtPriceX96, bytes calldata hookData)
        internal
    {
        if (self.hasPermission(BEFORE_INITIALIZE_FLAG)) {
            self.callHook(
                abi.encodeWithSelector(IHooks.beforeInitialize.selector, msg.sender, key, sqrtPriceX96, hookData)
            );
        }
    }

    /// @notice calls afterInitialize hook if permissioned and validates return value
    function afterInitialize(IHooks self, PoolKey memory key, uint160 sqrtPriceX96, int24 tick, bytes calldata hookData)
        internal
    {
        if (self.hasPermission(AFTER_INITIALIZE_FLAG)) {
            self.callHook(
                abi.encodeWithSelector(IHooks.afterInitialize.selector, msg.sender, key, sqrtPriceX96, tick, hookData)
            );
        }
    }

    /// @notice calls beforeModifyLiquidity hook if permissioned and validates return value
    function beforeModifyLiquidity(
        IHooks self,
        PoolKey memory key,
        IPoolManager.ModifyLiquidityParams memory params,
        bytes calldata hookData
    ) internal returns (bool shouldExecute) {
        if (params.liquidityDelta > 0 && key.hooks.hasPermission(BEFORE_ADD_LIQUIDITY_FLAG)) {
            shouldExecute = self.callHookNoopable(
                abi.encodeWithSelector(IHooks.beforeAddLiquidity.selector, msg.sender, key, params, hookData)
            );
        } else if (params.liquidityDelta <= 0 && key.hooks.hasPermission(BEFORE_REMOVE_LIQUIDITY_FLAG)) {
            shouldExecute = self.callHookNoopable(
                abi.encodeWithSelector(IHooks.beforeRemoveLiquidity.selector, msg.sender, key, params, hookData)
            );
        } else {
            shouldExecute = true;
        }
    }

    /// @notice calls afterModifyLiquidity hook if permissioned and validates return value
    function afterModifyLiquidity(
        IHooks self,
        PoolKey memory key,
        IPoolManager.ModifyLiquidityParams memory params,
        BalanceDelta delta,
        bytes calldata hookData
    ) internal {
        if (params.liquidityDelta > 0 && key.hooks.hasPermission(AFTER_ADD_LIQUIDITY_FLAG)) {
            self.callHook(
                abi.encodeWithSelector(IHooks.afterAddLiquidity.selector, msg.sender, key, params, delta, hookData)
            );
        } else if (params.liquidityDelta <= 0 && key.hooks.hasPermission(AFTER_REMOVE_LIQUIDITY_FLAG)) {
            self.callHook(
                abi.encodeWithSelector(IHooks.afterRemoveLiquidity.selector, msg.sender, key, params, delta, hookData)
            );
        }
    }

    /// @notice calls beforeSwap hook if permissioned and validates return value
    function beforeSwap(IHooks self, PoolKey memory key, IPoolManager.SwapParams memory params, bytes calldata hookData)
        internal
        returns (bool shouldExecute)
    {
        if (key.hooks.hasPermission(BEFORE_SWAP_FLAG)) {
            shouldExecute = self.callHookNoopable(
                abi.encodeWithSelector(IHooks.beforeSwap.selector, msg.sender, key, params, hookData)
            );
        } else {
            return true;
        }
    }

    /// @notice calls afterSwap hook if permissioned and validates return value
    function afterSwap(
        IHooks self,
        PoolKey memory key,
        IPoolManager.SwapParams memory params,
        BalanceDelta delta,
        bytes calldata hookData
    ) internal {
        if (key.hooks.hasPermission(AFTER_SWAP_FLAG)) {
            self.callHook(abi.encodeWithSelector(IHooks.afterSwap.selector, msg.sender, key, params, delta, hookData));
        }
    }

    /// @notice calls beforeDonate hook if permissioned and validates return value
    function beforeDonate(IHooks self, PoolKey memory key, uint256 amount0, uint256 amount1, bytes calldata hookData)
        internal
        returns (bool shouldExecute)
    {
        if (key.hooks.hasPermission(BEFORE_DONATE_FLAG)) {
            shouldExecute = self.callHookNoopable(
                abi.encodeWithSelector(IHooks.beforeDonate.selector, msg.sender, key, amount0, amount1, hookData)
            );
        } else {
            return true;
        }
    }

    /// @notice calls afterDonate hook if permissioned and validates return value
    function afterDonate(IHooks self, PoolKey memory key, uint256 amount0, uint256 amount1, bytes calldata hookData)
        internal
    {
        if (key.hooks.hasPermission(AFTER_DONATE_FLAG)) {
            self.callHook(
                abi.encodeWithSelector(IHooks.afterDonate.selector, msg.sender, key, amount0, amount1, hookData)
            );
        }
    }

    function hasPermission(IHooks self, uint256 flag) internal pure returns (bool) {
        return uint256(uint160(address(self))) & flag != 0;
    }

    /// @notice bubble up revert if present. Else throw FailedHookCall
    function _revert(bytes memory result) private pure {
        if (result.length > 0) {
            assembly {
                revert(add(0x20, result), mload(result))
            }
        } else {
            revert FailedHookCall();
        }
    }
}<|MERGE_RESOLUTION|>--- conflicted
+++ resolved
@@ -18,15 +18,6 @@
 
     uint256 internal constant BEFORE_INITIALIZE_FLAG = 1 << 159;
     uint256 internal constant AFTER_INITIALIZE_FLAG = 1 << 158;
-<<<<<<< HEAD
-    uint256 internal constant BEFORE_MODIFY_POSITION_FLAG = 1 << 157;
-    uint256 internal constant AFTER_MODIFY_POSITION_FLAG = 1 << 156;
-    uint256 internal constant BEFORE_SWAP_FLAG = 1 << 155;
-    uint256 internal constant AFTER_SWAP_FLAG = 1 << 154;
-    uint256 internal constant BEFORE_DONATE_FLAG = 1 << 153;
-    uint256 internal constant AFTER_DONATE_FLAG = 1 << 152;
-    uint256 internal constant NO_OP_FLAG = 1 << 151;
-=======
     uint256 internal constant BEFORE_ADD_LIQUIDITY_FLAG = 1 << 157;
     uint256 internal constant AFTER_ADD_LIQUIDITY_FLAG = 1 << 156;
     uint256 internal constant BEFORE_REMOVE_LIQUIDITY_FLAG = 1 << 155;
@@ -36,8 +27,6 @@
     uint256 internal constant BEFORE_DONATE_FLAG = 1 << 151;
     uint256 internal constant AFTER_DONATE_FLAG = 1 << 150;
     uint256 internal constant NO_OP_FLAG = 1 << 149;
-    uint256 internal constant ACCESS_LOCK_FLAG = 1 << 148;
->>>>>>> 36160ced
 
     bytes4 public constant NO_OP_SELECTOR = bytes4(keccak256(abi.encodePacked("NoOp")));
 
