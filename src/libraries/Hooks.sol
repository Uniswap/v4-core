--- conflicted
+++ resolved
@@ -4,13 +4,8 @@
 import {PoolKey} from "../types/PoolKey.sol";
 import {IHooks} from "../interfaces/IHooks.sol";
 import {SafeCast} from "../libraries/SafeCast.sol";
-<<<<<<< HEAD
-import {SwapFeeLibrary} from "./SwapFeeLibrary.sol";
-import {BalanceDelta} from "../types/BalanceDelta.sol";
-=======
 import {LPFeeLibrary} from "./LPFeeLibrary.sol";
 import {BalanceDelta, toBalanceDelta, BalanceDeltaLibrary} from "../types/BalanceDelta.sol";
->>>>>>> 80b75259
 import {IPoolManager} from "../interfaces/IPoolManager.sol";
 
 /// @notice V4 decides whether to invoke specific hooks by inspecting the leading bits of the address that
@@ -103,20 +98,6 @@
     /// @return bool True if the hook address is valid
     function isValidHookAddress(IHooks self, uint24 fee) internal pure returns (bool) {
         // The hook can only have a flag to return a hook delta on an action if it also has the corresponding action flag
-<<<<<<< HEAD
-        if (
-            (!self.hasPermission(BEFORE_SWAP_FLAG) && self.hasPermission(BEFORE_SWAP_RETURNS_DELTA_FLAG))
-                || (!self.hasPermission(AFTER_SWAP_FLAG) && self.hasPermission(AFTER_SWAP_RETURNS_DELTA_FLAG))
-                || (
-                    !self.hasPermission(AFTER_ADD_LIQUIDITY_FLAG)
-                        && self.hasPermission(AFTER_ADD_LIQUIDITY_RETURNS_DELTA_FLAG)
-                )
-                || (
-                    !self.hasPermission(AFTER_REMOVE_LIQUIDITY_FLAG)
-                        && self.hasPermission(AFTER_REMOVE_LIQUIDITY_RETURNS_DELTA_FLAG)
-                )
-        ) return false;
-=======
         if (!self.hasPermission(BEFORE_SWAP_FLAG) && self.hasPermission(BEFORE_SWAP_RETURNS_DELTA_FLAG)) return false;
         if (!self.hasPermission(AFTER_SWAP_FLAG) && self.hasPermission(AFTER_SWAP_RETURNS_DELTA_FLAG)) return false;
         if (!self.hasPermission(AFTER_ADD_LIQUIDITY_FLAG) && self.hasPermission(AFTER_ADD_LIQUIDITY_RETURNS_DELTA_FLAG))
@@ -128,7 +109,6 @@
                 && self.hasPermission(AFTER_REMOVE_LIQUIDITY_RETURNS_DELTA_FLAG)
         ) return false;
 
->>>>>>> 80b75259
         // If there is no hook contract set, then fee cannot be dynamic
         // If a hook contract is set, it must have at least 1 flag set, or have a dynamic fee
         return address(self) == address(0)
@@ -139,10 +119,6 @@
     /// @notice performs a hook call using the given calldata on the given hook that doesnt return a delta
     /// @return result The complete data returned by the hook
     function callHook(IHooks self, bytes memory data) internal returns (bytes memory result) {
-<<<<<<< HEAD
-        if (msg.sender == address(self)) return "";
-=======
->>>>>>> 80b75259
         bool success;
         (success, result) = address(self).call(data);
         if (!success) _revert(result);
@@ -155,7 +131,6 @@
         }
 
         if (selector != expectedSelector) revert InvalidHookResponse();
-<<<<<<< HEAD
     }
 
     /// @notice performs a hook call using the given calldata on the given hook
@@ -166,15 +141,12 @@
     {
         bytes memory result = callHook(self, data);
 
-        if (!parseReturn || msg.sender == address(self)) return 0;
+        if (!parseReturn) return 0;
         (, delta) = abi.decode(result, (bytes4, int256));
-=======
->>>>>>> 80b75259
     }
 
     /// @notice performs a hook call using the given calldata on the given hook
     /// @return delta The delta returned by the hook
-<<<<<<< HEAD
     function callHookWithReturnDeltaAndFee(IHooks self, bytes memory data, bool parseReturn)
         internal
         returns (int128 delta, uint24 fee)
@@ -185,16 +157,6 @@
         if (!parseReturn) {
             delta = 0;
         }
-=======
-    function callHookWithReturnDelta(IHooks self, bytes memory data, bool parseReturn)
-        internal
-        returns (int256 delta)
-    {
-        bytes memory result = callHook(self, data);
-
-        if (!parseReturn) return 0;
-        (, delta) = abi.decode(result, (bytes4, int256));
->>>>>>> 80b75259
     }
 
     /// @notice modifier to prevent calling a hook if they initiated the action
@@ -252,14 +214,10 @@
         IPoolManager.ModifyLiquidityParams memory params,
         BalanceDelta delta,
         bytes calldata hookData
-<<<<<<< HEAD
-    ) internal noSelfCall(self) returns (BalanceDelta hookDelta) {
-=======
     ) internal returns (BalanceDelta callerDelta, BalanceDelta hookDelta) {
         if (msg.sender == address(self)) return (delta, BalanceDeltaLibrary.ZERO_DELTA);
 
         callerDelta = delta;
->>>>>>> 80b75259
         if (params.liquidityDelta > 0) {
             if (self.hasPermission(AFTER_ADD_LIQUIDITY_FLAG)) {
                 hookDelta = BalanceDelta.wrap(
@@ -270,10 +228,7 @@
                         self.hasPermission(AFTER_ADD_LIQUIDITY_RETURNS_DELTA_FLAG)
                     )
                 );
-<<<<<<< HEAD
-=======
                 callerDelta = callerDelta - hookDelta;
->>>>>>> 80b75259
             }
         } else {
             if (self.hasPermission(AFTER_REMOVE_LIQUIDITY_FLAG)) {
@@ -285,10 +240,7 @@
                         self.hasPermission(AFTER_REMOVE_LIQUIDITY_RETURNS_DELTA_FLAG)
                     )
                 );
-<<<<<<< HEAD
-=======
                 callerDelta = callerDelta - hookDelta;
->>>>>>> 80b75259
             }
         }
     }
@@ -296,31 +248,19 @@
     /// @notice calls beforeSwap hook if permissioned and validates return value
     function beforeSwap(IHooks self, PoolKey memory key, IPoolManager.SwapParams memory params, bytes calldata hookData)
         internal
-<<<<<<< HEAD
         returns (int256 amountToSwap, int128 hookDeltaSpecified, uint24 swapFee)
     {
         amountToSwap = params.amountSpecified;
         swapFee = type(uint24).max;
+        uint24 _swapFee;
         if (msg.sender == address(self)) return (amountToSwap, hookDeltaSpecified, swapFee);
-        if (key.hooks.hasPermission(BEFORE_SWAP_FLAG)) {
-            (int128 hookDelta, uint24 _swapFee) = self.callHookWithReturnDeltaAndFee(
-                abi.encodeWithSelector(IHooks.beforeSwap.selector, msg.sender, key, params, hookData),
-                key.hooks.hasPermission(BEFORE_SWAP_RETURNS_DELTA_FLAG)
-            );
-            hookDeltaSpecified = hookDelta;
-
-            if (key.fee.isDynamicFee()) swapFee = _swapFee;
-=======
-        returns (int256 amountToSwap, int128 hookDeltaSpecified)
-    {
-        amountToSwap = params.amountSpecified;
-        if (msg.sender == address(self)) return (amountToSwap, hookDeltaSpecified);
         if (self.hasPermission(BEFORE_SWAP_FLAG)) {
-            hookDeltaSpecified = self.callHookWithReturnDelta(
+            (hookDeltaSpecified, _swapFee) = self.callHookWithReturnDeltaAndFee(
                 abi.encodeWithSelector(IHooks.beforeSwap.selector, msg.sender, key, params, hookData),
                 self.hasPermission(BEFORE_SWAP_RETURNS_DELTA_FLAG)
-            ).toInt128();
->>>>>>> 80b75259
+            );
+
+            if (key.fee.isDynamicFee()) swapFee = _swapFee;
 
             // Update the swap amount according to the hook's return, and check that the swap type doesnt change (exact input/output)
             if (hookDeltaSpecified != 0) {
@@ -337,16 +277,6 @@
         IHooks self,
         PoolKey memory key,
         IPoolManager.SwapParams memory params,
-<<<<<<< HEAD
-        BalanceDelta delta,
-        bytes calldata hookData
-    ) internal noSelfCall(self) returns (int128 hookDeltaUnspecified) {
-        if (self.hasPermission(AFTER_SWAP_FLAG)) {
-            hookDeltaUnspecified = self.callHookWithReturnDelta(
-                abi.encodeWithSelector(IHooks.afterSwap.selector, msg.sender, key, params, delta, hookData),
-                self.hasPermission(AFTER_SWAP_RETURNS_DELTA_FLAG)
-            ).toInt128();
-=======
         BalanceDelta swapDelta,
         bytes calldata hookData,
         int128 hookDeltaSpecified
@@ -369,7 +299,6 @@
 
             // the caller has to pay for (or receive) the hook's delta
             swapperDelta = swapDelta - hookDelta;
->>>>>>> 80b75259
         }
     }
 
