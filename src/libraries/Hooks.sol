--- conflicted
+++ resolved
@@ -3,6 +3,8 @@
 
 import {IHooks} from "../interfaces/IHooks.sol";
 import {FeeLibrary} from "../libraries/FeeLibrary.sol";
+
+import "forge-std/console.sol";
 
 /// @notice V4 decides whether to invoke specific hooks by inspecting the leading bits of the address that
 /// the hooks contract is deployed to.
@@ -15,13 +17,14 @@
     uint256 internal constant AFTER_INITIALIZE_FLAG = 1 << 158;
     uint256 internal constant BEFORE_ADD_LIQUIDITY_FLAG = 1 << 157;
     uint256 internal constant AFTER_ADD_LIQUIDITY_FLAG = 1 << 156;
-    // TODO add before/after burn flags
-    uint256 internal constant BEFORE_SWAP_FLAG = 1 << 155;
-    uint256 internal constant AFTER_SWAP_FLAG = 1 << 154;
-    uint256 internal constant BEFORE_DONATE_FLAG = 1 << 153;
-    uint256 internal constant AFTER_DONATE_FLAG = 1 << 152;
-    uint256 internal constant NO_OP_FLAG = 1 << 151;
-    uint256 internal constant ACCESS_LOCK_FLAG = 1 << 150;
+    uint256 internal constant BEFORE_REMOVE_LIQUIDITY_FLAG = 1 << 155;
+    uint256 internal constant AFTER_REMOVE_LIQUIDITY_FLAG = 1 << 154;
+    uint256 internal constant BEFORE_SWAP_FLAG = 1 << 153;
+    uint256 internal constant AFTER_SWAP_FLAG = 1 << 152;
+    uint256 internal constant BEFORE_DONATE_FLAG = 1 << 151;
+    uint256 internal constant AFTER_DONATE_FLAG = 1 << 150;
+    uint256 internal constant NO_OP_FLAG = 1 << 149;
+    uint256 internal constant ACCESS_LOCK_FLAG = 1 << 148;
 
     bytes4 public constant NO_OP_SELECTOR = bytes4(keccak256(abi.encodePacked("NoOp")));
 
@@ -30,6 +33,8 @@
         bool afterInitialize;
         bool beforeAddLiquidity;
         bool afterAddLiquidity;
+        bool beforeRemoveLiquidity;
+        bool afterRemoveLiquidity;
         bool beforeSwap;
         bool afterSwap;
         bool beforeDonate;
@@ -51,25 +56,17 @@
     /// @dev permissions param is memory as the function will be called from constructors
     function validateHookPermissions(IHooks self, Permissions memory permissions) internal pure {
         if (
-<<<<<<< HEAD
-            calls.beforeInitialize != shouldCallBeforeInitialize(self)
-                || calls.afterInitialize != shouldCallAfterInitialize(self)
-                || calls.beforeAddLiquidity != shouldCallBeforeAddLiquidity(self)
-                || calls.afterAddLiquidity != shouldCallAfterAddLiquidity(self)
-                || calls.beforeSwap != shouldCallBeforeSwap(self) || calls.afterSwap != shouldCallAfterSwap(self)
-                || calls.beforeDonate != shouldCallBeforeDonate(self) || calls.afterDonate != shouldCallAfterDonate(self)
-                || calls.noOp != hasPermissionToNoOp(self)
-=======
             permissions.beforeInitialize != shouldCallBeforeInitialize(self)
                 || permissions.afterInitialize != shouldCallAfterInitialize(self)
-                || permissions.beforeModifyPosition != shouldCallBeforeModifyPosition(self)
-                || permissions.afterModifyPosition != shouldCallAfterModifyPosition(self)
+                || permissions.beforeAddLiquidity != shouldCallBeforeAddLiquidity(self)
+                || permissions.afterAddLiquidity != shouldCallAfterAddLiquidity(self)
+                || permissions.beforeRemoveLiquidity != shouldCallBeforeRemoveLiquidity(self)
+                || permissions.afterRemoveLiquidity != shouldCallAfterRemoveLiquidity(self)
                 || permissions.beforeSwap != shouldCallBeforeSwap(self)
                 || permissions.afterSwap != shouldCallAfterSwap(self)
                 || permissions.beforeDonate != shouldCallBeforeDonate(self)
                 || permissions.afterDonate != shouldCallAfterDonate(self) || permissions.noOp != hasPermissionToNoOp(self)
                 || permissions.accessLock != hasPermissionToAccessLock(self)
->>>>>>> 6b8ec7c6
         ) {
             revert HookAddressNotValid(address(self));
         }
@@ -78,11 +75,10 @@
     /// @notice Ensures that the hook address includes at least one hook flag or dynamic fees, or is the 0 address
     /// @param hook The hook to verify
     function isValidHookAddress(IHooks hook, uint24 fee) internal pure returns (bool) {
-        // if NoOp is allowed, at least one of beforeAddLiquidity, beforeSwap and beforeDonate should be allowed
-        // TODO add check for shouldCallBeforeRemoveLiquidity
+        // if NoOp is allowed, at least one of beforeRemoveLiquidity, beforeAddLiquidity, beforeSwap and beforeDonate should be allowed
         if (
-            hasPermissionToNoOp(hook) && !shouldCallBeforeAddLiquidity(hook) && !shouldCallBeforeSwap(hook)
-                && !shouldCallBeforeDonate(hook)
+            hasPermissionToNoOp(hook) && !shouldCallBeforeAddLiquidity(hook) && !shouldCallBeforeRemoveLiquidity(hook)
+                && !shouldCallBeforeSwap(hook) && !shouldCallBeforeDonate(hook)
         ) {
             return false;
         }
@@ -109,6 +105,14 @@
 
     function shouldCallAfterAddLiquidity(IHooks self) internal pure returns (bool) {
         return uint256(uint160(address(self))) & AFTER_ADD_LIQUIDITY_FLAG != 0;
+    }
+
+    function shouldCallBeforeRemoveLiquidity(IHooks self) internal pure returns (bool) {
+        return uint256(uint160(address(self))) & BEFORE_REMOVE_LIQUIDITY_FLAG != 0;
+    }
+
+    function shouldCallAfterRemoveLiquidity(IHooks self) internal pure returns (bool) {
+        return uint256(uint160(address(self))) & AFTER_REMOVE_LIQUIDITY_FLAG != 0;
     }
 
     function shouldCallBeforeSwap(IHooks self) internal pure returns (bool) {
