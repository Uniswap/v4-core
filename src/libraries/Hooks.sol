--- conflicted
+++ resolved
@@ -325,13 +325,8 @@
 
     /// @notice bubble up revert if present. Else throw FailedHookCall
     function _revert(bytes memory result) private pure {
-<<<<<<< HEAD
-        if (result.length == 0) revert FailedHookCall();
+        if (result.length == 0) FailedHookCall.selector.revertWith();
         assembly ("memory-safe") {
-=======
-        if (result.length == 0) FailedHookCall.selector.revertWith();
-        assembly {
->>>>>>> 0d3a9a78
             revert(add(0x20, result), mload(result))
         }
     }
