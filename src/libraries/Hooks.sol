// SPDX-License-Identifier: MIT
pragma solidity ^0.8.24;

import {PoolKey} from "../types/PoolKey.sol";
import {IHooks} from "../interfaces/IHooks.sol";
import {SafeCast} from "../libraries/SafeCast.sol";
import {SwapFeeLibrary} from "./SwapFeeLibrary.sol";
import {BalanceDelta} from "../types/BalanceDelta.sol";
import {IPoolManager} from "../interfaces/IPoolManager.sol";

/// @notice V4 decides whether to invoke specific hooks by inspecting the leading bits of the address that
/// the hooks contract is deployed to.
/// For example, a hooks contract deployed to address: 0x9000000000000000000000000000000000000000
/// has leading bits '1001' which would cause the 'before initialize' and 'after add liquidity' hooks to be used.
library Hooks {
    using SwapFeeLibrary for uint24;
    using Hooks for IHooks;
    using SafeCast for int256;

    uint256 internal constant BEFORE_INITIALIZE_FLAG = 1 << 159;
    uint256 internal constant AFTER_INITIALIZE_FLAG = 1 << 158;

    uint256 internal constant BEFORE_ADD_LIQUIDITY_FLAG = 1 << 157;
    uint256 internal constant AFTER_ADD_LIQUIDITY_FLAG = 1 << 156;

    uint256 internal constant BEFORE_REMOVE_LIQUIDITY_FLAG = 1 << 155;
    uint256 internal constant AFTER_REMOVE_LIQUIDITY_FLAG = 1 << 154;

    uint256 internal constant BEFORE_SWAP_FLAG = 1 << 153;
    uint256 internal constant AFTER_SWAP_FLAG = 1 << 152;

    uint256 internal constant BEFORE_DONATE_FLAG = 1 << 151;
    uint256 internal constant AFTER_DONATE_FLAG = 1 << 150;

    uint256 internal constant BEFORE_SWAP_RETURNS_DELTA_FLAG = 1 << 149;
    uint256 internal constant AFTER_SWAP_RETURNS_DELTA_FLAG = 1 << 148;
    uint256 internal constant AFTER_ADD_LIQUIDITY_RETURNS_DELTA_FLAG = 1 << 147;
    uint256 internal constant AFTER_REMOVE_LIQUIDITY_RETURNS_DELTA_FLAG = 1 << 146;

    struct Permissions {
        bool beforeInitialize;
        bool afterInitialize;
        bool beforeAddLiquidity;
        bool afterAddLiquidity;
        bool beforeRemoveLiquidity;
        bool afterRemoveLiquidity;
        bool beforeSwap;
        bool afterSwap;
        bool beforeDonate;
        bool afterDonate;
        bool beforeSwapReturnDelta;
        bool afterSwapReturnDelta;
        bool afterAddLiquidityReturnDelta;
        bool afterRemoveLiquidityReturnDelta;
    }

    /// @notice Thrown if the address will not lead to the specified hook calls being called
    /// @param hooks The address of the hooks contract
    error HookAddressNotValid(address hooks);

    /// @notice Hook did not return its selector
    error InvalidHookResponse();

    /// @notice thrown when a hook call fails
    error FailedHookCall();

    /// @notice The hook's delta changed the swap from exactIn to exactOut or vice versa
    error HookDeltaExceedsSwapAmount();

    /// @notice Utility function intended to be used in hook constructors to ensure
    /// the deployed hooks address causes the intended hooks to be called
    /// @param permissions The hooks that are intended to be called
    /// @dev permissions param is memory as the function will be called from constructors
    function validateHookPermissions(IHooks self, Permissions memory permissions) internal pure {
        if (
            permissions.beforeInitialize != self.hasPermission(BEFORE_INITIALIZE_FLAG)
                || permissions.afterInitialize != self.hasPermission(AFTER_INITIALIZE_FLAG)
                || permissions.beforeAddLiquidity != self.hasPermission(BEFORE_ADD_LIQUIDITY_FLAG)
                || permissions.afterAddLiquidity != self.hasPermission(AFTER_ADD_LIQUIDITY_FLAG)
                || permissions.beforeRemoveLiquidity != self.hasPermission(BEFORE_REMOVE_LIQUIDITY_FLAG)
                || permissions.afterRemoveLiquidity != self.hasPermission(AFTER_REMOVE_LIQUIDITY_FLAG)
                || permissions.beforeSwap != self.hasPermission(BEFORE_SWAP_FLAG)
                || permissions.afterSwap != self.hasPermission(AFTER_SWAP_FLAG)
                || permissions.beforeDonate != self.hasPermission(BEFORE_DONATE_FLAG)
                || permissions.afterDonate != self.hasPermission(AFTER_DONATE_FLAG)
                || permissions.beforeSwapReturnDelta != self.hasPermission(BEFORE_SWAP_RETURNS_DELTA_FLAG)
                || permissions.afterSwapReturnDelta != self.hasPermission(AFTER_SWAP_RETURNS_DELTA_FLAG)
                || permissions.afterAddLiquidityReturnDelta != self.hasPermission(AFTER_ADD_LIQUIDITY_RETURNS_DELTA_FLAG)
                || permissions.afterRemoveLiquidityReturnDelta
                    != self.hasPermission(AFTER_REMOVE_LIQUIDITY_RETURNS_DELTA_FLAG)
        ) {
            revert HookAddressNotValid(address(self));
        }
    }

    /// @notice Ensures that the hook address includes at least one hook flag or dynamic fees, or is the 0 address
<<<<<<< HEAD
    /// @param hook The hook to verify
    /// @return bool True if the hook address is valid
    function isValidHookAddress(IHooks hook, uint24 fee) internal pure returns (bool) {
        // The hook can only have a flag to return a hook delta on an action if it also has the corresponding action flag
        if (
            (!hook.hasPermission(BEFORE_SWAP_FLAG) && hook.hasPermission(BEFORE_SWAP_RETURNS_DELTA_FLAG))
                || (!hook.hasPermission(AFTER_SWAP_FLAG) && hook.hasPermission(AFTER_SWAP_RETURNS_DELTA_FLAG))
                || (
                    !hook.hasPermission(AFTER_ADD_LIQUIDITY_FLAG)
                        && hook.hasPermission(AFTER_ADD_LIQUIDITY_RETURNS_DELTA_FLAG)
                )
                || (
                    !hook.hasPermission(AFTER_REMOVE_LIQUIDITY_FLAG)
                        && hook.hasPermission(AFTER_REMOVE_LIQUIDITY_RETURNS_DELTA_FLAG)
                )
        ) return false;
=======
    /// @param self The hook to verify
    function isValidHookAddress(IHooks self, uint24 fee) internal pure returns (bool) {
>>>>>>> 8a4ebb07
        // If there is no hook contract set, then fee cannot be dynamic
        // If a hook contract is set, it must have at least 1 flag set, or have a dynamic fee
        return address(self) == address(0)
            ? !fee.isDynamicFee()
<<<<<<< HEAD
            : (uint160(address(hook)) >= AFTER_REMOVE_LIQUIDITY_RETURNS_DELTA_FLAG || fee.isDynamicFee());
=======
            : (uint160(address(self)) >= AFTER_DONATE_FLAG || fee.isDynamicFee());
>>>>>>> 8a4ebb07
    }

    /// @notice performs a hook call using the given calldata on the given hook that doesnt return a delta
    /// @return result The complete data returned by the hook
    function callHook(IHooks self, bytes memory data) internal returns (bytes memory result) {
        bool success;
        (success, result) = address(self).call(data);
        if (!success) _revert(result);

        bytes4 expectedSelector;
        bytes4 selector;
        assembly {
            expectedSelector := mload(add(data, 0x20))
            selector := mload(add(result, 0x20))
        }

        if (selector != expectedSelector) revert InvalidHookResponse();
    }

    /// @notice performs a hook call using the given calldata on the given hook
<<<<<<< HEAD
    /// @return delta The delta returned by the hook
    function callHookWithReturnDelta(IHooks self, bytes memory data, bool parseReturn)
        internal
        returns (int256 delta)
    {
        bytes memory result = callHook(self, data);
=======
    function callHook(IHooks self, bytes memory data) internal {
        if (msg.sender == address(self)) return;
        (bytes4 expectedSelector, bytes4 selector) = _callHook(self, data);
>>>>>>> 8a4ebb07

        if (!parseReturn) return 0;
        (, delta) = abi.decode(result, (bytes4, int256));
    }

    /// @notice calls beforeInitialize hook if permissioned and validates return value
    function beforeInitialize(IHooks self, PoolKey memory key, uint160 sqrtPriceX96, bytes calldata hookData)
        internal
    {
        if (self.hasPermission(BEFORE_INITIALIZE_FLAG)) {
            self.callHook(
                abi.encodeWithSelector(IHooks.beforeInitialize.selector, msg.sender, key, sqrtPriceX96, hookData)
            );
        }
    }

    /// @notice calls afterInitialize hook if permissioned and validates return value
    function afterInitialize(IHooks self, PoolKey memory key, uint160 sqrtPriceX96, int24 tick, bytes calldata hookData)
        internal
    {
        if (self.hasPermission(AFTER_INITIALIZE_FLAG)) {
            self.callHook(
                abi.encodeWithSelector(IHooks.afterInitialize.selector, msg.sender, key, sqrtPriceX96, tick, hookData)
            );
        }
    }

    /// @notice calls beforeModifyLiquidity hook if permissioned and validates return value
    function beforeModifyLiquidity(
        IHooks self,
        PoolKey memory key,
        IPoolManager.ModifyLiquidityParams memory params,
        bytes calldata hookData
    ) internal {
        if (params.liquidityDelta > 0 && self.hasPermission(BEFORE_ADD_LIQUIDITY_FLAG)) {
            self.callHook(abi.encodeWithSelector(IHooks.beforeAddLiquidity.selector, msg.sender, key, params, hookData));
        } else if (params.liquidityDelta <= 0 && self.hasPermission(BEFORE_REMOVE_LIQUIDITY_FLAG)) {
            self.callHook(
                abi.encodeWithSelector(IHooks.beforeRemoveLiquidity.selector, msg.sender, key, params, hookData)
            );
        }
    }

    /// @notice calls afterModifyLiquidity hook if permissioned and validates return value
    function afterModifyLiquidity(
        IHooks self,
        PoolKey memory key,
        IPoolManager.ModifyLiquidityParams memory params,
        BalanceDelta delta,
        bytes calldata hookData
<<<<<<< HEAD
    ) internal returns (BalanceDelta hookDelta) {
        if (params.liquidityDelta > 0) {
            if (key.hooks.hasPermission(AFTER_ADD_LIQUIDITY_FLAG)) {
                hookDelta = BalanceDelta.wrap(
                    self.callHookWithReturnDelta(
                        abi.encodeWithSelector(
                            IHooks.afterAddLiquidity.selector, msg.sender, key, params, delta, hookData
                        ),
                        key.hooks.hasPermission(AFTER_ADD_LIQUIDITY_RETURNS_DELTA_FLAG)
                    )
                );
            }
        } else {
            if (key.hooks.hasPermission(AFTER_REMOVE_LIQUIDITY_FLAG)) {
                hookDelta = BalanceDelta.wrap(
                    self.callHookWithReturnDelta(
                        abi.encodeWithSelector(
                            IHooks.afterRemoveLiquidity.selector, msg.sender, key, params, delta, hookData
                        ),
                        key.hooks.hasPermission(AFTER_REMOVE_LIQUIDITY_RETURNS_DELTA_FLAG)
                    )
                );
            }
=======
    ) internal {
        if (params.liquidityDelta > 0 && self.hasPermission(AFTER_ADD_LIQUIDITY_FLAG)) {
            self.callHook(
                abi.encodeWithSelector(IHooks.afterAddLiquidity.selector, msg.sender, key, params, delta, hookData)
            );
        } else if (params.liquidityDelta <= 0 && self.hasPermission(AFTER_REMOVE_LIQUIDITY_FLAG)) {
            self.callHook(
                abi.encodeWithSelector(IHooks.afterRemoveLiquidity.selector, msg.sender, key, params, delta, hookData)
            );
>>>>>>> 8a4ebb07
        }
    }

    /// @notice calls beforeSwap hook if permissioned and validates return value
    function beforeSwap(IHooks self, PoolKey memory key, IPoolManager.SwapParams memory params, bytes calldata hookData)
        internal
        returns (int256 amountToSwap, int128 hookDeltaSpecified)
    {
<<<<<<< HEAD
        amountToSwap = params.amountSpecified;
        if (key.hooks.hasPermission(BEFORE_SWAP_FLAG)) {
            hookDeltaSpecified = self.callHookWithReturnDelta(
                abi.encodeWithSelector(IHooks.beforeSwap.selector, msg.sender, key, params, hookData),
                key.hooks.hasPermission(BEFORE_SWAP_RETURNS_DELTA_FLAG)
            ).toInt128();

            // Update the swap amount according to the hook's return, and check that the swap type doesnt change (exact input/output)
            if (hookDeltaSpecified != 0) {
                bool exactInput = amountToSwap < 0;
                amountToSwap += hookDeltaSpecified;
                if (exactInput ? amountToSwap > 0 : amountToSwap < 0) revert HookDeltaExceedsSwapAmount();
            }
=======
        if (self.hasPermission(BEFORE_SWAP_FLAG)) {
            self.callHook(abi.encodeWithSelector(IHooks.beforeSwap.selector, msg.sender, key, params, hookData));
>>>>>>> 8a4ebb07
        }
    }

    /// @notice calls afterSwap hook if permissioned and validates return value
    function afterSwap(
        IHooks self,
        PoolKey memory key,
        IPoolManager.SwapParams memory params,
        BalanceDelta delta,
        bytes calldata hookData
<<<<<<< HEAD
    ) internal returns (int128 hookDeltaUnspecified) {
        if (key.hooks.hasPermission(AFTER_SWAP_FLAG)) {
            hookDeltaUnspecified = self.callHookWithReturnDelta(
                abi.encodeWithSelector(IHooks.afterSwap.selector, msg.sender, key, params, delta, hookData),
                key.hooks.hasPermission(AFTER_SWAP_RETURNS_DELTA_FLAG)
            ).toInt128();
=======
    ) internal {
        if (self.hasPermission(AFTER_SWAP_FLAG)) {
            self.callHook(abi.encodeWithSelector(IHooks.afterSwap.selector, msg.sender, key, params, delta, hookData));
>>>>>>> 8a4ebb07
        }
    }

    /// @notice calls beforeDonate hook if permissioned and validates return value
    function beforeDonate(IHooks self, PoolKey memory key, uint256 amount0, uint256 amount1, bytes calldata hookData)
        internal
    {
        if (self.hasPermission(BEFORE_DONATE_FLAG)) {
            self.callHook(
                abi.encodeWithSelector(IHooks.beforeDonate.selector, msg.sender, key, amount0, amount1, hookData)
            );
        }
    }

    /// @notice calls afterDonate hook if permissioned and validates return value
    function afterDonate(IHooks self, PoolKey memory key, uint256 amount0, uint256 amount1, bytes calldata hookData)
        internal
    {
        if (self.hasPermission(AFTER_DONATE_FLAG)) {
            self.callHook(
                abi.encodeWithSelector(IHooks.afterDonate.selector, msg.sender, key, amount0, amount1, hookData)
            );
        }
    }

    function hasPermission(IHooks self, uint256 flag) internal pure returns (bool) {
        return uint256(uint160(address(self))) & flag != 0;
    }

    /// @notice bubble up revert if present. Else throw FailedHookCall
    function _revert(bytes memory result) private pure {
        if (result.length == 0) revert FailedHookCall();
        assembly {
            revert(add(0x20, result), mload(result))
        }
    }
}<|MERGE_RESOLUTION|>--- conflicted
+++ resolved
@@ -94,41 +94,33 @@
     }
 
     /// @notice Ensures that the hook address includes at least one hook flag or dynamic fees, or is the 0 address
-<<<<<<< HEAD
-    /// @param hook The hook to verify
+    /// @param self The hook to verify
     /// @return bool True if the hook address is valid
-    function isValidHookAddress(IHooks hook, uint24 fee) internal pure returns (bool) {
+    function isValidHookAddress(IHooks self, uint24 fee) internal pure returns (bool) {
         // The hook can only have a flag to return a hook delta on an action if it also has the corresponding action flag
         if (
-            (!hook.hasPermission(BEFORE_SWAP_FLAG) && hook.hasPermission(BEFORE_SWAP_RETURNS_DELTA_FLAG))
-                || (!hook.hasPermission(AFTER_SWAP_FLAG) && hook.hasPermission(AFTER_SWAP_RETURNS_DELTA_FLAG))
+            (!self.hasPermission(BEFORE_SWAP_FLAG) && self.hasPermission(BEFORE_SWAP_RETURNS_DELTA_FLAG))
+                || (!self.hasPermission(AFTER_SWAP_FLAG) && self.hasPermission(AFTER_SWAP_RETURNS_DELTA_FLAG))
                 || (
-                    !hook.hasPermission(AFTER_ADD_LIQUIDITY_FLAG)
-                        && hook.hasPermission(AFTER_ADD_LIQUIDITY_RETURNS_DELTA_FLAG)
+                    !self.hasPermission(AFTER_ADD_LIQUIDITY_FLAG)
+                        && self.hasPermission(AFTER_ADD_LIQUIDITY_RETURNS_DELTA_FLAG)
                 )
                 || (
-                    !hook.hasPermission(AFTER_REMOVE_LIQUIDITY_FLAG)
-                        && hook.hasPermission(AFTER_REMOVE_LIQUIDITY_RETURNS_DELTA_FLAG)
+                    !self.hasPermission(AFTER_REMOVE_LIQUIDITY_FLAG)
+                        && self.hasPermission(AFTER_REMOVE_LIQUIDITY_RETURNS_DELTA_FLAG)
                 )
         ) return false;
-=======
-    /// @param self The hook to verify
-    function isValidHookAddress(IHooks self, uint24 fee) internal pure returns (bool) {
->>>>>>> 8a4ebb07
         // If there is no hook contract set, then fee cannot be dynamic
         // If a hook contract is set, it must have at least 1 flag set, or have a dynamic fee
         return address(self) == address(0)
             ? !fee.isDynamicFee()
-<<<<<<< HEAD
-            : (uint160(address(hook)) >= AFTER_REMOVE_LIQUIDITY_RETURNS_DELTA_FLAG || fee.isDynamicFee());
-=======
-            : (uint160(address(self)) >= AFTER_DONATE_FLAG || fee.isDynamicFee());
->>>>>>> 8a4ebb07
+            : (uint160(address(self)) >= AFTER_REMOVE_LIQUIDITY_RETURNS_DELTA_FLAG || fee.isDynamicFee());
     }
 
     /// @notice performs a hook call using the given calldata on the given hook that doesnt return a delta
     /// @return result The complete data returned by the hook
     function callHook(IHooks self, bytes memory data) internal returns (bytes memory result) {
+        if (msg.sender == address(self)) return '';
         bool success;
         (success, result) = address(self).call(data);
         if (!success) _revert(result);
@@ -144,20 +136,14 @@
     }
 
     /// @notice performs a hook call using the given calldata on the given hook
-<<<<<<< HEAD
     /// @return delta The delta returned by the hook
     function callHookWithReturnDelta(IHooks self, bytes memory data, bool parseReturn)
         internal
         returns (int256 delta)
     {
         bytes memory result = callHook(self, data);
-=======
-    function callHook(IHooks self, bytes memory data) internal {
-        if (msg.sender == address(self)) return;
-        (bytes4 expectedSelector, bytes4 selector) = _callHook(self, data);
->>>>>>> 8a4ebb07
-
-        if (!parseReturn) return 0;
+
+        if (!parseReturn || msg.sender == address(self)) return 0;
         (, delta) = abi.decode(result, (bytes4, int256));
     }
 
@@ -206,41 +192,29 @@
         IPoolManager.ModifyLiquidityParams memory params,
         BalanceDelta delta,
         bytes calldata hookData
-<<<<<<< HEAD
     ) internal returns (BalanceDelta hookDelta) {
         if (params.liquidityDelta > 0) {
-            if (key.hooks.hasPermission(AFTER_ADD_LIQUIDITY_FLAG)) {
+            if (self.hasPermission(AFTER_ADD_LIQUIDITY_FLAG)) {
                 hookDelta = BalanceDelta.wrap(
                     self.callHookWithReturnDelta(
                         abi.encodeWithSelector(
                             IHooks.afterAddLiquidity.selector, msg.sender, key, params, delta, hookData
                         ),
-                        key.hooks.hasPermission(AFTER_ADD_LIQUIDITY_RETURNS_DELTA_FLAG)
+                        self.hasPermission(AFTER_ADD_LIQUIDITY_RETURNS_DELTA_FLAG)
                     )
                 );
             }
         } else {
-            if (key.hooks.hasPermission(AFTER_REMOVE_LIQUIDITY_FLAG)) {
+            if (self.hasPermission(AFTER_REMOVE_LIQUIDITY_FLAG)) {
                 hookDelta = BalanceDelta.wrap(
                     self.callHookWithReturnDelta(
                         abi.encodeWithSelector(
                             IHooks.afterRemoveLiquidity.selector, msg.sender, key, params, delta, hookData
                         ),
-                        key.hooks.hasPermission(AFTER_REMOVE_LIQUIDITY_RETURNS_DELTA_FLAG)
+                        self.hasPermission(AFTER_REMOVE_LIQUIDITY_RETURNS_DELTA_FLAG)
                     )
                 );
             }
-=======
-    ) internal {
-        if (params.liquidityDelta > 0 && self.hasPermission(AFTER_ADD_LIQUIDITY_FLAG)) {
-            self.callHook(
-                abi.encodeWithSelector(IHooks.afterAddLiquidity.selector, msg.sender, key, params, delta, hookData)
-            );
-        } else if (params.liquidityDelta <= 0 && self.hasPermission(AFTER_REMOVE_LIQUIDITY_FLAG)) {
-            self.callHook(
-                abi.encodeWithSelector(IHooks.afterRemoveLiquidity.selector, msg.sender, key, params, delta, hookData)
-            );
->>>>>>> 8a4ebb07
         }
     }
 
@@ -249,12 +223,11 @@
         internal
         returns (int256 amountToSwap, int128 hookDeltaSpecified)
     {
-<<<<<<< HEAD
         amountToSwap = params.amountSpecified;
-        if (key.hooks.hasPermission(BEFORE_SWAP_FLAG)) {
+        if (self.hasPermission(BEFORE_SWAP_FLAG)) {
             hookDeltaSpecified = self.callHookWithReturnDelta(
                 abi.encodeWithSelector(IHooks.beforeSwap.selector, msg.sender, key, params, hookData),
-                key.hooks.hasPermission(BEFORE_SWAP_RETURNS_DELTA_FLAG)
+                self.hasPermission(BEFORE_SWAP_RETURNS_DELTA_FLAG)
             ).toInt128();
 
             // Update the swap amount according to the hook's return, and check that the swap type doesnt change (exact input/output)
@@ -263,10 +236,6 @@
                 amountToSwap += hookDeltaSpecified;
                 if (exactInput ? amountToSwap > 0 : amountToSwap < 0) revert HookDeltaExceedsSwapAmount();
             }
-=======
-        if (self.hasPermission(BEFORE_SWAP_FLAG)) {
-            self.callHook(abi.encodeWithSelector(IHooks.beforeSwap.selector, msg.sender, key, params, hookData));
->>>>>>> 8a4ebb07
         }
     }
 
@@ -277,18 +246,12 @@
         IPoolManager.SwapParams memory params,
         BalanceDelta delta,
         bytes calldata hookData
-<<<<<<< HEAD
     ) internal returns (int128 hookDeltaUnspecified) {
-        if (key.hooks.hasPermission(AFTER_SWAP_FLAG)) {
+        if (self.hasPermission(AFTER_SWAP_FLAG)) {
             hookDeltaUnspecified = self.callHookWithReturnDelta(
                 abi.encodeWithSelector(IHooks.afterSwap.selector, msg.sender, key, params, delta, hookData),
-                key.hooks.hasPermission(AFTER_SWAP_RETURNS_DELTA_FLAG)
+                self.hasPermission(AFTER_SWAP_RETURNS_DELTA_FLAG)
             ).toInt128();
-=======
-    ) internal {
-        if (self.hasPermission(AFTER_SWAP_FLAG)) {
-            self.callHook(abi.encodeWithSelector(IHooks.afterSwap.selector, msg.sender, key, params, delta, hookData));
->>>>>>> 8a4ebb07
         }
     }
 
