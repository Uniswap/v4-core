--- conflicted
+++ resolved
@@ -147,7 +147,6 @@
         (, delta) = abi.decode(result, (bytes4, int256));
     }
 
-<<<<<<< HEAD
     /// @notice performs a hook call using the given calldata on the given hook
     /// @return delta The delta returned by the hook
     function callHookWithReturnDeltaAndFee(IHooks self, bytes memory data, bool parseReturn)
@@ -159,12 +158,13 @@
 
         if (!parseReturn) {
             delta = 0;
-=======
+        }
+    }
+
     /// @notice modifier to prevent calling a hook if they initiated the action
     modifier noSelfCall(IHooks self) {
         if (msg.sender != address(self)) {
             _;
->>>>>>> de393c9e
         }
     }
 
@@ -245,30 +245,19 @@
     /// @notice calls beforeSwap hook if permissioned and validates return value
     function beforeSwap(IHooks self, PoolKey memory key, IPoolManager.SwapParams memory params, bytes calldata hookData)
         internal
-<<<<<<< HEAD
-        returns (int256 amountToSwap, int128 hookDeltaInSpecified, uint24 swapFee)
+        returns (int256 amountToSwap, int128 hookDeltaSpecified, uint24 swapFee)
     {
         amountToSwap = params.amountSpecified;
         swapFee = type(uint24).max;
+        if (msg.sender == address(self)) return (amountToSwap, hookDeltaSpecified, swapFee);
         if (key.hooks.hasPermission(BEFORE_SWAP_FLAG)) {
             (int128 hookDelta, uint24 _swapFee) = self.callHookWithReturnDeltaAndFee(
                 abi.encodeWithSelector(IHooks.beforeSwap.selector, msg.sender, key, params, hookData),
                 key.hooks.hasPermission(BEFORE_SWAP_RETURNS_DELTA_FLAG)
             );
-            hookDeltaInSpecified = hookDelta;
+            hookDeltaSpecified = hookDelta;
 
             if (key.fee.isDynamicFee()) swapFee = _swapFee;
-=======
-        returns (int256 amountToSwap, int128 hookDeltaSpecified)
-    {
-        amountToSwap = params.amountSpecified;
-        if (msg.sender == address(self)) return (amountToSwap, hookDeltaSpecified);
-        if (self.hasPermission(BEFORE_SWAP_FLAG)) {
-            hookDeltaSpecified = self.callHookWithReturnDelta(
-                abi.encodeWithSelector(IHooks.beforeSwap.selector, msg.sender, key, params, hookData),
-                self.hasPermission(BEFORE_SWAP_RETURNS_DELTA_FLAG)
-            ).toInt128();
->>>>>>> de393c9e
 
             // Update the swap amount according to the hook's return, and check that the swap type doesnt change (exact input/output)
             if (hookDeltaSpecified != 0) {
