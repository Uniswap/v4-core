--- conflicted
+++ resolved
@@ -3,11 +3,8 @@
 
 import {PoolId} from "../types/PoolId.sol";
 import {IPoolManager} from "../interfaces/IPoolManager.sol";
-<<<<<<< HEAD
 import {Currency} from "../types/Currency.sol";
-=======
 import {Position} from "./Position.sol";
->>>>>>> 517101e7
 
 library PoolStateLibrary {
     // forge inspect src/PoolManager.sol:PoolManager storage --pretty
