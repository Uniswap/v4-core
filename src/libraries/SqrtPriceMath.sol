// SPDX-License-Identifier: GPL-2.0-or-later
pragma solidity ^0.8.0;

import {SafeCast} from "./SafeCast.sol";

import {FullMath} from "./FullMath.sol";
import {UnsafeMath} from "./UnsafeMath.sol";
import {FixedPoint96} from "./FixedPoint96.sol";

/// @title Functions based on Q64.96 sqrt price and liquidity
/// @notice Contains the math that uses square root of price as a Q64.96 and liquidity to compute deltas
library SqrtPriceMath {
    using SafeCast for uint256;

    error InvalidPriceOrLiquidity();
    error InvalidPrice();
    error NotEnoughLiquidity();
    error PriceOverflow();

    /// @notice Gets the next sqrt price given a delta of currency0
    /// @dev Always rounds up, because in the exact output case (increasing price) we need to move the price at least
    /// far enough to get the desired output amount, and in the exact input case (decreasing price) we need to move the
    /// price less in order to not send too much output.
    /// The most precise formula for this is liquidity * sqrtPX96 / (liquidity +- amount * sqrtPX96),
    /// if this is impossible because of overflow, we calculate liquidity / (liquidity / sqrtPX96 +- amount).
    /// @param sqrtPX96 The starting price, i.e. before accounting for the currency0 delta
    /// @param liquidity The amount of usable liquidity
    /// @param amount How much of currency0 to add or remove from virtual reserves
    /// @param add Whether to add or remove the amount of currency0
    /// @return The price after adding or removing amount, depending on add
    function getNextSqrtPriceFromAmount0RoundingUp(uint160 sqrtPX96, uint128 liquidity, uint256 amount, bool add)
        internal
        pure
        returns (uint160)
    {
        // we short circuit amount == 0 because the result is otherwise not guaranteed to equal the input price
        if (amount == 0) return sqrtPX96;
        uint256 numerator1 = uint256(liquidity) << FixedPoint96.RESOLUTION;

        if (add) {
            unchecked {
                uint256 product = amount * sqrtPX96;
                if (product / amount == sqrtPX96) {
                    uint256 denominator = numerator1 + product;
                    if (denominator >= numerator1) {
                        // always fits in 160 bits
                        return uint160(FullMath.mulDivRoundingUp(numerator1, sqrtPX96, denominator));
                    }
                }
            }
            // denominator is checked for overflow
            return uint160(UnsafeMath.divRoundingUp(numerator1, (numerator1 / sqrtPX96) + amount));
        } else {
            unchecked {
                uint256 product = amount * sqrtPX96;
                // if the product overflows, we know the denominator underflows
                // in addition, we must check that the denominator does not underflow
                // equivalent: if (product / amount != sqrtPX96 || numerator1 <= product) revert PriceOverflow();
                assembly ("memory-safe") {
                    if iszero(
                        and(
                            eq(div(product, amount), and(sqrtPX96, 0xffffffffffffffffffffffffffffffffffffffff)),
                            gt(numerator1, product)
                        )
                    ) {
                        mstore(0, 0xf5c787f1) // selector for PriceOverflow()
                        revert(0x1c, 0x04)
                    }
                }
                uint256 denominator = numerator1 - product;
                return FullMath.mulDivRoundingUp(numerator1, sqrtPX96, denominator).toUint160();
            }
        }
    }

    /// @notice Gets the next sqrt price given a delta of currency1
    /// @dev Always rounds down, because in the exact output case (decreasing price) we need to move the price at least
    /// far enough to get the desired output amount, and in the exact input case (increasing price) we need to move the
    /// price less in order to not send too much output.
    /// The formula we compute is within <1 wei of the lossless version: sqrtPX96 +- amount / liquidity
    /// @param sqrtPX96 The starting price, i.e., before accounting for the currency1 delta
    /// @param liquidity The amount of usable liquidity
    /// @param amount How much of currency1 to add, or remove, from virtual reserves
    /// @param add Whether to add, or remove, the amount of currency1
    /// @return The price after adding or removing `amount`
    function getNextSqrtPriceFromAmount1RoundingDown(uint160 sqrtPX96, uint128 liquidity, uint256 amount, bool add)
        internal
        pure
        returns (uint160)
    {
        // if we're adding (subtracting), rounding down requires rounding the quotient down (up)
        // in both cases, avoid a mulDiv for most inputs
        if (add) {
            uint256 quotient = (
                amount <= type(uint160).max
                    ? (amount << FixedPoint96.RESOLUTION) / liquidity
                    : FullMath.mulDiv(amount, FixedPoint96.Q96, liquidity)
            );

            return (uint256(sqrtPX96) + quotient).toUint160();
        } else {
            uint256 quotient = (
                amount <= type(uint160).max
                    ? UnsafeMath.divRoundingUp(amount << FixedPoint96.RESOLUTION, liquidity)
                    : FullMath.mulDivRoundingUp(amount, FixedPoint96.Q96, liquidity)
            );

            // equivalent: if (sqrtPX96 <= quotient) revert NotEnoughLiquidity();
            assembly ("memory-safe") {
                if iszero(gt(and(sqrtPX96, 0xffffffffffffffffffffffffffffffffffffffff), quotient)) {
                    mstore(0, 0x4323a555) // selector for NotEnoughLiquidity()
                    revert(0x1c, 0x04)
                }
            }
            // always fits 160 bits
            unchecked {
                return uint160(sqrtPX96 - quotient);
            }
        }
    }

    /// @notice Gets the next sqrt price given an input amount of currency0 or currency1
    /// @dev Throws if price or liquidity are 0, or if the next price is out of bounds
    /// @param sqrtPX96 The starting price, i.e., before accounting for the input amount
    /// @param liquidity The amount of usable liquidity
    /// @param amountIn How much of currency0, or currency1, is being swapped in
    /// @param zeroForOne Whether the amount in is currency0 or currency1
    /// @return uint160 The price after adding the input amount to currency0 or currency1
    function getNextSqrtPriceFromInput(uint160 sqrtPX96, uint128 liquidity, uint256 amountIn, bool zeroForOne)
        internal
        pure
        returns (uint160)
    {
        // equivalent: if (sqrtPX96 == 0 || liquidity == 0) revert InvalidPriceOrLiquidity();
        assembly ("memory-safe") {
            if or(
                iszero(and(sqrtPX96, 0xffffffffffffffffffffffffffffffffffffffff)),
                iszero(and(liquidity, 0xffffffffffffffffffffffffffffffff))
            ) {
                mstore(0, 0x4f2461b8) // selector for InvalidPriceOrLiquidity()
                revert(0x1c, 0x04)
            }
        }

        // round to make sure that we don't pass the target price
        return zeroForOne
            ? getNextSqrtPriceFromAmount0RoundingUp(sqrtPX96, liquidity, amountIn, true)
            : getNextSqrtPriceFromAmount1RoundingDown(sqrtPX96, liquidity, amountIn, true);
    }

    /// @notice Gets the next sqrt price given an output amount of currency0 or currency1
    /// @dev Throws if price or liquidity are 0 or the next price is out of bounds
    /// @param sqrtPX96 The starting price before accounting for the output amount
    /// @param liquidity The amount of usable liquidity
    /// @param amountOut How much of currency0, or currency1, is being swapped out
    /// @param zeroForOne Whether the amount out is currency1 or currency0
    /// @return uint160 The price after removing the output amount of currency0 or currency1
    function getNextSqrtPriceFromOutput(uint160 sqrtPX96, uint128 liquidity, uint256 amountOut, bool zeroForOne)
        internal
        pure
        returns (uint160)
    {
        // equivalent: if (sqrtPX96 == 0 || liquidity == 0) revert InvalidPriceOrLiquidity();
        assembly ("memory-safe") {
            if or(
                iszero(and(sqrtPX96, 0xffffffffffffffffffffffffffffffffffffffff)),
                iszero(and(liquidity, 0xffffffffffffffffffffffffffffffff))
            ) {
                mstore(0, 0x4f2461b8) // selector for InvalidPriceOrLiquidity()
                revert(0x1c, 0x04)
            }
        }

        // round to make sure that we pass the target price
        return zeroForOne
            ? getNextSqrtPriceFromAmount1RoundingDown(sqrtPX96, liquidity, amountOut, false)
            : getNextSqrtPriceFromAmount0RoundingUp(sqrtPX96, liquidity, amountOut, false);
    }

    /// @notice Gets the amount0 delta between two prices
    /// @dev Calculates liquidity / sqrt(lower) - liquidity / sqrt(upper),
    /// i.e. liquidity * (sqrt(upper) - sqrt(lower)) / (sqrt(upper) * sqrt(lower))
    /// @param sqrtPriceAX96 A sqrt price
    /// @param sqrtPriceBX96 Another sqrt price
    /// @param liquidity The amount of usable liquidity
    /// @param roundUp Whether to round the amount up or down
    /// @return uint256 Amount of currency0 required to cover a position of size liquidity between the two passed prices
    function getAmount0Delta(uint160 sqrtPriceAX96, uint160 sqrtPriceBX96, uint128 liquidity, bool roundUp)
        internal
        pure
        returns (uint256)
    {
        unchecked {
            if (sqrtPriceAX96 > sqrtPriceBX96) (sqrtPriceAX96, sqrtPriceBX96) = (sqrtPriceBX96, sqrtPriceAX96);

            // equivalent: if (sqrtPriceAX96 == 0) revert InvalidPrice();
            assembly ("memory-safe") {
                if iszero(and(sqrtPriceAX96, 0xffffffffffffffffffffffffffffffffffffffff)) {
                    mstore(0, 0x00bfc921) // selector for InvalidPrice()
                    revert(0x1c, 0x04)
                }
            }

            uint256 numerator1 = uint256(liquidity) << FixedPoint96.RESOLUTION;
            uint256 numerator2 = sqrtPriceBX96 - sqrtPriceAX96;

            return roundUp
                ? UnsafeMath.divRoundingUp(FullMath.mulDivRoundingUp(numerator1, numerator2, sqrtPriceBX96), sqrtPriceAX96)
                : FullMath.mulDiv(numerator1, numerator2, sqrtPriceBX96) / sqrtPriceAX96;
        }
    }

    /// @notice Equivalent to: `a >= b ? a - b : b - a`
    function absDiff(uint160 a, uint160 b) internal pure returns (uint256 res) {
<<<<<<< HEAD
        assembly {
            let diff :=
                sub(and(a, 0xffffffffffffffffffffffffffffffffffffffff), and(b, 0xffffffffffffffffffffffffffffffffffffffff))
=======
        assembly ("memory-safe") {
            let diff := sub(a, b)
>>>>>>> 1884d538
            // mask = 0 if a >= b else -1 (all 1s)
            let mask := sar(255, diff)
            // if a >= b, res = a - b = 0 ^ (a - b)
            // if a < b, res = b - a = ~~(b - a) = ~(-(b - a) - 1) = ~(a - b - 1) = (-1) ^ (a - b - 1)
            // either way, res = mask ^ (a - b + mask)
            res := xor(mask, add(mask, diff))
        }
    }

    /// @notice Gets the amount1 delta between two prices
    /// @dev Calculates liquidity * (sqrt(upper) - sqrt(lower))
    /// @param sqrtPriceAX96 A sqrt price
    /// @param sqrtPriceBX96 Another sqrt price
    /// @param liquidity The amount of usable liquidity
    /// @param roundUp Whether to round the amount up, or down
    /// @return amount1 Amount of currency1 required to cover a position of size liquidity between the two passed prices
    function getAmount1Delta(uint160 sqrtPriceAX96, uint160 sqrtPriceBX96, uint128 liquidity, bool roundUp)
        internal
        pure
        returns (uint256 amount1)
    {
        uint256 numerator = absDiff(sqrtPriceAX96, sqrtPriceBX96);
        uint256 denominator = FixedPoint96.Q96;
        uint256 _liquidity;
        assembly ("memory-safe") {
            // avoid implicit upcasting
            _liquidity := and(liquidity, 0xffffffffffffffffffffffffffffffff)
        }
        /**
         * Equivalent to:
         *   amount1 = roundUp
         *       ? FullMath.mulDivRoundingUp(liquidity, sqrtPriceBX96 - sqrtPriceAX96, FixedPoint96.Q96)
         *       : FullMath.mulDiv(liquidity, sqrtPriceBX96 - sqrtPriceAX96, FixedPoint96.Q96);
         * Cannot overflow because `type(uint128).max * type(uint160).max >> 96 < (1 << 192)`.
         */
        amount1 = FullMath.mulDiv(_liquidity, numerator, denominator);
        assembly ("memory-safe") {
            amount1 := add(amount1, and(gt(mulmod(_liquidity, numerator, denominator), 0), roundUp))
        }
    }

    /// @notice Helper that gets signed currency0 delta
    /// @param sqrtPriceAX96 A sqrt price
    /// @param sqrtPriceBX96 Another sqrt price
    /// @param liquidity The change in liquidity for which to compute the amount0 delta
    /// @return int256 Amount of currency0 corresponding to the passed liquidityDelta between the two prices
    function getAmount0Delta(uint160 sqrtPriceAX96, uint160 sqrtPriceBX96, int128 liquidity)
        internal
        pure
        returns (int256)
    {
        unchecked {
            return liquidity < 0
                ? getAmount0Delta(sqrtPriceAX96, sqrtPriceBX96, uint128(-liquidity), false).toInt256()
                : -getAmount0Delta(sqrtPriceAX96, sqrtPriceBX96, uint128(liquidity), true).toInt256();
        }
    }

    /// @notice Helper that gets signed currency1 delta
    /// @param sqrtPriceAX96 A sqrt price
    /// @param sqrtPriceBX96 Another sqrt price
    /// @param liquidity The change in liquidity for which to compute the amount1 delta
    /// @return int256 Amount of currency1 corresponding to the passed liquidityDelta between the two prices
    function getAmount1Delta(uint160 sqrtPriceAX96, uint160 sqrtPriceBX96, int128 liquidity)
        internal
        pure
        returns (int256)
    {
        unchecked {
            return liquidity < 0
                ? getAmount1Delta(sqrtPriceAX96, sqrtPriceBX96, uint128(-liquidity), false).toInt256()
                : -getAmount1Delta(sqrtPriceAX96, sqrtPriceBX96, uint128(liquidity), true).toInt256();
        }
    }
}<|MERGE_RESOLUTION|>--- conflicted
+++ resolved
@@ -212,14 +212,9 @@
 
     /// @notice Equivalent to: `a >= b ? a - b : b - a`
     function absDiff(uint160 a, uint160 b) internal pure returns (uint256 res) {
-<<<<<<< HEAD
-        assembly {
+        assembly ("memory-safe") {
             let diff :=
                 sub(and(a, 0xffffffffffffffffffffffffffffffffffffffff), and(b, 0xffffffffffffffffffffffffffffffffffffffff))
-=======
-        assembly ("memory-safe") {
-            let diff := sub(a, b)
->>>>>>> 1884d538
             // mask = 0 if a >= b else -1 (all 1s)
             let mask := sar(255, diff)
             // if a >= b, res = a - b = 0 ^ (a - b)
