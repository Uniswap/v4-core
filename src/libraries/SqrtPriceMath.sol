// SPDX-License-Identifier: GPL-2.0-or-later
pragma solidity ^0.8.20;

import {SafeCast} from "./SafeCast.sol";

import {FullMath} from "./FullMath.sol";
import {UnsafeMath} from "./UnsafeMath.sol";
import {FixedPoint96} from "./FixedPoint96.sol";

/// @title Functions based on Q64.96 sqrt price and liquidity
/// @notice Contains the math that uses square root of price as a Q64.96 and liquidity to compute deltas
library SqrtPriceMath {
    using SafeCast for uint256;
    using UnsafeMath for *;

    error InvalidPriceOrLiquidity();
    error InvalidPrice();
    error NotEnoughLiquidity();
    error PriceOverflow();

    /// @notice Gets the next sqrt price given a delta of currency0
    /// @dev Always rounds up, because in the exact output case (increasing price) we need to move the price at least
    /// far enough to get the desired output amount, and in the exact input case (decreasing price) we need to move the
    /// price less in order to not send too much output.
    /// The most precise formula for this is liquidity * sqrtPX96 / (liquidity +- amount * sqrtPX96),
    /// if this is impossible because of overflow, we calculate liquidity / (liquidity / sqrtPX96 +- amount).
    /// @param sqrtPX96 The starting price, i.e. before accounting for the currency0 delta
    /// @param liquidity The amount of usable liquidity
    /// @param amount How much of currency0 to add or remove from virtual reserves
    /// @param add Whether to add or remove the amount of currency0
    /// @return The price after adding or removing amount, depending on add
    function getNextSqrtPriceFromAmount0RoundingUp(uint160 sqrtPX96, uint128 liquidity, uint256 amount, bool add)
        internal
        pure
        returns (uint160)
    {
        // we short circuit amount == 0 because the result is otherwise not guaranteed to equal the input price
        if (amount == 0) return sqrtPX96;
        uint256 numerator1;
        assembly {
            numerator1 := shl(96, liquidity)
        }

        if (add) {
            unchecked {
                uint256 product = amount * sqrtPX96;
                // checks for overflow
                if (product.div(amount) == sqrtPX96) {
                    uint256 denominator = numerator1 + product;
                    if (denominator >= numerator1) {
                        // always fits in 160 bits
                        return uint160(FullMath.mulDivRoundingUp(numerator1, sqrtPX96, denominator));
                    }
                }
            }
            // denominator is checked for overflow
            return uint160(numerator1.divRoundingUp(numerator1.div(sqrtPX96) + amount));
        } else {
            unchecked {
                uint256 product = amount * sqrtPX96;
                // if the product overflows, we know the denominator underflows
                // in addition, we must check that the denominator does not underflow
                if (!(product.div(amount) == sqrtPX96 && numerator1 > product)) revert PriceOverflow();
                uint256 denominator = numerator1 - product;
                return FullMath.mulDivRoundingUp(numerator1, sqrtPX96, denominator).toUint160();
            }
        }
    }

    /// @notice Gets the next sqrt price given a delta of currency1
    /// @dev Always rounds down, because in the exact output case (decreasing price) we need to move the price at least
    /// far enough to get the desired output amount, and in the exact input case (increasing price) we need to move the
    /// price less in order to not send too much output.
    /// The formula we compute is within <1 wei of the lossless version: sqrtPX96 +- amount / liquidity
    /// @param sqrtPX96 The starting price, i.e., before accounting for the currency1 delta
    /// @param liquidity The amount of usable liquidity
    /// @param amount How much of currency1 to add, or remove, from virtual reserves
    /// @param add Whether to add, or remove, the amount of currency1
    /// @return The price after adding or removing `amount`
    function getNextSqrtPriceFromAmount1RoundingDown(uint160 sqrtPX96, uint128 liquidity, uint256 amount, bool add)
        internal
        pure
        returns (uint160)
    {
        uint256 liquidity256;
        assembly {
            liquidity256 := liquidity
        }
        // if we're adding (subtracting), rounding down requires rounding the quotient down (up)
        // in both cases, avoid a mulDiv for most inputs
        if (add) {
            uint256 quotient = (
                amount >> 160 == 0
                    ? (amount << FixedPoint96.RESOLUTION).div(liquidity256)
                    : FullMath.mulDiv(amount, FixedPoint96.Q96, liquidity256)
            );

            return (uint256(sqrtPX96) + quotient).toUint160();
        } else {
            uint256 quotient = (
                amount >> 160 == 0
                    ? (amount << FixedPoint96.RESOLUTION).divRoundingUp(liquidity256)
                    : FullMath.mulDivRoundingUp(amount, FixedPoint96.Q96, liquidity256)
            );

            if (sqrtPX96 <= quotient) revert NotEnoughLiquidity();
            // always fits 160 bits
            unchecked {
                return uint160(sqrtPX96 - quotient);
            }
        }
    }

    /// @notice Gets the next sqrt price given an input amount of currency0 or currency1
    /// @dev Throws if price or liquidity are 0, or if the next price is out of bounds
    /// @param sqrtPX96 The starting price, i.e., before accounting for the input amount
    /// @param liquidity The amount of usable liquidity
    /// @param amountIn How much of currency0, or currency1, is being swapped in
    /// @param zeroForOne Whether the amount in is currency0 or currency1
    /// @return sqrtQX96 The price after adding the input amount to currency0 or currency1
    function getNextSqrtPriceFromInput(uint160 sqrtPX96, uint128 liquidity, uint256 amountIn, bool zeroForOne)
        internal
        pure
        returns (uint160 sqrtQX96)
    {
        if (sqrtPX96 == 0 || liquidity == 0) revert InvalidPriceOrLiquidity();

        // round to make sure that we don't pass the target price
        return zeroForOne
            ? getNextSqrtPriceFromAmount0RoundingUp(sqrtPX96, liquidity, amountIn, true)
            : getNextSqrtPriceFromAmount1RoundingDown(sqrtPX96, liquidity, amountIn, true);
    }

    /// @notice Gets the next sqrt price given an output amount of currency0 or currency1
    /// @dev Throws if price or liquidity are 0 or the next price is out of bounds
    /// @param sqrtPX96 The starting price before accounting for the output amount
    /// @param liquidity The amount of usable liquidity
    /// @param amountOut How much of currency0, or currency1, is being swapped out
    /// @param zeroForOne Whether the amount out is currency1 or currency0
    /// @return sqrtQX96 The price after removing the output amount of currency0 or currency1
    function getNextSqrtPriceFromOutput(uint160 sqrtPX96, uint128 liquidity, uint256 amountOut, bool zeroForOne)
        internal
        pure
        returns (uint160 sqrtQX96)
    {
        if (sqrtPX96 == 0 || liquidity == 0) revert InvalidPriceOrLiquidity();

        // round to make sure that we pass the target price
        return zeroForOne
            ? getNextSqrtPriceFromAmount1RoundingDown(sqrtPX96, liquidity, amountOut, false)
            : getNextSqrtPriceFromAmount0RoundingUp(sqrtPX96, liquidity, amountOut, false);
    }

    /// @notice Sorts two `uint160`s and returns them in ascending order
    function sort2(uint160 a, uint160 b) internal pure returns (uint160, uint160) {
        assembly {
            let diff := mul(xor(a, b), lt(b, a))
            a := xor(a, diff)
            b := xor(b, diff)
        }
        return (a, b);
    }

    /// @notice Gets the amount0 delta between two prices
    /// @dev Calculates liquidity / sqrt(lower) - liquidity / sqrt(upper),
    /// i.e. liquidity * (sqrt(upper) - sqrt(lower)) / (sqrt(upper) * sqrt(lower))
    /// @param sqrtPriceAX96 A sqrt price
    /// @param sqrtPriceBX96 Another sqrt price
    /// @param liquidity The amount of usable liquidity
    /// @param roundUp Whether to round the amount up or down
    /// @return amount0 Amount of currency0 required to cover a position of size liquidity between the two passed prices
    function getAmount0Delta(uint160 sqrtPriceAX96, uint160 sqrtPriceBX96, uint128 liquidity, bool roundUp)
        internal
        pure
        returns (uint256 amount0)
    {
<<<<<<< HEAD
        (sqrtRatioAX96, sqrtRatioBX96) = sort2(sqrtRatioAX96, sqrtRatioBX96);

        if (sqrtRatioAX96 == 0) revert InvalidPrice();

        uint256 numerator1;
        uint256 numerator2;
        assembly {
            numerator1 := shl(96, liquidity)
            numerator2 := sub(sqrtRatioBX96, sqrtRatioAX96)
        }
        /**
         * Equivalent to:
         *   roundUp
         *       ? FullMath.mulDivRoundingUp(numerator1, numerator2, sqrtRatioBX96).divRoundingUp(sqrtRatioAX96)
         *       : FullMath.mulDiv(numerator1, numerator2, sqrtRatioBX96) / sqrtRatioAX96;
         * If `md = mulDiv(n1, n2, srb) == mulDivRoundingUp(n1, n2, srb)`, then `mulmod(n1, n2, srb) == 0`.
         * Add `roundUp && md % sra > 0` to `div(md, sra)`.
         * If `md = mulDiv(n1, n2, srb)` and `mulDivRoundingUp(n1, n2, srb)` differs by 1 and `sra > 0`,
         * then `(md + 1).divRoundingUp(sra) == md.div(sra) + 1` whether `sra` fully divides `md` or not.
         */
        uint256 mulDivResult = FullMath.mulDiv(numerator1, numerator2, sqrtRatioBX96);
        assembly {
            amount0 :=
                add(
                    div(mulDivResult, sqrtRatioAX96),
                    and(gt(or(mod(mulDivResult, sqrtRatioAX96), mulmod(numerator1, numerator2, sqrtRatioBX96)), 0), roundUp)
                )
        }
    }

    /// @notice Equivalent to: `a > b ? a - b : b - a`
    function absDiff(uint160 a, uint160 b) internal pure returns (uint256 res) {
        assembly {
            let diff := sub(a, b)
            let mask := sar(255, diff)
            res := xor(mask, add(mask, diff))
=======
        unchecked {
            if (sqrtPriceAX96 > sqrtPriceBX96) (sqrtPriceAX96, sqrtPriceBX96) = (sqrtPriceBX96, sqrtPriceAX96);

            uint256 numerator1 = uint256(liquidity) << FixedPoint96.RESOLUTION;
            uint256 numerator2 = sqrtPriceBX96 - sqrtPriceAX96;

            if (sqrtPriceAX96 == 0) revert InvalidPrice();

            return roundUp
                ? UnsafeMath.divRoundingUp(FullMath.mulDivRoundingUp(numerator1, numerator2, sqrtPriceBX96), sqrtPriceAX96)
                : FullMath.mulDiv(numerator1, numerator2, sqrtPriceBX96) / sqrtPriceAX96;
>>>>>>> 616e9888
        }
    }

    /// @notice Gets the amount1 delta between two prices
    /// @dev Calculates liquidity * (sqrt(upper) - sqrt(lower))
    /// @param sqrtPriceAX96 A sqrt price
    /// @param sqrtPriceBX96 Another sqrt price
    /// @param liquidity The amount of usable liquidity
    /// @param roundUp Whether to round the amount up, or down
    /// @return amount1 Amount of currency1 required to cover a position of size liquidity between the two passed prices
    function getAmount1Delta(uint160 sqrtPriceAX96, uint160 sqrtPriceBX96, uint128 liquidity, bool roundUp)
        internal
        pure
        returns (uint256 amount1)
    {
<<<<<<< HEAD
        uint256 numerator = absDiff(sqrtRatioAX96, sqrtRatioBX96);
        uint256 denominator = FixedPoint96.Q96;
        uint256 liquidity256;
        assembly {
            liquidity256 := liquidity
        }
        /**
         * Equivalent to:
         *   amount1 = roundUp
         *       ? FullMath.mulDivRoundingUp(liquidity, sqrtRatioBX96 - sqrtRatioAX96, FixedPoint96.Q96)
         *       : FullMath.mulDiv(liquidity, sqrtRatioBX96 - sqrtRatioAX96, FixedPoint96.Q96);
         * Cannot overflow because `type(uint128).max * type(uint160).max >> 96 < (1 << 192)`.
         */
        amount1 = FullMath.mulDivQ96(liquidity256, numerator);
        assembly {
            amount1 := add(amount1, and(gt(mulmod(liquidity256, numerator, denominator), 0), roundUp))
        }
=======
        if (sqrtPriceAX96 > sqrtPriceBX96) (sqrtPriceAX96, sqrtPriceBX96) = (sqrtPriceBX96, sqrtPriceAX96);

        return roundUp
            ? FullMath.mulDivRoundingUp(liquidity, sqrtPriceBX96 - sqrtPriceAX96, FixedPoint96.Q96)
            : FullMath.mulDiv(liquidity, sqrtPriceBX96 - sqrtPriceAX96, FixedPoint96.Q96);
>>>>>>> 616e9888
    }

    /// @notice Helper that gets signed currency0 delta
    /// @param sqrtPriceAX96 A sqrt price
    /// @param sqrtPriceBX96 Another sqrt price
    /// @param liquidity The change in liquidity for which to compute the amount0 delta
    /// @return amount0 Amount of currency0 corresponding to the passed liquidityDelta between the two prices
    function getAmount0Delta(uint160 sqrtPriceAX96, uint160 sqrtPriceBX96, int128 liquidity)
        internal
        pure
        returns (int256 amount0)
    {
<<<<<<< HEAD
        /**
         * Equivalent to:
         *   amount0 = liquidity < 0
         *       ? getAmount0Delta(sqrtRatioAX96, sqrtRatioBX96, uint128(-liquidity), false).toInt256()
         *       : -getAmount0Delta(sqrtRatioAX96, sqrtRatioBX96, uint128(liquidity), true).toInt256();
         */
        bool sign;
        uint128 liquidityAbs;
        assembly {
            // mask = 0 if liquidity >= 0 else -1
            let mask := sar(255, liquidity)
            // sign = 1 if liquidity >= 0 else 0
            sign := iszero(mask)
            liquidityAbs := xor(mask, add(mask, liquidity))
        }
        // amount0Abs = liquidity / sqrt(lower) - liquidity / sqrt(upper) < type(uint224).max
        // always fits in 224 bits, no need for toInt256()
        uint256 amount0Abs = getAmount0Delta(sqrtRatioAX96, sqrtRatioBX96, liquidityAbs, sign);
        assembly {
            // mask = -1 if liquidity >= 0 else 0
            let mask := sub(0, sign)
            // If liquidity < 0, amount0 = |amount0| = 0 ^ |amount0|
            // If liquidity >= 0, amount0 = -|amount0| = ~|amount0| + 1 = (-1) ^ |amount0| - (-1)
            amount0 := sub(xor(amount0Abs, mask), mask)
=======
        unchecked {
            return liquidity < 0
                ? getAmount0Delta(sqrtPriceAX96, sqrtPriceBX96, uint128(-liquidity), false).toInt256()
                : -getAmount0Delta(sqrtPriceAX96, sqrtPriceBX96, uint128(liquidity), true).toInt256();
>>>>>>> 616e9888
        }
    }

    /// @notice Helper that gets signed currency1 delta
    /// @param sqrtPriceAX96 A sqrt price
    /// @param sqrtPriceBX96 Another sqrt price
    /// @param liquidity The change in liquidity for which to compute the amount1 delta
    /// @return amount1 Amount of currency1 corresponding to the passed liquidityDelta between the two prices
    function getAmount1Delta(uint160 sqrtPriceAX96, uint160 sqrtPriceBX96, int128 liquidity)
        internal
        pure
        returns (int256 amount1)
    {
<<<<<<< HEAD
        /**
         * Equivalent to:
         *   amount1 = liquidity < 0
         *       ? getAmount1Delta(sqrtRatioAX96, sqrtRatioBX96, uint128(-liquidity), false).toInt256()
         *       : -getAmount1Delta(sqrtRatioAX96, sqrtRatioBX96, uint128(liquidity), true).toInt256();
         */
        bool sign;
        uint128 liquidityAbs;
        assembly {
            // mask = 0 if liquidity >= 0 else -1
            let mask := sar(255, liquidity)
            // sign = 1 if liquidity >= 0 else 0
            sign := iszero(mask)
            liquidityAbs := xor(mask, add(mask, liquidity))
        }
        // amount1Abs = liquidity * (sqrt(upper) - sqrt(lower)) < type(uint192).max
        // always fits in 192 bits, no need for toInt256()
        uint256 amount1Abs = getAmount1Delta(sqrtRatioAX96, sqrtRatioBX96, liquidityAbs, sign);
        assembly {
            // mask = -1 if liquidity >= 0 else 0
            let mask := sub(0, sign)
            // If liquidity < 0, amount1 = |amount1| = 0 ^ |amount1|
            // If liquidity >= 0, amount1 = -|amount1| = ~|amount1| + 1 = (-1) ^ |amount1| - (-1)
            amount1 := sub(xor(amount1Abs, mask), mask)
=======
        unchecked {
            return liquidity < 0
                ? getAmount1Delta(sqrtPriceAX96, sqrtPriceBX96, uint128(-liquidity), false).toInt256()
                : -getAmount1Delta(sqrtPriceAX96, sqrtPriceBX96, uint128(liquidity), true).toInt256();
>>>>>>> 616e9888
        }
    }
}<|MERGE_RESOLUTION|>--- conflicted
+++ resolved
@@ -174,33 +174,32 @@
         pure
         returns (uint256 amount0)
     {
-<<<<<<< HEAD
-        (sqrtRatioAX96, sqrtRatioBX96) = sort2(sqrtRatioAX96, sqrtRatioBX96);
-
-        if (sqrtRatioAX96 == 0) revert InvalidPrice();
+        (sqrtPriceAX96, sqrtPriceBX96) = sort2(sqrtPriceAX96, sqrtPriceBX96);
+
+        if (sqrtPriceAX96 == 0) revert InvalidPrice();
 
         uint256 numerator1;
         uint256 numerator2;
         assembly {
             numerator1 := shl(96, liquidity)
-            numerator2 := sub(sqrtRatioBX96, sqrtRatioAX96)
+            numerator2 := sub(sqrtPriceBX96, sqrtPriceAX96)
         }
         /**
          * Equivalent to:
          *   roundUp
-         *       ? FullMath.mulDivRoundingUp(numerator1, numerator2, sqrtRatioBX96).divRoundingUp(sqrtRatioAX96)
-         *       : FullMath.mulDiv(numerator1, numerator2, sqrtRatioBX96) / sqrtRatioAX96;
+         *       ? FullMath.mulDivRoundingUp(numerator1, numerator2, sqrtPriceBX96).divRoundingUp(sqrtPriceAX96)
+         *       : FullMath.mulDiv(numerator1, numerator2, sqrtPriceBX96) / sqrtPriceAX96;
          * If `md = mulDiv(n1, n2, srb) == mulDivRoundingUp(n1, n2, srb)`, then `mulmod(n1, n2, srb) == 0`.
          * Add `roundUp && md % sra > 0` to `div(md, sra)`.
          * If `md = mulDiv(n1, n2, srb)` and `mulDivRoundingUp(n1, n2, srb)` differs by 1 and `sra > 0`,
          * then `(md + 1).divRoundingUp(sra) == md.div(sra) + 1` whether `sra` fully divides `md` or not.
          */
-        uint256 mulDivResult = FullMath.mulDiv(numerator1, numerator2, sqrtRatioBX96);
+        uint256 mulDivResult = FullMath.mulDiv(numerator1, numerator2, sqrtPriceBX96);
         assembly {
             amount0 :=
                 add(
-                    div(mulDivResult, sqrtRatioAX96),
-                    and(gt(or(mod(mulDivResult, sqrtRatioAX96), mulmod(numerator1, numerator2, sqrtRatioBX96)), 0), roundUp)
+                    div(mulDivResult, sqrtPriceAX96),
+                    and(gt(or(mod(mulDivResult, sqrtPriceAX96), mulmod(numerator1, numerator2, sqrtPriceBX96)), 0), roundUp)
                 )
         }
     }
@@ -211,19 +210,6 @@
             let diff := sub(a, b)
             let mask := sar(255, diff)
             res := xor(mask, add(mask, diff))
-=======
-        unchecked {
-            if (sqrtPriceAX96 > sqrtPriceBX96) (sqrtPriceAX96, sqrtPriceBX96) = (sqrtPriceBX96, sqrtPriceAX96);
-
-            uint256 numerator1 = uint256(liquidity) << FixedPoint96.RESOLUTION;
-            uint256 numerator2 = sqrtPriceBX96 - sqrtPriceAX96;
-
-            if (sqrtPriceAX96 == 0) revert InvalidPrice();
-
-            return roundUp
-                ? UnsafeMath.divRoundingUp(FullMath.mulDivRoundingUp(numerator1, numerator2, sqrtPriceBX96), sqrtPriceAX96)
-                : FullMath.mulDiv(numerator1, numerator2, sqrtPriceBX96) / sqrtPriceAX96;
->>>>>>> 616e9888
         }
     }
 
@@ -239,8 +225,7 @@
         pure
         returns (uint256 amount1)
     {
-<<<<<<< HEAD
-        uint256 numerator = absDiff(sqrtRatioAX96, sqrtRatioBX96);
+        uint256 numerator = absDiff(sqrtPriceAX96, sqrtPriceBX96);
         uint256 denominator = FixedPoint96.Q96;
         uint256 liquidity256;
         assembly {
@@ -249,21 +234,14 @@
         /**
          * Equivalent to:
          *   amount1 = roundUp
-         *       ? FullMath.mulDivRoundingUp(liquidity, sqrtRatioBX96 - sqrtRatioAX96, FixedPoint96.Q96)
-         *       : FullMath.mulDiv(liquidity, sqrtRatioBX96 - sqrtRatioAX96, FixedPoint96.Q96);
+         *       ? FullMath.mulDivRoundingUp(liquidity, sqrtPriceBX96 - sqrtPriceAX96, FixedPoint96.Q96)
+         *       : FullMath.mulDiv(liquidity, sqrtPriceBX96 - sqrtPriceAX96, FixedPoint96.Q96);
          * Cannot overflow because `type(uint128).max * type(uint160).max >> 96 < (1 << 192)`.
          */
         amount1 = FullMath.mulDivQ96(liquidity256, numerator);
         assembly {
             amount1 := add(amount1, and(gt(mulmod(liquidity256, numerator, denominator), 0), roundUp))
         }
-=======
-        if (sqrtPriceAX96 > sqrtPriceBX96) (sqrtPriceAX96, sqrtPriceBX96) = (sqrtPriceBX96, sqrtPriceAX96);
-
-        return roundUp
-            ? FullMath.mulDivRoundingUp(liquidity, sqrtPriceBX96 - sqrtPriceAX96, FixedPoint96.Q96)
-            : FullMath.mulDiv(liquidity, sqrtPriceBX96 - sqrtPriceAX96, FixedPoint96.Q96);
->>>>>>> 616e9888
     }
 
     /// @notice Helper that gets signed currency0 delta
@@ -276,12 +254,11 @@
         pure
         returns (int256 amount0)
     {
-<<<<<<< HEAD
         /**
          * Equivalent to:
          *   amount0 = liquidity < 0
-         *       ? getAmount0Delta(sqrtRatioAX96, sqrtRatioBX96, uint128(-liquidity), false).toInt256()
-         *       : -getAmount0Delta(sqrtRatioAX96, sqrtRatioBX96, uint128(liquidity), true).toInt256();
+         *       ? getAmount0Delta(sqrtPriceAX96, sqrtPriceBX96, uint128(-liquidity), false).toInt256()
+         *       : -getAmount0Delta(sqrtPriceAX96, sqrtPriceBX96, uint128(liquidity), true).toInt256();
          */
         bool sign;
         uint128 liquidityAbs;
@@ -294,19 +271,13 @@
         }
         // amount0Abs = liquidity / sqrt(lower) - liquidity / sqrt(upper) < type(uint224).max
         // always fits in 224 bits, no need for toInt256()
-        uint256 amount0Abs = getAmount0Delta(sqrtRatioAX96, sqrtRatioBX96, liquidityAbs, sign);
+        uint256 amount0Abs = getAmount0Delta(sqrtPriceAX96, sqrtPriceBX96, liquidityAbs, sign);
         assembly {
             // mask = -1 if liquidity >= 0 else 0
             let mask := sub(0, sign)
             // If liquidity < 0, amount0 = |amount0| = 0 ^ |amount0|
             // If liquidity >= 0, amount0 = -|amount0| = ~|amount0| + 1 = (-1) ^ |amount0| - (-1)
             amount0 := sub(xor(amount0Abs, mask), mask)
-=======
-        unchecked {
-            return liquidity < 0
-                ? getAmount0Delta(sqrtPriceAX96, sqrtPriceBX96, uint128(-liquidity), false).toInt256()
-                : -getAmount0Delta(sqrtPriceAX96, sqrtPriceBX96, uint128(liquidity), true).toInt256();
->>>>>>> 616e9888
         }
     }
 
@@ -320,12 +291,11 @@
         pure
         returns (int256 amount1)
     {
-<<<<<<< HEAD
         /**
          * Equivalent to:
          *   amount1 = liquidity < 0
-         *       ? getAmount1Delta(sqrtRatioAX96, sqrtRatioBX96, uint128(-liquidity), false).toInt256()
-         *       : -getAmount1Delta(sqrtRatioAX96, sqrtRatioBX96, uint128(liquidity), true).toInt256();
+         *       ? getAmount1Delta(sqrtPriceAX96, sqrtPriceBX96, uint128(-liquidity), false).toInt256()
+         *       : -getAmount1Delta(sqrtPriceAX96, sqrtPriceBX96, uint128(liquidity), true).toInt256();
          */
         bool sign;
         uint128 liquidityAbs;
@@ -338,19 +308,13 @@
         }
         // amount1Abs = liquidity * (sqrt(upper) - sqrt(lower)) < type(uint192).max
         // always fits in 192 bits, no need for toInt256()
-        uint256 amount1Abs = getAmount1Delta(sqrtRatioAX96, sqrtRatioBX96, liquidityAbs, sign);
+        uint256 amount1Abs = getAmount1Delta(sqrtPriceAX96, sqrtPriceBX96, liquidityAbs, sign);
         assembly {
             // mask = -1 if liquidity >= 0 else 0
             let mask := sub(0, sign)
             // If liquidity < 0, amount1 = |amount1| = 0 ^ |amount1|
             // If liquidity >= 0, amount1 = -|amount1| = ~|amount1| + 1 = (-1) ^ |amount1| - (-1)
             amount1 := sub(xor(amount1Abs, mask), mask)
-=======
-        unchecked {
-            return liquidity < 0
-                ? getAmount1Delta(sqrtPriceAX96, sqrtPriceBX96, uint128(-liquidity), false).toInt256()
-                : -getAmount1Delta(sqrtPriceAX96, sqrtPriceBX96, uint128(liquidity), true).toInt256();
->>>>>>> 616e9888
         }
     }
 }