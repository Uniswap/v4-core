--- conflicted
+++ resolved
@@ -11,16 +11,7 @@
     /// @notice Thrown when the static or dynamic fee on a pool exceeds 100%.
     error FeeTooLarge();
 
-<<<<<<< HEAD
-    /// @notice Thrown when initializing a dynamic fee pool with a non-exact fee (0x800001)
-    error FeeNotExactlyDynamic();
-
-    uint24 public constant FEE_MASK = 0x7FFFFF;
-    uint24 public constant OVERRIDE_MASK = 0xBFFFFF;
-
-=======
->>>>>>> 05f986d2
-    // the top bit of the fee in a PoolKey is used to signal if a Pool's LP fee is dynamic
+    // an lp fee of exactly 0b1000000... signals a dynamic fee pool. This isnt a valid static fee as it is > MAX_LP_FEE
     uint24 public constant DYNAMIC_FEE_FLAG = 0x800000;
 
     // the second bit of the fee returned by beforeSwap is used to signal if the stored LP fee should be overridden in this swap
@@ -35,7 +26,7 @@
 
     /// @notice returns true if a pool's LP fee signals that the pool has a dynamic fee
     function isDynamicFee(uint24 self) internal pure returns (bool) {
-        return self & DYNAMIC_FEE_FLAG != 0;
+        return self == DYNAMIC_FEE_FLAG;
     }
 
     /// @notice returns true if an LP fee is valid, aka not above the maxmimum permitted fee
@@ -52,12 +43,7 @@
     /// @dev if a dynamic fee pool wants a non-0 initial fee, it should call `updateDynamicLPFee` in the afterInitialize hook
     function getInitialLPFee(uint24 self) internal pure returns (uint24) {
         // the initial fee for a dynamic fee pool is 0
-        if (self.isDynamicFee()) {
-            if (self == DYNAMIC_FEE_FLAG) return 0;
-
-            // if the fee has the dynamic flag, but is carrying additional data (i.e. 0x800001) revert to prevent duplicate pools
-            FeeNotExactlyDynamic.selector.revertWith();
-        }
+        if (self.isDynamicFee()) return 0;
         self.validate();
         return self;
     }
