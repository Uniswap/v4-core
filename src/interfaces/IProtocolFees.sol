// SPDX-License-Identifier: MIT
pragma solidity ^0.8.19;

import {Currency} from "../types/Currency.sol";
import {IProtocolFeeController} from "../interfaces/IProtocolFeeController.sol";
import {PoolId} from "../types/PoolId.sol";
import {PoolKey} from "../types/PoolKey.sol";

interface IProtocolFees {
    /// @notice Thrown when not enough gas is provided to look up the protocol fee
    error ProtocolFeeCannotBeFetched();
    /// @notice Thrown when protocol fee is set too high
    error InvalidProtocolFee();

    /// @notice Thrown when collectProtocolFees or setProtocolFee is not called by the controller.
    error InvalidCaller();

    event ProtocolFeeControllerUpdated(address indexed protocolFeeController);

    event ProtocolFeeUpdated(PoolId indexed id, uint24 protocolFee);

    /// @notice Given a currency address, returns the protocol fees accrued in that currency
<<<<<<< HEAD
    function protocolFeesAccrued(Currency currency) external view returns (uint256 amount);

    /// @notice Sets the protocol fee for the given pool
    function setProtocolFee(PoolKey memory key, uint24 newProtocolFee) external;

    /// @notice Sets the protocol fee controller
    function setProtocolFeeController(IProtocolFeeController controller) external;

    /// @notice Collects the protocol fees for a given recipient and currency, returning the amount collected
    function collectProtocolFees(address recipient, Currency currency, uint256 amount)
        external
        returns (uint256 amountCollected);
=======
    /// @param currency The currency to check
    /// @return amount The amount of protocol fees accrued in the currency
    function protocolFeesAccrued(Currency currency) external view returns (uint256);

    /// @notice Sets the protocol fee for the given pool
    /// @param key The key of the pool to set a protocol fee for
    /// @param fee The fee to set
    function setProtocolFee(PoolKey memory key, uint24 fee) external;

    /// @notice Sets the protocol fee controller
    /// @param protocolFeeController The new protocol fee controller
    function setProtocolFeeController(IProtocolFeeController protocolFeeController) external;

    /// @notice Collects the protocol fees for a given recipient and currency, returning the amount collected
    /// @param recipient The address to receive the protocol fees
    /// @param currency The currency to withdraw
    /// @param amount The amount of currency to withdraw
    /// @return uint256 The amount of currency successfully withdrawn
    function collectProtocolFees(address recipient, Currency currency, uint256 amount) external returns (uint256);
>>>>>>> c0844be7

    /// @return protocolFeeController The currency protocol fee controller
    function protocolFeeController() external view returns (IProtocolFeeController);
}<|MERGE_RESOLUTION|>--- conflicted
+++ resolved
@@ -20,40 +20,27 @@
     event ProtocolFeeUpdated(PoolId indexed id, uint24 protocolFee);
 
     /// @notice Given a currency address, returns the protocol fees accrued in that currency
-<<<<<<< HEAD
+    /// @param currency The currency to check
+    /// @return amount The amount of protocol fees accrued in the currency
     function protocolFeesAccrued(Currency currency) external view returns (uint256 amount);
 
     /// @notice Sets the protocol fee for the given pool
+    /// @param key The key of the pool to set a protocol fee for
+    /// @param newProtocolFee The fee to set
     function setProtocolFee(PoolKey memory key, uint24 newProtocolFee) external;
 
     /// @notice Sets the protocol fee controller
+    /// @param controller The new protocol fee controller
     function setProtocolFeeController(IProtocolFeeController controller) external;
-
-    /// @notice Collects the protocol fees for a given recipient and currency, returning the amount collected
-    function collectProtocolFees(address recipient, Currency currency, uint256 amount)
-        external
-        returns (uint256 amountCollected);
-=======
-    /// @param currency The currency to check
-    /// @return amount The amount of protocol fees accrued in the currency
-    function protocolFeesAccrued(Currency currency) external view returns (uint256);
-
-    /// @notice Sets the protocol fee for the given pool
-    /// @param key The key of the pool to set a protocol fee for
-    /// @param fee The fee to set
-    function setProtocolFee(PoolKey memory key, uint24 fee) external;
-
-    /// @notice Sets the protocol fee controller
-    /// @param protocolFeeController The new protocol fee controller
-    function setProtocolFeeController(IProtocolFeeController protocolFeeController) external;
 
     /// @notice Collects the protocol fees for a given recipient and currency, returning the amount collected
     /// @param recipient The address to receive the protocol fees
     /// @param currency The currency to withdraw
     /// @param amount The amount of currency to withdraw
-    /// @return uint256 The amount of currency successfully withdrawn
-    function collectProtocolFees(address recipient, Currency currency, uint256 amount) external returns (uint256);
->>>>>>> c0844be7
+    /// @return amountCollected The amount of currency successfully withdrawn
+    function collectProtocolFees(address recipient, Currency currency, uint256 amount)
+        external
+        returns (uint256 amountCollected);
 
     /// @return protocolFeeController The currency protocol fee controller
     function protocolFeeController() external view returns (IProtocolFeeController);
