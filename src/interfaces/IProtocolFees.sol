--- conflicted
+++ resolved
@@ -7,15 +7,9 @@
 interface IProtocolFees {
     /// @notice Thrown when not enough gas is provided to look up the protocol fee
     error ProtocolFeeCannotBeFetched();
-<<<<<<< HEAD
-=======
-    /// @notice Thrown when the call to fetch the protocol fee reverts or returns invalid data.
-    error ProtocolFeeControllerCallFailedOrInvalidResult();
-    /// @notice Thrown when a pool does not have a dynamic fee.
-    error FeeNotDynamic();
+
     /// @notice Thrown when collectProtocolFees is not called by the controller.
     error InvalidCaller();
->>>>>>> b2307692
 
     event ProtocolFeeControllerUpdated(address protocolFeeController);
 
