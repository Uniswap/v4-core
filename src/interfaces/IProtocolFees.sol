// SPDX-License-Identifier: MIT
pragma solidity ^0.8.0;

import {Currency} from "../types/Currency.sol";
import {IProtocolFeeController} from "../interfaces/IProtocolFeeController.sol";
import {PoolId} from "../types/PoolId.sol";
import {PoolKey} from "../types/PoolKey.sol";

/// @notice Interface for all protocol-fee related functions in the pool manager
interface IProtocolFees {
    /// @notice Thrown when protocol fee is set too high
    error ProtocolFeeTooLarge(uint24 fee);
<<<<<<< HEAD
=======

    /// @notice Thrown when the contract is unlocked
    error ContractUnlocked();
>>>>>>> fc5b4cf3

    /// @notice Thrown when collectProtocolFees or setProtocolFee is not called by the controller.
    error InvalidCaller();

    /// @notice Thrown when collectProtocolFees is attempted on a token that is synced.
    error ProtocolFeeCurrencySynced();

    /// @notice Emitted when the protocol fee controller address is updated in setProtocolFeeController.
    event ProtocolFeeControllerUpdated(address indexed protocolFeeController);

    /// @notice Emitted when the protocol fee is updated for a pool.
    event ProtocolFeeUpdated(PoolId indexed id, uint24 protocolFee);

    /// @notice Given a currency address, returns the protocol fees accrued in that currency
    /// @param currency The currency to check
    /// @return amount The amount of protocol fees accrued in the currency
    function protocolFeesAccrued(Currency currency) external view returns (uint256 amount);

    /// @notice Sets the protocol fee for the given pool
    /// @param key The key of the pool to set a protocol fee for
    /// @param newProtocolFee The fee to set
    function setProtocolFee(PoolKey memory key, uint24 newProtocolFee) external;

    /// @notice Sets the protocol fee controller
    /// @param controller The new protocol fee controller
    function setProtocolFeeController(IProtocolFeeController controller) external;

    /// @notice Collects the protocol fees for a given recipient and currency, returning the amount collected
    /// @dev This will revert if the contract is unlocked
    /// @param recipient The address to receive the protocol fees
    /// @param currency The currency to withdraw
    /// @param amount The amount of currency to withdraw
    /// @return amountCollected The amount of currency successfully withdrawn
    function collectProtocolFees(address recipient, Currency currency, uint256 amount)
        external
        returns (uint256 amountCollected);

    /// @notice Returns the current protocol fee controller address
    /// @return IProtocolFeeController The currency protocol fee controller
    function protocolFeeController() external view returns (IProtocolFeeController);
}<|MERGE_RESOLUTION|>--- conflicted
+++ resolved
@@ -10,12 +10,6 @@
 interface IProtocolFees {
     /// @notice Thrown when protocol fee is set too high
     error ProtocolFeeTooLarge(uint24 fee);
-<<<<<<< HEAD
-=======
-
-    /// @notice Thrown when the contract is unlocked
-    error ContractUnlocked();
->>>>>>> fc5b4cf3
 
     /// @notice Thrown when collectProtocolFees or setProtocolFee is not called by the controller.
     error InvalidCaller();
