// SPDX-License-Identifier: MIT
pragma solidity ^0.8.24;

import {Currency} from "../types/Currency.sol";
import {PoolKey} from "../types/PoolKey.sol";
import {Pool} from "../libraries/Pool.sol";
import {IHooks} from "./IHooks.sol";
import {IERC6909Claims} from "./external/IERC6909Claims.sol";
import {IProtocolFees} from "./IProtocolFees.sol";
import {BalanceDelta} from "../types/BalanceDelta.sol";
import {PoolId} from "../types/PoolId.sol";
import {Position} from "../libraries/Position.sol";
import {IExtsload} from "./IExtsload.sol";

interface IPoolManager is IProtocolFees, IERC6909Claims, IExtsload {
    /// @notice Thrown when a currency is not netted out after the contract is unlocked
    error CurrencyNotSettled();

    /// @notice Thrown when trying to interact with a non-initialized pool
    error PoolNotInitialized();

    /// @notice Thrown when unlock is called, but the contract is already unlocked
    error AlreadyUnlocked();

    /// @notice Thrown when a function is called that requires the contract to be unlocked, but it is not
    error ManagerLocked();

    /// @notice Pools are limited to type(int16).max tickSpacing in #initialize, to prevent overflow
    error TickSpacingTooLarge();
    /// @notice Pools must have a positive non-zero tickSpacing passed to #initialize
    error TickSpacingTooSmall();

    /// @notice PoolKey must have currencies where address(currency0) < address(currency1)
    error CurrenciesOutOfOrderOrEqual();

    /// @notice Thrown when a call to updateDynamicLPFee is made by an address that is not the hook,
    /// or on a pool that does not have a dynamic swap fee.
    error UnauthorizedDynamicLPFeeUpdate();

    ///@notice Thrown when native currency is passed to a non native settlement
    error NonZeroNativeValue();

    /// @notice Emitted when a new pool is initialized
    /// @param id The abi encoded hash of the pool key struct for the new pool
    /// @param currency0 The first currency of the pool by address sort order
    /// @param currency1 The second currency of the pool by address sort order
    /// @param fee The fee collected upon every swap in the pool, denominated in hundredths of a bip
    /// @param tickSpacing The minimum number of ticks between initialized ticks
    /// @param hooks The hooks contract address for the pool, or address(0) if none
    event Initialize(
        PoolId id, Currency indexed currency0, Currency indexed currency1, uint24 fee, int24 tickSpacing, IHooks hooks
    );

    /// @notice Emitted when a liquidity position is modified
    /// @param id The abi encoded hash of the pool key struct for the pool that was modified
    /// @param sender The address that modified the pool
    /// @param tickLower The lower tick of the position
    /// @param tickUpper The upper tick of the position
    /// @param liquidityDelta The amount of liquidity that was added or removed
    event ModifyLiquidity(
        PoolId indexed id, address indexed sender, int24 tickLower, int24 tickUpper, int256 liquidityDelta
    );

    /// @notice Emitted for swaps between currency0 and currency1
    /// @param id The abi encoded hash of the pool key struct for the pool that was modified
    /// @param sender The address that initiated the swap call, and that received the callback
    /// @param amount0 The delta of the currency0 balance of the pool
    /// @param amount1 The delta of the currency1 balance of the pool
    /// @param sqrtPriceX96 The sqrt(price) of the pool after the swap, as a Q64.96
    /// @param liquidity The liquidity of the pool after the swap
    /// @param tick The log base 1.0001 of the price of the pool after the swap
    /// @param fee The swap fee in hundredths of a bip
    event Swap(
        PoolId indexed id,
        address sender,
        int128 amount0,
        int128 amount1,
        uint160 sqrtPriceX96,
        uint128 liquidity,
        int24 tick,
        uint24 fee
    );

    /// @notice Returns the constant representing the maximum tickSpacing for an initialized pool key
    function MAX_TICK_SPACING() external view returns (int24);

    /// @notice Returns the constant representing the minimum tickSpacing for an initialized pool key
    function MIN_TICK_SPACING() external view returns (int24);

<<<<<<< HEAD
=======
    /// @notice Get the current value in slot0 of the given pool
    function getSlot0(PoolId id)
        external
        view
        returns (uint160 sqrtPriceX96, int24 tick, uint24 protocolFee, uint24 lpFee);

    /// @notice Get the current value of liquidity of the given pool
    function getLiquidity(PoolId id) external view returns (uint128 liquidity);

    /// @notice Get the current value of liquidity for the specified pool and position
    function getLiquidity(PoolId id, address owner, int24 tickLower, int24 tickUpper, bytes32 salt)
        external
        view
        returns (uint128 liquidity);

>>>>>>> 241e025b
    /// @notice Getter for TickInfo for the given poolId and tick
    function getPoolTickInfo(PoolId id, int24 tick) external view returns (Pool.TickInfo memory);

    /// @notice Getter for the bitmap given the poolId and word position
    function getPoolBitmapInfo(PoolId id, int16 word) external view returns (uint256 tickBitmap);

    /// @notice Getter for the fee growth globals for the given poolId
    function getFeeGrowthGlobals(PoolId id)
        external
        view
        returns (uint256 feeGrowthGlobal0, uint256 feeGrowthGlobal1);

<<<<<<< HEAD
=======
    /// @notice Get the position struct for a specified pool and position
    function getPosition(PoolId id, address owner, int24 tickLower, int24 tickUpper, bytes32 salt)
        external
        view
        returns (Position.Info memory position);

>>>>>>> 241e025b
    /// @notice Writes the current ERC20 balance of the specified currency to transient storage
    /// This is used to checkpoint balances for the manager and derive deltas for the caller.
    /// @dev This MUST be called before any ERC20 tokens are sent into the contract.
    function sync(Currency currency) external returns (uint256 balance);

    /// @notice Returns whether the contract is unlocked or not
    function isUnlocked() external view returns (bool);

    /// @notice Returns the number of nonzero deltas open on the PoolManager that must be zerod out before the contract is locked
    function getNonzeroDeltaCount() external view returns (uint256 _nonzeroDeltaCount);

    /// @notice Initialize the state for a given pool ID
    function initialize(PoolKey memory key, uint160 sqrtPriceX96, bytes calldata hookData)
        external
        returns (int24 tick);

    /// @notice Get the current delta for a caller in the given currency
    /// @param caller The address of the caller
    /// @param currency The currency for which to lookup the delta
    function currencyDelta(address caller, Currency currency) external view returns (int256);

    /// @notice All operations go through this function
    /// @param data Any data to pass to the callback, via `IUnlockCallback(msg.sender).unlockCallback(data)`
    /// @return The data returned by the call to `IUnlockCallback(msg.sender).unlockCallback(data)`
    function unlock(bytes calldata data) external returns (bytes memory);

    struct ModifyLiquidityParams {
        // the lower and upper tick of the position
        int24 tickLower;
        int24 tickUpper;
        // how to modify the liquidity
        int256 liquidityDelta;
        // a value to set if you want unique liquidity positions at the same range
        bytes32 salt;
    }

    /// @notice Modify the liquidity for the given pool
    /// @dev Poke by calling with a zero liquidityDelta
    /// @param key The pool to modify liquidity in
    /// @param params The parameters for modifying the liquidity
    /// @param hookData Any data to pass to the callback, via `IUnlockCallback(msg.sender).unlockCallback(data)`
    /// @return delta The balance delta of the liquidity change
    /// @return feeDelta The balance delta of the fees generated in the liquidity range
    function modifyLiquidity(PoolKey memory key, ModifyLiquidityParams memory params, bytes calldata hookData)
        external
        returns (BalanceDelta, BalanceDelta);

    struct SwapParams {
        bool zeroForOne;
        int256 amountSpecified;
        uint160 sqrtPriceLimitX96;
    }

    /// @notice Swap against the given pool
    function swap(PoolKey memory key, SwapParams memory params, bytes calldata hookData)
        external
        returns (BalanceDelta);

    /// @notice Donate the given currency amounts to the pool with the given pool key
    function donate(PoolKey memory key, uint256 amount0, uint256 amount1, bytes calldata hookData)
        external
        returns (BalanceDelta);

    /// @notice Called by the user to net out some value owed to the user
    /// @dev Can also be used as a mechanism for _free_ flash loans
    function take(Currency currency, address to, uint256 amount) external;

    /// @notice Called by the user to move value into ERC6909 balance
    function mint(address to, uint256 id, uint256 amount) external;

    /// @notice Called by the user to move value from ERC6909 balance
    function burn(address from, uint256 id, uint256 amount) external;

    /// @notice Called by the user to pay what is owed
    function settle(Currency token) external payable returns (uint256 paid);

    /// @notice Updates the pools lp fees for the a pool that has enabled dynamic lp fees.
    function updateDynamicLPFee(PoolKey memory key, uint24 newDynamicLPFee) external;

    function getReserves(Currency currency) external view returns (uint256 balance);
}<|MERGE_RESOLUTION|>--- conflicted
+++ resolved
@@ -87,24 +87,6 @@
     /// @notice Returns the constant representing the minimum tickSpacing for an initialized pool key
     function MIN_TICK_SPACING() external view returns (int24);
 
-<<<<<<< HEAD
-=======
-    /// @notice Get the current value in slot0 of the given pool
-    function getSlot0(PoolId id)
-        external
-        view
-        returns (uint160 sqrtPriceX96, int24 tick, uint24 protocolFee, uint24 lpFee);
-
-    /// @notice Get the current value of liquidity of the given pool
-    function getLiquidity(PoolId id) external view returns (uint128 liquidity);
-
-    /// @notice Get the current value of liquidity for the specified pool and position
-    function getLiquidity(PoolId id, address owner, int24 tickLower, int24 tickUpper, bytes32 salt)
-        external
-        view
-        returns (uint128 liquidity);
-
->>>>>>> 241e025b
     /// @notice Getter for TickInfo for the given poolId and tick
     function getPoolTickInfo(PoolId id, int24 tick) external view returns (Pool.TickInfo memory);
 
@@ -117,15 +99,6 @@
         view
         returns (uint256 feeGrowthGlobal0, uint256 feeGrowthGlobal1);
 
-<<<<<<< HEAD
-=======
-    /// @notice Get the position struct for a specified pool and position
-    function getPosition(PoolId id, address owner, int24 tickLower, int24 tickUpper, bytes32 salt)
-        external
-        view
-        returns (Position.Info memory position);
-
->>>>>>> 241e025b
     /// @notice Writes the current ERC20 balance of the specified currency to transient storage
     /// This is used to checkpoint balances for the manager and derive deltas for the caller.
     /// @dev This MUST be called before any ERC20 tokens are sent into the contract.
