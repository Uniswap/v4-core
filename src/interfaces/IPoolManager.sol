--- conflicted
+++ resolved
@@ -179,11 +179,8 @@
     function burn(address from, uint256 id, uint256 amount) external;
 
     /// @notice Called by the user to pay what is owed
-<<<<<<< HEAD
-=======
     /// @param currency The currency to settle to the pool manager
     /// @return paid The amount of currency settled
->>>>>>> c0844be7
     function settle(Currency currency) external payable returns (uint256 paid);
 
     /// @notice Updates the pools lp fees for the a pool that has enabled dynamic lp fees.
