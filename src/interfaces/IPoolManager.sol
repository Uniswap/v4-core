--- conflicted
+++ resolved
@@ -200,20 +200,6 @@
 
     /// @notice Updates the pools swap fees for the a pool that has enabled dynamic swap fees.
     function updateDynamicSwapFee(PoolKey memory key, uint24 newDynamicSwapFee) external;
-<<<<<<< HEAD
-
-    /// @notice Called by external contracts to access granular pool state
-    /// @param slot Key of slot to sload
-    /// @return value The value of the slot as bytes32
-    function extsload(bytes32 slot) external view returns (bytes32 value);
-
-    /// @notice Called by external contracts to access granular pool state
-    /// @param slot Key of slot to start sloading from
-    /// @param nSlots Number of slots to load into return value
-    /// @return value The value of the sload-ed slots concatenated as dynamic bytes
-    function extsload(bytes32 slot, uint256 nSlots) external view returns (bytes memory value);
 
     function getReserves(Currency currency) external view returns (uint256 balance);
-=======
->>>>>>> 43fa6c32
 }