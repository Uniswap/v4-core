--- conflicted
+++ resolved
@@ -12,14 +12,7 @@
 import {Position} from "../libraries/Position.sol";
 
 interface IPoolManager is IProtocolFees, IERC6909Claims {
-<<<<<<< HEAD
-    /// @notice Thrown when a currency is not netted out after a lock
-=======
-    /// @notice Thrown when currencies touched has exceeded max of 256
-    error MaxCurrenciesTouched();
-
     /// @notice Thrown when a currency is not netted out after the contract is unlocked
->>>>>>> 7a7ab485
     error CurrencyNotSettled();
 
     /// @notice Thrown when trying to interact with a non-initialized pool
