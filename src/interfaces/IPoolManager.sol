// SPDX-License-Identifier: MIT
pragma solidity ^0.8.24;

import {Currency} from "../types/Currency.sol";
import {PoolKey} from "../types/PoolKey.sol";
import {IHooks} from "./IHooks.sol";
import {IERC6909Claims} from "./external/IERC6909Claims.sol";
import {IProtocolFees} from "./IProtocolFees.sol";
import {BalanceDelta} from "../types/BalanceDelta.sol";
import {PoolId} from "../types/PoolId.sol";
import {IExtsload} from "./IExtsload.sol";
import {IExttload} from "./IExttload.sol";

/// @notice Interface for the PoolManager
interface IPoolManager is IProtocolFees, IERC6909Claims, IExtsload, IExttload {
    /// @notice Thrown when a currency is not netted out after the contract is unlocked
    error CurrencyNotSettled();

    /// @notice Thrown when trying to interact with a non-initialized pool
    error PoolNotInitialized();

    /// @notice Thrown when unlock is called, but the contract is already unlocked
    error AlreadyUnlocked();

    /// @notice Thrown when a function is called that requires the contract to be unlocked, but it is not
    error ManagerLocked();

    /// @notice Pools are limited to type(int16).max tickSpacing in #initialize, to prevent overflow
    error TickSpacingTooLarge();

    /// @notice Pools must have a positive non-zero tickSpacing passed to #initialize
    error TickSpacingTooSmall();

    /// @notice PoolKey must have currencies where address(currency0) < address(currency1)
    error CurrenciesOutOfOrderOrEqual();

    /// @notice Thrown when a call to updateDynamicLPFee is made by an address that is not the hook,
    /// or on a pool that does not have a dynamic swap fee.
    error UnauthorizedDynamicLPFeeUpdate();

    /// @notice Thrown when trying to swap amount of 0
    error SwapAmountCannotBeZero();

    ///@notice Thrown when native currency is passed to a non native settlement
    error NonZeroNativeValue();

    /// @notice Emitted when a new pool is initialized
    /// @param id The abi encoded hash of the pool key struct for the new pool
    /// @param currency0 The first currency of the pool by address sort order
    /// @param currency1 The second currency of the pool by address sort order
    /// @param fee The fee collected upon every swap in the pool, denominated in hundredths of a bip
    /// @param tickSpacing The minimum number of ticks between initialized ticks
    /// @param hooks The hooks contract address for the pool, or address(0) if none
    event Initialize(
        PoolId id, Currency indexed currency0, Currency indexed currency1, uint24 fee, int24 tickSpacing, IHooks hooks
    );

    /// @notice Emitted when a liquidity position is modified
    /// @param id The abi encoded hash of the pool key struct for the pool that was modified
    /// @param sender The address that modified the pool
    /// @param tickLower The lower tick of the position
    /// @param tickUpper The upper tick of the position
    /// @param liquidityDelta The amount of liquidity that was added or removed
    event ModifyLiquidity(
        PoolId indexed id, address indexed sender, int24 tickLower, int24 tickUpper, int256 liquidityDelta
    );

    /// @notice Emitted for swaps between currency0 and currency1
    /// @param id The abi encoded hash of the pool key struct for the pool that was modified
    /// @param sender The address that initiated the swap call, and that received the callback
    /// @param amount0 The delta of the currency0 balance of the pool
    /// @param amount1 The delta of the currency1 balance of the pool
    /// @param sqrtPriceX96 The sqrt(price) of the pool after the swap, as a Q64.96
    /// @param liquidity The liquidity of the pool after the swap
    /// @param tick The log base 1.0001 of the price of the pool after the swap
    /// @param fee The swap fee in hundredths of a bip
    event Swap(
        PoolId indexed id,
        address sender,
        int128 amount0,
        int128 amount1,
        uint160 sqrtPriceX96,
        uint128 liquidity,
        int24 tick,
        uint24 fee
    );

    /// @return int24 the constant representing the maximum tickSpacing for an initialized pool key
    function MAX_TICK_SPACING() external view returns (int24);

    /// @return int24 the constant representing the minimum tickSpacing for an initialized pool key
    function MIN_TICK_SPACING() external view returns (int24);

    /// @notice Writes the current ERC20 balance of the specified currency to transient storage
    /// This is used to checkpoint balances for the manager and derive deltas for the caller.
    /// @dev This MUST be called before any ERC20 tokens are sent into the contract, but can be skipped
    /// for native tokens because the amount to settle is determined by the sent value.
<<<<<<< HEAD
=======
    /// @param currency The currency whose balance to sync
>>>>>>> 3d5b0ac4
    function sync(Currency currency) external;

    /// @notice Initialize the state for a given pool ID
    /// @param key The pool key for the pool to initialize
    /// @param sqrtPriceX96 The initial square root price
    /// @param hookData The data to pass through to the initialize hooks
    /// @return tick The initial tick of the pool
    function initialize(PoolKey memory key, uint160 sqrtPriceX96, bytes calldata hookData)
        external
        returns (int24 tick);

    /// @notice All operations go through this function
    /// @param data Any data to pass to the callback, via `IUnlockCallback(msg.sender).unlockCallback(data)`
    /// @return bytes The data returned by the call to `IUnlockCallback(msg.sender).unlockCallback(data)`
    function unlock(bytes calldata data) external returns (bytes memory);

    struct ModifyLiquidityParams {
        // the lower and upper tick of the position
        int24 tickLower;
        int24 tickUpper;
        // how to modify the liquidity
        int256 liquidityDelta;
        // a value to set if you want unique liquidity positions at the same range
        bytes32 salt;
    }

    /// @notice Modify the liquidity for the given pool
    /// @dev Poke by calling with a zero liquidityDelta
    /// @param key The pool to modify liquidity in
    /// @param params The parameters for modifying the liquidity
    /// @param hookData The data to pass through to the add/removeLiquidity hooks
    /// @return callerDelta The balance delta of the caller of modifyLiquidity. This is the total of both principal and fee deltas.
    /// @return feeDelta The balance delta of the fees generated in the liquidity range. Returned for informational purposes.
    function modifyLiquidity(PoolKey memory key, ModifyLiquidityParams memory params, bytes calldata hookData)
        external
        returns (BalanceDelta, BalanceDelta);

    struct SwapParams {
        bool zeroForOne;
        int256 amountSpecified;
        uint160 sqrtPriceLimitX96;
    }

    /// @notice Swap against the given pool
    /// @param key The pool to swap in
    /// @param params The parameters for swapping
    /// @param hookData The data to pass through to the swap hooks
    /// @return swapDelta The balance delta of the address swapping
    /// @dev Swapping on low liquidity pools may cause unexpected swap amounts when liquidity available is less than amountSpecified.
    /// Additionally note that if interacting with hooks that have the BEFORE_SWAP_RETURNS_DELTA_FLAG or AFTER_SWAP_RETURNS_DELTA_FLAG
    /// the hook may alter the swap input/output. Integrators should perform checks on the returned swapDelta.
    function swap(PoolKey memory key, SwapParams memory params, bytes calldata hookData)
        external
        returns (BalanceDelta);

    /// @notice Donate the given currency amounts to the pool with the given pool key
    /// @param key The key of the pool to donate to
    /// @param amount0 The amount of currency0 to donate
    /// @param amount1 The amount of currency1 to donate
    /// @param hookData The data to pass through to the donate hooks
    /// @return BalanceDelta The delta of the caller after the donate
    function donate(PoolKey memory key, uint256 amount0, uint256 amount1, bytes calldata hookData)
        external
        returns (BalanceDelta);

    /// @notice Called by the user to net out some value owed to the user
    /// @dev Can also be used as a mechanism for _free_ flash loans
    /// @param currency The currency to withdraw from the pool manager
    /// @param to The address to withdraw to
    /// @param amount The amount of currency to withdraw
    function take(Currency currency, address to, uint256 amount) external;

    /// @notice Called by the user to move value into ERC6909 balance
    /// @param to The address to mint the tokens to
    /// @param id The currency address to mint to ERC6909s, as a uint256
    /// @param amount The amount of currency to mint
    /// @dev The id is converted to a uint160 to correspond to a currency address
    /// If the upper 12 bytes are not 0, they will be 0-ed out
    function mint(address to, uint256 id, uint256 amount) external;

    /// @notice Called by the user to move value from ERC6909 balance
    /// @param from The address to burn the tokens from
    /// @param id The currency address to burn from ERC6909s, as a uint256
    /// @param amount The amount of currency to burn
    /// @dev The id is converted to a uint160 to correspond to a currency address
    /// If the upper 12 bytes are not 0, they will be 0-ed out
    function burn(address from, uint256 id, uint256 amount) external;

    /// @notice Called by the user to pay what is owed
<<<<<<< HEAD
    function settle() external payable returns (uint256 paid);

    /// @notice Called by the user to pay on behalf of another address
    /// @param recipient The address to credit for the payment
    function settleFor(address recipient) external payable returns (uint256 paid);
=======
    /// @return paid The amount of currency settled
    function settle() external payable returns (uint256 paid);
>>>>>>> 3d5b0ac4

    /// @notice Updates the pools lp fees for the a pool that has enabled dynamic lp fees.
    /// @param key The key of the pool to update dynamic LP fees for
    /// @param newDynamicLPFee The new dynamic pool LP fee
    function updateDynamicLPFee(PoolKey memory key, uint24 newDynamicLPFee) external;
}<|MERGE_RESOLUTION|>--- conflicted
+++ resolved
@@ -95,10 +95,7 @@
     /// This is used to checkpoint balances for the manager and derive deltas for the caller.
     /// @dev This MUST be called before any ERC20 tokens are sent into the contract, but can be skipped
     /// for native tokens because the amount to settle is determined by the sent value.
-<<<<<<< HEAD
-=======
     /// @param currency The currency whose balance to sync
->>>>>>> 3d5b0ac4
     function sync(Currency currency) external;
 
     /// @notice Initialize the state for a given pool ID
@@ -188,16 +185,13 @@
     function burn(address from, uint256 id, uint256 amount) external;
 
     /// @notice Called by the user to pay what is owed
-<<<<<<< HEAD
+    /// @return paid The amount of currency settled
     function settle() external payable returns (uint256 paid);
 
     /// @notice Called by the user to pay on behalf of another address
     /// @param recipient The address to credit for the payment
+    /// @return paid The amount of currency settled
     function settleFor(address recipient) external payable returns (uint256 paid);
-=======
-    /// @return paid The amount of currency settled
-    function settle() external payable returns (uint256 paid);
->>>>>>> 3d5b0ac4
 
     /// @notice Updates the pools lp fees for the a pool that has enabled dynamic lp fees.
     /// @param key The key of the pool to update dynamic LP fees for
