--- conflicted
+++ resolved
@@ -12,16 +12,8 @@
 import {Position} from "../libraries/Position.sol";
 import {IExtsload} from "./IExtsload.sol";
 
-<<<<<<< HEAD
-interface IPoolManager is IFees, IERC6909Claims, IExtsload {
-    /// @notice Thrown when currencies touched has exceeded max of 256
-    error MaxCurrenciesTouched();
-
-    /// @notice Thrown when a currency is not netted out after a lock
-=======
-interface IPoolManager is IProtocolFees, IERC6909Claims {
+interface IPoolManager is IProtocolFees, IERC6909Claims, IExtsload {
     /// @notice Thrown when a currency is not netted out after the contract is unlocked
->>>>>>> 86495abc
     error CurrencyNotSettled();
 
     /// @notice Thrown when trying to interact with a non-initialized pool
@@ -201,20 +193,5 @@
     function setProtocolFee(PoolKey memory key) external;
 
     /// @notice Updates the pools swap fees for the a pool that has enabled dynamic swap fees.
-<<<<<<< HEAD
-    function updateDynamicSwapFee(PoolKey memory key) external;
-=======
     function updateDynamicSwapFee(PoolKey memory key, uint24 newDynamicSwapFee) external;
-
-    /// @notice Called by external contracts to access granular pool state
-    /// @param slot Key of slot to sload
-    /// @return value The value of the slot as bytes32
-    function extsload(bytes32 slot) external view returns (bytes32 value);
-
-    /// @notice Called by external contracts to access granular pool state
-    /// @param slot Key of slot to start sloading from
-    /// @param nSlots Number of slots to load into return value
-    /// @return value The value of the sload-ed slots concatenated as dynamic bytes
-    function extsload(bytes32 slot, uint256 nSlots) external view returns (bytes memory value);
->>>>>>> 86495abc
 }