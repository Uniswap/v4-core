--- conflicted
+++ resolved
@@ -38,14 +38,11 @@
     /// @notice PoolKey must have currencies where address(currency0) < address(currency1)
     error CurrenciesOutOfOrderOrEqual();
 
-<<<<<<< HEAD
     /// @notice Thrown when the transient reserves are not in sync with the current balance
     error ReservesMustBeSynced();
-=======
     /// @notice Thrown when a call to updateDynamicSwapFee is made by an address that is not the hook,
     /// or on a pool that does not have a dynamic swap fee.
     error UnauthorizedDynamicSwapFeeUpdate();
->>>>>>> f5674e46
 
     /// @notice Emitted when a new pool is initialized
     /// @param id The abi encoded hash of the pool key struct for the new pool
@@ -130,18 +127,13 @@
     /// @notice Returns the reserves for a given ERC20 currency
     function reservesOf(Currency currency) external view returns (uint256);
 
-<<<<<<< HEAD
     /// @notice Writes the current ERC20 balance of the specified currency to transient storage
     /// This is used to checkpoint balances for the manager and derive deltas for the caller.
     /// @dev This MUST be called before any ERC20 tokens are sent into the contract.
     function sync(Currency currency) external returns (uint256 balance);
 
-    /// @notice Returns the locker of the pool
-    function getLocker() external view returns (address locker);
-=======
     /// @notice Returns whether the contract is locked
     function isLockSet() external view returns (bool);
->>>>>>> f5674e46
 
     /// @notice Returns the number of nonzero deltas open on the PoolManager that must be zerod by the close of the initial lock.
     function getLockNonzeroDeltaCount() external view returns (uint256 _nonzeroDeltaCount);
