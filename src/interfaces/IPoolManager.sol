// SPDX-License-Identifier: MIT
pragma solidity ^0.8.24;

import {Currency} from "../types/Currency.sol";
import {PoolKey} from "../types/PoolKey.sol";
import {IHooks} from "./IHooks.sol";
import {IERC6909Claims} from "./external/IERC6909Claims.sol";
import {IProtocolFees} from "./IProtocolFees.sol";
import {BalanceDelta} from "../types/BalanceDelta.sol";
import {PoolId} from "../types/PoolId.sol";
import {IExtsload} from "./IExtsload.sol";
import {IExttload} from "./IExttload.sol";

/// @notice Interface for the PoolManager
interface IPoolManager is IProtocolFees, IERC6909Claims, IExtsload, IExttload {
    /// @notice Thrown when a currency is not netted out after the contract is unlocked
    error CurrencyNotSettled();

    /// @notice Thrown when trying to interact with a non-initialized pool
    error PoolNotInitialized();

    /// @notice Thrown when unlock is called, but the contract is already unlocked
    error AlreadyUnlocked();

    /// @notice Thrown when a function is called that requires the contract to be unlocked, but it is not
    error ManagerLocked();

    /// @notice Pools are limited to type(int16).max tickSpacing in #initialize, to prevent overflow
    error TickSpacingTooLarge();

    /// @notice Pools must have a positive non-zero tickSpacing passed to #initialize
    error TickSpacingTooSmall();

    /// @notice PoolKey must have currencies where address(currency0) < address(currency1)
    error CurrenciesOutOfOrderOrEqual();

    /// @notice Thrown when a call to updateDynamicLPFee is made by an address that is not the hook,
    /// or on a pool that does not have a dynamic swap fee.
    error UnauthorizedDynamicLPFeeUpdate();

    /// @notice Thrown when trying to swap amount of 0
    error SwapAmountCannotBeZero();

    ///@notice Thrown when native currency is passed to a non native settlement
    error NonZeroNativeValue();

    /// @notice Thrown when `clear` is called with an amount that is not exactly equal to the open currency delta.
    error MustClearExactPositiveDelta();

    /// @notice Emitted when a new pool is initialized
    /// @param id The abi encoded hash of the pool key struct for the new pool
    /// @param currency0 The first currency of the pool by address sort order
    /// @param currency1 The second currency of the pool by address sort order
    /// @param fee The fee collected upon every swap in the pool, denominated in hundredths of a bip
    /// @param tickSpacing The minimum number of ticks between initialized ticks
    /// @param hooks The hooks contract address for the pool, or address(0) if none
    event Initialize(
        PoolId id, Currency indexed currency0, Currency indexed currency1, uint24 fee, int24 tickSpacing, IHooks hooks
    );

    /// @notice Emitted when a liquidity position is modified
    /// @param id The abi encoded hash of the pool key struct for the pool that was modified
    /// @param sender The address that modified the pool
    /// @param tickLower The lower tick of the position
    /// @param tickUpper The upper tick of the position
    /// @param liquidityDelta The amount of liquidity that was added or removed
    event ModifyLiquidity(
        PoolId indexed id, address indexed sender, int24 tickLower, int24 tickUpper, int256 liquidityDelta
    );

    /// @notice Emitted for swaps between currency0 and currency1
    /// @param id The abi encoded hash of the pool key struct for the pool that was modified
    /// @param sender The address that initiated the swap call, and that received the callback
    /// @param amount0 The delta of the currency0 balance of the pool
    /// @param amount1 The delta of the currency1 balance of the pool
    /// @param sqrtPriceX96 The sqrt(price) of the pool after the swap, as a Q64.96
    /// @param liquidity The liquidity of the pool after the swap
    /// @param tick The log base 1.0001 of the price of the pool after the swap
    /// @param fee The swap fee in hundredths of a bip
    event Swap(
        PoolId indexed id,
        address sender,
        int128 amount0,
        int128 amount1,
        uint160 sqrtPriceX96,
        uint128 liquidity,
        int24 tick,
        uint24 fee
    );

    /// @return int24 the constant representing the maximum tickSpacing for an initialized pool key
    function MAX_TICK_SPACING() external view returns (int24);

    /// @return int24 the constant representing the minimum tickSpacing for an initialized pool key
    function MIN_TICK_SPACING() external view returns (int24);

<<<<<<< HEAD
    /// @notice Writes the current ERC20 balance of the specified currency to transient storage
    /// This is used to checkpoint balances for the manager and derive deltas for the caller.
    /// @dev This MUST be called before any ERC20 tokens are sent into the contract, but can be skipped
    /// for native tokens because the amount to settle is determined by the sent value.
    /// @param currency The currency whose balance to sync
    function sync(Currency currency) external;
=======
    /// @notice All operations go through this function
    /// @param data Any data to pass to the callback, via `IUnlockCallback(msg.sender).unlockCallback(data)`
    /// @return The data returned by the call to `IUnlockCallback(msg.sender).unlockCallback(data)`
    function unlock(bytes calldata data) external returns (bytes memory);
>>>>>>> 4e40e536

    /// @notice Initialize the state for a given pool ID
    /// @param key The pool key for the pool to initialize
    /// @param sqrtPriceX96 The initial square root price
    /// @param hookData The data to pass through to the initialize hooks
    /// @return tick The initial tick of the pool
    function initialize(PoolKey memory key, uint160 sqrtPriceX96, bytes calldata hookData)
        external
        returns (int24 tick);

<<<<<<< HEAD
    /// @notice All operations go through this function
    /// @param data Any data to pass to the callback, via `IUnlockCallback(msg.sender).unlockCallback(data)`
    /// @return bytes The data returned by the call to `IUnlockCallback(msg.sender).unlockCallback(data)`
    function unlock(bytes calldata data) external returns (bytes memory);

=======
>>>>>>> 4e40e536
    struct ModifyLiquidityParams {
        // the lower and upper tick of the position
        int24 tickLower;
        int24 tickUpper;
        // how to modify the liquidity
        int256 liquidityDelta;
        // a value to set if you want unique liquidity positions at the same range
        bytes32 salt;
    }

    /// @notice Modify the liquidity for the given pool
    /// @dev Poke by calling with a zero liquidityDelta
    /// @param key The pool to modify liquidity in
    /// @param params The parameters for modifying the liquidity
    /// @param hookData The data to pass through to the add/removeLiquidity hooks
    /// @return callerDelta The balance delta of the caller of modifyLiquidity. This is the total of both principal and fee deltas.
    /// @return feeDelta The balance delta of the fees generated in the liquidity range. Returned for informational purposes.
    function modifyLiquidity(PoolKey memory key, ModifyLiquidityParams memory params, bytes calldata hookData)
        external
        returns (BalanceDelta, BalanceDelta);

    struct SwapParams {
        bool zeroForOne;
        int256 amountSpecified;
        uint160 sqrtPriceLimitX96;
    }

    /// @notice Swap against the given pool
    /// @param key The pool to swap in
    /// @param params The parameters for swapping
    /// @param hookData The data to pass through to the swap hooks
    /// @return swapDelta The balance delta of the address swapping
    /// @dev Swapping on low liquidity pools may cause unexpected swap amounts when liquidity available is less than amountSpecified.
    /// Additionally note that if interacting with hooks that have the BEFORE_SWAP_RETURNS_DELTA_FLAG or AFTER_SWAP_RETURNS_DELTA_FLAG
    /// the hook may alter the swap input/output. Integrators should perform checks on the returned swapDelta.
    function swap(PoolKey memory key, SwapParams memory params, bytes calldata hookData)
        external
        returns (BalanceDelta);

    /// @notice Donate the given currency amounts to the pool with the given pool key
    /// @param key The key of the pool to donate to
    /// @param amount0 The amount of currency0 to donate
    /// @param amount1 The amount of currency1 to donate
    /// @param hookData The data to pass through to the donate hooks
    /// @return BalanceDelta The delta of the caller after the donate
    function donate(PoolKey memory key, uint256 amount0, uint256 amount1, bytes calldata hookData)
        external
        returns (BalanceDelta);

    /// @notice Writes the current ERC20 balance of the specified currency to transient storage
    /// This is used to checkpoint balances for the manager and derive deltas for the caller.
    /// @dev This MUST be called before any ERC20 tokens are sent into the contract.
    function sync(Currency currency) external returns (uint256 balance);

    /// @notice Called by the user to net out some value owed to the user
    /// @dev Can also be used as a mechanism for _free_ flash loans
    /// @param currency The currency to withdraw from the pool manager
    /// @param to The address to withdraw to
    /// @param amount The amount of currency to withdraw
    function take(Currency currency, address to, uint256 amount) external;

    /// @notice Called by the user to pay what is owed
    function settle(Currency currency) external payable returns (uint256 paid);

    /// @notice WARNING - Any currency that is cleared, will be non-retreivable, and locked in the contract permanently.
    /// A call to clear will zero out a positive balance WITHOUT a corresponding transfer.
    /// @dev This could be used to clear a balance that is considered dust.
    /// Additionally, the amount must be the exact positive balance. This is to enforce that the caller is aware of the amount being cleared.
    function clear(Currency currency, uint256 amount) external;

    /// @notice Called by the user to move value into ERC6909 balance
    /// @param to The address to mint the tokens to
    /// @param id The currency address to mint to ERC6909s, as a uint256
    /// @param amount The amount of currency to mint
    /// @dev The id is converted to a uint160 to correspond to a currency address
    /// If the upper 12 bytes are not 0, they will be 0-ed out
    function mint(address to, uint256 id, uint256 amount) external;

    /// @notice Called by the user to move value from ERC6909 balance
    /// @param from The address to burn the tokens from
    /// @param id The currency address to burn from ERC6909s, as a uint256
    /// @param amount The amount of currency to burn
    /// @dev The id is converted to a uint160 to correspond to a currency address
    /// If the upper 12 bytes are not 0, they will be 0-ed out
    function burn(address from, uint256 id, uint256 amount) external;

<<<<<<< HEAD
    /// @notice Called by the user to pay what is owed
    /// @return paid The amount of currency settled
    function settle() external payable returns (uint256 paid);

    /// @notice Called by the user to pay on behalf of another address
    /// @param recipient The address to credit for the payment
    /// @return paid The amount of currency settled
    function settleFor(address recipient) external payable returns (uint256 paid);

=======
>>>>>>> 4e40e536
    /// @notice Updates the pools lp fees for the a pool that has enabled dynamic lp fees.
    /// @param key The key of the pool to update dynamic LP fees for
    /// @param newDynamicLPFee The new dynamic pool LP fee
    function updateDynamicLPFee(PoolKey memory key, uint24 newDynamicLPFee) external;
}<|MERGE_RESOLUTION|>--- conflicted
+++ resolved
@@ -94,19 +94,10 @@
     /// @return int24 the constant representing the minimum tickSpacing for an initialized pool key
     function MIN_TICK_SPACING() external view returns (int24);
 
-<<<<<<< HEAD
-    /// @notice Writes the current ERC20 balance of the specified currency to transient storage
-    /// This is used to checkpoint balances for the manager and derive deltas for the caller.
-    /// @dev This MUST be called before any ERC20 tokens are sent into the contract, but can be skipped
-    /// for native tokens because the amount to settle is determined by the sent value.
-    /// @param currency The currency whose balance to sync
-    function sync(Currency currency) external;
-=======
     /// @notice All operations go through this function
     /// @param data Any data to pass to the callback, via `IUnlockCallback(msg.sender).unlockCallback(data)`
     /// @return The data returned by the call to `IUnlockCallback(msg.sender).unlockCallback(data)`
     function unlock(bytes calldata data) external returns (bytes memory);
->>>>>>> 4e40e536
 
     /// @notice Initialize the state for a given pool ID
     /// @param key The pool key for the pool to initialize
@@ -117,14 +108,6 @@
         external
         returns (int24 tick);
 
-<<<<<<< HEAD
-    /// @notice All operations go through this function
-    /// @param data Any data to pass to the callback, via `IUnlockCallback(msg.sender).unlockCallback(data)`
-    /// @return bytes The data returned by the call to `IUnlockCallback(msg.sender).unlockCallback(data)`
-    function unlock(bytes calldata data) external returns (bytes memory);
-
-=======
->>>>>>> 4e40e536
     struct ModifyLiquidityParams {
         // the lower and upper tick of the position
         int24 tickLower;
@@ -176,8 +159,10 @@
 
     /// @notice Writes the current ERC20 balance of the specified currency to transient storage
     /// This is used to checkpoint balances for the manager and derive deltas for the caller.
-    /// @dev This MUST be called before any ERC20 tokens are sent into the contract.
-    function sync(Currency currency) external returns (uint256 balance);
+    /// @dev This MUST be called before any ERC20 tokens are sent into the contract, but can be skipped
+    /// for native tokens because the amount to settle is determined by the sent value.
+    /// @param currency The currency whose balance to sync
+    function sync(Currency currency) external;
 
     /// @notice Called by the user to net out some value owed to the user
     /// @dev Can also be used as a mechanism for _free_ flash loans
@@ -187,7 +172,13 @@
     function take(Currency currency, address to, uint256 amount) external;
 
     /// @notice Called by the user to pay what is owed
-    function settle(Currency currency) external payable returns (uint256 paid);
+    /// @return paid The amount of currency settled
+    function settle() external payable returns (uint256 paid);
+
+    /// @notice Called by the user to pay on behalf of another address
+    /// @param recipient The address to credit for the payment
+    /// @return paid The amount of currency settled
+    function settleFor(address recipient) external payable returns (uint256 paid);
 
     /// @notice WARNING - Any currency that is cleared, will be non-retreivable, and locked in the contract permanently.
     /// A call to clear will zero out a positive balance WITHOUT a corresponding transfer.
@@ -211,18 +202,6 @@
     /// If the upper 12 bytes are not 0, they will be 0-ed out
     function burn(address from, uint256 id, uint256 amount) external;
 
-<<<<<<< HEAD
-    /// @notice Called by the user to pay what is owed
-    /// @return paid The amount of currency settled
-    function settle() external payable returns (uint256 paid);
-
-    /// @notice Called by the user to pay on behalf of another address
-    /// @param recipient The address to credit for the payment
-    /// @return paid The amount of currency settled
-    function settleFor(address recipient) external payable returns (uint256 paid);
-
-=======
->>>>>>> 4e40e536
     /// @notice Updates the pools lp fees for the a pool that has enabled dynamic lp fees.
     /// @param key The key of the pool to update dynamic LP fees for
     /// @param newDynamicLPFee The new dynamic pool LP fee
