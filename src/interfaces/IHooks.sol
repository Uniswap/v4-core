// SPDX-License-Identifier: MIT
pragma solidity ^0.8.24;

import {PoolKey} from "../types/PoolKey.sol";
import {BalanceDeltas} from "../types/BalanceDeltas.sol";
import {IPoolManager} from "./IPoolManager.sol";
import {BeforeSwapDeltas} from "../types/BeforeSwapDeltas.sol";

/// @notice The PoolManager contract decides whether to invoke specific hooks by inspecting the leading bits
/// of the hooks contract address. For example, a 1 bit in the first bit of the address will
/// cause the 'before swap' hook to be invoked. See the Hooks library for the full spec.
/// @dev Should only be callable by the v4 PoolManager.
interface IHooks {
    /// @notice The hook called before the state of a pool is initialized
    /// @param sender The initial msg.sender for the initialize call
    /// @param key The key for the pool being initialized
    /// @param sqrtPriceX96 The sqrt(price) of the pool as a Q64.96
    /// @param hookData Arbitrary data handed into the PoolManager by the initializer to be be passed on to the hook
    /// @return bytes4 The function selector for the hook
    function beforeInitialize(address sender, PoolKey calldata key, uint160 sqrtPriceX96, bytes calldata hookData)
        external
        returns (bytes4);

    /// @notice The hook called after the state of a pool is initialized
    /// @param sender The initial msg.sender for the initialize call
    /// @param key The key for the pool being initialized
    /// @param sqrtPriceX96 The sqrt(price) of the pool as a Q64.96
    /// @param tick The current tick after the state of a pool is initialized
    /// @param hookData Arbitrary data handed into the PoolManager by the initializer to be be passed on to the hook
    /// @return bytes4 The function selector for the hook
    function afterInitialize(
        address sender,
        PoolKey calldata key,
        uint160 sqrtPriceX96,
        int24 tick,
        bytes calldata hookData
    ) external returns (bytes4);

    /// @notice The hook called before liquidity is added
    /// @param sender The initial msg.sender for the add liquidity call
    /// @param key The key for the pool
    /// @param params The parameters for adding liquidity
    /// @param hookData Arbitrary data handed into the PoolManager by the liquidity provider to be passed on to the hook
    /// @return bytes4 The function selector for the hook
    function beforeAddLiquidity(
        address sender,
        PoolKey calldata key,
        IPoolManager.ModifyLiquidityParams calldata params,
        bytes calldata hookData
    ) external returns (bytes4);

    /// @notice The hook called after liquidity is added
    /// @param sender The initial msg.sender for the add liquidity call
    /// @param key The key for the pool
    /// @param params The parameters for adding liquidity
    /// @param hookData Arbitrary data handed into the PoolManager by the liquidity provider to be passed on to the hook
    /// @return bytes4 The function selector for the hook
    /// @return BalanceDeltas The hook's deltas in token0 and token1. Positive: the hook is owed/took currency, negative: the hook owes/sent currency
    function afterAddLiquidity(
        address sender,
        PoolKey calldata key,
        IPoolManager.ModifyLiquidityParams calldata params,
        BalanceDeltas deltas,
        bytes calldata hookData
    ) external returns (bytes4, BalanceDeltas);

    /// @notice The hook called before liquidity is removed
    /// @param sender The initial msg.sender for the remove liquidity call
    /// @param key The key for the pool
    /// @param params The parameters for removing liquidity
    /// @param hookData Arbitrary data handed into the PoolManager by the liquidty provider to be be passed on to the hook
    /// @return bytes4 The function selector for the hook
    function beforeRemoveLiquidity(
        address sender,
        PoolKey calldata key,
        IPoolManager.ModifyLiquidityParams calldata params,
        bytes calldata hookData
    ) external returns (bytes4);

    /// @notice The hook called after liquidity is removed
    /// @param sender The initial msg.sender for the remove liquidity call
    /// @param key The key for the pool
    /// @param params The parameters for removing liquidity
    /// @param hookData Arbitrary data handed into the PoolManager by the liquidty provider to be be passed on to the hook
    /// @return bytes4 The function selector for the hook
    /// @return BalanceDeltas The hook's deltas in token0 and token1. Positive: the hook is owed/took currency, negative: the hook owes/sent currency
    function afterRemoveLiquidity(
        address sender,
        PoolKey calldata key,
        IPoolManager.ModifyLiquidityParams calldata params,
        BalanceDeltas deltas,
        bytes calldata hookData
    ) external returns (bytes4, BalanceDeltas);

    /// @notice The hook called before a swap
    /// @param sender The initial msg.sender for the swap call
    /// @param key The key for the pool
    /// @param params The parameters for the swap
    /// @param hookData Arbitrary data handed into the PoolManager by the swapper to be be passed on to the hook
    /// @return bytes4 The function selector for the hook
<<<<<<< HEAD
    /// @return BeforeSwapDeltas The hook's deltas in specified and unspecified currencies. Positive: the hook is owed/took currency, negative: the hook owes/sent currency
    /// @return uint24 Optionally override the lp fee, only used if three conditions are met: 1) the Pool has a dynamic fee, 2) the value's leading bit is set to 1 (24th bit, 0x800000), 3) the value is less than or equal to the maximum fee (1 million)
=======
    /// @return BeforeSwapDelta The hook's delta in specified and unspecified currencies. Positive: the hook is owed/took currency, negative: the hook owes/sent currency
    /// @return uint24 Optionally override the lp fee, only used if three conditions are met: 1. the Pool has a dynamic fee, 2. the value's 2nd highest bit is set (23rd bit, 0x400000), and 3. the value is less than or equal to the maximum fee (1 million)
>>>>>>> ac475328
    function beforeSwap(
        address sender,
        PoolKey calldata key,
        IPoolManager.SwapParams calldata params,
        bytes calldata hookData
    ) external returns (bytes4, BeforeSwapDeltas, uint24);

    /// @notice The hook called after a swap
    /// @param sender The initial msg.sender for the swap call
    /// @param key The key for the pool
    /// @param params The parameters for the swap
    /// @param deltas The amounts owed to the caller (positive) or owed to the pool (negative)
    /// @param hookData Arbitrary data handed into the PoolManager by the swapper to be be passed on to the hook
    /// @return bytes4 The function selector for the hook
    /// @return int128 The hook's delta in unspecified currency. Positive: the hook is owed/took currency, negative: the hook owes/sent currency
    function afterSwap(
        address sender,
        PoolKey calldata key,
        IPoolManager.SwapParams calldata params,
        BalanceDeltas deltas,
        bytes calldata hookData
    ) external returns (bytes4, int128);

    /// @notice The hook called before donate
    /// @param sender The initial msg.sender for the donate call
    /// @param key The key for the pool
    /// @param amount0 The amount of token0 being donated
    /// @param amount1 The amount of token1 being donated
    /// @param hookData Arbitrary data handed into the PoolManager by the donor to be be passed on to the hook
    /// @return bytes4 The function selector for the hook
    function beforeDonate(
        address sender,
        PoolKey calldata key,
        uint256 amount0,
        uint256 amount1,
        bytes calldata hookData
    ) external returns (bytes4);

    /// @notice The hook called after donate
    /// @param sender The initial msg.sender for the donate call
    /// @param key The key for the pool
    /// @param amount0 The amount of token0 being donated
    /// @param amount1 The amount of token1 being donated
    /// @param hookData Arbitrary data handed into the PoolManager by the donor to be be passed on to the hook
    /// @return bytes4 The function selector for the hook
    function afterDonate(
        address sender,
        PoolKey calldata key,
        uint256 amount0,
        uint256 amount1,
        bytes calldata hookData
    ) external returns (bytes4);
}<|MERGE_RESOLUTION|>--- conflicted
+++ resolved
@@ -98,13 +98,8 @@
     /// @param params The parameters for the swap
     /// @param hookData Arbitrary data handed into the PoolManager by the swapper to be be passed on to the hook
     /// @return bytes4 The function selector for the hook
-<<<<<<< HEAD
     /// @return BeforeSwapDeltas The hook's deltas in specified and unspecified currencies. Positive: the hook is owed/took currency, negative: the hook owes/sent currency
-    /// @return uint24 Optionally override the lp fee, only used if three conditions are met: 1) the Pool has a dynamic fee, 2) the value's leading bit is set to 1 (24th bit, 0x800000), 3) the value is less than or equal to the maximum fee (1 million)
-=======
-    /// @return BeforeSwapDelta The hook's delta in specified and unspecified currencies. Positive: the hook is owed/took currency, negative: the hook owes/sent currency
     /// @return uint24 Optionally override the lp fee, only used if three conditions are met: 1. the Pool has a dynamic fee, 2. the value's 2nd highest bit is set (23rd bit, 0x400000), and 3. the value is less than or equal to the maximum fee (1 million)
->>>>>>> ac475328
     function beforeSwap(
         address sender,
         PoolKey calldata key,
